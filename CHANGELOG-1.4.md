CHANGELOG - ZIKULA 1.4.x
------------------------

* 1.4.3 (?)

 - BC Breaks:
    -

 - Deprecated:
    -

 - Fixes:
    - Fix error on creation of new ExtendedMenublock

 - Features:
<<<<<<< HEAD
    - Add help text, alert text and input groups to forms utilizing the provided form themes (#2846, #2847).
    - Automatically initialise official Twig extensions (#2859).

 - Core-2.0 Features:
    - AdminModule updated to Core-2.0 Spec (#2856, #2860).
    - PageLockModule updated to Core-2.0 Spec (#2862).
    - SearchModule updated to Core-2.0 Spec (#2853).
    - SettingsModule updated to Core-2.0 Spec (#2832).
=======
    - Add help text, alert text and input groups to forms utilizing the provided form themes.
    - Extend mailer-related events (#2849)
      - MailerEvents::SEND_MESSAGE_START - Occurs when a new message should be sent.
      - MailerEvents::SEND_MESSAGE_PERFORM - Occurs right before a message is sent.
      - MailerEvents::SEND_MESSAGE_SUCCESS - Occurs after a message has been sent successfully.
      - MailerEvents::SEND_MESSAGE_FAILURE - Occurs when a message could not be sent.

 - Core-2.0 Features:
    - MailerModule updated to Core-2.0 Spec (#2849).
    - SettingsModule updated to Core-2.0 Spec.
>>>>>>> d6ad7fff

 - Vendor updates:
    - php-parser updated from 1.4.1 to 2.0.1
    - jms/translation-bundle updated from 1.2.1 to 1.2.2
    - monolog updated from 1.18.1 to 1.18.2

* 1.4.2 (2016-03-28)

 - BC Breaks:
    - n/a
 - Deprecated:
    - 'Theme switching' by users will not be updated to Core-2.0. Only Admins will be able to change themes.
    - Zikula\ThemeModule\Block\RenderBlock will not be updated to Core-2.0.
    - Zikula\ThemeModule\Block\ThemeswitcherBlock will not be updated to Core-2.0.
    - Zikula\ThemeModule\Controller\AjaxController will not be updated to Core-2.0.
      - the `theme.ajax_request` event is deprecated.
    - "Alternate Site View" feature (in theme settings) is deprecated. Use responsive design.
    - Zikula\Core\AbstractTheme is deprecated and aliased to Zikula\ThemeModule\AbstractTheme. Use the latter.
    - Zikula\Core\Theme\Annotation\Theme is deprecated and aliased to Zikula\ThemeModule\Engine\Annotation\Theme. Use the latter.
    - All Hooks-related classes and files have been moved to HookBundle and former namespaces deprecated (aliases provided for BC).
    - `DisplayHookResponse` has deprecated the third argument and now expects a rendered string instead of objects. (#2600)
    - The visibility of ModuleStateEvent::modinfo property will change from public to private in Core-2.0. Use getModInfo() method instead.
 - Fixes:
    - Fix module stylesheet not being loaded automatically for Core-2.0 modules.
    - Fix SearchModule not working for older modules required tables.php (#2643)
    - Fix core pager tag urls were encoded, now raw.
    - Fix corrupted javascript files (`categories_admin_edit.js`, `categories_admin_view.js`, `contextmenu.js`) caused by
      CI build/Yaml compressor. (#2702, #2707)
    - Fix error in BootstrapTheme where `pagetype` variable was required (#2681)
    - Fix legacy modules always using 'home' realm in Theme engine (#2691)
    - Fix minor display issues for new Symfony 2.8-style developer toolbar.
    - Fix Login block not functional (#2729)
    - Fix display problem with navbar in Bootstrap theme (#2662)
    - Streamlined log size by removing event channel (#2741)
    - Fix registration expiration error when expired user is deleted (#2696)
    - Fix notation for Modules in Menu block (#2654)
    - Fix structure of `categorizable` key in version spec.
        - use `"categorizable": {"entities": ["Acme\FooModule\Entity\FooEntity", "Acme\FooModule\Entity\BarEntity"]}`
        - BC with previous method maintained but deprecated, e.g. `"categorizable": ["Acme\FooModule\Entity\FooEntity", "Acme\FooModule\Entity\BarEntity"]`
    - Fix issues with dynamic url settings in ExtensionsModule
    - Fix problems with legacy Themes (#2777)
    - Fix post installation login (#2187)
    - Improved compatibility of zikula-specific bootstrap overrides with respect to navbars.
    - Improved handling of 'utility' themes via GET and add ability to restrict access via permissions on a more granular level.
 - Features:
    - Add new advanced block filtering based on a combination of any query parameter or request attributes.
    - Add core routing for all legacy urls (both normal and 'shorturls').
    - Add option to set a controller (e.g. `ZikulaPagesModule:User:categories`) as start page settings instead of legacy method. (#2454)
    - Add theme information to Symfony developer toolbar.
    - Add functional login block to Bootstrap theme (#2730)
    - Add support for 'account' type links in the LinkContainerCollector (#2758)
    - Add collapseable blocks. This feature had disappeared since Core-1.3x (#2678)
    - Add Twig tag `modAvailable($moduleName)` (#2769)
    - Add CsrfTokenHandler service (`\Zikula\Core\Token\CsrfTokenHandler`)
    - Add 'info' type flash messages.
    - Add CLI Symfony Styleguide to CLI install and upgrade (#2667)
    - Add Vagrant support (#2814)
    - Change default theme to Bootstrap theme (new features added, blocks and permissions adjusted specific to theme)
    - Provide method for customizing Bootstrap path in Core-2.0 themes. See ZikulaBootstrapTheme for example.
 - Core-2.0 Features:
    - Add AdminInterfaceController and Twig tags - AdminModule
        - Refactored functions header, footer, breadcrumbs
        - menu - replace old categorymenu action - supports both categries and modules mode as well as panel and tabs templates.
        - add updatecheck, securityanalyzer, developernotices instead of notices
    - Add ExtensionsInterfaceController and Twig tags - ExtensionsModule
        - Refactor functions header, links
        - Introduce footer, breadcrumbs and help - not fully functional
    - Add `currentUser` global variable to twig templates.
    - Add (move) `Zikula\CategoriesModule\Entity\AbstractCategoryAssignment` and related documentation.
        - Replaces `Zikula\Core\Doctrine\Entity\AbstractEntityCategory` (aliased for BC).
        - Add `Zikula\CategoriesModule\Form\Type\CategoriesType` for easier category usage in Symfony Forms.
    - Implement new definition spec for Hook capabilities.
    - Implement new BlockApi and all corresponding methods.
        - Zikula\BlocksModule\BlockHandlerInterface
        - Zikula\BlocksModule\AbstractBlockHandler
        - Updated BlocksModule Admin UI.
    - BlocksModule updated to Core-2.0 Spec.
    - ThemeModule updated to Core-2.0 Spec.
    - ExtensionsModule updated to Core-2.0 Spec (except Plugin Handling).
    - Add AbstractExtensionInstaller for use by third-party developers.
    - Add ExtensionVariablesTrait for developers to insert into classes where Extension Variable management is needed.
    - Update Pending Content logic and definitions.
    - Classes from Zikula\Core\Theme have been moved to Zikula\ThemeModule\Engine.
    - Listener classes from Zikula\Bundle\CoreBundle\EventListener\Theme have been moved to Zikula\ThemeModule\EventListener.
    - Add Zikula\Common\Translator\TranslatorInterface to use as typehint when using `translator.default` service.
    - Add CapabilityApi to manage and define Extension Capabilities for Core-2.0 applications.
    - Update `\Zikula\Bundle\HookBundle\Hook\DisplayHookResponse` to allow response from non-Smarty sources. (#2600)
 - Vendor updates:
    - Symfony updated to 2.8.4
    - Font-Awesome updated to 4.5.0
    - Bootstrap updated to 3.3.6
    - Colorbox (jQuery lightbox plugin) updated from 1.3.20.2 to 1.6.3 (`src/javascript/plugins/colorbox`)
    - Doctrine/Common updated to 2.5.3 and limited to 2.5.x for php compatibility
    - Sensio/Distribution-Bundle updated to 5.0.*

* 1.4.1 (2015-11-23)

 - BC Breaks:
     - Removed `Zikula\Core\Api\AbstractApi` that was introduced only in 1.4.0 (#2494)
     - If you use the Imagine System plugin and add custom transformations with a priority greater than 50,
       these are now applied *after* the thumbnail is generated. (#2594)
     - Removed `app/CustomBundle` but likely this was not used by anyone. (#2622)
     - Removed GroupMembershipEntity. This is very unlikely to have been used outside the Core.
       Group membership is now available directly from GroupEntity::users. A user's memberships are available
       from UserEntity::groups.
     - The change to PSR-4 for system modules (see below) will require fixing template override paths in existing themes.
 - Deprecated:
     - Twig function `pageAddVar()` deprecated. Use `pageAddAsset()` or `pageSetVar()` instead.
 - Fixes:
    - Fixed 'Removetrailingslash' error (#2552)
    - Corrected variable name in BootstrapTheme template override (#2557)
    - Fixed `categories_admin_view.js` not present in 1.4.0 dist (#2637)
    - Routes Module updated to v1.0.1
        - Non-custom routes are no longer stored in the DB. This increases pageload speed and reduces need for reloading often.
    - Fixed 'auto-login' after user registration (#2646)
 - Features:
    - All system modules and themes updated to PSR-4 (#2563, #2424)
    - TranslatorTrait added (#2560)
    - Categorization of Entities enabled (#411)
    - Add vierbergenlars/php-semver vendor lib for version comparison (#2560)
    - Combined and customized bootstrap/font-awesome css using Less.
    - Improved multilingual UI in general settings (#2547)
    - [Imagine Plugin] Possibility to add transformations which are applied after the thumbnail
        is generated. (#2594)
    - Add umask support
 - Core-2.0 Features:
    - Add Twig-based theme engine (refs #1753)
         - Please note that the Blocks functionality of the theme engine is still in heavy development and shouldn't be
           relied upon as a permanent API. Method names and/or signature may change. The following are likely unstable:
            - Zikula\Core\Controller\AbstractBlockController (entire class)
            - Zikula\Core\AbstractTheme::generateThemedBlock
            - Zikula\Core\Theme\Engine::wrapBlockInTheme
    - Add `pageAddAsset()` Twig function and enable 'weighting' of assets to specify load order. (#2606, #2596, #1324)
    - Add `polyfill()` Twig tag to enable JS library inclusion. (#2629)
    - Core-2.0 Theme Specification finalized and enabled (#1753, #2500, #2560)
       - All core themes updated to new spec
       - ZikulaAndreas08Theme updated to new spec and bootstrap (#2428)
    - Core-2.0 Module Specification finalized and enabled (#2500, #2560)
    - Add VariableApi to manage Extension Vars for Core-2.0 applications.
    - Add PermissionApi to manage Rights/Access determination for Core-2.0 applications.
    - Implement method for a module to declare the Entities that are categorizable (#411 - was actually done in Core-1.4.0)
 - Vendor updates:
    - Symfony update to 2.7.7 (#2551, #2582)
        - 2.7.7 includes security fixes.
    - Gedmo Doctrine Extensions updated to version 2.4.x.
    - Twig Extensions updated to version ~1.3.0.
    - Doctrine ORM updated to 2.5.x. (#2613)
        - Includes 'minor' security fix for local access exploits. see http://www.doctrine-project.org/2015/08/31/doctrine_orm_2_5_1_and_2_4_8_released.html
    - Doctrine Bundle updated to 1.5.x (#2614)
    - JQuery MMenu updated to 5.5.1 to fix Prototype compatibility.
    - jsTree updated to latest 3.x version (#2616)
    - php-markdown updated to 1.5.x (#2617)


* 1.4.0 (2015-07-20)

 - BC Breaks:
    - Zikula 1.4.0 requires PHP >=5.4.1
    - Removed interactive installer from module specification.
    - Gedmo Doctrine Extensions Sluggable has changed. See dev docs for changes
    - Renamed the `$registrationInfo` field `nickname` to `uname` to be less OpenID specific and more general.
    - Sessions can no longer be stored in a file. This functionality may return in a later version.
    - Support for IE 7 and below has been removed.

 - Deprecated:
    - DoctrineExtensions Paginator has superseded by Doctrine ORM paginator
      http://docs.doctrine-project.org/en/latest/tutorials/pagination.html
    - Deprecated `Zikula_EventManager` for Symfony2 EventDispatcher component
    - Deprecated `Zikula_ServiceManager` for Symfony2 Dependency Injection component
    - `controller.method_not_found` event is not available in new AbstractController and therefore deprecated
    - Entire contents of `src/lib/legacy` are deprecated, even if not explicitly stated at code level
    - Many items shown at code level

 - Fixes:
    - Fixed Zikula_Doctrine2_Entity_Category::toArray fails when used on proxied category
    - Fixed not working password recovery process if using your email adress
    - Fixed System::queryStringSetVar() does not update the request object (#753).
    - Fixed category tree html encoding problem (#681)
    - Fixed extmenu drag and drop problem (#801)
    - Fixed setState module problem (#843)
    - Deprecated preg_replace() /e modifier in DataUtil replaced (#889)
    - Fixed SecurityCenter - warnings during installation (#880)
    - Fixed ModUtil::getName() inconsistencies (#848)
    - Fixed strip entry point root access (#936)
    - Fixed block filtering by module does an incorrect comparison (#339)
    - Fixed admin-tab problem with content module (#940)
    - Fixed Extensions module pager (#961)
    - Pass-meter was hidden, because no height was set (#997)
    - Do not show multi-lingual user settings if multi-lingual functionality is disabled (#1050)
    - Fixed Admin breadcrumbs does not work with system plugins (#1056)
    - Fixed wrong handling of MinDate in function.jquery_datepicker.php (#1361)
    - Added output sanitizing for authentication module/method in login form
    - Do not register hooks twice (#484).
    - Do not register eventhandlers twice (#727).
    - Several minor bugfixes.

 - Features:
    - Symfony (2.7 LTS version) set as primary library for Zikula
      - Switched to Symfony2 routing, including JS routes, multilingual routes and more (#1788, #1789, #1793, others)
      - Introduced Symfony Forms plugin offering integration helpers like a form type for Zikula categories.
      - Switched to Symfony error handling.
      - Switched to HttpKernel request cycle.
      - [FORWARD COMPAT] Added forward compatibility layer with Symfony2 HttpFoundation

        - `$request->isGet/Post()` should be replaced with `$request->isMethod('GET/POST')`.
        - The GET request is available from `$request->query->get()` and POST from
          `$request->request->get()`.
        - The routing request can be retrieved with `$request->attributes->get($key)`
          using the keys `_controller`, `_zkModule`, `_zkType`, and `_zkFunc`. You MUST NOT rely on `_zkModule`, `_zkType`,
          and `_zkFunc`. They are for core internals only and can be changed or removed at any time.
      - Removed DebugToolbar and replaced with Symfony Debug and Profile Toolbar
    - jQuery is used as primary scripting framework (makes Prototype obsolete) (#844, #1043, #1214, #1752, others)
      - jQuery and jQuery UI are now outsourced to their own bundles.
    - Bootstrap set as primary library for frontend (#845, #1036, #1052, #1073, #1092, #1123, #1149, #1230, #1378, #1706, #1751, #1759, others)
    - Added FontAwesome (#359, #1351)
    - The mailer module uses SwiftMailer instead of PHPMailer (#1717)
    - [FORWARD COMPAT] New module structure.
    - Switched to Composer dependency manager see http://getcomposer.org/ which causes
      dependencies now being managed in a file named `composer.json`
    - Update Smarty to 2.6.28
    - Update Mapstraction to 3.0.0
    - Show an error message if version number of a module is incorrect.
    - Added garbage collection to CSRF token generator
    - Controller methods need to be suffixed with the word 'Action'. Old methods will continue to work.
    - [FORWARD COMPAT] Merged `ajax.php` front controller into `index.php` - please use
      index.php?module=<modname>&type=ajax&func=<func> in AJAX calls.
    - Zikula Form - automatically set proper form enctype when upload input is used
    - Added ModUtil::getModuleImagePath() for getting the admin image of a module
    - Give possibility to set a global timezone_adjust default value.
    - Theme settings: mobile theme different then default; mobile domain; alternative site view
      theme and domain; set admin theme in theme settings section.
    - Give the profile module the possibility to change the profilelink.
    - Added viewplugin `nl2html`.
    - Added hook to Blocks module to allow for use with Html Block (only).
    - Blocks: added display function and preview button in blocks list.
    - Dont send an welcome email to new users function added (#731).
    - The password reminder can be turned off now.
    - The password reminder is turned off if a third-party auth-module is used.
    - 1.2.x to 1.3.x migration script converted to pure php script.
    - Reset start page module to static frontpage if it is deactivated (#104).
    - Added events if a module is activated and if a module is deactivated.
    - Implemented OpenSearch.
    - Added "hybrid" login option. The user can either provide his email address or user name and will be logged in.
    - Added system information page using `phpinfo()` to the settings module.
    - Params delivery from zikula html_select_* to smarty_function_html_options (#1031).
    - Added a third level of warning messages: LogUtil::registerWarning(). These override status messages and are
      overridden by error messages.
    - Added a `reason` key to module dependencies array in module version file.
    - add 'moduleBundle' template variable for 1.4.0-type modules (is NULL for legacy mods)
      instance of `\Zikula\Core\AbstractModule` for current module
    - add 'themeBundle' template variable for 1.4.0-type themes (is NULL for legacy mods)
        instance of `\Zikula\Core\AbstractTheme` for current module
    - Moved Categories to Doctrine2 and moved entities to module. Updated CategoryUtil & CategoryRegistryUtil to use new
    - Copy all category attributes data from `objectdata_attributes` to new `category_attributes` table and adjust
      internal methods to pull from new data source.
    - Removed Errors module, since error handling is now done using Symfony2 mechanisms.
    - Removed support for old function based controllers and APIs (pre-1.3.x style).
    - Development mode is now controlled by editing app/config/kernel.yml `kernel = dev` or `kernel = prod`
    - Removed old 1.2.x legacy (Smarty plugins, hooks etc, old module types).
    - Made it possible to hide the email adress field during registration for external auth modules.
    - Login provider now can specify the path to an icon or the name of a FontAwesome icon to display in the login buttons.
    - Added functionality for authentication modules to redirect the user to the registration screen if the given login
      information does not match an existing user account.
    - Increased SearchResultEntity:extra field from 100 to 1000 chars (#834).
    - Zikula_EntityAccess now also finds getter methods named `isField()` and not only `getField()`.
    - FilterUtil has been updated to work with Doctrine 2 (#118).
    - Added admin access for console commands (#1908).
    - Cookie Warning to ensure EU regulatory compliance in the LegalModule (#728)
    - `PageUtil::addVar()` has been updated to resolve Symfony-styled paths starting with `@MyModule`.
    - Rewrite Installer and Upgrader
      - Now a full-fledged Symfony Bundle (CoreInstallerBundle) using Forms & Twig
      - Includes CLI-based installer and upgrader
      - Auto-creates `custom_parameters.yml` and `personal_config.php`
    - Include Zikula/Wizard - a library to assist in multi-stage user interaction (used in installer)
    - Add Zikula/Component/SortableColumns - helps manage sortable column headers in datatables.
    - Added multilingual support for site name, site description and site meta tags (#2316).
    - Added view plugin {langchange} for switching language, function with shorturls enabled (#2364)
    - Added view plugin {moduleheader} to unify module headers and make styling at one place - moduleheader.tpl (#2372).
    - Added support Webshim, which is a polyfill library that enables you to reliably use HTML5 features across browsers, even if native support is lacking. (#2377)
    - Added mmenu js library and smarty template plugin to create a hidden admin panel
    - Added several Twig tags and filters to duplicate some legacy functionality
    - Added automatic form-theming (bootstrap-style) for Twig-based admin forms
    - Hooks methods moved from event Listener to standard Controller method and given a true route
    - Added support for translating using Symfony Translator.<|MERGE_RESOLUTION|>--- conflicted
+++ resolved
@@ -13,17 +13,8 @@
     - Fix error on creation of new ExtendedMenublock
 
  - Features:
-<<<<<<< HEAD
     - Add help text, alert text and input groups to forms utilizing the provided form themes (#2846, #2847).
     - Automatically initialise official Twig extensions (#2859).
-
- - Core-2.0 Features:
-    - AdminModule updated to Core-2.0 Spec (#2856, #2860).
-    - PageLockModule updated to Core-2.0 Spec (#2862).
-    - SearchModule updated to Core-2.0 Spec (#2853).
-    - SettingsModule updated to Core-2.0 Spec (#2832).
-=======
-    - Add help text, alert text and input groups to forms utilizing the provided form themes.
     - Extend mailer-related events (#2849)
       - MailerEvents::SEND_MESSAGE_START - Occurs when a new message should be sent.
       - MailerEvents::SEND_MESSAGE_PERFORM - Occurs right before a message is sent.
@@ -31,9 +22,12 @@
       - MailerEvents::SEND_MESSAGE_FAILURE - Occurs when a message could not be sent.
 
  - Core-2.0 Features:
+    - AdminModule updated to Core-2.0 Spec (#2856, #2860).
     - MailerModule updated to Core-2.0 Spec (#2849).
+    - PageLockModule updated to Core-2.0 Spec (#2862).
+    - SearchModule updated to Core-2.0 Spec (#2853).
+    - SettingsModule updated to Core-2.0 Spec (#2832).
     - SettingsModule updated to Core-2.0 Spec.
->>>>>>> d6ad7fff
 
  - Vendor updates:
     - php-parser updated from 1.4.1 to 2.0.1
