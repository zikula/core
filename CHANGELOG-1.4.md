--- conflicted
+++ resolved
@@ -18,12 +18,9 @@
     - \Zikula\Common\I18n\*
 
  - Fixes:
-<<<<<<< HEAD
     - Uniform text and icon for user account menu link (#3403).
-=======
     - Fixed broken active status in module menu template (#3402).
     - Changed the way ZAuth login/register templates are called to fix #3401
->>>>>>> a669cce3
     - Fixed broken categories selector for legacy extensions (#3356).
     - Fixed problems in categories editing (#3372).
     - Fixed deleting categories for legacy extensions (#3373).
