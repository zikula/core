CHANGELOG - ZIKULA 1.4.x
------------------------

* 1.4.6 (?)

 - BC Breaks:
    - LocaleApi (introduced in 1.4.4) has been refactored and eliminates access to locale metadata.
    - Removed usage of *.class parameters in all core/system service definitions (#3371).
    - Removed 'profile' module capability and related code. Use service tags - see docs.
    - Removed 'message' module capability and related code. Use service tags - see docs.

 - Deprecated:
    - \StreamReader_*
    - all classes in src/lib/i18n (e.g. ZGettext, ZLanguage, etc)
    - \Zikula_Core::VERSION_* constants are replaced by constants in \Zikula\Bundle\CoreBundle\HttpKernel\ZikulaKernel
        (\Zikula_Core was already deprecated long ago)
    - \Zikula_Core::VERSION_ID will not be continued in Core-2.0
    - \Zikula\Common\I18n\*

 - Fixes:
<<<<<<< HEAD
    - Fixed broken active status in module menu template (#3402).
=======
    - Changed the way ZAuth login/register templates are called to fix #3401
>>>>>>> 37b2b569
    - Fixed broken categories selector for legacy extensions (#3356).
    - Fixed problems in categories editing (#3372).
    - Fixed deleting categories for legacy extensions (#3373).
    - Fixed accidentally activated ZikulaPageLockModule on core upgrade (#3355)
    - Fixed wrong join criteria in Groups user api (#3361).
    - Fixed wrong data transformation in CategoriesType for non-multiple assignments.
    - Added core module metadata resync on all core version upgrades (#3358, 3387).
    - Fixed rememberme function on user login (#3290, #3391).
    - Changed configuration of jms_i18n_routing to remove use of 'hl' cookie (#3224).
    - Removed LangBlock and replaced automatically by LocaleBlock (#2684).

 - Core-2.0 Features:
    - Added custom template support for moduleLinks() Twig function
    - \Zikula\Bundle\CoreBundle\HttpKernel\ZikulaHttpKernelInterface created and implemented. Use this for typehinting
        the core kernel.
    - Added \Zikula\UsersModule\MessageModule\MessageModuleInterface for Message module implementation (#3322).
    - Added \Zikula\UsersModule\ProfileModule\ProfileModuleInterface for Profile module implementation (#3321).
    - Added composer event handler to manually copy vendor assets to the web-dir.

 - Vendor updates:
    - doctrine dbal updated from 2.5.5 to 2.5.9
    - liip/imagine-bundle updated from 1.6.0 to 1.7.1
    - sensio/distribution-bundle updated from 5.0.16 to 5.0.18
    - sensio/framework-extra-bundle updated from 3.0.18 to 3.0.19
    - symfony updated from 2.8.15 to 2.8.16
    - symfony/monolog-bundle updated from 2.7.1 to 2.12.1
    - twig updated from 1.30.0 to 1.31.0
    - twitter/typeahead.js updated from 1.1.0 to 1.1.1

* 1.4.5 (2017-01-01)

 - BC Breaks:
    - ?

 - Deprecated:
    - StandardFields Doctrine annotations are deprecated in favor of Gedmo\DoctrineExtensions

 - Fixes:
    - Improved handling calls to inactive legacy modules (#3275, #1869).
    - Avoid breaking site if capability route is invalid (#3276, #2905).
    - Fixed css pathes in asset merger if the core is not installed in a subdirectory (#3280, #3294).
    - Added `getUsername` method to `UserEntity` required by Blameable.
    - Fixed link to admin image on hooks editing page.
    - Fixed adding absolute urls as pagevars (#3325).
    - Fixed reflection of updated values after editing permission rules (#3311).
    - Fixed event initialisation for newly added permission rules (#3317).
    - Allow display of legacy blocks (#3332).
    - Several fixes for the Categories module (#3334).

 - Features:
    - ?

 - Core-2.0 Features:
    - Added new category apis (#3208, #3215).
    - Convert all service definitions from xml to yml (#3269, #3217).
    - Fetch Webshim (vendor) using composer (#3271, #3262).
    - Removed custom JS compression from Jenkins build in favor of AssetMerger service (#3272, #3250).
    - Template overrides are also considered in sub requests (e.g. embedding a Formicula form into a Content page) (#3234).
    - Implemented PasswordApi in ZAuthModule (#3175, #3289).
    - Migrated many parts of the Categories module to Symfony forms (#2924, #3334).
    - Added new Javascript Translation via BazingaJsTranslationBundle (#2601, #2487, #3338)

 - Vendor updates:
    - afarkas/webshim installed at 1.16.0
    - composer installers updated from 1.0.25 to 1.2.0
    - doctrine orm updated from 2.5.5 to 2.5.6
    - gedmo/doctrine-extensions updated from 2.4.24 to 2.4.26
    - justinrainbow/json-schema updated from 4.0.1 to 4.1.0
    - php-markdown updated from 1.6.0 to 1.7.0
    - sensio/distribution-bundle updated from 5.0.14 to 5.0.16
    - sensio/framework-extra-bundle updated from 3.0.16 to 3.0.18
    - sensio/generator-bundle updated from 3.0.11 to 3.1.2
    - symfony updated from 2.8.14 to 2.8.15
    - symfony/swiftmailer-bundle updated from 2.3.11 to 2.4.2
    - swiftmailer updated from 5.4.3 to 5.4.5
    - twig updated from 1.28.2 to 1.30.0
    - twig-extensions updated from 1.3.0 to 1.4.1
    - typeahead.js updated from 1.0.1 to 1.1.0
    - underscore updated from 1.4.3 to 1.8.3
    - underscore.string updated from 2.3.0 to 3.3.4
    - willdurand/js-translation-bundle installed at 2.6.2

* 1.4.4 (2016-12-08)

 - BC Breaks:
    - Password reminder has been removed (#1682, #3172) in favour of easier lost password functionality (#1781, #3178).
    - Templates from `CoreBundle:Default:*` have been moved to `ZikulaThemeModule:Default:*` respectively. This will
      break theme overrides and will need to be adjusted. 

 - Deprecated:
    - ExtMenu and MenuTree blocks are deprecated and will not be refactored to Twig/Core-2.0.
    - All System plugins and Module plugins and the systems supporting them are deprecated.
       - System plugins should be replaced by Bundles and added to the kernel manually.
       - Module plugins should be replaced by [tagged services](http://symfony.com/doc/current/service_container/tags.html).

 - Fixes:
    - Fixed display of checkboxes in topnav login blocks and authentication method selector (#3044).
    - Removed permanent display of template information in html source (#3068).
    - Fixed errors in PageLock module (#3089 - #3096).
    - Fixed problem in JS Config template with debug mode enabled (#3105, #3106).
    - Fixed disabling mailer (setting to debug mode) (#3100, #3107).
    - Fixed admin icon determination for legacy modules (#3108).
    - Fixed several regressions in SecurityCenter module.
    - Fixed problem in DataUtil::formatForDisplayHTML for proper handling of data- * attributes.
    - Fixed regression in argument typehints in UserUtil (#3123).
    - Fixed some problems with the Zikula Symfony Translator (#3161, #3117).
    - Fixed upgrade in Settings module for shorturl value to boolean (#3166).
    - Fixed logical problem in CategoryUtil::hasCategoryAccess() (#3171, #3190).
    - Fixed issue where upgrader also showed partial theme (#3087).
    - Fixed many issues with translation in the Core installer and upgrader (#2919, #3192).
    - Fixed issue with using permissions to hide blocks (#3200).
    - Refactored PhpParser usage in ZikulaPhpFileExtractor to namespaces (#3183).
    - Fixed possible jcss vulnerability in Windows environment (#3237).
    - Use namespaced include notation in themes (#3230, #3246).
    - Block access to possibly malicious vendor demo file (#3260, #3261).
    - Fixed broken validation of duplicate user names during registration (#3256, #3263).

 - Features:
    - Lost password functionality has been simplified to work without an additional (confusing) confirmation step (#1781, #3178).
    - Add template for HTMLblock and Textblock for easier overriding if required.

 - Core-2.0 Features:
    - Added mailProtect filter for safe display of email addresses in Twig templates (#3041).
    - Added display of template name as html comment in source when in dev environment (#3068).
    - Added shortcut method in variable api for retrieving system variables (#3077).
    - Added new core module: MenuModule for implementing menus of any kind (#3082).
    - Added Twig filters profileLinkByUserName and profileLinkByUserId (#3079).
    - Added LocaleApi for access to locale definitions.
    - Added Asset merger feature for twig themes (#2912, #3138).
    - Added validation of extension composer files (#2669, #3151).
    - LegalModule updated to Core-2.0 Spec.
    - ProfileModule updated to Core-2.0 Spec.

 - Vendor updates:
    - doctrine dbal updated from 2.5.4 to 2.5.5
    - doctrine orm updated from 2.5.4 to 2.5.5
    - font-awesome updated from 4.6.3 to 4.7.0
    - gedmo/doctrine-extensions updated from 2.4.22 to 2.4.24
    - jquery.mmenu updated from 5.6.3 to 5.7.8
    - jquery ui updates from 1.12.0.1 to 1.12.1
    - justinrainbow/json-schema added in version 4.0.1
    - jstree updated from 3.3.2 to 3.3.3
    - js-webshim updated from 1.15.6 to 1.16.0
    - knp-menu installed at version 2.2.0
    - knp-menu-bundle installed at version 2.1.3
    - liip/imagine-bundle installed at 1.6.0
    - monolog updated from 1.21.0 to 1.22.0
    - psr log updated from 1.0.0 to 1.0.2
    - sensio distribution bundle updated from 5.0.8 to 5.0.14
    - sensio generator bundle updated from 3.0.7 to 3.0.11
    - sensiolabs security checker updated from 3.0.2 to 4.0.0
    - swiftmailer updated from 5.4.3 to 5.4.4
    - symfony updated from 2.8.9 to 2.8.14
    - symfony service definition validator updated from 1.2.5 to 1.2.6
    - symfony/polyfill-* updated from 1.2.0 to 1.3.0
    - twig updated from 1.24.1 to 1.28.2
    - typeahead.js updated from 0.11.1 to 1.0.1

* 1.4.3 (2016-09-02)

 - BC Breaks:
    - Assetic Bundle has been removed (#2939).
    - User block function removed. It is going to be added to the Profile module instead.
    - Old Authentication_Method_Api system has been completely removed.
    - Due to refactoring the UsersModule, some unknown BC Breaks may have occurred.
       - `subscriber.users.ui_hooks.login_block` hooks have been removed. use `subscriber.users.ui_hooks.login_screen`
    - Option for having no session for anonymous users has been removed. In Symfony every request has a session.

 - Deprecated:
    -

 - Fixes:
    - Fix error on creation of new ExtendedMenublock.
    - Fix display of blocks using theme overrides (#2872).
    - The legacy \Zikula_Core is now booted even if you use the Symfony Console.
    - Lengthen sessionId column in session table (#2840).
    - Added whitespace trimming functionality for Twig themes (#2911).
    - Fixed getPluralOffset in Zikula.js to return numbers instead of boolean values (#3011)
    - Corrected issue with hook admin url and legacy modules (#2999).
    - Imagine: Use Imagick or Gmagick in favour of Gd (#3016)
    - Add filter to LoginBlock so it doesn't appear on login page (#3021).
    - Improved Installer and Upgrader to check installation requirements before running (#2235, #3023).

 - Features:
    - Add help text, alert text and input groups to forms utilizing the provided form themes (#2846, #2847).
    - Automatically initialise official Twig extensions (#2866).
    - Extend mailer-related events (#2849)
      - MailerEvents::SEND_MESSAGE_START - Occurs when a new message should be sent.
      - MailerEvents::SEND_MESSAGE_PERFORM - Occurs right before a message is sent.
      - MailerEvents::SEND_MESSAGE_SUCCESS - Occurs after a message has been sent successfully.
      - MailerEvents::SEND_MESSAGE_FAILURE - Occurs when a message could not be sent.
    - Lengthen ip address fields for IPv6 support (#2893).
    - More intelligent handling of missing mail transport options (#2148).
    - Enable disabling of unique block wrappers and improve theme flexibility and documentation (#3013).

 - Core-2.0 Features:
    - AdminModule updated to Core-2.0 Spec (#2856, #2860).
    - CategoriesModule updated to Core-2.0 Spec (#2923).
    - GroupsModule updated to Core-2.0 Spec (#2907).
    - MailerModule updated to Core-2.0 Spec (#2866).
    - PageLockModule updated to Core-2.0 Spec (#2862).
    - PermissionsModule updated to Core-2.0 Spec (#2896).
    - RoutesModule updated to Core-2.0 Spec (#2921).
    - SearchModule updated to Core-2.0 Spec (#2853).
    - SecurityCenterModule updated to Core-2.0 Spec (#2890).
    - SettingsModule updated to Core-2.0 Spec (#2832).
    - UsersModule updated to Core-2.0 Spec (#2851)
      - New AuthenticationMethodInterface created.
      - Functionality split into UsersModule and new system module, ZAuthModule.

 - Vendor updates:
    - bootstrap updated from 3.3.6 to 3.3.7
    - font awesome updated from 4.5.0 to 4.6.3
    - jms translation bundle updated from 1.2.1 to 1.3.1
    - js routing bundle updated from 1.5.x to 1.6.0
    - jstree updated from 3.3.0 to 3.3.2
    - monolog updated from 1.18.1 to 1.21.0
    - php-markdown updated from 1.5.0 to 1.6.0
    - php-parser updated from 1.4.1 to 2.0.1
    - sensio distribution bundle updated from 5.0.5 to 5.0.8
    - symfony updated to from 2.8.4 to 2.8.9
    - swiftmailer updated from 5.4.1 to 5.4.3
    - components/jquery-ui updated from 1.11.4 to 1.12.0.1
    - gedmo/doctrine-extensions updated from 2.4.13 to 2.4.22

* 1.4.2 (2016-03-28)

 - BC Breaks:
    - n/a
 - Deprecated:
    - 'Theme switching' by users will not be updated to Core-2.0. Only Admins will be able to change themes.
    - Zikula\ThemeModule\Block\RenderBlock will not be updated to Core-2.0.
    - Zikula\ThemeModule\Block\ThemeswitcherBlock will not be updated to Core-2.0.
    - Zikula\ThemeModule\Controller\AjaxController will not be updated to Core-2.0.
      - the `theme.ajax_request` event is deprecated.
    - "Alternate Site View" feature (in theme settings) is deprecated. Use responsive design.
    - Zikula\Core\AbstractTheme is deprecated and aliased to Zikula\ThemeModule\AbstractTheme. Use the latter.
    - Zikula\Core\Theme\Annotation\Theme is deprecated and aliased to Zikula\ThemeModule\Engine\Annotation\Theme. Use the latter.
    - All Hooks-related classes and files have been moved to HookBundle and former namespaces deprecated (aliases provided for BC).
    - `DisplayHookResponse` has deprecated the third argument and now expects a rendered string instead of objects. (#2600)
    - The visibility of ModuleStateEvent::modinfo property will change from public to private in Core-2.0. Use getModInfo() method instead.
 - Fixes:
    - Fix module stylesheet not being loaded automatically for Core-2.0 modules.
    - Fix SearchModule not working for older modules required tables.php (#2643)
    - Fix core pager tag urls were encoded, now raw.
    - Fix corrupted javascript files (`categories_admin_edit.js`, `categories_admin_view.js`, `contextmenu.js`) caused by
      CI build/Yaml compressor. (#2702, #2707)
    - Fix error in BootstrapTheme where `pagetype` variable was required (#2681)
    - Fix legacy modules always using 'home' realm in Theme engine (#2691)
    - Fix minor display issues for new Symfony 2.8-style developer toolbar.
    - Fix Login block not functional (#2729)
    - Fix display problem with navbar in Bootstrap theme (#2662)
    - Streamlined log size by removing event channel (#2741)
    - Fix registration expiration error when expired user is deleted (#2696)
    - Fix notation for Modules in Menu block (#2654)
    - Fix structure of `categorizable` key in version spec.
        - use `"categorizable": {"entities": ["Acme\FooModule\Entity\FooEntity", "Acme\FooModule\Entity\BarEntity"]}`
        - BC with previous method maintained but deprecated, e.g. `"categorizable": ["Acme\FooModule\Entity\FooEntity", "Acme\FooModule\Entity\BarEntity"]`
    - Fix issues with dynamic url settings in ExtensionsModule
    - Fix problems with legacy Themes (#2777)
    - Fix post installation login (#2187)
    - Improved compatibility of zikula-specific bootstrap overrides with respect to navbars.
    - Improved handling of 'utility' themes via GET and add ability to restrict access via permissions on a more granular level.
    - Correct method arguments provided by BC block method when displaying block. (#2934)
    - Fix block module upgrade (#2957, #2835)
 - Features:
    - Add new advanced block filtering based on a combination of any query parameter or request attributes.
    - Add core routing for all legacy urls (both normal and 'shorturls').
    - Add option to set a controller (e.g. `ZikulaPagesModule:User:categories`) as start page settings instead of legacy method. (#2454)
    - Add theme information to Symfony developer toolbar.
    - Add functional login block to Bootstrap theme (#2730)
    - Add support for 'account' type links in the LinkContainerCollector (#2758)
    - Add collapseable blocks. This feature had disappeared since Core-1.3x (#2678)
    - Add Twig tag `modAvailable($moduleName)` (#2769)
    - Add CsrfTokenHandler service (`\Zikula\Core\Token\CsrfTokenHandler`)
    - Add 'info' type flash messages.
    - Add CLI Symfony Styleguide to CLI install and upgrade (#2667)
    - Add Vagrant support (#2814)
    - Change default theme to Bootstrap theme (new features added, blocks and permissions adjusted specific to theme)
    - Provide method for customizing Bootstrap path in Core-2.0 themes. See ZikulaBootstrapTheme for example.
 - Core-2.0 Features:
    - Add AdminInterfaceController and Twig tags - AdminModule
        - Refactored functions header, footer, breadcrumbs
        - menu - replace old categorymenu action - supports both categries and modules mode as well as panel and tabs templates.
        - add updatecheck, securityanalyzer, developernotices instead of notices
    - Add ExtensionsInterfaceController and Twig tags - ExtensionsModule
        - Refactor functions header, links
        - Introduce footer, breadcrumbs and help - not fully functional
    - Add `currentUser` global variable to twig templates.
    - Add (move) `Zikula\CategoriesModule\Entity\AbstractCategoryAssignment` and related documentation.
        - Replaces `Zikula\Core\Doctrine\Entity\AbstractEntityCategory` (aliased for BC).
        - Add `Zikula\CategoriesModule\Form\Type\CategoriesType` for easier category usage in Symfony Forms.
    - Implement new definition spec for Hook capabilities.
    - Implement new BlockApi and all corresponding methods.
        - Zikula\BlocksModule\BlockHandlerInterface
        - Zikula\BlocksModule\AbstractBlockHandler
        - Updated BlocksModule Admin UI.
    - BlocksModule updated to Core-2.0 Spec.
    - ThemeModule updated to Core-2.0 Spec.
    - ExtensionsModule updated to Core-2.0 Spec (except Plugin Handling).
    - Add AbstractExtensionInstaller for use by third-party developers.
    - Add ExtensionVariablesTrait for developers to insert into classes where Extension Variable management is needed.
    - Update Pending Content logic and definitions.
    - Classes from Zikula\Core\Theme have been moved to Zikula\ThemeModule\Engine.
    - Listener classes from Zikula\Bundle\CoreBundle\EventListener\Theme have been moved to Zikula\ThemeModule\EventListener.
    - Add Zikula\Common\Translator\TranslatorInterface to use as typehint when using `translator.default` service.
    - Add CapabilityApi to manage and define Extension Capabilities for Core-2.0 applications.
    - Update `\Zikula\Bundle\HookBundle\Hook\DisplayHookResponse` to allow response from non-Smarty sources. (#2600)
 - Vendor updates:
    - Symfony updated to 2.8.4
    - Font-Awesome updated to 4.5.0
    - Bootstrap updated to 3.3.6
    - Colorbox (jQuery lightbox plugin) updated from 1.3.20.2 to 1.6.3 (`src/javascript/plugins/colorbox`)
    - Doctrine/Common updated to 2.5.3 and limited to 2.5.x for php compatibility
    - Sensio/Distribution-Bundle updated to 5.0.*

* 1.4.1 (2015-11-23)

 - BC Breaks:
     - Removed `Zikula\Core\Api\AbstractApi` that was introduced only in 1.4.0 (#2494)
     - If you use the Imagine System plugin and add custom transformations with a priority greater than 50,
       these are now applied *after* the thumbnail is generated. (#2594)
     - Removed `app/CustomBundle` but likely this was not used by anyone. (#2622)
     - Removed GroupMembershipEntity. This is very unlikely to have been used outside the Core.
       Group membership is now available directly from GroupEntity::users. A user's memberships are available
       from UserEntity::groups.
     - The change to PSR-4 for system modules (see below) will require fixing template override paths in existing themes.
 - Deprecated:
     - Twig function `pageAddVar()` deprecated. Use `pageAddAsset()` or `pageSetVar()` instead.
 - Fixes:
    - Fixed 'Removetrailingslash' error (#2552)
    - Corrected variable name in BootstrapTheme template override (#2557)
    - Fixed `categories_admin_view.js` not present in 1.4.0 dist (#2637)
    - Routes Module updated to v1.0.1
        - Non-custom routes are no longer stored in the DB. This increases pageload speed and reduces need for reloading often.
    - Fixed 'auto-login' after user registration (#2646)
 - Features:
    - All system modules and themes updated to PSR-4 (#2563, #2424)
    - TranslatorTrait added (#2560)
    - Categorization of Entities enabled (#411)
    - Add vierbergenlars/php-semver vendor lib for version comparison (#2560)
    - Combined and customized bootstrap/font-awesome css using Less.
    - Improved multilingual UI in general settings (#2547)
    - [Imagine Plugin] Possibility to add transformations which are applied after the thumbnail
        is generated. (#2594)
    - Add umask support
 - Core-2.0 Features:
    - Add Twig-based theme engine (refs #1753)
         - Please note that the Blocks functionality of the theme engine is still in heavy development and shouldn't be
           relied upon as a permanent API. Method names and/or signature may change. The following are likely unstable:
            - Zikula\Core\Controller\AbstractBlockController (entire class)
            - Zikula\Core\AbstractTheme::generateThemedBlock
            - Zikula\Core\Theme\Engine::wrapBlockInTheme
    - Add `pageAddAsset()` Twig function and enable 'weighting' of assets to specify load order. (#2606, #2596, #1324)
    - Add `polyfill()` Twig tag to enable JS library inclusion. (#2629)
    - Core-2.0 Theme Specification finalized and enabled (#1753, #2500, #2560)
       - All core themes updated to new spec
       - ZikulaAndreas08Theme updated to new spec and bootstrap (#2428)
    - Core-2.0 Module Specification finalized and enabled (#2500, #2560)
    - Add VariableApi to manage Extension Vars for Core-2.0 applications.
    - Add PermissionApi to manage Rights/Access determination for Core-2.0 applications.
    - Implement method for a module to declare the Entities that are categorizable (#411 - was actually done in Core-1.4.0)
 - Vendor updates:
    - Symfony update to 2.7.7 (#2551, #2582)
        - 2.7.7 includes security fixes.
    - Gedmo Doctrine Extensions updated to version 2.4.x.
    - Twig Extensions updated to version ~1.3.0.
    - Doctrine ORM updated to 2.5.x. (#2613)
        - Includes 'minor' security fix for local access exploits. see http://www.doctrine-project.org/2015/08/31/doctrine_orm_2_5_1_and_2_4_8_released.html
    - Doctrine Bundle updated to 1.5.x (#2614)
    - jQuery.mmenu updated to 5.5.1 to fix Prototype compatibility.
    - jsTree updated to latest 3.x version (#2616)
    - php-markdown updated to 1.5.x (#2617)


* 1.4.0 (2015-07-20)

 - BC Breaks:
    - Zikula 1.4.0 requires PHP >=5.4.1
    - Removed interactive installer from module specification.
    - Gedmo Doctrine Extensions Sluggable has changed. See dev docs for changes
    - Renamed the `$registrationInfo` field `nickname` to `uname` to be less OpenID specific and more general.
    - Sessions can no longer be stored in a file. This functionality may return in a later version.
    - Support for IE 7 and below has been removed.

 - Deprecated:
    - DoctrineExtensions Paginator has superseded by Doctrine ORM paginator
      http://docs.doctrine-project.org/en/latest/tutorials/pagination.html
    - Deprecated `Zikula_EventManager` for Symfony2 EventDispatcher component
    - Deprecated `Zikula_ServiceManager` for Symfony2 Dependency Injection component
    - `controller.method_not_found` event is not available in new AbstractController and therefore deprecated
    - Entire contents of `src/lib/legacy` are deprecated, even if not explicitly stated at code level
    - Many items shown at code level

 - Fixes:
    - Fixed Zikula_Doctrine2_Entity_Category::toArray fails when used on proxied category
    - Fixed not working password recovery process if using your email adress
    - Fixed System::queryStringSetVar() does not update the request object (#753).
    - Fixed category tree html encoding problem (#681)
    - Fixed extmenu drag and drop problem (#801)
    - Fixed setState module problem (#843)
    - Deprecated preg_replace() /e modifier in DataUtil replaced (#889)
    - Fixed SecurityCenter - warnings during installation (#880)
    - Fixed ModUtil::getName() inconsistencies (#848)
    - Fixed strip entry point root access (#936)
    - Fixed block filtering by module does an incorrect comparison (#339)
    - Fixed admin-tab problem with content module (#940)
    - Fixed Extensions module pager (#961)
    - Pass-meter was hidden, because no height was set (#997)
    - Do not show multi-lingual user settings if multi-lingual functionality is disabled (#1050)
    - Fixed Admin breadcrumbs does not work with system plugins (#1056)
    - Fixed wrong handling of MinDate in function.jquery_datepicker.php (#1361)
    - Added output sanitizing for authentication module/method in login form
    - Do not register hooks twice (#484).
    - Do not register eventhandlers twice (#727).
    - Several minor bugfixes.

 - Features:
    - Symfony (2.7 LTS version) set as primary library for Zikula
      - Switched to Symfony2 routing, including JS routes, multilingual routes and more (#1788, #1789, #1793, others)
      - Introduced Symfony Forms plugin offering integration helpers like a form type for Zikula categories.
      - Switched to Symfony error handling.
      - Switched to HttpKernel request cycle.
      - [FORWARD COMPAT] Added forward compatibility layer with Symfony2 HttpFoundation

        - `$request->isGet/Post()` should be replaced with `$request->isMethod('GET/POST')`.
        - The GET request is available from `$request->query->get()` and POST from
          `$request->request->get()`.
        - The routing request can be retrieved with `$request->attributes->get($key)`
          using the keys `_controller`, `_zkModule`, `_zkType`, and `_zkFunc`. You MUST NOT rely on `_zkModule`, `_zkType`,
          and `_zkFunc`. They are for core internals only and can be changed or removed at any time.
      - Removed DebugToolbar and replaced with Symfony Debug and Profile Toolbar
    - jQuery is used as primary scripting framework (makes Prototype obsolete) (#844, #1043, #1214, #1752, others)
      - jQuery and jQuery UI are now outsourced to their own bundles.
    - Bootstrap set as primary library for frontend (#845, #1036, #1052, #1073, #1092, #1123, #1149, #1230, #1378, #1706, #1751, #1759, others)
    - Added FontAwesome (#359, #1351)
    - The mailer module uses SwiftMailer instead of PHPMailer (#1717)
    - [FORWARD COMPAT] New module structure.
    - Switched to Composer dependency manager see http://getcomposer.org/ which causes
      dependencies now being managed in a file named `composer.json`
    - Update Smarty to 2.6.28
    - Update Mapstraction to 3.0.0
    - Show an error message if version number of a module is incorrect.
    - Added garbage collection to CSRF token generator
    - Controller methods need to be suffixed with the word 'Action'. Old methods will continue to work.
    - [FORWARD COMPAT] Merged `ajax.php` front controller into `index.php` - please use
      index.php?module=<modname>&type=ajax&func=<func> in AJAX calls.
    - Zikula Form - automatically set proper form enctype when upload input is used
    - Added ModUtil::getModuleImagePath() for getting the admin image of a module
    - Give possibility to set a global timezone_adjust default value.
    - Theme settings: mobile theme different then default; mobile domain; alternative site view
      theme and domain; set admin theme in theme settings section.
    - Give the profile module the possibility to change the profilelink.
    - Added viewplugin `nl2html`.
    - Added hook to Blocks module to allow for use with Html Block (only).
    - Blocks: added display function and preview button in blocks list.
    - Dont send an welcome email to new users function added (#731).
    - The password reminder can be turned off now.
    - The password reminder is turned off if a third-party auth-module is used.
    - 1.2.x to 1.3.x migration script converted to pure php script.
    - Reset start page module to static frontpage if it is deactivated (#104).
    - Added events if a module is activated and if a module is deactivated.
    - Implemented OpenSearch.
    - Added "hybrid" login option. The user can either provide his email address or user name and will be logged in.
    - Added system information page using `phpinfo()` to the settings module.
    - Params delivery from zikula html_select_* to smarty_function_html_options (#1031).
    - Added a third level of warning messages: LogUtil::registerWarning(). These override status messages and are
      overridden by error messages.
    - Added a `reason` key to module dependencies array in module version file.
    - add 'moduleBundle' template variable for 1.4.0-type modules (is NULL for legacy mods)
      instance of `\Zikula\Core\AbstractModule` for current module
    - add 'themeBundle' template variable for 1.4.0-type themes (is NULL for legacy mods)
        instance of `\Zikula\Core\AbstractTheme` for current module
    - Moved Categories to Doctrine2 and moved entities to module. Updated CategoryUtil & CategoryRegistryUtil to use new
    - Copy all category attributes data from `objectdata_attributes` to new `category_attributes` table and adjust
      internal methods to pull from new data source.
    - Removed Errors module, since error handling is now done using Symfony2 mechanisms.
    - Removed support for old function based controllers and APIs (pre-1.3.x style).
    - Development mode is now controlled by editing app/config/kernel.yml `kernel = dev` or `kernel = prod`
    - Removed old 1.2.x legacy (Smarty plugins, hooks etc, old module types).
    - Made it possible to hide the email adress field during registration for external auth modules.
    - Login provider now can specify the path to an icon or the name of a FontAwesome icon to display in the login buttons.
    - Added functionality for authentication modules to redirect the user to the registration screen if the given login
      information does not match an existing user account.
    - Increased SearchResultEntity:extra field from 100 to 1000 chars (#834).
    - Zikula_EntityAccess now also finds getter methods named `isField()` and not only `getField()`.
    - FilterUtil has been updated to work with Doctrine 2 (#118).
    - Added admin access for console commands (#1908).
    - Cookie Warning to ensure EU regulatory compliance in the LegalModule (#728)
    - `PageUtil::addVar()` has been updated to resolve Symfony-styled paths starting with `@MyModule`.
    - Rewrite Installer and Upgrader
      - Now a full-fledged Symfony Bundle (CoreInstallerBundle) using Forms & Twig
      - Includes CLI-based installer and upgrader
      - Auto-creates `custom_parameters.yml` and `personal_config.php`
    - Include Zikula/Wizard - a library to assist in multi-stage user interaction (used in installer)
    - Add Zikula/Component/SortableColumns - helps manage sortable column headers in datatables.
    - Added multilingual support for site name, site description and site meta tags (#2316).
    - Added view plugin {langchange} for switching language, function with shorturls enabled (#2364)
    - Added view plugin {moduleheader} to unify module headers and make styling at one place - moduleheader.tpl (#2372).
    - Added support Webshim, which is a polyfill library that enables you to reliably use HTML5 features across browsers, even if native support is lacking. (#2377)
    - Added jQuery.mmenu js library and smarty template plugin to create a hidden admin panel
    - Added several Twig tags and filters to duplicate some legacy functionality
    - Added automatic form-theming (bootstrap-style) for Twig-based admin forms
    - Hooks methods moved from event Listener to standard Controller method and given a true route
    - Added support for translating using Symfony Translator.<|MERGE_RESOLUTION|>--- conflicted
+++ resolved
@@ -18,11 +18,8 @@
     - \Zikula\Common\I18n\*
 
  - Fixes:
-<<<<<<< HEAD
     - Fixed broken active status in module menu template (#3402).
-=======
     - Changed the way ZAuth login/register templates are called to fix #3401
->>>>>>> 37b2b569
     - Fixed broken categories selector for legacy extensions (#3356).
     - Fixed problems in categories editing (#3372).
     - Fixed deleting categories for legacy extensions (#3373).
