CHANGELOG - ZIKULA 1.4.x
------------------------

* 1.4.3 (?)

 - BC Breaks:
    - Assetic Bundle has been removed (#2939).
    - User block function removed.
    - Old Authentication_Method_Api system has been completely removed.
    - Due to refactoring the UsersModule, some unknown BC Breaks may have occurred.
      - `subscriber.users.ui_hooks.login_block` hooks have been removed. use `subscriber.users.ui_hooks.login_screen`

 - Deprecated:
    -

 - Fixes:
    - Fix error on creation of new ExtendedMenublock.
    - Fix display of blocks using theme overrides (#2872).
<<<<<<< HEAD
    - The legacy \Zikula_Core is now booted even if you use the Symfony Console.
=======
    - Lengthen SesssionId column in session table (#2840).
>>>>>>> 7eb57ed4

 - Features:
    - Add help text, alert text and input groups to forms utilizing the provided form themes (#2846, #2847).
    - Automatically initialise official Twig extensions (#2866).
    - Extend mailer-related events (#2849)
      - MailerEvents::SEND_MESSAGE_START - Occurs when a new message should be sent.
      - MailerEvents::SEND_MESSAGE_PERFORM - Occurs right before a message is sent.
      - MailerEvents::SEND_MESSAGE_SUCCESS - Occurs after a message has been sent successfully.
      - MailerEvents::SEND_MESSAGE_FAILURE - Occurs when a message could not be sent.

 - Core-2.0 Features:
    - AdminModule updated to Core-2.0 Spec (#2856, #2860).
    - CategoriesModule updated to Core-2.0 Spec (#2923).
    - GroupsModule updated to Core-2.0 Spec (#2907).
    - MailerModule updated to Core-2.0 Spec (#2866).
    - PageLockModule updated to Core-2.0 Spec (#2862).
    - PermissionsModule updated to Core-2.0 Spec (#2896).
    - RoutesModule updated to Core-2.0 Spec (#2921).
    - SearchModule updated to Core-2.0 Spec (#2853).
    - SecurityCenterModule updated to Core-2.0 Spec (#2890).
    - SettingsModule updated to Core-2.0 Spec (#2832).
    - UsersModule updated to Core-2.0 Spec (#2851)
      - New AuthenticationMethodInterface created.
      - Functionality split into UsersModule and new system module, ZAuthModule.

 - Vendor updates:
    - bootstrap updated from 3.3.6 to 3.3.7
    - font awesome updated from 4.5.0 to 4.6.3
    - jms translation bundle updated from 1.2.1 to 1.2.3
    - js routing bundle updated from 1.5.x to 1.6.0
    - jstree updated from 3.3.0 to 3.3.1
    - monolog updated from 1.18.1 to 1.20.0
    - php-markdown updated from 1.5.0 to 1.6.0
    - php-parser updated from 1.4.1 to 2.0.1
    - sensio distribution bundle updated from 5.0.5 to 5.0.7
    - symfony updated to from 2.8.4 to 2.8.9
    - swiftmailer updated from 5.4.1 to 5.4.3
    - components/jquery-ui updated from 1.11.4 to 1.12.0.1
    - gedmo/doctrine-extensions updated from 2.4.13 to 2.4.19

* 1.4.2 (2016-03-28)

 - BC Breaks:
    - n/a
 - Deprecated:
    - 'Theme switching' by users will not be updated to Core-2.0. Only Admins will be able to change themes.
    - Zikula\ThemeModule\Block\RenderBlock will not be updated to Core-2.0.
    - Zikula\ThemeModule\Block\ThemeswitcherBlock will not be updated to Core-2.0.
    - Zikula\ThemeModule\Controller\AjaxController will not be updated to Core-2.0.
      - the `theme.ajax_request` event is deprecated.
    - "Alternate Site View" feature (in theme settings) is deprecated. Use responsive design.
    - Zikula\Core\AbstractTheme is deprecated and aliased to Zikula\ThemeModule\AbstractTheme. Use the latter.
    - Zikula\Core\Theme\Annotation\Theme is deprecated and aliased to Zikula\ThemeModule\Engine\Annotation\Theme. Use the latter.
    - All Hooks-related classes and files have been moved to HookBundle and former namespaces deprecated (aliases provided for BC).
    - `DisplayHookResponse` has deprecated the third argument and now expects a rendered string instead of objects. (#2600)
    - The visibility of ModuleStateEvent::modinfo property will change from public to private in Core-2.0. Use getModInfo() method instead.
 - Fixes:
    - Fix module stylesheet not being loaded automatically for Core-2.0 modules.
    - Fix SearchModule not working for older modules required tables.php (#2643)
    - Fix core pager tag urls were encoded, now raw.
    - Fix corrupted javascript files (`categories_admin_edit.js`, `categories_admin_view.js`, `contextmenu.js`) caused by
      CI build/Yaml compressor. (#2702, #2707)
    - Fix error in BootstrapTheme where `pagetype` variable was required (#2681)
    - Fix legacy modules always using 'home' realm in Theme engine (#2691)
    - Fix minor display issues for new Symfony 2.8-style developer toolbar.
    - Fix Login block not functional (#2729)
    - Fix display problem with navbar in Bootstrap theme (#2662)
    - Streamlined log size by removing event channel (#2741)
    - Fix registration expiration error when expired user is deleted (#2696)
    - Fix notation for Modules in Menu block (#2654)
    - Fix structure of `categorizable` key in version spec.
        - use `"categorizable": {"entities": ["Acme\FooModule\Entity\FooEntity", "Acme\FooModule\Entity\BarEntity"]}`
        - BC with previous method maintained but deprecated, e.g. `"categorizable": ["Acme\FooModule\Entity\FooEntity", "Acme\FooModule\Entity\BarEntity"]`
    - Fix issues with dynamic url settings in ExtensionsModule
    - Fix problems with legacy Themes (#2777)
    - Fix post installation login (#2187)
    - Improved compatibility of zikula-specific bootstrap overrides with respect to navbars.
    - Improved handling of 'utility' themes via GET and add ability to restrict access via permissions on a more granular level.
    - Correct method arguments provided by BC block method when displaying block. (#2934)
    - Fix block module upgrade (#2957, #2835)
 - Features:
    - Add new advanced block filtering based on a combination of any query parameter or request attributes.
    - Add core routing for all legacy urls (both normal and 'shorturls').
    - Add option to set a controller (e.g. `ZikulaPagesModule:User:categories`) as start page settings instead of legacy method. (#2454)
    - Add theme information to Symfony developer toolbar.
    - Add functional login block to Bootstrap theme (#2730)
    - Add support for 'account' type links in the LinkContainerCollector (#2758)
    - Add collapseable blocks. This feature had disappeared since Core-1.3x (#2678)
    - Add Twig tag `modAvailable($moduleName)` (#2769)
    - Add CsrfTokenHandler service (`\Zikula\Core\Token\CsrfTokenHandler`)
    - Add 'info' type flash messages.
    - Add CLI Symfony Styleguide to CLI install and upgrade (#2667)
    - Add Vagrant support (#2814)
    - Change default theme to Bootstrap theme (new features added, blocks and permissions adjusted specific to theme)
    - Provide method for customizing Bootstrap path in Core-2.0 themes. See ZikulaBootstrapTheme for example.
 - Core-2.0 Features:
    - Add AdminInterfaceController and Twig tags - AdminModule
        - Refactored functions header, footer, breadcrumbs
        - menu - replace old categorymenu action - supports both categries and modules mode as well as panel and tabs templates.
        - add updatecheck, securityanalyzer, developernotices instead of notices
    - Add ExtensionsInterfaceController and Twig tags - ExtensionsModule
        - Refactor functions header, links
        - Introduce footer, breadcrumbs and help - not fully functional
    - Add `currentUser` global variable to twig templates.
    - Add (move) `Zikula\CategoriesModule\Entity\AbstractCategoryAssignment` and related documentation.
        - Replaces `Zikula\Core\Doctrine\Entity\AbstractEntityCategory` (aliased for BC).
        - Add `Zikula\CategoriesModule\Form\Type\CategoriesType` for easier category usage in Symfony Forms.
    - Implement new definition spec for Hook capabilities.
    - Implement new BlockApi and all corresponding methods.
        - Zikula\BlocksModule\BlockHandlerInterface
        - Zikula\BlocksModule\AbstractBlockHandler
        - Updated BlocksModule Admin UI.
    - BlocksModule updated to Core-2.0 Spec.
    - ThemeModule updated to Core-2.0 Spec.
    - ExtensionsModule updated to Core-2.0 Spec (except Plugin Handling).
    - Add AbstractExtensionInstaller for use by third-party developers.
    - Add ExtensionVariablesTrait for developers to insert into classes where Extension Variable management is needed.
    - Update Pending Content logic and definitions.
    - Classes from Zikula\Core\Theme have been moved to Zikula\ThemeModule\Engine.
    - Listener classes from Zikula\Bundle\CoreBundle\EventListener\Theme have been moved to Zikula\ThemeModule\EventListener.
    - Add Zikula\Common\Translator\TranslatorInterface to use as typehint when using `translator.default` service.
    - Add CapabilityApi to manage and define Extension Capabilities for Core-2.0 applications.
    - Update `\Zikula\Bundle\HookBundle\Hook\DisplayHookResponse` to allow response from non-Smarty sources. (#2600)
 - Vendor updates:
    - Symfony updated to 2.8.4
    - Font-Awesome updated to 4.5.0
    - Bootstrap updated to 3.3.6
    - Colorbox (jQuery lightbox plugin) updated from 1.3.20.2 to 1.6.3 (`src/javascript/plugins/colorbox`)
    - Doctrine/Common updated to 2.5.3 and limited to 2.5.x for php compatibility
    - Sensio/Distribution-Bundle updated to 5.0.*

* 1.4.1 (2015-11-23)

 - BC Breaks:
     - Removed `Zikula\Core\Api\AbstractApi` that was introduced only in 1.4.0 (#2494)
     - If you use the Imagine System plugin and add custom transformations with a priority greater than 50,
       these are now applied *after* the thumbnail is generated. (#2594)
     - Removed `app/CustomBundle` but likely this was not used by anyone. (#2622)
     - Removed GroupMembershipEntity. This is very unlikely to have been used outside the Core.
       Group membership is now available directly from GroupEntity::users. A user's memberships are available
       from UserEntity::groups.
     - The change to PSR-4 for system modules (see below) will require fixing template override paths in existing themes.
 - Deprecated:
     - Twig function `pageAddVar()` deprecated. Use `pageAddAsset()` or `pageSetVar()` instead.
 - Fixes:
    - Fixed 'Removetrailingslash' error (#2552)
    - Corrected variable name in BootstrapTheme template override (#2557)
    - Fixed `categories_admin_view.js` not present in 1.4.0 dist (#2637)
    - Routes Module updated to v1.0.1
        - Non-custom routes are no longer stored in the DB. This increases pageload speed and reduces need for reloading often.
    - Fixed 'auto-login' after user registration (#2646)
 - Features:
    - All system modules and themes updated to PSR-4 (#2563, #2424)
    - TranslatorTrait added (#2560)
    - Categorization of Entities enabled (#411)
    - Add vierbergenlars/php-semver vendor lib for version comparison (#2560)
    - Combined and customized bootstrap/font-awesome css using Less.
    - Improved multilingual UI in general settings (#2547)
    - [Imagine Plugin] Possibility to add transformations which are applied after the thumbnail
        is generated. (#2594)
    - Add umask support
 - Core-2.0 Features:
    - Add Twig-based theme engine (refs #1753)
         - Please note that the Blocks functionality of the theme engine is still in heavy development and shouldn't be
           relied upon as a permanent API. Method names and/or signature may change. The following are likely unstable:
            - Zikula\Core\Controller\AbstractBlockController (entire class)
            - Zikula\Core\AbstractTheme::generateThemedBlock
            - Zikula\Core\Theme\Engine::wrapBlockInTheme
    - Add `pageAddAsset()` Twig function and enable 'weighting' of assets to specify load order. (#2606, #2596, #1324)
    - Add `polyfill()` Twig tag to enable JS library inclusion. (#2629)
    - Core-2.0 Theme Specification finalized and enabled (#1753, #2500, #2560)
       - All core themes updated to new spec
       - ZikulaAndreas08Theme updated to new spec and bootstrap (#2428)
    - Core-2.0 Module Specification finalized and enabled (#2500, #2560)
    - Add VariableApi to manage Extension Vars for Core-2.0 applications.
    - Add PermissionApi to manage Rights/Access determination for Core-2.0 applications.
    - Implement method for a module to declare the Entities that are categorizable (#411 - was actually done in Core-1.4.0)
 - Vendor updates:
    - Symfony update to 2.7.7 (#2551, #2582)
        - 2.7.7 includes security fixes.
    - Gedmo Doctrine Extensions updated to version 2.4.x.
    - Twig Extensions updated to version ~1.3.0.
    - Doctrine ORM updated to 2.5.x. (#2613)
        - Includes 'minor' security fix for local access exploits. see http://www.doctrine-project.org/2015/08/31/doctrine_orm_2_5_1_and_2_4_8_released.html
    - Doctrine Bundle updated to 1.5.x (#2614)
    - JQuery MMenu updated to 5.5.1 to fix Prototype compatibility.
    - jsTree updated to latest 3.x version (#2616)
    - php-markdown updated to 1.5.x (#2617)


* 1.4.0 (2015-07-20)

 - BC Breaks:
    - Zikula 1.4.0 requires PHP >=5.4.1
    - Removed interactive installer from module specification.
    - Gedmo Doctrine Extensions Sluggable has changed. See dev docs for changes
    - Renamed the `$registrationInfo` field `nickname` to `uname` to be less OpenID specific and more general.
    - Sessions can no longer be stored in a file. This functionality may return in a later version.
    - Support for IE 7 and below has been removed.

 - Deprecated:
    - DoctrineExtensions Paginator has superseded by Doctrine ORM paginator
      http://docs.doctrine-project.org/en/latest/tutorials/pagination.html
    - Deprecated `Zikula_EventManager` for Symfony2 EventDispatcher component
    - Deprecated `Zikula_ServiceManager` for Symfony2 Dependency Injection component
    - `controller.method_not_found` event is not available in new AbstractController and therefore deprecated
    - Entire contents of `src/lib/legacy` are deprecated, even if not explicitly stated at code level
    - Many items shown at code level

 - Fixes:
    - Fixed Zikula_Doctrine2_Entity_Category::toArray fails when used on proxied category
    - Fixed not working password recovery process if using your email adress
    - Fixed System::queryStringSetVar() does not update the request object (#753).
    - Fixed category tree html encoding problem (#681)
    - Fixed extmenu drag and drop problem (#801)
    - Fixed setState module problem (#843)
    - Deprecated preg_replace() /e modifier in DataUtil replaced (#889)
    - Fixed SecurityCenter - warnings during installation (#880)
    - Fixed ModUtil::getName() inconsistencies (#848)
    - Fixed strip entry point root access (#936)
    - Fixed block filtering by module does an incorrect comparison (#339)
    - Fixed admin-tab problem with content module (#940)
    - Fixed Extensions module pager (#961)
    - Pass-meter was hidden, because no height was set (#997)
    - Do not show multi-lingual user settings if multi-lingual functionality is disabled (#1050)
    - Fixed Admin breadcrumbs does not work with system plugins (#1056)
    - Fixed wrong handling of MinDate in function.jquery_datepicker.php (#1361)
    - Added output sanitizing for authentication module/method in login form
    - Do not register hooks twice (#484).
    - Do not register eventhandlers twice (#727).
    - Several minor bugfixes.

 - Features:
    - Symfony (2.7 LTS version) set as primary library for Zikula
      - Switched to Symfony2 routing, including JS routes, multilingual routes and more (#1788, #1789, #1793, others)
      - Introduced Symfony Forms plugin offering integration helpers like a form type for Zikula categories.
      - Switched to Symfony error handling.
      - Switched to HttpKernel request cycle.
      - [FORWARD COMPAT] Added forward compatibility layer with Symfony2 HttpFoundation

        - `$request->isGet/Post()` should be replaced with `$request->isMethod('GET/POST')`.
        - The GET request is available from `$request->query->get()` and POST from
          `$request->request->get()`.
        - The routing request can be retrieved with `$request->attributes->get($key)`
          using the keys `_controller`, `_zkModule`, `_zkType`, and `_zkFunc`. You MUST NOT rely on `_zkModule`, `_zkType`,
          and `_zkFunc`. They are for core internals only and can be changed or removed at any time.
      - Removed DebugToolbar and replaced with Symfony Debug and Profile Toolbar
    - jQuery is used as primary scripting framework (makes Prototype obsolete) (#844, #1043, #1214, #1752, others)
      - jQuery and jQuery UI are now outsourced to their own bundles.
    - Bootstrap set as primary library for frontend (#845, #1036, #1052, #1073, #1092, #1123, #1149, #1230, #1378, #1706, #1751, #1759, others)
    - Added FontAwesome (#359, #1351)
    - The mailer module uses SwiftMailer instead of PHPMailer (#1717)
    - [FORWARD COMPAT] New module structure.
    - Switched to Composer dependency manager see http://getcomposer.org/ which causes
      dependencies now being managed in a file named `composer.json`
    - Update Smarty to 2.6.28
    - Update Mapstraction to 3.0.0
    - Show an error message if version number of a module is incorrect.
    - Added garbage collection to CSRF token generator
    - Controller methods need to be suffixed with the word 'Action'. Old methods will continue to work.
    - [FORWARD COMPAT] Merged `ajax.php` front controller into `index.php` - please use
      index.php?module=<modname>&type=ajax&func=<func> in AJAX calls.
    - Zikula Form - automatically set proper form enctype when upload input is used
    - Added ModUtil::getModuleImagePath() for getting the admin image of a module
    - Give possibility to set a global timezone_adjust default value.
    - Theme settings: mobile theme different then default; mobile domain; alternative site view
      theme and domain; set admin theme in theme settings section.
    - Give the profile module the possibility to change the profilelink.
    - Added viewplugin `nl2html`.
    - Added hook to Blocks module to allow for use with Html Block (only).
    - Blocks: added display function and preview button in blocks list.
    - Dont send an welcome email to new users function added (#731).
    - The password reminder can be turned off now.
    - The password reminder is turned off if a third-party auth-module is used.
    - 1.2.x to 1.3.x migration script converted to pure php script.
    - Reset start page module to static frontpage if it is deactivated (#104).
    - Added events if a module is activated and if a module is deactivated.
    - Implemented OpenSearch.
    - Added "hybrid" login option. The user can either provide his email address or user name and will be logged in.
    - Added system information page using `phpinfo()` to the settings module.
    - Params delivery from zikula html_select_* to smarty_function_html_options (#1031).
    - Added a third level of warning messages: LogUtil::registerWarning(). These override status messages and are
      overridden by error messages.
    - Added a `reason` key to module dependencies array in module version file.
    - add 'moduleBundle' template variable for 1.4.0-type modules (is NULL for legacy mods)
      instance of `\Zikula\Core\AbstractModule` for current module
    - add 'themeBundle' template variable for 1.4.0-type themes (is NULL for legacy mods)
        instance of `\Zikula\Core\AbstractTheme` for current module
    - Moved Categories to Doctrine2 and moved entities to module. Updated CategoryUtil & CategoryRegistryUtil to use new
    - Copy all category attributes data from `objectdata_attributes` to new `category_attributes` table and adjust
      internal methods to pull from new data source.
    - Removed Errors module, since error handling is now done using Symfony2 mechanisms.
    - Removed support for old function based controllers and APIs (pre-1.3.x style).
    - Development mode is now controlled by editing app/config/kernel.yml `kernel = dev` or `kernel = prod`
    - Removed old 1.2.x legacy (Smarty plugins, hooks etc, old module types).
    - Made it possible to hide the email adress field during registration for external auth modules.
    - Login provider now can specify the path to an icon or the name of a FontAwesome icon to display in the login buttons.
    - Added functionality for authentication modules to redirect the user to the registration screen if the given login
      information does not match an existing user account.
    - Increased SearchResultEntity:extra field from 100 to 1000 chars (#834).
    - Zikula_EntityAccess now also finds getter methods named `isField()` and not only `getField()`.
    - FilterUtil has been updated to work with Doctrine 2 (#118).
    - Added admin access for console commands (#1908).
    - Cookie Warning to ensure EU regulatory compliance in the LegalModule (#728)
    - `PageUtil::addVar()` has been updated to resolve Symfony-styled paths starting with `@MyModule`.
    - Rewrite Installer and Upgrader
      - Now a full-fledged Symfony Bundle (CoreInstallerBundle) using Forms & Twig
      - Includes CLI-based installer and upgrader
      - Auto-creates `custom_parameters.yml` and `personal_config.php`
    - Include Zikula/Wizard - a library to assist in multi-stage user interaction (used in installer)
    - Add Zikula/Component/SortableColumns - helps manage sortable column headers in datatables.
    - Added multilingual support for site name, site description and site meta tags (#2316).
    - Added view plugin {langchange} for switching language, function with shorturls enabled (#2364)
    - Added view plugin {moduleheader} to unify module headers and make styling at one place - moduleheader.tpl (#2372).
    - Added support Webshim, which is a polyfill library that enables you to reliably use HTML5 features across browsers, even if native support is lacking. (#2377)
    - Added mmenu js library and smarty template plugin to create a hidden admin panel
    - Added several Twig tags and filters to duplicate some legacy functionality
    - Added automatic form-theming (bootstrap-style) for Twig-based admin forms
    - Hooks methods moved from event Listener to standard Controller method and given a true route
    - Added support for translating using Symfony Translator.<|MERGE_RESOLUTION|>--- conflicted
+++ resolved
@@ -16,11 +16,8 @@
  - Fixes:
     - Fix error on creation of new ExtendedMenublock.
     - Fix display of blocks using theme overrides (#2872).
-<<<<<<< HEAD
     - The legacy \Zikula_Core is now booted even if you use the Symfony Console.
-=======
     - Lengthen SesssionId column in session table (#2840).
->>>>>>> 7eb57ed4
 
  - Features:
     - Add help text, alert text and input groups to forms utilizing the provided form themes (#2846, #2847).
