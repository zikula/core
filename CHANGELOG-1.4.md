--- conflicted
+++ resolved
@@ -14,13 +14,9 @@
  - Core-2.0 Features:
 
  - Vendor upgdates:
-<<<<<<< HEAD
-    - symfony updated to from 2.8.9 to 2.8.10
-=======
     - sensio distribution bundle updated from 5.0.8 to 5.0.9
     - sensio generator bundle updated from 3.0.7 to 3.0.8
     - symfony updated to from 2.8.9 to 2.8.11
->>>>>>> b9b4d7c7
     - twig updated from 1.24.1 to 1.24.2
 
 * 1.4.3 (2016-09-02)
