--- conflicted
+++ resolved
@@ -17,12 +17,9 @@
     - Automatically initialise official Twig extensions.
 
  - Core-2.0 Features:
-<<<<<<< HEAD
     - AdminModule updated to Core-2.0 Spec.
+    - PageLockModule updated to Core-2.0 Spec.
     - SearchModule updated to Core-2.0 Spec.
-=======
-    - PageLockModule updated to Core-2.0 Spec.
->>>>>>> fe407066
     - SettingsModule updated to Core-2.0 Spec.
 
  - Vendor updates:
