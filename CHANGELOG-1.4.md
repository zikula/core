CHANGELOG - ZIKULA 1.4.x
------------------------

<<<<<<< HEAD
=======
* 1.4.7 (?)

 - BC Breaks:
    - ?

 - Deprecated:
    - ?

 - Fixes:
    - ?

 - Features:
    - Improved Core upgrader to be more flexible (#2833)

 - Vendor updates:
    - ?

>>>>>>> 14440b3a
* 1.4.6 (2017-02-12)

 - BC Breaks:
    - LocaleApi (introduced in 1.4.4) has been refactored and eliminates access to locale metadata.
    - Removed usage of *.class parameters in all core/system service definitions (#3371).
    - Removed 'profile' module capability and related code. Use service tags - see docs.
    - Removed 'message' module capability and related code. Use service tags - see docs.

 - Deprecated:
    - \StreamReader_*
    - all classes in src/lib/i18n (e.g. ZGettext, ZLanguage, etc)
    - \Zikula_Core::VERSION_* constants are replaced by constants in \Zikula\Bundle\CoreBundle\HttpKernel\ZikulaKernel
        (\Zikula_Core was already deprecated long ago)
    - \Zikula_Core::VERSION_ID will not be continued in Core-2.0
    - \Zikula\Common\I18n\*
    - \Zikula\SearchModule\AbstractSearchable and usage of the CapabilityApi to determine a module's searchability.

 - Fixes:
    - Uniform text and icon for user account menu link (#3403).
    - Fixed broken active status in module menu template (#3402).
    - Changed the way ZAuth login/register templates are called to fix #3401
    - Fixed broken categories selector for legacy extensions (#3356).
    - Fixed problems in categories editing (#3372).
    - Fixed deleting categories for legacy extensions (#3373).
    - Fixed accidentally activated ZikulaPageLockModule on core upgrade (#3355)
    - Fixed wrong join criteria in Groups user api (#3361).
    - Fixed wrong data transformation in CategoriesType for non-multiple assignments.
    - Added core module metadata resync on all core version upgrades (#3358, 3387).
    - Fixed rememberme function on user login (#3290, #3391).
    - Changed configuration of jms_i18n_routing to remove use of 'hl' cookie (#3224).
    - Removed LangBlock and replaced automatically by LocaleBlock (#2684).
    - Ensure MenuModule is installed on upgrade (#3416).
    - Fixed double-encoding of verification code in registration email (#3393).
    - Avoid storing absolute pathes in security center module variable (#3364).
    - Fixed module upgrade bug (#3378).
    - Fixed JS translation extraction for strings containing `)`, `,`, or containing quotes  (#3444).

 - Features:
    - Added custom template support for moduleLinks() Twig function
    - \Zikula\Bundle\CoreBundle\HttpKernel\ZikulaHttpKernelInterface created and implemented. Use this for typehinting
        the core kernel.
    - Added \Zikula\UsersModule\MessageModule\MessageModuleInterface for Message module implementation (#3322).
    - Added \Zikula\UsersModule\ProfileModule\ProfileModuleInterface for Profile module implementation (#3321).
    - Added composer event handler to manually copy vendor assets to the web-dir.
    - Added `expanded` and `includeGrandChildren` options to `CategoriesType` (#3410).
    - Added \Zikula\SearchModule\SearchableInterface and DI service tag collector to determine a module's searchability (#2996).
    - Added dimsemenov/Magnific-Popup as a successor for bootstrap-media-lightbox (#3362).

 - Vendor updates:
    - doctrine dbal updated from 2.5.5 to 2.5.12
    - liip/imagine-bundle updated from 1.6.0 to 1.7.2
    - matthiasnoback/symfony-service-definition-validator restricted to version 1.2.6 due to BC break
    - sensio/distribution-bundle updated from 5.0.16 to 5.0.18
    - sensio/framework-extra-bundle updated from 3.0.18 to 3.0.21
    - symfony updated from 2.8.15 to 2.8.17
    - symfony/monolog-bundle updated from 2.7.1 to 2.12.1
    - twig updated from 1.30.0 to 1.31.0
    - twitter/typeahead.js updated from 1.1.0 to 1.1.1
    - willdurand/js-translation-bundle updated from 2.6.2 to 2.6.3

* 1.4.5 (2017-01-01)

 - BC Breaks:
    - ?

 - Deprecated:
    - StandardFields Doctrine annotations are deprecated in favor of Gedmo\DoctrineExtensions

 - Fixes:
    - Improved handling calls to inactive legacy modules (#3275, #1869).
    - Avoid breaking site if capability route is invalid (#3276, #2905).
    - Fixed css pathes in asset merger if the core is not installed in a subdirectory (#3280, #3294).
    - Added `getUsername` method to `UserEntity` required by Blameable.
    - Fixed link to admin image on hooks editing page.
    - Fixed adding absolute urls as pagevars (#3325).
    - Fixed reflection of updated values after editing permission rules (#3311).
    - Fixed event initialisation for newly added permission rules (#3317).
    - Allow display of legacy blocks (#3332).
    - Several fixes for the Categories module (#3334).

 - Features:
    - ?

 - Core-2.0 Features:
    - Added new category apis (#3208, #3215).
    - Convert all service definitions from xml to yml (#3269, #3217).
    - Fetch Webshim (vendor) using composer (#3271, #3262).
    - Removed custom JS compression from Jenkins build in favor of AssetMerger service (#3272, #3250).
    - Template overrides are also considered in sub requests (e.g. embedding a Formicula form into a Content page) (#3234).
    - Implemented PasswordApi in ZAuthModule (#3175, #3289).
    - Migrated many parts of the Categories module to Symfony forms (#2924, #3334).
    - Added new Javascript Translation via BazingaJsTranslationBundle (#2601, #2487, #3338)

 - Vendor updates:
    - afarkas/webshim installed at 1.16.0
    - composer installers updated from 1.0.25 to 1.2.0
    - doctrine orm updated from 2.5.5 to 2.5.6
    - gedmo/doctrine-extensions updated from 2.4.24 to 2.4.26
    - justinrainbow/json-schema updated from 4.0.1 to 4.1.0
    - php-markdown updated from 1.6.0 to 1.7.0
    - sensio/distribution-bundle updated from 5.0.14 to 5.0.16
    - sensio/framework-extra-bundle updated from 3.0.16 to 3.0.18
    - sensio/generator-bundle updated from 3.0.11 to 3.1.2
    - symfony updated from 2.8.14 to 2.8.15
    - symfony/swiftmailer-bundle updated from 2.3.11 to 2.4.2
    - swiftmailer updated from 5.4.3 to 5.4.5
    - twig updated from 1.28.2 to 1.30.0
    - twig-extensions updated from 1.3.0 to 1.4.1
    - typeahead.js updated from 1.0.1 to 1.1.0
    - underscore updated from 1.4.3 to 1.8.3
    - underscore.string updated from 2.3.0 to 3.3.4
    - willdurand/js-translation-bundle installed at 2.6.2

* 1.4.4 (2016-12-08)

 - BC Breaks:
    - Password reminder has been removed (#1682, #3172) in favour of easier lost password functionality (#1781, #3178).
    - Templates from `CoreBundle:Default:*` have been moved to `ZikulaThemeModule:Default:*` respectively. This will
      break theme overrides and will need to be adjusted. 

 - Deprecated:
    - ExtMenu and MenuTree blocks are deprecated and will not be refactored to Twig/Core-2.0.
    - All System plugins and Module plugins and the systems supporting them are deprecated.
       - System plugins should be replaced by Bundles and added to the kernel manually.
       - Module plugins should be replaced by [tagged services](http://symfony.com/doc/current/service_container/tags.html).

 - Fixes:
    - Fixed display of checkboxes in topnav login blocks and authentication method selector (#3044).
    - Removed permanent display of template information in html source (#3068).
    - Fixed errors in PageLock module (#3089 - #3096).
    - Fixed problem in JS Config template with debug mode enabled (#3105, #3106).
    - Fixed disabling mailer (setting to debug mode) (#3100, #3107).
    - Fixed admin icon determination for legacy modules (#3108).
    - Fixed several regressions in SecurityCenter module.
    - Fixed problem in DataUtil::formatForDisplayHTML for proper handling of data- * attributes.
    - Fixed regression in argument typehints in UserUtil (#3123).
    - Fixed some problems with the Zikula Symfony Translator (#3161, #3117).
    - Fixed upgrade in Settings module for shorturl value to boolean (#3166).
    - Fixed logical problem in CategoryUtil::hasCategoryAccess() (#3171, #3190).
    - Fixed issue where upgrader also showed partial theme (#3087).
    - Fixed many issues with translation in the Core installer and upgrader (#2919, #3192).
    - Fixed issue with using permissions to hide blocks (#3200).
    - Refactored PhpParser usage in ZikulaPhpFileExtractor to namespaces (#3183).
    - Fixed possible jcss vulnerability in Windows environment (#3237).
    - Use namespaced include notation in themes (#3230, #3246).
    - Block access to possibly malicious vendor demo file (#3260, #3261).
    - Fixed broken validation of duplicate user names during registration (#3256, #3263).

 - Features:
    - Lost password functionality has been simplified to work without an additional (confusing) confirmation step (#1781, #3178).
    - Add template for HTMLblock and Textblock for easier overriding if required.

 - Core-2.0 Features:
    - Added mailProtect filter for safe display of email addresses in Twig templates (#3041).
    - Added display of template name as html comment in source when in dev environment (#3068).
    - Added shortcut method in variable api for retrieving system variables (#3077).
    - Added new core module: MenuModule for implementing menus of any kind (#3082).
    - Added Twig filters profileLinkByUserName and profileLinkByUserId (#3079).
    - Added LocaleApi for access to locale definitions.
    - Added Asset merger feature for twig themes (#2912, #3138).
    - Added validation of extension composer files (#2669, #3151).
    - LegalModule updated to Core-2.0 Spec.
    - ProfileModule updated to Core-2.0 Spec.

 - Vendor updates:
    - doctrine dbal updated from 2.5.4 to 2.5.5
    - doctrine orm updated from 2.5.4 to 2.5.5
    - font-awesome updated from 4.6.3 to 4.7.0
    - gedmo/doctrine-extensions updated from 2.4.22 to 2.4.24
    - jquery.mmenu updated from 5.6.3 to 5.7.8
    - jquery ui updates from 1.12.0.1 to 1.12.1
    - justinrainbow/json-schema added in version 4.0.1
    - jstree updated from 3.3.2 to 3.3.3
    - js-webshim updated from 1.15.6 to 1.16.0
    - knp-menu installed at version 2.2.0
    - knp-menu-bundle installed at version 2.1.3
    - liip/imagine-bundle installed at 1.6.0
    - monolog updated from 1.21.0 to 1.22.0
    - psr log updated from 1.0.0 to 1.0.2
    - sensio distribution bundle updated from 5.0.8 to 5.0.14
    - sensio generator bundle updated from 3.0.7 to 3.0.11
    - sensiolabs security checker updated from 3.0.2 to 4.0.0
    - swiftmailer updated from 5.4.3 to 5.4.4
    - symfony updated from 2.8.9 to 2.8.14
    - symfony service definition validator updated from 1.2.5 to 1.2.6
    - symfony/polyfill-* updated from 1.2.0 to 1.3.0
    - twig updated from 1.24.1 to 1.28.2
    - typeahead.js updated from 0.11.1 to 1.0.1

* 1.4.3 (2016-09-02)

 - BC Breaks:
    - Assetic Bundle has been removed (#2939).
    - User block function removed. It is going to be added to the Profile module instead.
    - Old Authentication_Method_Api system has been completely removed.
    - Due to refactoring the UsersModule, some unknown BC Breaks may have occurred.
       - `subscriber.users.ui_hooks.login_block` hooks have been removed. use `subscriber.users.ui_hooks.login_screen`
    - Option for having no session for anonymous users has been removed. In Symfony every request has a session.

 - Deprecated:
    -

 - Fixes:
    - Fix error on creation of new ExtendedMenublock.
    - Fix display of blocks using theme overrides (#2872).
    - The legacy \Zikula_Core is now booted even if you use the Symfony Console.
    - Lengthen sessionId column in session table (#2840).
    - Added whitespace trimming functionality for Twig themes (#2911).
    - Fixed getPluralOffset in Zikula.js to return numbers instead of boolean values (#3011)
    - Corrected issue with hook admin url and legacy modules (#2999).
    - Imagine: Use Imagick or Gmagick in favour of Gd (#3016)
    - Add filter to LoginBlock so it doesn't appear on login page (#3021).
    - Improved Installer and Upgrader to check installation requirements before running (#2235, #3023).

 - Features:
    - Add help text, alert text and input groups to forms utilizing the provided form themes (#2846, #2847).
    - Automatically initialise official Twig extensions (#2866).
    - Extend mailer-related events (#2849)
      - MailerEvents::SEND_MESSAGE_START - Occurs when a new message should be sent.
      - MailerEvents::SEND_MESSAGE_PERFORM - Occurs right before a message is sent.
      - MailerEvents::SEND_MESSAGE_SUCCESS - Occurs after a message has been sent successfully.
      - MailerEvents::SEND_MESSAGE_FAILURE - Occurs when a message could not be sent.
    - Lengthen ip address fields for IPv6 support (#2893).
    - More intelligent handling of missing mail transport options (#2148).
    - Enable disabling of unique block wrappers and improve theme flexibility and documentation (#3013).

 - Core-2.0 Features:
    - AdminModule updated to Core-2.0 Spec (#2856, #2860).
    - CategoriesModule updated to Core-2.0 Spec (#2923).
    - GroupsModule updated to Core-2.0 Spec (#2907).
    - MailerModule updated to Core-2.0 Spec (#2866).
    - PageLockModule updated to Core-2.0 Spec (#2862).
    - PermissionsModule updated to Core-2.0 Spec (#2896).
    - RoutesModule updated to Core-2.0 Spec (#2921).
    - SearchModule updated to Core-2.0 Spec (#2853).
    - SecurityCenterModule updated to Core-2.0 Spec (#2890).
    - SettingsModule updated to Core-2.0 Spec (#2832).
    - UsersModule updated to Core-2.0 Spec (#2851)
      - New AuthenticationMethodInterface created.
      - Functionality split into UsersModule and new system module, ZAuthModule.

 - Vendor updates:
    - bootstrap updated from 3.3.6 to 3.3.7
    - font awesome updated from 4.5.0 to 4.6.3
    - jms translation bundle updated from 1.2.1 to 1.3.1
    - js routing bundle updated from 1.5.x to 1.6.0
    - jstree updated from 3.3.0 to 3.3.2
    - monolog updated from 1.18.1 to 1.21.0
    - php-markdown updated from 1.5.0 to 1.6.0
    - php-parser updated from 1.4.1 to 2.0.1
    - sensio distribution bundle updated from 5.0.5 to 5.0.8
    - symfony updated to from 2.8.4 to 2.8.9
    - swiftmailer updated from 5.4.1 to 5.4.3
    - components/jquery-ui updated from 1.11.4 to 1.12.0.1
    - gedmo/doctrine-extensions updated from 2.4.13 to 2.4.22

* 1.4.2 (2016-03-28)

 - BC Breaks:
    - n/a
 - Deprecated:
    - 'Theme switching' by users will not be updated to Core-2.0. Only Admins will be able to change themes.
    - Zikula\ThemeModule\Block\RenderBlock will not be updated to Core-2.0.
    - Zikula\ThemeModule\Block\ThemeswitcherBlock will not be updated to Core-2.0.
    - Zikula\ThemeModule\Controller\AjaxController will not be updated to Core-2.0.
      - the `theme.ajax_request` event is deprecated.
    - "Alternate Site View" feature (in theme settings) is deprecated. Use responsive design.
    - Zikula\Core\AbstractTheme is deprecated and aliased to Zikula\ThemeModule\AbstractTheme. Use the latter.
    - Zikula\Core\Theme\Annotation\Theme is deprecated and aliased to Zikula\ThemeModule\Engine\Annotation\Theme. Use the latter.
    - All Hooks-related classes and files have been moved to HookBundle and former namespaces deprecated (aliases provided for BC).
    - `DisplayHookResponse` has deprecated the third argument and now expects a rendered string instead of objects. (#2600)
    - The visibility of ModuleStateEvent::modinfo property will change from public to private in Core-2.0. Use getModInfo() method instead.
 - Fixes:
    - Fix module stylesheet not being loaded automatically for Core-2.0 modules.
    - Fix SearchModule not working for older modules required tables.php (#2643)
    - Fix core pager tag urls were encoded, now raw.
    - Fix corrupted javascript files (`categories_admin_edit.js`, `categories_admin_view.js`, `contextmenu.js`) caused by
      CI build/Yaml compressor. (#2702, #2707)
    - Fix error in BootstrapTheme where `pagetype` variable was required (#2681)
    - Fix legacy modules always using 'home' realm in Theme engine (#2691)
    - Fix minor display issues for new Symfony 2.8-style developer toolbar.
    - Fix Login block not functional (#2729)
    - Fix display problem with navbar in Bootstrap theme (#2662)
    - Streamlined log size by removing event channel (#2741)
    - Fix registration expiration error when expired user is deleted (#2696)
    - Fix notation for Modules in Menu block (#2654)
    - Fix structure of `categorizable` key in version spec.
        - use `"categorizable": {"entities": ["Acme\FooModule\Entity\FooEntity", "Acme\FooModule\Entity\BarEntity"]}`
        - BC with previous method maintained but deprecated, e.g. `"categorizable": ["Acme\FooModule\Entity\FooEntity", "Acme\FooModule\Entity\BarEntity"]`
    - Fix issues with dynamic url settings in ExtensionsModule
    - Fix problems with legacy Themes (#2777)
    - Fix post installation login (#2187)
    - Improved compatibility of zikula-specific bootstrap overrides with respect to navbars.
    - Improved handling of 'utility' themes via GET and add ability to restrict access via permissions on a more granular level.
    - Correct method arguments provided by BC block method when displaying block. (#2934)
    - Fix block module upgrade (#2957, #2835)
 - Features:
    - Add new advanced block filtering based on a combination of any query parameter or request attributes.
    - Add core routing for all legacy urls (both normal and 'shorturls').
    - Add option to set a controller (e.g. `ZikulaPagesModule:User:categories`) as start page settings instead of legacy method. (#2454)
    - Add theme information to Symfony developer toolbar.
    - Add functional login block to Bootstrap theme (#2730)
    - Add support for 'account' type links in the LinkContainerCollector (#2758)
    - Add collapseable blocks. This feature had disappeared since Core-1.3x (#2678)
    - Add Twig tag `modAvailable($moduleName)` (#2769)
    - Add CsrfTokenHandler service (`\Zikula\Core\Token\CsrfTokenHandler`)
    - Add 'info' type flash messages.
    - Add CLI Symfony Styleguide to CLI install and upgrade (#2667)
    - Add Vagrant support (#2814)
    - Change default theme to Bootstrap theme (new features added, blocks and permissions adjusted specific to theme)
    - Provide method for customizing Bootstrap path in Core-2.0 themes. See ZikulaBootstrapTheme for example.
 - Core-2.0 Features:
    - Add AdminInterfaceController and Twig tags - AdminModule
        - Refactored functions header, footer, breadcrumbs
        - menu - replace old categorymenu action - supports both categries and modules mode as well as panel and tabs templates.
        - add updatecheck, securityanalyzer, developernotices instead of notices
    - Add ExtensionsInterfaceController and Twig tags - ExtensionsModule
        - Refactor functions header, links
        - Introduce footer, breadcrumbs and help - not fully functional
    - Add `currentUser` global variable to twig templates.
    - Add (move) `Zikula\CategoriesModule\Entity\AbstractCategoryAssignment` and related documentation.
        - Replaces `Zikula\Core\Doctrine\Entity\AbstractEntityCategory` (aliased for BC).
        - Add `Zikula\CategoriesModule\Form\Type\CategoriesType` for easier category usage in Symfony Forms.
    - Implement new definition spec for Hook capabilities.
    - Implement new BlockApi and all corresponding methods.
        - Zikula\BlocksModule\BlockHandlerInterface
        - Zikula\BlocksModule\AbstractBlockHandler
        - Updated BlocksModule Admin UI.
    - BlocksModule updated to Core-2.0 Spec.
    - ThemeModule updated to Core-2.0 Spec.
    - ExtensionsModule updated to Core-2.0 Spec (except Plugin Handling).
    - Add AbstractExtensionInstaller for use by third-party developers.
    - Add ExtensionVariablesTrait for developers to insert into classes where Extension Variable management is needed.
    - Update Pending Content logic and definitions.
    - Classes from Zikula\Core\Theme have been moved to Zikula\ThemeModule\Engine.
    - Listener classes from Zikula\Bundle\CoreBundle\EventListener\Theme have been moved to Zikula\ThemeModule\EventListener.
    - Add Zikula\Common\Translator\TranslatorInterface to use as typehint when using `translator.default` service.
    - Add CapabilityApi to manage and define Extension Capabilities for Core-2.0 applications.
    - Update `\Zikula\Bundle\HookBundle\Hook\DisplayHookResponse` to allow response from non-Smarty sources. (#2600)
 - Vendor updates:
    - Symfony updated to 2.8.4
    - Font-Awesome updated to 4.5.0
    - Bootstrap updated to 3.3.6
    - Colorbox (jQuery lightbox plugin) updated from 1.3.20.2 to 1.6.3 (`src/javascript/plugins/colorbox`)
    - Doctrine/Common updated to 2.5.3 and limited to 2.5.x for php compatibility
    - Sensio/Distribution-Bundle updated to 5.0.*

* 1.4.1 (2015-11-23)

 - BC Breaks:
     - Removed `Zikula\Core\Api\AbstractApi` that was introduced only in 1.4.0 (#2494)
     - If you use the Imagine System plugin and add custom transformations with a priority greater than 50,
       these are now applied *after* the thumbnail is generated. (#2594)
     - Removed `app/CustomBundle` but likely this was not used by anyone. (#2622)
     - Removed GroupMembershipEntity. This is very unlikely to have been used outside the Core.
       Group membership is now available directly from GroupEntity::users. A user's memberships are available
       from UserEntity::groups.
     - The change to PSR-4 for system modules (see below) will require fixing template override paths in existing themes.
 - Deprecated:
     - Twig function `pageAddVar()` deprecated. Use `pageAddAsset()` or `pageSetVar()` instead.
 - Fixes:
    - Fixed 'Removetrailingslash' error (#2552)
    - Corrected variable name in BootstrapTheme template override (#2557)
    - Fixed `categories_admin_view.js` not present in 1.4.0 dist (#2637)
    - Routes Module updated to v1.0.1
        - Non-custom routes are no longer stored in the DB. This increases pageload speed and reduces need for reloading often.
    - Fixed 'auto-login' after user registration (#2646)
 - Features:
    - All system modules and themes updated to PSR-4 (#2563, #2424)
    - TranslatorTrait added (#2560)
    - Categorization of Entities enabled (#411)
    - Add vierbergenlars/php-semver vendor lib for version comparison (#2560)
    - Combined and customized bootstrap/font-awesome css using Less.
    - Improved multilingual UI in general settings (#2547)
    - [Imagine Plugin] Possibility to add transformations which are applied after the thumbnail
        is generated. (#2594)
    - Add umask support
 - Core-2.0 Features:
    - Add Twig-based theme engine (refs #1753)
         - Please note that the Blocks functionality of the theme engine is still in heavy development and shouldn't be
           relied upon as a permanent API. Method names and/or signature may change. The following are likely unstable:
            - Zikula\Core\Controller\AbstractBlockController (entire class)
            - Zikula\Core\AbstractTheme::generateThemedBlock
            - Zikula\Core\Theme\Engine::wrapBlockInTheme
    - Add `pageAddAsset()` Twig function and enable 'weighting' of assets to specify load order. (#2606, #2596, #1324)
    - Add `polyfill()` Twig tag to enable JS library inclusion. (#2629)
    - Core-2.0 Theme Specification finalized and enabled (#1753, #2500, #2560)
       - All core themes updated to new spec
       - ZikulaAndreas08Theme updated to new spec and bootstrap (#2428)
    - Core-2.0 Module Specification finalized and enabled (#2500, #2560)
    - Add VariableApi to manage Extension Vars for Core-2.0 applications.
    - Add PermissionApi to manage Rights/Access determination for Core-2.0 applications.
    - Implement method for a module to declare the Entities that are categorizable (#411 - was actually done in Core-1.4.0)
 - Vendor updates:
    - Symfony update to 2.7.7 (#2551, #2582)
        - 2.7.7 includes security fixes.
    - Gedmo Doctrine Extensions updated to version 2.4.x.
    - Twig Extensions updated to version ~1.3.0.
    - Doctrine ORM updated to 2.5.x. (#2613)
        - Includes 'minor' security fix for local access exploits. see http://www.doctrine-project.org/2015/08/31/doctrine_orm_2_5_1_and_2_4_8_released.html
    - Doctrine Bundle updated to 1.5.x (#2614)
    - jQuery.mmenu updated to 5.5.1 to fix Prototype compatibility.
    - jsTree updated to latest 3.x version (#2616)
    - php-markdown updated to 1.5.x (#2617)


* 1.4.0 (2015-07-20)

 - BC Breaks:
    - Zikula 1.4.0 requires PHP >=5.4.1
    - Removed interactive installer from module specification.
    - Gedmo Doctrine Extensions Sluggable has changed. See dev docs for changes
    - Renamed the `$registrationInfo` field `nickname` to `uname` to be less OpenID specific and more general.
    - Sessions can no longer be stored in a file. This functionality may return in a later version.
    - Support for IE 7 and below has been removed.

 - Deprecated:
    - DoctrineExtensions Paginator has superseded by Doctrine ORM paginator
      http://docs.doctrine-project.org/en/latest/tutorials/pagination.html
    - Deprecated `Zikula_EventManager` for Symfony2 EventDispatcher component
    - Deprecated `Zikula_ServiceManager` for Symfony2 Dependency Injection component
    - `controller.method_not_found` event is not available in new AbstractController and therefore deprecated
    - Entire contents of `src/lib/legacy` are deprecated, even if not explicitly stated at code level
    - Many items shown at code level

 - Fixes:
    - Fixed Zikula_Doctrine2_Entity_Category::toArray fails when used on proxied category
    - Fixed not working password recovery process if using your email adress
    - Fixed System::queryStringSetVar() does not update the request object (#753).
    - Fixed category tree html encoding problem (#681)
    - Fixed extmenu drag and drop problem (#801)
    - Fixed setState module problem (#843)
    - Deprecated preg_replace() /e modifier in DataUtil replaced (#889)
    - Fixed SecurityCenter - warnings during installation (#880)
    - Fixed ModUtil::getName() inconsistencies (#848)
    - Fixed strip entry point root access (#936)
    - Fixed block filtering by module does an incorrect comparison (#339)
    - Fixed admin-tab problem with content module (#940)
    - Fixed Extensions module pager (#961)
    - Pass-meter was hidden, because no height was set (#997)
    - Do not show multi-lingual user settings if multi-lingual functionality is disabled (#1050)
    - Fixed Admin breadcrumbs does not work with system plugins (#1056)
    - Fixed wrong handling of MinDate in function.jquery_datepicker.php (#1361)
    - Added output sanitizing for authentication module/method in login form
    - Do not register hooks twice (#484).
    - Do not register eventhandlers twice (#727).
    - Several minor bugfixes.

 - Features:
    - Symfony (2.7 LTS version) set as primary library for Zikula
      - Switched to Symfony2 routing, including JS routes, multilingual routes and more (#1788, #1789, #1793, others)
      - Introduced Symfony Forms plugin offering integration helpers like a form type for Zikula categories.
      - Switched to Symfony error handling.
      - Switched to HttpKernel request cycle.
      - [FORWARD COMPAT] Added forward compatibility layer with Symfony2 HttpFoundation

        - `$request->isGet/Post()` should be replaced with `$request->isMethod('GET/POST')`.
        - The GET request is available from `$request->query->get()` and POST from
          `$request->request->get()`.
        - The routing request can be retrieved with `$request->attributes->get($key)`
          using the keys `_controller`, `_zkModule`, `_zkType`, and `_zkFunc`. You MUST NOT rely on `_zkModule`, `_zkType`,
          and `_zkFunc`. They are for core internals only and can be changed or removed at any time.
      - Removed DebugToolbar and replaced with Symfony Debug and Profile Toolbar
    - jQuery is used as primary scripting framework (makes Prototype obsolete) (#844, #1043, #1214, #1752, others)
      - jQuery and jQuery UI are now outsourced to their own bundles.
    - Bootstrap set as primary library for frontend (#845, #1036, #1052, #1073, #1092, #1123, #1149, #1230, #1378, #1706, #1751, #1759, others)
    - Added FontAwesome (#359, #1351)
    - The mailer module uses SwiftMailer instead of PHPMailer (#1717)
    - [FORWARD COMPAT] New module structure.
    - Switched to Composer dependency manager see http://getcomposer.org/ which causes
      dependencies now being managed in a file named `composer.json`
    - Update Smarty to 2.6.28
    - Update Mapstraction to 3.0.0
    - Show an error message if version number of a module is incorrect.
    - Added garbage collection to CSRF token generator
    - Controller methods need to be suffixed with the word 'Action'. Old methods will continue to work.
    - [FORWARD COMPAT] Merged `ajax.php` front controller into `index.php` - please use
      index.php?module=<modname>&type=ajax&func=<func> in AJAX calls.
    - Zikula Form - automatically set proper form enctype when upload input is used
    - Added ModUtil::getModuleImagePath() for getting the admin image of a module
    - Give possibility to set a global timezone_adjust default value.
    - Theme settings: mobile theme different then default; mobile domain; alternative site view
      theme and domain; set admin theme in theme settings section.
    - Give the profile module the possibility to change the profilelink.
    - Added viewplugin `nl2html`.
    - Added hook to Blocks module to allow for use with Html Block (only).
    - Blocks: added display function and preview button in blocks list.
    - Dont send an welcome email to new users function added (#731).
    - The password reminder can be turned off now.
    - The password reminder is turned off if a third-party auth-module is used.
    - 1.2.x to 1.3.x migration script converted to pure php script.
    - Reset start page module to static frontpage if it is deactivated (#104).
    - Added events if a module is activated and if a module is deactivated.
    - Implemented OpenSearch.
    - Added "hybrid" login option. The user can either provide his email address or user name and will be logged in.
    - Added system information page using `phpinfo()` to the settings module.
    - Params delivery from zikula html_select_* to smarty_function_html_options (#1031).
    - Added a third level of warning messages: LogUtil::registerWarning(). These override status messages and are
      overridden by error messages.
    - Added a `reason` key to module dependencies array in module version file.
    - add 'moduleBundle' template variable for 1.4.0-type modules (is NULL for legacy mods)
      instance of `\Zikula\Core\AbstractModule` for current module
    - add 'themeBundle' template variable for 1.4.0-type themes (is NULL for legacy mods)
        instance of `\Zikula\Core\AbstractTheme` for current module
    - Moved Categories to Doctrine2 and moved entities to module. Updated CategoryUtil & CategoryRegistryUtil to use new
    - Copy all category attributes data from `objectdata_attributes` to new `category_attributes` table and adjust
      internal methods to pull from new data source.
    - Removed Errors module, since error handling is now done using Symfony2 mechanisms.
    - Removed support for old function based controllers and APIs (pre-1.3.x style).
    - Development mode is now controlled by editing app/config/kernel.yml `kernel = dev` or `kernel = prod`
    - Removed old 1.2.x legacy (Smarty plugins, hooks etc, old module types).
    - Made it possible to hide the email adress field during registration for external auth modules.
    - Login provider now can specify the path to an icon or the name of a FontAwesome icon to display in the login buttons.
    - Added functionality for authentication modules to redirect the user to the registration screen if the given login
      information does not match an existing user account.
    - Increased SearchResultEntity:extra field from 100 to 1000 chars (#834).
    - Zikula_EntityAccess now also finds getter methods named `isField()` and not only `getField()`.
    - FilterUtil has been updated to work with Doctrine 2 (#118).
    - Added admin access for console commands (#1908).
    - Cookie Warning to ensure EU regulatory compliance in the LegalModule (#728)
    - `PageUtil::addVar()` has been updated to resolve Symfony-styled paths starting with `@MyModule`.
    - Rewrite Installer and Upgrader
      - Now a full-fledged Symfony Bundle (CoreInstallerBundle) using Forms & Twig
      - Includes CLI-based installer and upgrader
      - Auto-creates `custom_parameters.yml` and `personal_config.php`
    - Include Zikula/Wizard - a library to assist in multi-stage user interaction (used in installer)
    - Add Zikula/Component/SortableColumns - helps manage sortable column headers in datatables.
    - Added multilingual support for site name, site description and site meta tags (#2316).
    - Added view plugin {langchange} for switching language, function with shorturls enabled (#2364)
    - Added view plugin {moduleheader} to unify module headers and make styling at one place - moduleheader.tpl (#2372).
    - Added support Webshim, which is a polyfill library that enables you to reliably use HTML5 features across browsers, even if native support is lacking. (#2377)
    - Added jQuery.mmenu js library and smarty template plugin to create a hidden admin panel
    - Added several Twig tags and filters to duplicate some legacy functionality
    - Added automatic form-theming (bootstrap-style) for Twig-based admin forms
    - Hooks methods moved from event Listener to standard Controller method and given a true route
    - Added support for translating using Symfony Translator.<|MERGE_RESOLUTION|>--- conflicted
+++ resolved
@@ -1,8 +1,6 @@
 CHANGELOG - ZIKULA 1.4.x
 ------------------------
 
-<<<<<<< HEAD
-=======
 * 1.4.7 (?)
 
  - BC Breaks:
@@ -20,7 +18,6 @@
  - Vendor updates:
     - ?
 
->>>>>>> 14440b3a
 * 1.4.6 (2017-02-12)
 
  - BC Breaks:
