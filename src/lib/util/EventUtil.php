--- conflicted
+++ resolved
@@ -62,11 +62,7 @@
      *
      * @param Zikula_Event $event Event.
      *
-<<<<<<< HEAD
-     * @deprecated since 1.4
-=======
      * @deprecated since 1.3.6
->>>>>>> c3ca19a5
      * @see dispatch()
      *
      * @return Zikula_Event
@@ -84,11 +80,7 @@
      *
      * @return Zikula_Event
      */
-<<<<<<< HEAD
-    public static function dispatch($name, Zikula_Event $event)
-=======
     public static function dispatch($name, Event $event = null)
->>>>>>> c3ca19a5
     {
         return self::getManager()->dispatch($name, $event);
     }
