--- conflicted
+++ resolved
@@ -926,11 +926,7 @@
                     'authentication_method' => $authenticationMethod,
                     'uid'                   => $userObj['uid'],
                 );
-<<<<<<< HEAD
                 $event = new Zikula_Event($userObj, $eventArgs);
-=======
-                $event = new Zikula_Event('user.login.veto', $userObj, $eventArgs);
->>>>>>> d23ecba1
                 $event = EventUtil::dispatch('user.login.veto', $event);
 
                 if ($event->isPropagationStopped()) {
@@ -1531,11 +1527,7 @@
                     'old_value' => $oldValue,
                     'new_value' => $value,
                 );
-<<<<<<< HEAD
                 $updateEvent = new Zikula_Event($updatedUserObj, $eventArgs, $eventData);
-=======
-                $updateEvent = new Zikula_Event($eventName, $updatedUserObj, $eventArgs, $eventData);
->>>>>>> d23ecba1
                 EventUtil::dispatch($eventName, $updateEvent);
             }
         }
@@ -1874,20 +1866,12 @@
                 );
                 $event = new Zikula_Event( $updatedUserObj, $eventArgs, $eventData);
                 if ($isRegistration) {
-<<<<<<< HEAD
-                    EventUtil::dispatch('user.registration.update', $event);
-                } else {
-                    EventUtil::dispatch('user.account.update', $event);
-                }
-
-=======
                     $eventName = 'user.registration.update';
                 } else {
                     $eventName = 'user.account.update';
                 }
                 $event = new Zikula_Event($eventName, $updatedUserObj, $eventArgs, $eventData);
                 EventUtil::dispatch($eventName, $event);
->>>>>>> d23ecba1
             }
         }
 
