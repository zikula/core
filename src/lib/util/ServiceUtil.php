--- conflicted
+++ resolved
@@ -64,11 +64,7 @@
      *
      * @param string $id Service name.
      *
-<<<<<<< HEAD
-     * @deprecated since 1.4
-=======
      * @deprecated since 1.3.6
->>>>>>> c3ca19a5
      * @use get()
      *
      * @return object
