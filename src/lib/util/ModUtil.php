<?php
/**
 * Copyright Zikula Foundation 2009 - Zikula Application Framework
 *
 * This work is contributed to the Zikula Foundation under one or more
 * Contributor Agreements and licensed to You under the following license:
 *
 * @license GNU/LGPLv3 (or at your option, any later version).
 * @package Util
 *
 * Please see the NOTICE file distributed with this source code for further
 * information regarding copyright and licensing.
 */

/**
 * Module Util.
 */
class ModUtil
{
    // States
    const STATE_UNINITIALISED = 1;
    const STATE_INACTIVE = 2;
    const STATE_ACTIVE = 3;
    const STATE_MISSING = 4;
    const STATE_UPGRADED = 5;
    const STATE_NOTALLOWED = 6;
    const STATE_INVALID = -1;

    const CONFIG_MODULE = 'ZConfig';

    // Types
    const TYPE_MODULE = 2;
    const TYPE_SYSTEM = 3;
    const TYPE_CORE = 4;

    // Module dependency states
    const DEPENDENCY_REQUIRED = 1;
    const DEPENDENCY_RECOMMENDED = 2;
    const DEPENDENCY_CONFLICTS = 3;

    /**
     * Memory of object oriented modules.
     *
     * @var array
     */
    protected static $ooModules = array();
    /**
     * Module info cache.
     *
     * @var array
     */
    protected static $modinfo;
    /**
     * Module vars.
     *
     * @var ArrayObject
     */
    protected static $modvars = array();

    /**
     * Internal module cache.
     *
     * @var array
     */
    protected static $cache = array();

    /**
     * Module variables getter.
     *
     * @return ArrayObject
     */
    public static function getModvars()
    {
        return self::$modvars;
    }

    /**
     * Flush this static class' cache.
     *
     * @return void
     */
    public static function flushCache()
    {
        self::$cache = array();
    }

    /**
     * The initCoreVars preloads some module vars.
     *
     * Preloads module vars for a number of key modules to reduce sql statements.
     *
     * @return void
     */
    public static function initCoreVars($force=false)
    {
        // The empty arrays for handlers and settings are required to prevent messages with E_ALL error reporting
        self::$modvars = new ArrayObject(array(
                EventUtil::HANDLERS => array(),
                ServiceUtil::HANDLERS => array(),
                'Settings'          => array(),
        ));

        // don't init vars during the installer or upgrader
        if (!$force && System::isInstalling()) {
            return;
        }

        // This loads all module variables into the modvars static class variable.
        $modvars = DBUtil::selectObjectArray('module_vars');
        foreach ($modvars as $var) {
            if (!array_key_exists($var['modname'], self::$modvars)) {
                self::$modvars[$var['modname']] = array();
            }
            if (array_key_exists($var['name'], $GLOBALS['ZConfig']['System'])) {
                self::$modvars[$var['modname']][$var['name']] = $GLOBALS['ZConfig']['System'][$var['name']];
            } elseif ($var['value'] == '0' || $var['value'] == '1') {
                self::$modvars[$var['modname']][$var['name']] = $var['value'];
            } else {
                self::$modvars[$var['modname']][$var['name']] = unserialize($var['value']);
            }
         }

         // Pre-load the module variables array with empty arrays for known modules that
         // do not define any module variables to prevent unnecessary SQL queries to
         // the module_vars table.
         $knownModules = self::getAllMods();
         foreach ($knownModules as $key => $mod) {
             if (!array_key_exists($mod['name'], self::$modvars)) {
                 self::$modvars[$mod['name']] = array();
             }
         }
    }

    /**
     * Checks to see if a module variable is set.
     *
     * @param string $modname The name of the module.
     * @param string $name    The name of the variable.
     *
     * @return boolean True if the variable exists in the database, false if not.
     */
    public static function hasVar($modname, $name)
    {
        // define input, all numbers and booleans to strings
        $modname = isset($modname) ? ((string)$modname) : '';
        $name = isset($name) ? ((string)$name) : '';

        // make sure we have the necessary parameters
        if (!System::varValidate($modname, 'mod') || !System::varValidate($name, 'modvar')) {
            return false;
        }

        // The cast to (array) is for the odd instance where self::$modvars[$modname] is set to null--not sure if this is really needed.
        $varExists = isset(self::$modvars[$modname]) && array_key_exists($name, (array)self::$modvars[$modname]);

        if (!$varExists && System::isUpgrading()) {
            // Handle the upgrade edge case--the call to getVar() ensures vars for the module are loaded if newly available.
            $modvars = self::getVar($modname);
            $varExists = array_key_exists($name, (array)$modvars);
        }

        return $varExists;
    }

    /**
     * The getVar method gets a module variable.
     *
     * If the name parameter is included then method returns the
     * module variable value.
     * if the name parameter is ommitted then method returns a multi
     * dimentional array of the keys and values for the module vars.
     *
     * @param string  $modname The name of the module or pseudo-module (e.g., 'Users', 'ZConfig', '/EventHandlers').
     * @param string  $name    The name of the variable.
     * @param boolean $default The value to return if the requested modvar is not set.
     *
     * @return string|array If the name parameter is included then method returns
     *          string - module variable value
     *          if the name parameter is ommitted then method returns
     *          array - multi dimentional array of the keys
     *                  and values for the module vars.
     */
    public static function getVar($modname, $name = '', $default = false)
    {
        // if we don't know the modname then lets assume it is the current
        // active module
        if (!isset($modname)) {
            $modname = self::getName();
        }

        // if we haven't got vars for this module (or pseudo-module) yet then lets get them
        if (!array_key_exists($modname, self::$modvars)) {
            // A query out to the database should only be needed if the system is upgrading. Use the installing flag to determine this.
            if (System::isUpgrading()) {
                $tables = DBUtil::getTables();
                $col = $tables['module_vars_column'];
                $where = "WHERE $col[modname] = '" . DataUtil::formatForStore($modname) . "'";
                // The following line is not a mistake. A sort string containing one space is used to disable the default sort for DBUtil::selectFieldArray().
                $sort = ' ';

                $results = DBUtil::selectFieldArray('module_vars', 'value', $where, $sort, false, 'name');

                if (is_array($results)) {
                    if (!empty($results)) {
                        foreach ($results as $k => $v) {
                            // ref #2045 vars are being stored with 0/1 unserialised.
                            if (array_key_exists($k, $GLOBALS['ZConfig']['System'])) {
                                self::$modvars[$modname][$k] = $GLOBALS['ZConfig']['System'][$k];
                            } elseif ($v == '0' || $v == '1') {
                                self::$modvars[$modname][$k] = $v;
                            } else {
                                self::$modvars[$modname][$k] = unserialize($v);
                            }
                        }
                    }
                }
                // TODO - There should probably be an exception thrown here if $results === false
            } else {
                // Prevent a re-query for the same module in the future, where the module does not define any module variables.
                self::$modvars[$modname] = array();
            }
        }

        // if they didn't pass a variable name then return every variable
        // for the specified module as an associative array.
        // array('var1' => value1, 'var2' => value2)
        if (empty($name) && array_key_exists($modname, self::$modvars)) {
            return self::$modvars[$modname];
        }

        // since they passed a variable name then only return the value for
        // that variable
        if (isset(self::$modvars[$modname]) && array_key_exists($name, self::$modvars[$modname])) {
            return self::$modvars[$modname][$name];
        }

        // we don't know the required module var but we established all known
        // module vars for this module so the requested one can't exist.
        // we return the default (which itself defaults to false)
        return $default;
    }

    /**
     * The setVar method sets a module variable.
     *
     * @param string $modname The name of the module.
     * @param string $name    The name of the variable.
     * @param string $value   The value of the variable.
     *
     * @return boolean True if successful, false otherwise.
     */
    public static function setVar($modname, $name, $value = '')
    {
        // define input, all numbers and booleans to strings
        $modname = isset($modname) ? ((string)$modname) : '';

        // validate
        if (!System::varValidate($modname, 'mod') || !isset($name)) {
            return false;
        }

        $obj = array();
        $obj['value'] = serialize($value);

        if (self::hasVar($modname, $name)) {
            $tables = DBUtil::getTables();
            $cols = $tables['module_vars_column'];
            $where = "WHERE $cols[modname] = '" . DataUtil::formatForStore($modname) . "'
                         AND $cols[name] = '" . DataUtil::formatForStore($name) . "'";
            $res = DBUtil::updateObject($obj, 'module_vars', $where);
        } else {
            $obj['name'] = $name;
            $obj['modname'] = $modname;
            $res = DBUtil::insertObject($obj, 'module_vars');
        }

        if ($res) {
            self::$modvars[$modname][$name] = $value;
        }

        return (bool)$res;
    }

    /**
     * The setVars method sets multiple module variables.
     *
     * @param string $modname The name of the module.
     * @param array  $vars    An associative array of varnames/varvalues.
     *
     * @return boolean True if successful, false otherwise.
     */
    public static function setVars($modname, array $vars)
    {
        $ok = true;
        foreach ($vars as $var => $value) {
            $ok = $ok && self::setVar($modname, $var, $value);
        }

        return $ok;
    }

    /**
     * The delVar method deletes a module variable.
     *
     * Delete a module variables. If the optional name parameter is not supplied all variables
     * for the module 'modname' are deleted.
     *
     * @param string $modname The name of the module.
     * @param string $name    The name of the variable (optional).
     *
     * @return boolean True if successful, false otherwise.
     */
    public static function delVar($modname, $name = '')
    {
        // define input, all numbers and booleans to strings
        $modname = isset($modname) ? ((string)$modname) : '';

        // validate
        if (!System::varValidate($modname, 'modvar')) {
            return false;
        }

        $val = null;
        if (!isset(self::$modvars[$modname])) {
            return $val;
        }
        if (empty($name)) {
            if (array_key_exists($modname, self::$modvars)) {
                unset(self::$modvars[$modname]);
            }
        } else {
            if (array_key_exists($name, self::$modvars[$modname])) {
                $val = self::$modvars[$modname][$name];

                // we're dealing with an ArrayObject, so we cannot unset() deep keys.
                $array = self::$modvars[$modname];
                unset($array[$name]);
                self::$modvars[$modname] = $array;
            }
        }

        $tables = DBUtil::getTables();
        $cols = $tables['module_vars_column'];

        // check if we're deleting one module var or all module vars
        $specificvar = '';
        $name = DataUtil::formatForStore($name);
        $modname = DataUtil::formatForStore($modname);
        if (!empty($name)) {
            $specificvar = " AND $cols[name] = '$name'";
        }

        $where = "WHERE $cols[modname] = '$modname' $specificvar";
        $res = (bool)DBUtil::deleteWhere('module_vars', $where);

        return ($val ? $val : $res);
    }

    /**
     * Get Module meta info.
     *
     * @param string $module Module name.
     *
     * @return array|boolean Module information array or false.
     */
    public static function getInfoFromName($module)
    {
        return self::getInfo(self::getIdFromName($module));
    }

    /**
     * The getIdFromName method gets module ID given its name.
     *
     * @param string $module The name of the module.
     *
     * @return integer module ID.
     */
    public static function getIdFromName($module)
    {
        // define input, all numbers and booleans to strings
        $module = (isset($module) ? strtolower((string)$module) : '');

        // validate
        if (!System::varValidate($module, 'mod')) {
            return false;
        }

        if (!isset(self::$cache['modid'])) {
            self::$cache['modid'] = null;
        }

        if (!is_array(self::$cache['modid']) || System::isInstalling()) {
            $modules = self::getModsTable();

            if ($modules === false) {
                return false;
            }

            foreach ($modules as $mod) {
                $mName = strtolower($mod['name']);
                self::$cache['modid'][$mName] = $mod['id'];
                if (isset($mod['url']) && $mod['url']) {
                    $mdName = strtolower($mod['url']);
                    self::$cache['modid'][$mdName] = $mod['id'];
                }
            }

            if (!isset(self::$cache['modid'][$module])) {
                self::$cache['modid'][$module] = false;

                return false;
            }
        }

        if (isset(self::$cache['modid'][$module])) {
            return self::$cache['modid'][$module];
        }

        return false;
    }

    /**
     * The getInfo method gets information on module.
     *
     * Return array of module information or false if core ( id = 0 ).
     *
     * @param integer $modid The module ID.
     *
     * @return array|boolean Module information array or false.
     */
    public static function getInfo($modid = 0)
    {
        // a $modid of 0 is associated with the core ( blocks.mid, ... ).
        if (!is_numeric($modid)) {
            return false;
        }

        if (!is_array(self::$modinfo) || System::isInstalling()) {
            self::$modinfo = self::getModsTable();

            if (!self::$modinfo) {
                return null;
            }

            if (!isset(self::$modinfo[$modid])) {
                self::$modinfo[$modid] = false;

                return self::$modinfo[$modid];
            }
        }

        if (isset(self::$modinfo[$modid])) {
            return self::$modinfo[$modid];
        }

        return false;
    }

    /**
     * The getUserMods method gets a list of user modules.
     *
     * @deprecated see {@link ModUtil::getModulesCapableOf()}
     *
     * @return array An array of module information arrays.
     */
    public static function getUserMods()
    {
        return self::getTypeMods('user');
    }

    /**
     * The getProfileMods method gets a list of profile modules.
     *
     * @deprecated see {@link ModUtil::getModulesCapableOf()}
     *
     * @return array An array of module information arrays.
     */
    public static function getProfileMods()
    {
        return self::getTypeMods('profile');
    }

    /**
     * The getMessageMods method gets a list of message modules.
     *
     * @return array An array of module information arrays.
     */
    public static function getMessageMods()
    {
        return self::getTypeMods('message');
    }

    /**
     * The getAdminMods method gets a list of administration modules.
     *
     * @deprecated see {@link ModUtil::getModulesCapableOf()}
     *
     * @return array An array of module information arrays.
     */
    public static function getAdminMods()
    {
        return self::getTypeMods('admin');
    }

    /**
     * The getTypeMods method gets a list of modules by module type.
     *
     * @param string $capability The module type to get (either 'user' or 'admin') (optional) (default='user').
     *
     * @return array An array of module information arrays.
     */
    public static function getModulesCapableOf($capability = 'user')
    {
        if (!isset(self::$cache['modcache'])) {
            self::$cache['modcache'] = array();
        }

        if (!isset(self::$cache['modcache'][$capability]) || !self::$cache['modcache'][$capability]) {
            self::$cache['modcache'][$capability] = array();
            $mods = self::getAllMods();
            foreach ($mods as $key => $mod) {
                if (isset($mod['capabilities'][$capability])) {
                    self::$cache['modcache'][$capability][] = $mods[$key];
                }
            }
        }

        return self::$cache['modcache'][$capability];
    }

    /**
     * Get mod types.
     *
     * @param string $type The module type, roughly equivalent, now, to a capability.
     *
     * @deprecated see {@link ModUtil::getModulesCapableOf()}
     *
     * @return array An array of module information arrays.
     */
    public static function getTypeMods($type = 'user')
    {
        return self::getModulesCapableOf($type);
    }

    /**
     * Indicates whether the specified module has the specified capability.
     *
     * @param string $module     The name of the module.
     * @param string $capability The name of the advertised capability.
     *
     * @return boolean True if the specified module advertises that it has the specified capability, otherwise false.
     */
    public static function isCapable($module, $capability)
    {
        $modinfo = self::getInfoFromName($module);
        if (!$modinfo) {
            return false;
        }

        return (bool)array_key_exists($capability, $modinfo['capabilities']);
    }

    /**
     * Retrieves the capabilities of the specified module.
     *
     * @param string $module The module name.
     *
     * @return array|boolean The capabilities array, false if the module does not advertise any capabilities.
     */
    public static function getCapabilitiesOf($module)
    {
        $modules = self::getAllMods();
        if (array_key_exists($module, $modules)) {
            return $modules[$module]['capabilities'];
        }

        return false;
    }

    /**
     * The getAllMods method gets a list of all modules.
     *
     * @return array An array of module information arrays.
     */
    public static function getAllMods()
    {
        if (!isset(self::$cache['modsarray'])) {
            self::$cache['modsarray'] = array();
        }

        if (empty(self::$cache['modsarray'])) {
            $all = self::getModsTable();
            foreach ($all as $key => $mod) {
                // "Core" modules should be returned in this list
                if (($mod['state'] == self::STATE_ACTIVE)
                    || (preg_match('/^(extensions|admin|theme|block|groups|permissions|users)$/i', $mod['name'])
                        && ($mod['state'] == self::STATE_UPGRADED || $mod['state'] == self::STATE_INACTIVE))) {
                    self::$cache['modsarray'][$mod['name']] = $mod;
                }
            }
        }

        return self::$cache['modsarray'];
    }

    /**
     * Loads database definition for a module.
     *
     * @param string  $modname   The name of the module to load database definition for.
     * @param string  $directory Directory that module is in (if known).
     * @param boolean $force     Force table information to be reloaded.
     *
     * @return boolean True if successful, false otherwise.
     */
    public static function dbInfoLoad($modname, $directory = '', $force = false)
    {
        // define input, all numbers and booleans to strings
        $modname = (isset($modname) ? strtolower((string)$modname) : '');

        // validate
        if (!System::varValidate($modname, 'mod')) {
            return false;
        }

        $serviceManager = ServiceUtil::getManager();

        if (!isset($serviceManager['modutil.dbinfoload.loaded'])) {
            $serviceManager['modutil.dbinfoload.loaded'] = array();
        }

        $loaded = $serviceManager['modutil.dbinfoload.loaded'];

        // check to ensure we aren't doing this twice
        if (isset($loaded[$modname]) && !$force) {
            return $loaded[$modname];
        }

        // from here the module dbinfo will be loaded no doubt
        $loaded[$modname] = true;
        $serviceManager['modutil.dbinfoload.loaded'] = $loaded;

        // get the directory if we don't already have it
        if (empty($directory)) {
            // get the module info
            $modinfo = self::getInfo(self::getIdFromName($modname));
            $directory = $modinfo['directory'];

            $modpath = ($modinfo['type'] == self::TYPE_SYSTEM) ? 'system' : 'modules';
        } else {
            $modpath = is_dir("system/$directory") ? 'system' : 'modules';
        }

        // Load the database definition if required
        $files = array();
        $files[] = "$modpath/$directory/tables.php";
        $files[] = "$modpath/$directory/pntables.php";

        if (Loader::loadOneFile($files)) {
            // If not gets here, the module has no tables to load
            $tablefunc = $modname . '_tables';
            $tablefuncOld = $modname . '_pntables';
            if (function_exists($tablefunc)) {
                $data = call_user_func($tablefunc);
            } elseif (function_exists($tablefuncOld)) {
                $data = call_user_func($tablefuncOld);
            }

            // Generate _column automatically from _column_def if it is not present.
            foreach ($data as $key => $value) {
                $table_col = substr($key, 0, -4);
                if (substr($key, -11) == "_column_def" && !isset($data[$table_col])) {
                    foreach ($value as $fieldname => $def) {
                        $data[$table_col][$fieldname] = $fieldname;
                    }
                }
            }

            if (!isset($serviceManager['dbtables'])) {
                $serviceManager['dbtables'] = array();
            }

            $dbtables = $serviceManager['dbtables'];
            $serviceManager['dbtables'] = array_merge($dbtables, (array)$data);
        } else {
            // the module is tableless (Doctrine or doesn't use tables at all)
            return true;
        }

        // update the loaded status
        $serviceManager['modutil.dbinfoload.loaded'] = $loaded;

        return isset($data) ? $data : $loaded[$modname];
    }

    /**
     * Loads a module.
     *
     * @param string  $modname The name of the module.
     * @param string  $type    The type of functions to load.
     * @param boolean $force   Determines to load Module even if module isn't active.
     *
     * @return string|boolean Name of module loaded, or false on failure.
     */
    public static function load($modname, $type = 'user', $force = false)
    {
        if (strtolower(substr($type, -3)) == 'api') {
            return false;
        }

        return self::loadGeneric($modname, $type, $force);
    }

    /**
     * Load an API module.
     *
     * @param string  $modname The name of the module.
     * @param string  $type    The type of functions to load.
     * @param boolean $force   Determines to load Module even if module isn't active.
     *
     * @return string|boolean Name of module loaded, or false on failure.
     */
    public static function loadApi($modname, $type = 'user', $force = false)
    {
        return self::loadGeneric($modname, $type, $force, true);
    }

    /**
     * Load a module.
     *
     * This loads/set's up a module.  For classic style modules, it tests to see
     * if the module type files exist, admin.php, user.php etc and includes them.
     * If they do not exist, it will return false.
     *
     * Loading a module simply means making the functions/methods available
     * by loading the files and other tasks like binding any language domain.
     *
     * For OO style modules this means registering the main module autoloader,
     * and binding any language domain.
     *
     * @param string  $modname The name of the module.
     * @param string  $type    The type of functions to load.
     * @param boolean $force   Determines to load Module even if module isn't active.
     * @param boolean $api     Whether or not to load an API (or regular) module.
     *
     * @return string|boolean Name of module loaded, or false on failure.
     */
    public static function loadGeneric($modname, $type = 'user', $force = false, $api = false)
    {
        // define input, all numbers and booleans to strings
        $osapi = ($api ? 'api' : '');
        $modname = isset($modname) ? ((string)$modname) : '';
        $modtype = strtolower("$modname{$type}{$osapi}");

        if (!isset(self::$cache['loaded'])) {
            self::$cache['loaded'] = array();
        }

        if (!empty(self::$cache['loaded'][$modtype])) {
            // Already loaded from somewhere else
            return self::$cache['loaded'][$modtype];
        }

        // this is essential to call separately and not in the condition below - drak
        $available = self::available($modname, $force);

        // check the modules state
        if (!$force && !$available) {
            return false;
        }

        // get the module info
        $modinfo = self::getInfo(self::getIdFromName($modname));
        // check for bad System::varValidate($modname)
        if (!$modinfo) {
            return false;
        }

        // create variables for the OS preped version of the directory
        $modpath = ($modinfo['type'] == self::TYPE_SYSTEM) ? 'system' : 'modules';

        // if class is loadable or has been loaded exit here.
        if (self::isInitialized($modname)) {
            self::_loadStyleSheets($modname, $api, $type);

            return $modname;
        }

        self::initOOModule($modname);


        self::$cache['loaded'][$modtype] = $modname;

        if ($modinfo['type'] == self::TYPE_MODULE) {
            ZLanguage::bindModuleDomain($modname);
        }

        // Load database info
        self::dbInfoLoad($modname, $modinfo['directory']);

        self::_loadStyleSheets($modname, $api, $type);

        $event = new Zikula_Event(null, array('modinfo' => $modinfo, 'type' => $type, 'force' => $force, 'api' => $api));
        EventUtil::dispatch('module_dispatch.postloadgeneric', $event);

        return $modname;
    }

    /**
     * Initialise all modules.
     *
     * @return void
     */
    public static function loadAll()
    {
        $modules = self::getModsTable();
        unset($modules[0]);
        foreach ($modules as $module) {
            if (self::available($module['name'])) {
                self::loadGeneric($module['name']);
            }
        }
    }

    /**
     * Add stylesheet to the page vars.
     *
     * This makes the modulestylesheet plugin obsolete,
     * but only for non-api loads as we would pollute the stylesheets
     * not during installation as the Theme engine may not be available yet and not for system themes
     * TODO: figure out how to determine if a userapi belongs to a hook module and load the
     *       corresponding css, perhaps with a new entry in modules table?
     *
     * @param string  $modname Module name.
     * @param boolean $api     Whether or not it's a api load.
     * @param string  $type    Type.
     *
     * @return void
     */
    private static function _loadStyleSheets($modname, $api, $type)
    {
        if (!System::isInstalling() && !$api) {
            PageUtil::addVar('stylesheet', ThemeUtil::getModuleStylesheet($modname));
            if (strpos($type, 'admin') === 0) {
                // load special admin stylesheets for administrator controllers
                PageUtil::addVar('stylesheet', ThemeUtil::getModuleStylesheet('Admin'));
            }
        }
    }

    /**
     * Get module class.
     *
     * @param string  $modname Module name.
     * @param string  $type    Type.
     * @param boolean $api     Whether or not to get the api class.
     * @param boolean $force   Whether or not to force load.
     *
     * @return boolean|string Class name.
     */
    public static function getClass($modname, $type, $api = false, $force = false)
    {
        // do not cache this process - drak
        if ($api) {
            $result = self::loadApi($modname, $type);
        } else {
            $result = self::load($modname, $type);
        }

        if (!$result) {
            return false;
        }

        $modinfo = self::getInfo(self::getIDFromName($modname));

        $className = ($api) ? ucwords($modname) . '_Api_' . ucwords($type) : ucwords($modname) . '_Controller_' . ucwords($type);

        // allow overriding the OO class (to override existing methods using inheritance).
        $event = new Zikula_Event(null, array('modname', 'modinfo' => $modinfo, 'type' => $type, 'api' => $api), $className);
        EventUtil::dispatch('module_dispatch.custom_classname', $event);
        if ($event->isPropagationStopped()) {
            $className = $event->getData();
        }

        // check the modules state
        if (!$force && !self::available($modname)) {
            return false;
        }

        if (class_exists($className)) {
            return $className;
        }

        return false;
    }

    /**
     * Checks if module has the given controller.
     *
     * @param string $modname Module name.
     * @param string $type    Controller type.
     *
     * @return boolean
     */
    public static function hasController($modname, $type)
    {
        return (bool)self::getClass($modname, $type);
    }

    /**
     * Checks if module has the given API class.
     *
     * @param string $modname Module name.
     * @param string $type    API type.
     *
     * @return boolean
     */
    public static function hasApi($modname, $type)
    {
        return (bool)self::getClass($modname, $type, true);
    }

    /**
     * Get class object.
     *
     * @param string $className Class name.
     *
     * @throws LogicException If $className is neither a Zikula_AbstractApi nor a Zikula_AbstractController.
     * @return object         Module object.
     */
    public static function getObject($className)
    {
        if (!$className) {
            return false;
        }

        $serviceId = strtolower("module.$className");
        $sm = ServiceUtil::getManager();

        $callable = false;
        if ($sm->has($serviceId)) {
            $object = $sm->get($serviceId);
        } else {
            $r = new ReflectionClass($className);
            $object = $r->newInstanceArgs(array($sm));
            $sm->set(strtolower($serviceId), $object);
        }

        return $object;
    }

    /**
     * Get info if callable.
     *
     * @param string  $modname Module name.
     * @param string  $type    Type.
     * @param string  $func    Function.
     * @param boolean $api     Whether or not this is an api call.
     * @param boolean $force   Whether or not force load.
     *
     * @return mixed
     */
    public static function getCallable($modname, $type, $func, $api = false, $force = false)
    {
        $className = self::getClass($modname, $type, $api, $force);
        if (!$className) {
            return false;
        }

        $object = self::getObject($className);
        $action = $api ? '' : 'Action';
        if (is_callable(array($object, $func.$action))) {
            return array('serviceid' => strtolower("module.$className"), 'classname' => $className, 'callable' => array($object, $func.$action));
        }

        return false;
    }

    /**
     * Run a module function.
     *
     * @param string  $modname    The name of the module.
     * @param string  $type       The type of function to run.
     * @param string  $func       The specific function to run.
     * @param array   $args       The arguments to pass to the function.
     * @param boolean $api        Whether or not to execute an API (or regular) function.
     * @param string  $instanceof Perform instanceof checking of target class.
     *
     * @throws Zikula_Exception_NotFound If method was not found.
     * @throws InvalidArgumentException  If the controller is not an instance of the class specified in $instanceof.
     *
     * @return mixed.
     */
    public static function exec($modname, $type = 'user', $func = 'main', $args = array(), $api = false, $instanceof = null)
    {
        // define input, all numbers and booleans to strings
        $modname = isset($modname) ? ((string)$modname) : '';
        $ftype = ($api ? 'api' : '');
        $loadfunc = ($api ? 'ModUtil::loadApi' : 'ModUtil::load');

        // validate
        if (!System::varValidate($modname, 'mod')) {
            return null;
        }

        $modinfo = self::getInfo(self::getIDFromName($modname));
        $path = ($modinfo['type'] == self::TYPE_SYSTEM ? 'system' : 'modules');

        $controller = null;
        $modfunc = null;
        $loaded = call_user_func_array($loadfunc, array($modname, $type));

        $result = self::getCallable($modname, $type, $func, $api);
        if ($result) {
            $modfunc = $result['callable'];
            $controller = $modfunc[0];
            if (!is_null($instanceof)) {
                if (!$controller instanceof $instanceof) {
                    throw new InvalidArgumentException(__f('%1$s must be an instance of $2$s', array(get_class($controller), $instanceof)));
                }
            }
        }

        $eventManager = EventUtil::getManager();
        if ($loaded) {
            $preExecuteEvent = new Zikula_Event($controller, array('modname' => $modname, 'modfunc' => $modfunc, 'args' => $args, 'modinfo' => $modinfo, 'type' => $type, 'api' => $api));
            $postExecuteEvent = new Zikula_Event($controller, array('modname' => $modname, 'modfunc' => $modfunc, 'args' => $args, 'modinfo' => $modinfo, 'type' => $type, 'api' => $api));

            if (is_callable($modfunc)) {
                $eventManager->dispatch('module_dispatch.preexecute', $preExecuteEvent);

                // Check $modfunc is an object instance (OO) or a function (old)
                if (is_array($modfunc)) {
                    if ($modfunc[0] instanceof Zikula_AbstractController) {
                        $reflection = call_user_func(array($modfunc[0], 'getReflection'));
                        $subclassOfReflection = new ReflectionClass($reflection->getParentClass());
                        if ($subclassOfReflection->hasMethod($modfunc[1])) {
                            // Don't allow front controller to access any public methods inside the controller's parents
                            throw new Zikula_Exception_NotFound();
                        }
                        $modfunc[0]->preDispatch();
                    }

                    $postExecuteEvent->setData(call_user_func($modfunc, $args));
                    if ($modfunc[0] instanceof Zikula_AbstractController) {
                        $modfunc[0]->postDispatch();
                    }
                }

                return $eventManager->dispatch('module_dispatch.postexecute', $postExecuteEvent)->getData();
            }

            // try to load plugin
            // This kind of eventhandler should
            // 1. Check $event['modfunc'] to see if it should run else exit silently.
            // 2. Do something like $result = {$event['modfunc']}({$event['args'});
            // 3. Save the result $event->setData($result).
            // 4. $event->setNotify().
            // return void
            // This event means that no $type was found
            $event = new Zikula_Event(null, array('modfunc' => $modfunc, 'args' => $args, 'modinfo' => $modinfo, 'type' => $type, 'api' => $api), false);
            $eventManager->dispatch('module_dispatch.type_not_found', $event);

            if ($preExecuteEvent->isPropagationStopped()) {
                return $preExecuteEvent->getData();
            }

            return false;
        }

        // Issue not found exception for controller requests
        if (!$api) {
            throw new Zikula_Exception_NotFound(__f('The requested controller action %s_Controller_%s::%s() could not be found', array($modname, $type, $func)));
        }
    }

    /**
     * Run a module function.
     *
     * @param string $modname    The name of the module.
     * @param string $type       The type of function to run.
     * @param string $func       The specific function to run.
     * @param array  $args       The arguments to pass to the function.
     * @param string $instanceof Perform instanceof checking of target class.
     *
     * @return mixed.
     */
    public static function func($modname, $type = 'user', $func = 'main', $args = array(), $instanceof = null)
    {
        return self::exec($modname, $type, $func, $args, false, $instanceof);
    }

    /**
     * Run an module API function.
     *
     * @param string $modname    The name of the module.
     * @param string $type       The type of function to run.
     * @param string $func       The specific function to run.
     * @param array  $args       The arguments to pass to the function.
     * @param string $instanceof Perform instanceof checking of target class.
     *
     * @return mixed.
     */
    public static function apiFunc($modname, $type = 'user', $func = 'main', $args = array(), $instanceof = null)
    {
        if (empty($type)) {
            $type = 'user';
        } elseif (!System::varValidate($type, 'api')) {
            return null;
        }

        if (empty($func)) {
            $func = 'main';
        }

        return self::exec($modname, $type, $func, $args, true, $instanceof);
    }

    /**
     * Generate a module function URL.
     *
     * If the module is non-API compliant (type 1) then
     * a) $func is ignored.
     * b) $type=admin will generate admin.php?module=... and $type=user will generate index.php?name=...
     *
     * @param string       $modname The name of the module.
     * @param string       $type    The type of function to run.
     * @param string       $func    The specific function to run.
     * @param array        $args    The array of arguments to put on the URL.
     * @param boolean|null $ssl     Set to constant null,true,false $ssl = true not $ssl = 'true'  null - leave the current status untouched,
     *                                     true - create a ssl url, false - create a non-ssl url.
     * @param string         $fragment     The framgment to target within the URL.
     * @param boolean|null   $fqurl        Fully Qualified URL. True to get full URL, eg for Redirect, else gets root-relative path unless SSL.
     * @param boolean        $forcelongurl Force ModUtil::url to not create a short url even if the system is configured to do so.
     * @param boolean|string $forcelang    Force the inclusion of the $forcelang or default system language in the generated url.
     *
     * @return string Absolute URL for call.
     */
    public static function url($modname, $type = null, $func = null, $args = array(), $ssl = null, $fragment = null, $fqurl = null, $forcelongurl = false, $forcelang=false)
    {
        // define input, all numbers and booleans to strings
        $modname = isset($modname) ? ((string)$modname) : '';

        // note - when this legacy is to be removed, change method signature $type = null to $type making it a required argument.
        if (!$type) {
            throw new UnexpectedValueException('ModUtil::url() - $type is a required argument, you must specify it explicitly.');
        }

        // note - when this legacy is to be removed, change method signature $func = null to $func making it a required argument.
        if (!$func) {
            throw new UnexpectedValueException('ModUtil::url() - $func is a required argument, you must specify it explicitly.');
        }

        // validate
        if (!System::varValidate($modname, 'mod')) {
            return null;
        }

        //get the module info
        $modinfo = self::getInfo(self::getIDFromName($modname));

        // set the module name to the display name if this is present
        if (isset($modinfo['url']) && !empty($modinfo['url'])) {
            $modname = rawurlencode($modinfo['url']);
        }

        $entrypoint = System::getVar('entrypoint');
        $host = System::serverGetVar('HTTP_HOST');

        if (empty($host)) {
            return false;
        }

        $baseuri = System::getBaseUri();
        $https = System::serverGetVar('HTTPS');
        $shorturls = System::getVar('shorturls');
        $shorturlsstripentrypoint = System::getVar('shorturlsstripentrypoint');
        $shorturlsdefaultmodule = System::getVar('shorturlsdefaultmodule');

        // Don't encode URLs with escaped characters, like return urls.
        foreach ($args as $v) {
            if (!is_array($v)) {
                if (strpos($v, '%') !== false) {
                    $shorturls = false;
                    break;
                }
            } else {
                foreach ($v as $vv) {
                    if (is_array($vv)) {
                        foreach ($vv as $vvv) {
                            if (!is_array($vvv) && strpos($vvv, '%') !== false) {
                                $shorturls = false;
                                break;
                            }
                        }
                    } elseif (strpos($vv, '%') !== false) {
                        $shorturls = false;
                        break;
                    }
                }
                break;
            }
        }

        // Setup the language code to use
        if (is_array($args) && isset($args['lang'])) {
            if (in_array($args['lang'], ZLanguage::getInstalledLanguages())) {
                $language = $args['lang'];
            }
            unset($args['lang']);
        }
        if (!isset($language)) {
            $language = ZLanguage::getLanguageCode();
        }

        $language = ($forcelang && in_array($forcelang, ZLanguage::getInstalledLanguages()) ? $forcelang : $language);

        // Only produce full URL when HTTPS is on or $ssl is set
        $siteRoot = '';
        if ((isset($https) && $https == 'on') || $ssl != null || $fqurl == true) {
            $protocol = 'http' . (($https == 'on' && $ssl !== false) || $ssl === true ? 's' : '');
            $secureDomain = System::getVar('secure_domain');
            $siteRoot = $protocol . '://' . (($secureDomain != '') ? $secureDomain : ($host . $baseuri)) . '/';
        }

        // Only convert type=user. Exclude links that append a theme parameter
        if ($shorturls && $type == 'user' && $forcelongurl == false) {
            if (isset($args['theme'])) {
                $theme = $args['theme'];
                unset($args['theme']);
            }
            // Module-specific Short URLs
            $url = self::apiFunc($modinfo['name'], 'user', 'encodeurl', array('modname' => $modname, 'type' => $type, 'func' => $func, 'args' => $args));
            if (empty($url)) {
                // depending on the settings, we have generic directory based short URLs:
                // [language]/[module]/[function]/[param1]/[value1]/[param2]/[value2]
                // [module]/[function]/[param1]/[value1]/[param2]/[value2]
                $vars = '';
                foreach ($args as $k => $v) {
                    if (is_array($v)) {
                        foreach ($v as $k2 => $w) {
                            if (is_numeric($w) || !empty($w)) {
                                // we suppress '', but allow 0 as value (see #193)
                                $vars .= '/' . $k . '[' . $k2 . ']/' . $w; // &$k[$k2]=$w
                            }
                        }
                    } elseif (is_numeric($v) || !empty($v)) {
                        // we suppress '', but allow 0 as value (see #193)
                        $vars .= "/$k/$v"; // &$k=$v
                    }
                }
                $url = $modname . ($vars || $func != 'main' ? "/$func$vars" : '');
            }

            if ($modinfo && $shorturlsdefaultmodule && $shorturlsdefaultmodule == $modinfo['name']) {
                $pattern = '/^'.preg_quote($modinfo['url'], '/').'\//';
                $url = preg_replace($pattern, '', $url);
            }
            if (isset($theme)) {
                $url = rawurlencode($theme) . '/' . $url;
            }

            // add language param to short url
            if (ZLanguage::isRequiredLangParam() || $forcelang) {
                $url = "$language/" . $url;
            }
            if (!$shorturlsstripentrypoint) {
                $url = "$entrypoint/$url" . (!empty($query) ? '?' . $query : '');
            } else {
                $url = "$url" . (!empty($query) ? '?' . $query : '');
            }
        } else {
            // Regular stuff
            $urlargs = "module=$modname&type=$type&func=$func";

            // add lang param to URL
            if (ZLanguage::isRequiredLangParam() || $forcelang) {
                $urlargs .= "&lang=$language";
            }

            $url = "$entrypoint?$urlargs";

            if (!is_array($args)) {
                return false;
            } else {
                foreach ($args as $key => $value) {
                    if (is_array($value)) {
                        foreach ($value as $l => $w) {
                            if (is_numeric($w) || !empty($w)) {
                                // we suppress '', but allow 0 as value (see #193)
                                if (is_array($w)) {
                                    foreach ($w as $m => $n) {
                                        if (is_numeric($n) || !empty($n)) {
                                            $n    = strpos($n, '%') !== false ? $n : urlencode($n);
                                            $url .= "&$key" . "[$l][$m]=$n";
                                        }
                                    }
                                } else {
                                    $w    = strpos($w, '%') !== false ? $w : urlencode($w);
                                    $url .= "&$key" . "[$l]=$w";
                                }
                            }
                        }
                    } elseif (is_numeric($value) || !empty($value)) {
                        // we suppress '', but allow 0 as value (see #193)
                        $w    = strpos($value, '%') !== false ? $value : urlencode($value);
                        $url .= "&$key=$value";
                    }
                }
            }
        }

        if (isset($fragment)) {
            $url .= '#' . $fragment;
        }

        return $siteRoot . $url;
    }

    /**
     * Check if a module is available.
     *
     * @param string  $modname The name of the module.
     * @param boolean $force   Force.
     *
     * @return boolean True if the module is available, false if not.
     */
    public static function available($modname = null, $force = false)
    {
        // define input, all numbers and booleans to strings
        $modname = (isset($modname) ? strtolower((string)$modname) : '');

        // validate
        if (!System::varValidate($modname, 'mod')) {
            return false;
        }

        if (!isset(self::$cache['modstate'])) {
            self::$cache['modstate'] = array();
        }

        if (!isset(self::$cache['modstate'][$modname]) || $force == true) {
            $modinfo = self::getInfo(self::getIDFromName($modname));
            if (isset($modinfo['state'])) {
                self::$cache['modstate'][$modname] = $modinfo['state'];
            }
        }

        if ($force == true) {
            self::$cache['modstate'][$modname] = self::STATE_ACTIVE;
        }

        if ((isset(self::$cache['modstate'][$modname]) &&
                self::$cache['modstate'][$modname] == self::STATE_ACTIVE) || (preg_match('/^(extensions|admin|theme|block|groups|permissions|users)$/i', $modname) &&
                (isset(self::$cache['modstate'][$modname]) && (self::$cache['modstate'][$modname] == self::STATE_UPGRADED || self::$cache['modstate'][$modname] == self::STATE_INACTIVE)))) {
            self::$cache['modstate'][$modname] = self::STATE_ACTIVE;

            return true;
        }

        return false;
    }

    /**
     * Get name of current top-level module.
     *
     * @return string The name of the current top-level module, false if not in a module.
     */
    public static function getName()
    {
        if (!isset(self::$cache['modgetname'])) {
            self::$cache['modgetname'] = FormUtil::getPassedValue('module', null, 'GETPOST', FILTER_SANITIZE_STRING);

            if (empty(self::$cache['modgetname'])) {
                if (!System::getVar('startpage')) {
                    self::$cache['modgetname'] = System::getVar('startpage');
                } else {
                    $baseUriLenght = strlen(System::getBaseUri());
                    $shortUrlPath = substr(System::getCurrentUri(),$baseUriLenght+1);
                    if (!empty($shortUrlPath) == 0) {
                        self::$cache['modgetname'] = System::getVar('startpage');
                    } else {
                        $args = explode('/', $shortUrlPath);
                        self::$cache['modgetname'] = $args[0];
                    }
                }
            }

            // the parameters may provide the module alias so lets get
            // the real name from the db
            $modinfo = self::getInfo(self::getIdFromName(self::$cache['modgetname']));
            if (isset($modinfo['name'])) {
                $type = FormUtil::getPassedValue('type', null, 'GETPOST', FILTER_SANITIZE_STRING);

                self::$cache['modgetname'] = $modinfo['name'];

                if ((!$type == 'init' || !$type == 'initeractiveinstaller') && !self::available(self::$cache['modgetname'])) {
                    self::$cache['modgetname'] = System::getVar('startpage');
                }
            }
        }

        return self::$cache['modgetname'];
    }

    /**
     * Get the base directory for a module.
     *
     * Example: If the webroot is located at
     * /var/www/html
     * and the module name is Template and is found
     * in the modules directory then this function
     * would return /var/www/html/modules/Template
     *
     * If the Template module was located in the system
     * directory then this function would return
     * /var/www/html/system/Template
     *
     * This allows you to say:
     * include(ModUtil::getBaseDir() . '/includes/private_functions.php');.
     *
     * @param string $modname Name of module to that you want the base directory of.
     *
     * @return string The path from the root directory to the specified module.
     */
    public static function getBaseDir($modname = '')
    {
        if (empty($modname)) {
            $modname = self::getName();
        }

        $path = System::getBaseUri();
        $directory = 'system/' . $modname;
        if ($path != '') {
            $path .= '/';
        }

        $url = $path . $directory;
        if (!is_dir($url)) {
            $directory = 'modules/' . $modname;
            $url = $path . $directory;
        }

        return $url;
    }

    /**
     * Gets the modules table.
     *
     * Small wrapper function to avoid duplicate sql.
     *
     * @return array An array modules table.
     */
    public static function getModsTable()
    {
        if (!isset(self::$cache['modstable'])) {
            self::$cache['modstable'] = array();
        }

        if (!self::$cache['modstable'] || System::isInstalling()) {
            self::$cache['modstable'] = DBUtil::selectObjectArray('modules', '', '', -1, -1, 'id');
            foreach (self::$cache['modstable'] as $mid => $module) {
                if (!isset($module['url']) || empty($module['url'])) {
                    self::$cache['modstable'][$mid]['url'] = $module['displayname'];
                }
                self::$cache['modstable'][$mid]['capabilities'] = unserialize($module['capabilities']);
                self::$cache['modstable'][$mid]['securityschema'] = unserialize($module['securityschema']);
            }
        }

        // add Core module (hack).
        self::$cache['modstable'][0] = array('id' => '0', 'name' => 'zikula', 'type' => self::TYPE_CORE, 'directory' => '', 'displayname' => 'Zikula Core v' . Zikula_Core::VERSION_NUM, 'version' => Zikula_Core::VERSION_NUM, 'state' => self::STATE_ACTIVE);

        return self::$cache['modstable'];
    }

    /**
     * Generic modules select function.
     *
     * Only modules in the module table are returned
     * which means that new/unscanned modules will not be returned.
     *
     * @param string $where The where clause to use for the select.
     * @param string $sort  The sort to use.
     *
     * @return array The resulting module object array.
     */
    public static function getModules($where='', $sort='displayname')
    {
        return DBUtil::selectObjectArray('modules', $where, $sort);
    }

    /**
     * Return an array of modules in the specified state.
     *
     * Only modules in the module table are returned
     * which means that new/unscanned modules will not be returned.
     *
     * @param integer $state The module state (optional) (defaults = active state).
     * @param string  $sort  The sort to use.
     *
     * @return array The resulting module object array.
     */
    public static function getModulesByState($state=self::STATE_ACTIVE, $sort='displayname')
    {
        $tables = DBUtil::getTables();
        $cols = $tables['modules_column'];

        $where = "$cols[state] = $state";

        return DBUtil::selectObjectArray('modules', $where, $sort);
    }

    /**
     * Initialize object oriented module.
     *
     * @param string $moduleName Module name.
     *
     * @return boolean
     */
    public static function initOOModule($moduleName)
    {
        if (isset(self::$ooModules[$moduleName])) {
            return;
        }

        $modinfo = self::getInfo(self::getIdFromName($moduleName));
        if (!$modinfo) {
            return false;
        }

        $modpath = ($modinfo['type'] == self::TYPE_SYSTEM) ? 'system' : 'modules';
        $osdir   = DataUtil::formatForOS($modinfo['directory']);
        ZLoader::addAutoloader($moduleName, array(
                               realpath("$modpath"),
                               realpath("$modpath/$osdir/lib"),
            )
        );
        // load optional bootstrap
        $bootstrap = "$modpath/$osdir/bootstrap.php";
        if (file_exists($bootstrap)) {
            include_once $bootstrap;
        }

        // register any event handlers.
        // module handlers must be attached from the bootstrap.
        if (is_dir("config/EventHandlers/$osdir")) {
            EventUtil::attachCustomHandlers("config/EventHandlers/$osdir");
        }

        // load any plugins
        PluginUtil::loadPlugins("$modpath/$osdir/plugins", "ModulePlugin_{$osdir}");

        self::$ooModules[$moduleName] = true;

        return true;
    }

    /**
     * Checks whether a OO module is initialized.
     *
     * @param string $moduleName Module name.
     *
     * @return boolean
     */
    public static function isInitialized($moduleName)
    {
<<<<<<< HEAD
        return isset(self::$ooModules[$moduleName]);
=======
        return (self::isOO($moduleName) && self::$ooModules[$moduleName]['initialized']);
    }

    /**
     * Checks whether a module is object oriented.
     *
     * @param string $moduleName Module name.
     *
     * @return boolean
     */
    public static function isOO($moduleName)
    {
        if (!isset(self::$ooModules[$moduleName])) {
            self::$ooModules[$moduleName] = array();
            self::$ooModules[$moduleName]['initialized'] = false;
            self::$ooModules[$moduleName]['oo'] = false;
            $modinfo = self::getInfo(self::getIdFromName($moduleName));
            $modpath = ($modinfo['type'] == self::TYPE_SYSTEM) ? 'system' : 'modules';
            $osdir = DataUtil::formatForOS($modinfo['directory']);

            if (!$modinfo) {
                return false;
            }

            if (is_dir("$modpath/$osdir/lib")) {
                self::$ooModules[$moduleName]['oo'] = true;
            }
            if (file_exists("$modpath/$osdir/Version.php")) {
                self::$ooModules[$moduleName]['oo'] = true;
            }
        }

        return self::$ooModules[$moduleName]['oo'];
>>>>>>> 7afdddac
    }

    /**
     * Register all autoloaders for all modules.
     *
     * @internal
     *
     * @return void
     */
    public static function registerAutoloaders()
    {
        $modules = self::getModsTable();
        unset($modules[0]);
        foreach ($modules as $module) {
            $base = ($module['type'] == self::TYPE_MODULE) ? 'modules' : 'system';
            $paths[] = "$base";
            $paths[] = "$base/$module[directory]/lib";
            ZLoader::addAutoloader($module['directory'], $paths);
        }
    }

    /**
     * Determine the module base directory (system or modules).
     *
     * The purpose of this API is to decouple this calculation from the database,
     * since we ship core with fixed system modules, there is no need to calculate
     * this from the database over and over.
     *
     * @param string $moduleName Module name.
     *
     * @return string Returns 'system' if system module, and 'modules' if not.
     */
    public static function getModuleBaseDir($moduleName)
    {
        if (in_array(strtolower($moduleName), array('admin', 'blocks', 'categories', 'errors', 'extensions', 'groups', 'mailer', 'pagelock', 'permissions', 'search', 'securitycenter', 'settings', 'theme', 'users'))) {
            $directory = 'system';
        } else {
            $directory = 'modules';
        }

        return $directory;
    }

    /**
     * Determine the module admin image path.
     *
     * This function searches for the admin image of a module at several places.
     * If no image is found, a default image path is returned.
     *
     * @param string $moduleName Module name.
     *
     * @return string Returns module admin image path.
     */
    public static function getModuleImagePath($moduleName)
    {
        if($moduleName == '') {
            return false;
        }

        $modinfo = self::getInfoFromName($moduleName);
        $modpath = ($modinfo['type'] == self::TYPE_SYSTEM) ? 'system' : 'modules';

        $osmoddir = DataUtil::formatForOS($modinfo['directory']);

        $paths = array(
                $modpath . '/' . $osmoddir . '/Resources/public/images/admin.png',
                $modpath . '/' . $osmoddir . '/Resources/public/images/admin.jpg',
                $modpath . '/' . $osmoddir . '/Resources/public/images/admin.gif',
                'system/Admin/Resources/public/images/default.gif',
                $modpath . '/' . $osmoddir . '/images/admin.png',
                $modpath . '/' . $osmoddir . '/images/admin.jpg',
                $modpath . '/' . $osmoddir . '/images/admin.gif',
                'system/Admin/images/default.gif',
        );

        foreach ($paths as $path) {
            if (is_readable($path)) {
                break;
            }
        }

        return $path;
    }
}<|MERGE_RESOLUTION|>--- conflicted
+++ resolved
@@ -1564,43 +1564,7 @@
      */
     public static function isInitialized($moduleName)
     {
-<<<<<<< HEAD
         return isset(self::$ooModules[$moduleName]);
-=======
-        return (self::isOO($moduleName) && self::$ooModules[$moduleName]['initialized']);
-    }
-
-    /**
-     * Checks whether a module is object oriented.
-     *
-     * @param string $moduleName Module name.
-     *
-     * @return boolean
-     */
-    public static function isOO($moduleName)
-    {
-        if (!isset(self::$ooModules[$moduleName])) {
-            self::$ooModules[$moduleName] = array();
-            self::$ooModules[$moduleName]['initialized'] = false;
-            self::$ooModules[$moduleName]['oo'] = false;
-            $modinfo = self::getInfo(self::getIdFromName($moduleName));
-            $modpath = ($modinfo['type'] == self::TYPE_SYSTEM) ? 'system' : 'modules';
-            $osdir = DataUtil::formatForOS($modinfo['directory']);
-
-            if (!$modinfo) {
-                return false;
-            }
-
-            if (is_dir("$modpath/$osdir/lib")) {
-                self::$ooModules[$moduleName]['oo'] = true;
-            }
-            if (file_exists("$modpath/$osdir/Version.php")) {
-                self::$ooModules[$moduleName]['oo'] = true;
-            }
-        }
-
-        return self::$ooModules[$moduleName]['oo'];
->>>>>>> 7afdddac
     }
 
     /**
