--- conflicted
+++ resolved
@@ -936,17 +936,11 @@
         $serviceId = strtolower("module.$className");
         $sm = ServiceUtil::getManager();
 
-<<<<<<< HEAD
-        $callable = false;
-=======
->>>>>>> b6aa1078
         if ($sm->has($serviceId)) {
             $object = $sm->get($serviceId);
         } else {
             $r = new ReflectionClass($className);
             $object = $r->newInstanceArgs(array($sm));
-<<<<<<< HEAD
-=======
             try {
                 if (strrpos($className, 'Api') && !$object instanceof Zikula_AbstractApi) {
                     throw new LogicException(sprintf('Api %s must inherit from Zikula_AbstractApi', $className));
@@ -962,7 +956,6 @@
                     return false;
                 }
             }
->>>>>>> b6aa1078
             $sm->set(strtolower($serviceId), $object);
         }
 
@@ -1065,41 +1058,11 @@
                     if ($modfunc[0] instanceof Zikula_AbstractController) {
                         $modfunc[0]->postDispatch();
                     }
-<<<<<<< HEAD
-=======
-                } else {
-                    $postExecuteEvent->setData($modfunc($args));
                 }
 
-                return $eventManager->notify($postExecuteEvent)->getData();
-            }
-
-            // get the theme
-            if (ServiceUtil::getManager()->get('zikula')->getStage() & Zikula_Core::STAGE_THEME) {
-                $theme = ThemeUtil::getInfo(ThemeUtil::getIDFromName(UserUtil::getTheme()));
-                if (file_exists($file = 'themes/' . $theme['directory'] . '/functions/' . $modname . "/{$type}{$ftype}/$func.php") || file_exists($file = 'themes/' . $theme['directory'] . '/functions/' . $modname . "/pn{$type}{$ftype}/$func.php")) {
-                    include_once $file;
-                    if (function_exists($modfunc)) {
-                        EventUtil::notify($preExecuteEvent);
-                        $postExecuteEvent->setData($modfunc($args));
-
-                        return EventUtil::notify($postExecuteEvent)->getData();
-                    }
-                }
-            }
-
-            if (file_exists($file = "config/functions/$modname/{$type}{$ftype}/$func.php") || file_exists($file = "config/functions/$modname/pn{$type}{$ftype}/$func.php")) {
-                include_once $file;
-                if (is_callable($modfunc)) {
-                    $eventManager->notify($preExecuteEvent);
-                    $postExecuteEvent->setData($modfunc($args));
-
-                    return $eventManager->notify($postExecuteEvent)->getData();
->>>>>>> b6aa1078
-                }
-
                 return $eventManager->dispatch('module_dispatch.postexecute', $postExecuteEvent)->getData();
             }
+
 
             // try to load plugin
             // This kind of eventhandler should
