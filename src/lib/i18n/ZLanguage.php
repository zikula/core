<?php

/*
 * This file is part of the Zikula package.
 *
 * Copyright Zikula Foundation - http://zikula.org/
 *
 * For the full copyright and license information, please view the LICENSE
 * file that was distributed with this source code.
 */

use Symfony\Component\Finder\Finder;
use Symfony\Component\HttpFoundation\Request as BaseRequest;

/**
 * ZLanguage class.
 */
class ZLanguage
{
    /**
     * Singleton instance.
     *
     * @var ZLanguage
     */
    private static $instance;

    /**
     * Language for this request.
     *
     * @var string
     */
    public $langRequested;

    /**
     * Language for this session.
     *
     * @var string
     */
    public $langSession;

    /**
     * The language_detect config variable.
     *
     * @var integer
     */
    public $langDetect;

    /**
     * The system's default language.
     *
     * @var string
     */
    public $langSystemDefault;

    /**
     * Altered session language.
     *
     * @var string
     */
    public $langFixSession;

    /**
     * Database Charset.
     *
     * @var string
     */
    public $dbCharset;

    /**
     * Encoding.
     *
     * @var string
     */
    public $encoding;

    /**
     * Language code.
     *
     * @var string
     */
    public $languageCode;

    /**
     * Browser language preferences.
     *
     * @var string
     */
    public $browserLanguagePref;

    /**
     * Domain cache.
     *
     * @var array
     */
    public $domainCache = [];

    /**
     * Multilingual capable.
     *
     * @var boolean
     */
    public $multiLingualCapable;

    /**
     * Langurlrule config variable.
     *
     * @var integer
     */
    public $langUrlRule;

    /**
     * Errors.
     *
     * @var array
     */
    public $errors = [];

    /**
     * Locale.
     *
     * @var string
     */
    public $locale = false;

    /**
     * ZI18n object.
     *
     * @var ZI18n
     */
    public $i18n;

    public $languageCodeLegacy;

    /**
     * Constructor.
     */
    public function __construct()
    {
        $this->langSession = (ServiceUtil::get('session')->isStarted()) ? SessionUtil::getVar('language', null) : null;
        $this->langSystemDefault = System::getVar('language_i18n', 'en');
        $this->languageCode = $this->langSystemDefault;
        $this->langFixSession = preg_replace('#[^a-z-].#', '', FormUtil::getPassedValue('setsessionlanguage', null, 'POST'));
        $this->multiLingualCapable = System::getVar('multilingual');
        $this->langUrlRule = System::getVar('languageurl', 0);
        $this->langDetect = System::getVar('language_detect', 0);
        $this->setDBCharset();
        $this->setEncoding();
    }

    /**
     * Setup.
     *
     * @return void
     */
    public function setup(BaseRequest $request)
    {
        $this->langRequested = preg_replace('#[^a-z-].#', '', FormUtil::getPassedValue('lang', null, 'GET')); // language for this request
        $this->detectLanguage();
        $this->validate();
        $this->fixLanguageToSession();
        ModUtil::setupMultilingual();
        $this->setLocale($this->languageCode);
        $request->setLocale($this->languageCode);
        $request->setDefaultLocale('en');
        $this->bindCoreDomain();
        $this->processErrors();
    }

    /**
     * Get singleton instance.
     *
     * @return ZLanguage
     */
    public static function getInstance()
    {
        if (!isset(self::$instance)) {
            self::$instance = new self();
        }

        return self::$instance;
    }

    /**
     * Fix language to session.
     *
     * @return void
     */
    private function fixLanguageToSession()
    {
        if ($this->langFixSession) {
            SessionUtil::setVar('language', $this->languageCode);
        }
    }

    /**
     * Detect language.
     *
     * @return void
     */
    private function detectLanguage()
    {
        if ($this->langFixSession) {
            $this->langRequested = $this->langFixSession;
        }

        if (!$this->multiLingualCapable) {
            // multi lingual option is disabled only set system language
            if ($this->langRequested) {
                if ($this->langRequested != $this->langSystemDefault) {
                    // can't directly issue error yet since we haven't initialised gettext yet
                    $this->registerError(__f("Error! Multi-lingual functionality is not enabled. This page cannot be displayed in %s language.", $this->langRequested));
                }
            }
            $this->languageCode = $this->langSystemDefault;

            return;
        }

        if ($this->langRequested) {
            $this->languageCode = $this->langRequested;
        } else {
            if ($this->langSession) {
                $this->languageCode = $this->langSession;
            } elseif ($this->langDetect) {
                $this->languageCode = $this->discoverBrowserPrefs();
            } else {
                $this->languageCode = $this->langSystemDefault;
            }
        }
    }

    /**
     * Validate.
     *
     * @return void
     */
    private function validate()
    {
        $available = $this->getInstalledLanguages();
        if (!in_array($this->languageCode, $available)) {
            $this->registerError(__f("Error! The requested language %s is not available.", $this->languageCode));
            $this->languageCode = $this->langSystemDefault;
        }
    }

    /**
     * Register an error.
     *
     * @param string $msg Error message
     *
     * @return void
     */
    private function registerError($msg)
    {
        $this->errors[] = $msg;
    }

    /**
     * Process errors.
     *
     * @return void
     */
    private function processErrors()
    {
        if (count($this->errors) == 0) {
            return;
        }

        // fatal errors require 404
        header('HTTP/1.1 404 Not Found');
        foreach ($this->errors as $error) {
            LogUtil::addErrorPopup($error);
        }
    }

    /**
     * Set locale.
     *
     * @param string   $locale Locale
     * @param integer  $lc     LC_CONSTANT
     *
     * @return void
     */
    public static function setLocale($locale, $lc = LC_MESSAGES)
    {
        $_this = self::getInstance();
        $_this->languageCode = $locale; // on purpose
        $_this->languageCodeLegacy = $_this->lookupLegacyCode($_this->languageCode);
        $_this->locale = self::transformInternal(ZGettext::getInstance()->setLocale($lc, self::transformFS($locale)));
        $_this->i18n = ZI18n::getInstance($locale);
        if (!array_key_exists($locale, $_this->domainCache)) {
            $_this->domainCache[$locale] = [];
        }
    }

    /**
     * Get locale.
     *
     * @return ZLocale
     */
    public static function getLocale()
    {
        return self::getInstance()->locale;
    }

    /**
     * Set text domain.
     *
     * @return void
     */
    private function setTextDomain()
    {
        ZGettext::getInstance()->textDomain('zikula');
    }

    /**
     * Get language code.
     *
     * @return string
     */
    public static function getLanguageCode()
    {
        return self::getInstance()->languageCode;
    }

    /**
     * Get legacy language code.
     *
     * @return string
     */
    public static function getLanguageCodeLegacy()
    {
        return self::getInstance()->languageCodeLegacy;
    }

    /**
     * Get database Charset.
     *
     * @return string
     */
    public static function getDBCharset()
    {
        return self::getInstance()->dbCharset;
    }

    /**
     * Get encoding.
     *
     * @return string
     */
    public static function getEncoding()
    {
        return self::getInstance()->encoding;
    }

    /**
     * Bind domain.
     *
     * @param string $domain Gettext domain
     * @param string $path   Domain path
     *
     * @return boolean
     */
    public static function bindDomain($domain, $path)
    {
        $_this = self::getInstance();
        $locale = $_this->getLocale();

        if (!$locale) {
            // fallback solution to be replaced by proper routing
            $defaultLocale = System::getVar('language_i18n', 'en');
            if (System::getVar('shorturls')) {
                // we need to extract the language code from current url, since it is not ensured
                // that System::queryStringDecode() has been executed already
                $customentrypoint = System::getVar('entrypoint');
                $expectEntrypoint = !System::getVar('shorturlsstripentrypoint');
                $root = empty($customentrypoint) ? 'index.php' : $customentrypoint;

                // get base path to work out our current url
                $parsedURL = parse_url(System::getCurrentUri());

                $tobestripped = [System::getBaseUri(), "$root"];
                $path = str_replace($tobestripped, '', $parsedURL['path']);
                $path = trim($path, '/');

                // split the path into a set of argument strings
                $args = explode('/', rtrim($path, '/'));

                // ensure that each argument is properly decoded
                foreach ($args as $k => $v) {
                    $args[$k] = urldecode($v);
                }

                if (isset($args[0]) && self::isLangParam($args[0]) && in_array($args[0], self::getInstalledLanguages())) {
                    $defaultLocale = $args[0];
                }
            }
            $_this->setLocale($defaultLocale);
            $locale = $_this->getLocale();
        }

        // exit if the language system hasnt yet fully initialised
        if (!$locale) {
            return false;
        }

        // prevent double loading
        if (array_key_exists($domain, $_this->domainCache[$locale])) {
            return true;
        }

        ZGettext::getInstance()->bindTextDomain($domain, $path);
        ZGettext::getInstance()->bindTextDomainCodeset($domain, $_this->encoding);
        $_this->domainCache[$locale][$domain] = true;

        return $_this->domainCache[$locale][$domain];
    }

    /**
     * Bind theme domain.
     *
     * @param string $themeName Theme name
     *
     * @return boolean
     */
    public static function bindThemeDomain($themeName)
    {
        $_this  = self::getInstance();
        $domain = self::getThemeDomain($themeName);
        $theme = ThemeUtil::getTheme($themeName);
        if (null !== $theme) {
            $path = $_this->searchOverrides($domain, $theme->getPath().'/Resources/locale');
        } else {
            $path = $_this->searchOverrides($domain, "themes/$themeName/locale");
        }

        return self::bindDomain($domain, $path);
    }

    /**
     * Bind module domain.
     *
     * @param string $modName Module name
     *
     * @return boolean
     */
    public static function bindModuleDomain($modName)
    {
        // system modules are in the zikula domain
        $module = ModUtil::getInfoFromName($modName);
        if (ModUtil::isCore($modName)) {
            return 'zikula';
        }

        $_this  = self::getInstance();
        if (!$_this->locale) {
            $request = ServiceUtil::get('request');
            $_this->setup($request);
        }

        $domain = self::getModuleDomain($modName);
        $module = ModUtil::getModule($modName);
        if (null !== $module) {
            $path = $_this->searchOverrides($domain, $module->getPath().'/Resources/locale');
        } else {
            $path = $_this->searchOverrides($domain, 'modules/'.$modName.'/locale');
        }

        return self::bindDomain($domain, $path);
    }

    /**
     * Bind module plugin domain.
     *
     * @param string $moduleName Module name
     * @param string $pluginName Plugin name
     *
     * @return boolean
     */
    public static function bindModulePluginDomain($moduleName, $pluginName)
    {
        // system modules are in the zikula domain
        $module = ModUtil::getInfoFromName($moduleName);
        if ($module['type'] == ModUtil::TYPE_SYSTEM) {
            return 'zikula';
        }

        $_this  = self::getInstance();
        $domain = self::getModulePluginDomain($moduleName, $pluginName);
        if (is_dir("modules/$moduleName/plugins/$pluginName/Resource/locale")) {
            $path = $_this->searchOverrides($domain, "modules/$moduleName/plugins/$pluginName/Resource/locale");
        } else {
            $path = $_this->searchOverrides($domain, "modules/$moduleName/plugins/$pluginName/locale");
        }

        return self::bindDomain($domain, $path);
    }

    /**
     * Bind system plugin domain.
     *
     * @param string $pluginName Plugin name
     *
     * @return boolean
     */
    public static function bindSystemPluginDomain($pluginName)
    {
        $_this  = self::getInstance();
        $domain = self::getSystemPluginDomain($pluginName);
        if (is_dir("plugins/$pluginName/Resources/locale")) {
            $path = $_this->searchOverrides($domain, "plugins/$pluginName/Resources/locale");
        } else {
            $path = $_this->searchOverrides($domain, "plugins/$pluginName/locale");
        }

        return self::bindDomain($domain, $path);
    }

    /**
     * Bind core domain.
     *
     * @return void
     */
    public static function bindCoreDomain()
    {
        $_this = self::getInstance();
        $_this->bindDomain('zikula', $_this->searchOverrides('zikula', 'app/Resources/locale')); // bind system domain
        $_this->setTextDomain('zikula');
    }

    /**
     * Search overrides.
     *
     * @param string $domain Gettext domain name
     * @param string $path   Domain path
     *
     * @return string
     */
    private function searchOverrides($domain, $path)
    {
        $lang = self::transformFS($this->languageCode);
        $override = realpath('config/locale/'.$lang.'/LC_MESSAGES/'.$domain.'.mo');

        return $override ? realpath('config/locale') : realpath($path);
    }

    /**
     * Get module domain.
     *
     * @param string $name Module name
     *
     * @return string
     */
    public static function getModuleDomain($name)
    {
        $module = ModUtil::getModule($name);

        return (null === $module) ? strtolower('module_'.$name) : $module->getTranslationDomain();
    }

    /**
     * Get module plugin domain.
     *
     * @param string $modName    Module name
     * @param string $pluginName Plugin name
     *
     * @return string
     */
    public static function getModulePluginDomain($modName, $pluginName)
    {
        return strtolower("moduleplugin_{$modName}_{$pluginName}");
    }

    /**
     * Get system plugin domain.
     *
     * @param string $pluginName Plugin name
     *
     * @return string
     */
    public static function getSystemPluginDomain($pluginName)
    {
        return strtolower("systemplugin_$pluginName");
    }

    /**
     * Get theme domain.
     *
     * @param string $name Theme name
     *
     * @return string
     */
    public static function getThemeDomain($name)
    {
        $theme = ThemeUtil::getTheme($name);

        return (null === $theme) ? strtolower("theme_$name") : $theme->getTranslationDomain();
    }

    /**
     * Get language Url rule.
     *
     * @return integer
     */
    public static function getLangUrlRule()
    {
        return self::getInstance()->langUrlRule;
    }

    /**
     * Whether or not the lang parameter is required.
     *
     * @return boolean
     */
    public static function isRequiredLangParam()
    {
        $_this = self::getInstance();
        if ($_this->langUrlRule) {
            // always append
            return true;
        } else {
            // append only when current language and system language are different
            return ($_this->langSystemDefault != $_this->languageCode) ? true : false;
        }
    }

    /**
     * Discovers the browser's preferenced language.
     *
     * @return string
     */
    private function discoverBrowserPrefs()
    {
        $available = $this->getInstalledLanguages();
        $detector = new ZLanguageBrowser($available);
        $this->browserLanguagePref = $detector->discover($this->langSystemDefault);

        return $this->browserLanguagePref;
    }

    /**
     * Get array of installed languages by code.
     *
     * @return array
     */
    public static function getInstalledLanguages()
    {
        static $localeArray;

        if (isset($localeArray)) {
            return $localeArray;
        }

        $finder = new Finder();
        $localeArray = [];
<<<<<<< HEAD
        $locales = $finder->directories()->in(['app/Resources/locale']);
=======
        $locales = $finder->directories()->in(['config/locale', 'app/Resources/locale'])->exclude('LC_MESSAGES');
>>>>>>> db11fac8
        foreach ($locales as $locale) {
            $localeArray[] = $locale->getBasename();
        }

        return $localeArray;
    }

    /**
     * Get array of language names by code.
     *
     * @return array
     */
    public static function getInstalledLanguageNames()
    {
        $locales = self::getInstalledLanguages();
        $languagesArray = [];
        foreach ($locales as $locale) {
            $name = self::getLanguageName($locale);
            if ($name) {
                $languagesArray[$locale] = $name;
            }
        }

        return $languagesArray;
    }

    /**
     * Set encoding.
     *
     * @return void
     */
    private function setEncoding()
    {
        if (preg_match('#utf([-]{0,1})8#', $this->dbCharset)) {
            $this->encoding = 'utf-8';

            return;
        } elseif (preg_match('#^latin([0-9]{1,2})#', $this->dbCharset)) {
            $this->encoding = preg_replace('#latin([0-9]{1,2})#', 'iso-8859-$1', $this->dbCharset);

            return;
        } elseif (System::isInstalling()) {
            $this->encoding = 'utf-8';
        } else {
            $this->registerError(__f("Error! Could not set encoding based on database character set '%s'.", $this->dbCharset));
        }
    }

    /**
     * Set database charset.
     *
     * @return void
     */
    private function setDBCharset($charset = 'utf8')
    {
        $this->dbCharset = $charset;
    }

    /**
     * Whether or not the given string is a language parameter.
     *
     * @param string $lang Language to test
     *
     * @return boolean
     */
    public static function isLangParam($lang)
    {
        if (self::getInstance()->langUrlRule) {
            return true;
        } else {
            // check if it LOOKS like a language param
            if (preg_match('#(^[a-z]{2,3}$)|(^[a-z]{2,3}-[a-z]{2,3}$)|(^[a-z]{2,3}-[a-z]{2,3}-[a-z]{2,3}$)#', $lang)) {
                return true;
            }
        }

        return false;
    }

    /**
     * Get language direction.
     *
     * @return string
     */
    public static function getDirection()
    {
        return self::getInstance()->i18n->locale['language_direction'];
    }

    /**
     * Lookup the legacy language code.
     *
     * @param string $lookup Language code
     *
     * @return string Legacy language code
     */
    public static function lookupLegacyCode($lookup)
    {
        $map = self::_cnvlanguagelist();

        return isset($map[$lookup]) ? $map[$lookup] : 'eng';
    }

    /**
     * Translate old lang requests into new code.
     *
     * TODO D [deprecate along with self::handleLegacy() when language defines deprecate] (drak).
     *
     * @param string $code Legacy language $code
     *
     * @return string language code
     */
    public static function translateLegacyCode($code)
    {
        $map = self::legacyCodeMap();

        return isset($map[$code]) ? $map[$code] : false;
    }

    /**
     * Transform for internal usage.
     *
     * @param string $m String to transform
     *
     * @return string
     */
    public static function transformInternal($m)
    {
        return preg_replace('/_/', '-', strtolower($m));
    }

    /**
     * Transform for file system.
     *
     * @param string $m String to transform
     *
     * @return string
     */
    public static function transformFS($m)
    {
        $lang = substr($m, 0, (strpos($m, '-') ? strpos($m, '-') : strlen($m)));
        $country = ($lang != $m ? strtoupper(str_replace("$lang-", '', $m)) : false);

        return $country ? "{$lang}_{$country}" : $lang;
    }

    /**
     * Get legacy language name.
     *
     * @param string $language Language code
     *
     * @return string
     */
    public static function getLegacyLanguageName($language)
    {
        $map = self::legacyMap();
        if (isset($map[$language])) {
            return $map[$language];
        }

        // strange behaviour but required for legacy
        return false;
    }

    /**
     * Get country name.
     *
     * @param string $country Country code
     *
     * @return string
     */
    public static function getCountryName($country)
    {
        $country = strtolower($country);
        $sort = false;
        $map = self::countryMap($sort);
        if (isset($map[$country])) {
            return $map[$country];
        }

        // strange behaviour but required for legacy
        return false;
    }

    /**
     * Get language name.
     *
     * @param string $language Language code
     *
     * @return string
     */
    public static function getLanguageName($language)
    {
        $language = self::transformInternal($language);
        $map = self::languageMap();
        if (isset($map[$language])) {
            return $map[$language];
        }

        // strange behaviour but required for legacy
        return false;
    }

    /**
     * Legacy language map.
     *
     * @return array
     */
    public static function legacyMap()
    {
        return [
            'aar' => __('Afar'),
            'abk' => __('Abkhazian'),
            'ave' => __('Avestan'),
            'afr' => __('Afrikaans'),
            'aka' => __('Akan'),
            'amh' => __('Amharic'),
            'arg' => __('Aragonese'),
            'ara' => __('Arabic'),
            'asm' => __('Assamese'),
            'ava' => __('Avaric'),
            'aym' => __('Aymara'),
            'aze' => __('Azerbaijani'),
            'bak' => __('Bashkir'),
            'bel' => __('Belarusian'),
            'bul' => __('Bulgarian'),
            'bih' => __('Bihari'),
            'bis' => __('Bislama'),
            'bam' => __('Bambara'),
            'ben' => __('Bengali'),
            'bod' => __('Tibetan'),
            'bre' => __('Breton'),
            'bos' => __('Bosnian'),
            'cat' => __('Catalan'),
            'che' => __('Chechen'),
            'cha' => __('Chamorro'),
            'cos' => __('Corsican'),
            'cre' => __('Cree'),
            'ces' => __('Czech'),
            'chu' => __('Church Slavic'),
            'chv' => __('Chuvash'),
            'cym' => __('Welsh'),
            'dan' => __('Danish'),
            'deu' => __('German'),
            'div' => __('Divehi'),
            'dzo' => __('Dzongkha'),
            'ewe' => __('Ewe'),
            'ell' => __('Greek'),
            'eng' => __('English'),
            'epo' => __('Esperanto'),
            'spa' => __('Spanish'),
            'est' => __('Estonian'),
            'eus' => __('Basque'),
            'fas' => __('Persian'),
            'ful' => __('Fulah'),
            'fin' => __('Finnish'),
            'fij' => __('Fijian'),
            'fao' => __('Faroese'),
            'fra' => __('French'),
            'fry' => __('Frisian'),
            'gle' => __('Irish'),
            'gla' => __('Scottish Gaelic'),
            'glg' => __('Galician'),
            'grn' => __('Guarani'),
            'guj' => __('Gujarati'),
            'glv' => __('Manx'),
            'hau' => __('Hausa'),
            'haw' => __('Hawaiian'),
            'heb' => __('Hebrew'),
            'hin' => __('Hindi'),
            'hmo' => __('Hiri Motu'),
            'hrv' => __('Croatian'),
            'hat' => __('Haitian'),
            'hun' => __('Hungarian'),
            'hye' => __('Armenian'),
            'her' => __('Herero'),
            'ina' => __('Interlingua'),
            'ind' => __('Indonesian'),
            'ile' => __('Interlingue'),
            'ibo' => __('Igbo'),
            'iii' => __('Sichuan Yi'),
            'ipk' => __('Inupiaq'),
            'ido' => __('Ido'),
            'isl' => __('Icelandic'),
            'ita' => __('Italian'),
            'iku' => __('Inuktitut'),
            'jav' => __('Javanese'),
            'jpn' => __('Japanese'),
            'kat' => __('Georgian'),
            'kon' => __('Kongo'),
            'kik' => __('Kikuyu'),
            'kua' => __('Kwanyama'),
            'kaz' => __('Kazakh'),
            'kal' => __('Kalaallisut'),
            'khm' => __('Khmer'),
            'kan' => __('Kannada'),
            'kor' => __('Korean'),
            'kau' => __('Kanuri'),
            'kas' => __('Kashmiri'),
            'kur' => __('Kurdish'),
            'kom' => __('Komi'),
            'cor' => __('Cornish'),
            'kir' => __('Kirghiz'),
            'lat' => __('Latin'),
            'ltz' => __('Luxembourgish'),
            'lug' => __('Ganda'),
            'lim' => __('Limburgish'),
            'lin' => __('Lingala'),
            'lao' => __('Lao'),
            'lit' => __('Lithuanian'),
            'lub' => __('Luba-Katanga'),
            'lav' => __('Latvian'),
            'mlg' => __('Malagasy'),
            'mah' => __('Marshallese'),
            'mri' => __('Maori'),
            'mkd' => __('Macedonian'),
            'mal' => __('Malayalam'),
            'mon' => __('Mongolian'),
            'mar' => __('Marathi'),
            'msa' => __('Malay'),
            'mlt' => __('Maltese'),
            'mya' => __('Burmese'),
            'nau' => __('Nauru'),
            'nob' => __('Norwegian Bokmal'),
            'nde' => __('North Ndebele'),
            'nep' => __('Nepali'),
            'ndo' => __('Ndonga'),
            'nld' => __('Dutch'),
            'nno' => __('Norwegian Nynorsk'),
            'nor' => __('Norwegian'),
            'nbl' => __('South Ndebele'),
            'nav' => __('Navajo'),
            'nya' => __('Chichewa'),
            'oci' => __('Occitan'),
            'oji' => __('Ojibwa'),
            'orm' => __('Oromo'),
            'ori' => __('Oriya'),
            'oss' => __('Ossetian'),
            'pan' => __('Panjabi'),
            'pli' => __('Pali'),
            'pol' => __('Polish'),
            'pus' => __('Pushto'),
            'por' => __('Portuguese'),
            'que' => __('Quechua'),
            'roh' => __('Raeto-Romance'),
            'run' => __('Rundi'),
            'ron' => __('Romanian'),
            'rus' => __('Russian'),
            'kin' => __('Kinyarwanda'),
            'san' => __('Sanskrit'),
            'srd' => __('Sardinian'),
            'snd' => __('Sindhi'),
            'sme' => __('Northern Sami'),
            'sag' => __('Sango'),
            'sin' => __('Sinhalese'),
            'slk' => __('Slovak'),
            'slv' => __('Slovenian'),
            'smo' => __('Samoan'),
            'sna' => __('Shona'),
            'som' => __('Somali'),
            'sqi' => __('Albanian'),
            'srp' => __('Serbian'),
            'ssw' => __('Swati'),
            'sot' => __('Southern Sotho'),
            'sun' => __('Sundanese'),
            'swe' => __('Swedish'),
            'swa' => __('Swahili'),
            'tam' => __('Tamil'),
            'tel' => __('Telugu'),
            'tgk' => __('Tajik'),
            'tha' => __('Thai'),
            'tir' => __('Tigrinya'),
            'tuk' => __('Turkmen'),
            'tgl' => __('Tagalog'),
            'tsn' => __('Tswana'),
            'ton' => __('Tonga'),
            'tur' => __('Turkish'),
            'tso' => __('Tsonga'),
            'tat' => __('Tatar'),
            'twi' => __('Twi'),
            'tah' => __('Tahitian'),
            'uig' => __('Uighur'),
            'ukr' => __('Ukrainian'),
            'urd' => __('Urdu'),
            'uzb' => __('Uzbek'),
            'ven' => __('Venda'),
            'vie' => __('Vietnamese'),
            'vol' => __('Volapuk'),
            'wln' => __('Walloon'),
            'wol' => __('Wolof'),
            'xho' => __('Xhosa'),
            'yid' => __('Yiddish'),
            'yor' => __('Yoruba'),
            'zha' => __('Zhuang'),
            'zho' => __('Chinese'),
            'zul' => __('Zulu')
        ];
    }

    /**
     * Map of l2 country names.
     *
     * @return array
     */
    public static function countryMap($sort = true)
    {
        $countryMap = [
            'ad' => __('Andorra'),
            'ae' => __('United Arab Emirates'),
            'af' => __('Afghanistan'),
            'ag' => __('Antigua & Barbuda'),
            'ai' => __('Anguilla'),
            'al' => __('Albania'),
            'am' => __('Armenia'),
            'an' => __('Netherlands Antilles'),
            'ao' => __('Angola'),
            'aq' => __('Antarctica'),
            'ar' => __('Argentina'),
            'as' => __('American Samoa'),
            'at' => __('Austria'),
            'au' => __('Australia'),
            'aw' => __('Aruba'),
            'ax' => __('Aland Islands'),
            'az' => __('Azerbaijan'),
            'ba' => __('Bosnia and Herzegovina'),
            'bb' => __('Barbados'),
            'bd' => __('Bangladesh'),
            'be' => __('Belgium'),
            'bf' => __('Burkina Faso'),
            'bg' => __('Bulgaria'),
            'bh' => __('Bahrain'),
            'bi' => __('Burundi'),
            'bj' => __('Benin'),
            'bm' => __('Bermuda'),
            'bn' => __('Brunei Darussalam'),
            'bo' => __('Bolivia'),
            'br' => __('Brazil'),
            'bs' => __('Bahama'),
            'bt' => __('Bhutan'),
            'bv' => __('Bouvet Island'),
            'bw' => __('Botswana'),
            'by' => __('Belarus'),
            'bz' => __('Belize'),
            'ca' => __('Canada'),
            'cc' => __('Cocos (Keeling) Islands'),
            'cf' => __('Central African Republic'),
            'cg' => __('Congo'),
            'ch' => __('Switzerland'),
            'ci' => __("Cote d'Ivoire (Ivory Coast)"),
            'ck' => __('Cook Islands'),
            'cl' => __('Chile'),
            'cm' => __('Cameroon'),
            'cn' => __('China'),
            'co' => __('Colombia'),
            'cr' => __('Costa Rica'),
            'cu' => __('Cuba'),
            'cv' => __('Cape Verde'),
            'cx' => __('Christmas Island'),
            'cy' => __('Cyprus'),
            'cz' => __('Czech Republic'),
            'de' => __('Germany'),
            'dj' => __('Djibouti'),
            'dk' => __('Denmark'),
            'dm' => __('Dominica'),
            'do' => __('Dominican Republic'),
            'dz' => __('Algeria'),
            'ec' => __('Ecuador'),
            'ee' => __('Estonia'),
            'eg' => __('Egypt'),
            'eh' => __('Western Sahara'),
            'er' => __('Eritrea'),
            'es' => __('Spain'),
            'et' => __('Ethiopia'),
            'fi' => __('Finland'),
            'fj' => __('Fiji'),
            'fk' => __('Falkland Islands (Malvinas)'),
            'fm' => __('Micronesia'),
            'fo' => __('Faroe Islands'),
            'fr' => __('France'),
            'fx' => __('France, Metropolitan'),
            'ga' => __('Gabon'),
            'gb' => __('United Kingdom (Great Britain)'),
            'gd' => __('Grenada'),
            'ge' => __('Georgia'),
            'gf' => __('French Guiana'),
            'gh' => __('Ghana'),
            'gi' => __('Gibraltar'),
            'gl' => __('Greenland'),
            'gm' => __('Gambia'),
            'gn' => __('Guinea'),
            'gp' => __('Guadeloupe'),
            'gq' => __('Equatorial Guinea'),
            'gr' => __('Greece'),
            'gs' => __('South Georgia and the South Sandwich Islands'),
            'gt' => __('Guatemala'),
            'gu' => __('Guam'),
            'gw' => __('Guinea-Bissau'),
            'gy' => __('Guyana'),
            'hk' => __('Hong Kong'),
            'hm' => __('Heard & McDonald Islands'),
            'hn' => __('Honduras'),
            'hr' => __('Croatia'),
            'ht' => __('Haiti'),
            'hu' => __('Hungary'),
            'id' => __('Indonesia'),
            'ie' => __('Ireland'),
            'il' => __('Israel'),
            'im' => __('Isle of Man'),
            'in' => __('India'),
            'io' => __('British Indian Ocean Territory'),
            'iq' => __('Iraq'),
            'ir' => __('Islamic Republic of Iran'),
            'is' => __('Iceland'),
            'it' => __('Italy'),
            'jm' => __('Jamaica'),
            'jo' => __('Jordan'),
            'jp' => __('Japan'),
            'ke' => __('Kenya'),
            'kg' => __('Kyrgyzstan'),
            'kh' => __('Cambodia'),
            'ki' => __('Kiribati'),
            'km' => __('Comoros'),
            'kn' => __('St. Kitts and Nevis'),
            'ko' => __('Kosovo'), // unoffially allocated yet by ISO - drak
            'kp' => __("Korea, Democratic People's Republic of"),
            'kr' => __('Korea, Republic of'),
            'kw' => __('Kuwait'),
            'ky' => __('Cayman Islands'),
            'kz' => __('Kazakhstan'),
            'la' => __("Lao People's Democratic Republic"),
            'lb' => __('Lebanon'),
            'lc' => __('Saint Lucia'),
            'li' => __('Liechtenstein'),
            'lk' => __('Sri Lanka'),
            'lr' => __('Liberia'),
            'ls' => __('Lesotho'),
            'lt' => __('Lithuania'),
            'lu' => __('Luxembourg'),
            'lv' => __('Latvia'),
            'ly' => __('Libyan Arab Jamahiriya'),
            'ma' => __('Morocco'),
            'mc' => __('Monaco'),
            'md' => __('Moldova, Republic of'),
            'mg' => __('Madagascar'),
            'mh' => __('Marshall Islands'),
            'mk' => __('Macedonia, the form Republic of'),
            'ml' => __('Mali'),
            'mn' => __('Mongolia'),
            'mm' => __('Myanmar'),
            'mo' => __('Macau'),
            'mp' => __('Northern Mariana Islands'),
            'mq' => __('Martinique'),
            'mr' => __('Mauritania'),
            'ms' => __('Monserrat'),
            'mt' => __('Malta'),
            'mu' => __('Mauritius'),
            'mv' => __('Maldives'),
            'mw' => __('Malawi'),
            'mx' => __('Mexico'),
            'my' => __('Malaysia'),
            'mz' => __('Mozambique'),
            'na' => __('Namibia'),
            'nc' => __('New Caledonia'),
            'ne' => __('Niger'),
            'nf' => __('Norfolk Island'),
            'ng' => __('Nigeria'),
            'ni' => __('Nicaragua'),
            'nl' => __('Netherlands'),
            'no' => __('Norway'),
            'np' => __('Nepal'),
            'nr' => __('Nauru'),
            'nu' => __('Niue'),
            'nz' => __('New Zealand'),
            'om' => __('Oman'),
            'pa' => __('Panama'),
            'pe' => __('Peru'),
            'pf' => __('French Polynesia'),
            'pg' => __('Papua New Guinea'),
            'ph' => __('Philippines'),
            'pk' => __('Pakistan'),
            'pl' => __('Poland'),
            'pm' => __('St. Pierre & Miquelon'),
            'pn' => __('Pitcairn'),
            'pr' => __('Puerto Rico'),
            'pt' => __('Portugal'),
            'pw' => __('Palau'),
            'py' => __('Paraguay'),
            'qa' => __('Qatar'),
            're' => __('Reunion'),
            'ro' => __('Romania'),
            'rs' => __('Serbia'),
            'ru' => __('Russian Federation'),
            'rw' => __('Rwanda'),
            'sa' => __('Saudi Arabia'),
            'sb' => __('Solomon Islands'),
            'sc' => __('Seychelles'),
            'sd' => __('Sudan'),
            'se' => __('Sweden'),
            'sg' => __('Singapore'),
            'sh' => __('St. Helena'),
            'si' => __('Slovenia'),
            'sj' => __('Svalbard & Jan Mayen Islands'),
            'sk' => __('Slovakia'),
            'sl' => __('Sierra Leone'),
            'sm' => __('San Marino'),
            'sn' => __('Senegal'),
            'so' => __('Somalia'),
            'sr' => __('Suriname'),
            'st' => __('Sao Tome & Principe'),
            'sy' => __('Syrian Arab Republic'),
            'sz' => __('Swaziland'),
            'tc' => __('Turks & Caicos Islands'),
            'td' => __('Chad'),
            'tf' => __('French Southern Territories'),
            'tg' => __('Togo'),
            'th' => __('Thailand'),
            'tj' => __('Tajikistan'),
            'tk' => __('Tokelau'),
            'tm' => __('Turkmenistan'),
            'tn' => __('Tunisia'),
            'to' => __('Tonga'),
            'tp' => __('East Timor'),
            'tr' => __('Turkey'),
            'tt' => __('Trinidad & Tobago'),
            'tv' => __('Tuvalu'),
            'tw' => __('Taiwan, Province of China'),
            'tz' => __('Tanzania, United Republic of'),
            'ua' => __('Ukraine'),
            'ug' => __('Uganda'),
            'um' => __('United States Minor Outlying Islands'),
            'us' => __('United States of America'),
            'uy' => __('Uruguay'),
            'uz' => __('Uzbekistan'),
            'va' => __('Vatican City State (Holy See)'),
            'vc' => __('St. Vincent & the Grenadines'),
            've' => __('Venezuela'),
            'vg' => __('British Virgin Islands'),
            'vi' => __('United States Virgin Islands'),
            'vn' => __('Vietnam'),
            'vu' => __('Vanuatu'),
            'wf' => __('Wallis & Futuna Islands'),
            'ws' => __('Samoa'),
            'ye' => __('Yemen'),
            'yt' => __('Mayotte'),
            'za' => __('South Africa'),
            'zm' => __('Zambia'),
            'zr' => __('Zaire'),
            'zw' => __('Zimbabwe'),
            'zz' => __('Unknown or unspecified country')
        ];
        if ($sort) {
            asort($countryMap);
        }

        return $countryMap;
    }

    /**
     * Map of language codes.
     *
     * @return array
     */
    public static function languageMap()
    {
        // TODO A [make list complete - this is just a start] (drak)
        return [
            'af' => __('Afrikaans'),
            'ar' => __('Arabic'),
            'ar-ae' => __('Arabic (United Arab Emirates)'),
            'ar-bh' => __('Arabic (Bahrain)'),
            'ar-dz' => __('Arabic (Algeria)'),
            'ar-eg' => __('Arabic (Egypt)'),
            'ar-iq' => __('Arabic (Iraq)'),
            'ar-jo' => __('Arabic (Jordan)'),
            'ar-kw' => __('Arabic (Kuwait)'),
            'ar-lb' => __('Arabic (Lebanon)'),
            'ar-ly' => __('Arabic (Libya)'),
            'ar-ma' => __('Arabic (Morocco)'),
            'ar-om' => __('Arabic (Oman)'),
            'ar-qa' => __('Arabic (Qatar)'),
            'ar-sa' => __('Arabic (Saudi Arabia)'),
            'ar-sd' => __('Arabic (Sudan)'),
            'ar-sy' => __('Arabic (Syria)'),
            'ar-tn' => __('Arabic (Tunisia)'),
            'ar-ye' => __('Arabic (Yemen)'),
            'be' => __('Belarusian'),
            'be-by' => __('Belarusian (Belarus)'),
            'bg' => __('Bulgarian'),
            'bg-bg' => __('Bulgarian (Bulgaria)'),
            'bn-in' => __('Bengali (India)'),
            'ca' => __('Catalan'),
            'ca-es' => __('Catalan (Spain)'),
            'cs' => __('Czech'),
            'cs-cz' => __('Czech (Czech Republic)'),
            'da' => __('Danish'),
            'da-dk' => __('Danish (Denmark)'),
            'de' => __('German'),
            'de-at' => __('German (Austria)'),
            'de-ch' => __('German (Switzerland)'),
            'de-de' => __('German (Germany)'),
            'de-lu' => __('German (Luxembourg)'),
            'el' => __('Greek'),
            'el-cy' => __('Greek (Cyprus)'),
            'el-gr' => __('Greek (Greece)'),
            'en' => __('English'),
            'en-au' => __('English (Australia)'),
            'en-ca' => __('English (Canada)'),
            'en-gb' => __('English (United Kingdom)'),
            'en-ie' => __('English (Ireland)'),
            'en-in' => __('English (India)'),
            'en-mt' => __('English (Malta)'),
            'en-nz' => __('English (New Zealand)'),
            'en-ph' => __('English (Philippines)'),
            'en-sg' => __('English (Singapore)'),
            'en-us' => __('English (United States)'),
            'en-za' => __('English (South Africa)'),
            'es' => __('Spanish'),
            'es-ar' => __('Spanish (Argentina)'),
            'es-bo' => __('Spanish (Bolivia)'),
            'es-cl' => __('Spanish (Chile)'),
            'es-co' => __('Spanish (Colombia)'),
            'es-cr' => __('Spanish (Costa Rica)'),
            'es-do' => __('Spanish (Dominican Republic)'),
            'es-ec' => __('Spanish (Ecuador)'),
            'es-es' => __('Spanish (Spain)'),
            'es-gt' => __('Spanish (Guatemala)'),
            'es-hn' => __('Spanish (Honduras)'),
            'es-mx' => __('Spanish (Mexico)'),
            'es-ni' => __('Spanish (Nicaragua)'),
            'es-pa' => __('Spanish (Panama)'),
            'es-pe' => __('Spanish (Peru)'),
            'es-pr' => __('Spanish (Puerto Rico)'),
            'es-py' => __('Spanish (Paraguay)'),
            'es-sv' => __('Spanish (El Salvador)'),
            'es-us' => __('Spanish (United States)'),
            'es-uy' => __('Spanish (Uruguay)'),
            'es-ve' => __('Spanish (Venezuela)'),
            'et' => __('Estonian'),
            'et-ee' => __('Estonian (Estonia)'),
            'eu' => __('Basque'),
            'fa' => __('Persian'),
            'fi' => __('Finnish'),
            'fi-fi' => __('Finnish (Finland)'),
            'fr' => __('French'),
            'fr-be' => __('French (Belgium)'),
            'fr-ca' => __('French (Canada)'),
            'fr-ch' => __('French (Switzerland)'),
            'fr-fr' => __('French (France)'),
            'fr-lu' => __('French (Luxembourg)'),
            'fur' => __('Friulian'),
            'ga' => __('Irish'),
            'ga-ie' => __('Irish (Ireland)'),
            'gl' => __('Galician'),
            'hi' => __('Hindi'),
            'hi-in' => __('Hindi (India)'),
            'hr' => __('Croatian'),
            'hr-hr' => __('Croatian (Croatia)'),
            'hu' => __('Hungarian'),
            'hu-hu' => __('Hungarian (Hungary)'),
            'id' => __('Indonesian'),
            'in' => __('Indonesian'),
            'in-id' => __('Indonesian (Indonesia)'),
            'is' => __('Icelandic'),
            'is-is' => __('Icelandic (Iceland)'),
            'it' => __('Italian'),
            'it-ch' => __('Italian (Switzerland)'),
            'it-it' => __('Italian (Italy)'),
            'iw' => __('Hebrew'),
            'iw-il' => __('Hebrew (Israel)'),
            'ja' => __('Japanese'),
            'ja-jp' => __('Japanese (Japan)'),
            'ka' => __('Georgian'),
            'ko' => __('Korean'),
            'ko-kr' => __('Korean (South Korea)'),
            'lt' => __('Lithuanian'),
            'lt-lt' => __('Lithuanian (Lithuania)'),
            'lv' => __('Latvian'),
            'lv-lv' => __('Latvian (Latvia)'),
            'mk' => __('Macedonian'),
            'mk-mk' => __('Macedonian (Macedonia)'),
            'ml' => __('Malayalam'),
            'ms' => __('Malay'),
            'ms-my' => __('Malay (Malaysia)'),
            'mt' => __('Maltese'),
            'mt-mt' => __('Maltese (Malta)'),
            'nds' => __('German (Luxembourg)'),
            'ne' => __('Nepali'),
            'nl' => __('Dutch'),
            'nl-be' => __('Dutch (Belgium)'),
            'nl-nl' => __('Dutch (Netherlands)'),
            'no' => __('Norwegian'),
            'no-no' => __('Norwegian (Norway)'),
            'no-no-ny' => __('Norwegian (Norway, Nynorsk)'),
            'pl' => __('Polish'),
            'pl-pl' => __('Polish (Poland)'),
            'pt' => __('Portuguese'),
            'pt-br' => __('Portuguese (Brazil)'),
            'pt-pt' => __('Portuguese (Portugal)'),
            'ro' => __('Romanian'),
            'ro-ro' => __('Romanian (Romania)'),
            'ru' => __('Russian'),
            'ru-ru' => __('Russian (Russia)'),
            'sk' => __('Slovak'),
            'sk-sk' => __('Slovak (Slovakia)'),
            'sl' => __('Slovenian'),
            'sl-si' => __('Slovenian (Slovenia)'),
            'sq' => __('Albanian'),
            'sq-al' => __('Albanian (Albania)'),
            'sr' => __('Serbian'),
            'sr-ba' => __('Serbian (Bosnia and Herzegovina)'),
            'sr-cs' => __('Serbian (Serbia and Montenegro)'),
            'sr-me' => __('Serbian (Montenegro)'),
            'sr-rs' => __('Serbian (Serbia)'),
            'st' => __('Sotho, Southern'),
            'sv' => __('Swedish'),
            'sv-se' => __('Swedish (Sweden)'),
            'th' => __('Thai'),
            'th-th' => __('Thai (Thailand)'),
            'th-th-th' => __('Thai (Thailand, TH)'),
            'tr' => __('Turkish'),
            'tr-tr' => __('Turkish (Turkey)'),
            'uk' => __('Ukrainian'),
            'uk-ua' => __('Ukrainian (Ukraine)'),
            'vi' => __('Vietnamese'),
            'vi-vn' => __('Vietnamese (Vietnam)'),
            'wo' => __('Wolof'),
            'zh' => __('Chinese'),
            'zh-cn' => __('Chinese (China)'),
            'zh-hk' => __('Chinese (Hong Kong)'),
            'zh-sg' => __('Chinese (Singapore)'),
            'zh-tw' => __('Chinese (Taiwan)')
        ];
    }

    /**
     * Legacy to l2 mapping.
     *
     * @return array
     */
    public static function legacyCodeMap()
    {
        return [
            'aar' => 'aa',
            'abk' => 'ab',
            'ave' => 'ae',
            'afr' => 'af',
            'aka' => 'ak',
            'amh' => 'am',
            'arg' => 'an',
            'ara' => 'ar',
            'asm' => 'as',
            'ava' => 'av',
            'aym' => 'ay',
            'aze' => 'az',
            'bak' => 'ba',
            'bel' => 'be',
            'bul' => 'bg',
            'bih' => 'bh',
            'bis' => 'bi',
            'bam' => 'bm',
            'ben' => 'bn',
            'bod' => 'bo',
            'bre' => 'br',
            'bos' => 'bs',
            'cat' => 'ca',
            'che' => 'ce',
            'cha' => 'ch',
            'cos' => 'co',
            'cre' => 'cr',
            'ces' => 'cs',
            'chu' => 'cu',
            'chv' => 'cv',
            'cym' => 'cy',
            'dan' => 'da',
            'deu' => 'de',
            'div' => 'dv',
            'dzo' => 'dz',
            'ewe' => 'ee',
            'ell' => 'el',
            'eng' => 'en',
            'enu' => 'eu',
            'spa' => 'es',
            'est' => 'et',
            'eus' => 'eu',
            'fas' => 'fa',
            'ful' => 'ff',
            'fin' => 'fi',
            'fij' => 'fj',
            'fao' => 'fo',
            'fra' => 'fr',
            'fry' => 'fy',
            'gle' => 'ga',
            'gla' => 'gd',
            'glg' => 'gl',
            'grn' => 'gn',
            'guj' => 'gu',
            'glv' => 'gv',
            'hau' => 'ha',
            'heb' => 'he',
            'hin' => 'hi',
            'hmo' => 'ho',
            'hrv' => 'hr',
            'hat' => 'ht',
            'hun' => 'hu',
            'hye' => 'hy',
            'her' => 'hz',
            'ina' => 'ia',
            'ind' => 'id',
            'ile' => 'ie',
            'ibo' => 'ig',
            'iii' => 'ii',
            'ipk' => 'ik',
            'ido' => 'io',
            'isl' => 'is',
            'ita' => 'it',
            'iku' => 'iu',
            'jpn' => 'ja',
            'jav' => 'jv',
            'kat' => 'ka',
            'kon' => 'kg',
            'kik' => 'ki',
            'kua' => 'kj',
            'kaz' => 'kk',
            'kal' => 'kl',
            'khm' => 'km',
            'kan' => 'kn',
            'kor' => 'ko',
            'kau' => 'kr',
            'kas' => 'ks',
            'kur' => 'ku',
            'kom' => 'kv',
            'cor' => 'kw',
            'kir' => 'ky',
            'lat' => 'la',
            'ltz' => 'lb',
            'lug' => 'lg',
            'lim' => 'li',
            'lin' => 'ln',
            'lao' => 'lo',
            'lit' => 'lt',
            'lub' => 'lu',
            'lav' => 'lv',
            'mlg' => 'mg',
            'mah' => 'mh',
            'mri' => 'mi',
            'mkd' => 'mk',
            'mal' => 'ml',
            'mon' => 'mn',
            'mar' => 'mr',
            'msa' => 'ms',
            'mlt' => 'mt',
            'mya' => 'my',
            'nau' => 'na',
            'nob' => 'nb',
            'nde' => 'nd',
            'nds' => 'nds',
            'nep' => 'ne',
            'ndo' => 'ng',
            'nld' => 'nl',
            'nno' => 'nn',
            'nor' => 'no',
            'nbl' => 'nr',
            'nav' => 'nv',
            'nya' => 'ny',
            'oci' => 'oc',
            'oji' => 'oj',
            'orm' => 'om',
            'ori' => 'or',
            'oss' => 'os',
            'pan' => 'pa',
            'pli' => 'pi',
            'pol' => 'pl',
            'pus' => 'ps',
            'por' => 'pt',
            'que' => 'qu',
            'roh' => 'rm',
            'run' => 'rn',
            'ron' => 'ro',
            'rus' => 'ru',
            'kin' => 'rw',
            'san' => 'sa',
            'srd' => 'sc',
            'snd' => 'sd',
            'sme' => 'se',
            'sag' => 'sg',
            'sin' => 'si',
            'slk' => 'sk',
            'slv' => 'sl',
            'smo' => 'sm',
            'sna' => 'sn',
            'som' => 'so',
            'sqi' => 'sq',
            'srp' => 'sr',
            'ssw' => 'ss',
            'sot' => 'st',
            'sun' => 'su',
            'swe' => 'sv',
            'swa' => 'sw',
            'tam' => 'ta',
            'tel' => 'te',
            'tgk' => 'tg',
            'tha' => 'th',
            'tir' => 'ti',
            'tuk' => 'tk',
            'tgl' => 'tl',
            'tsn' => 'tn',
            'ton' => 'to',
            'tur' => 'tr',
            'tso' => 'ts',
            'tat' => 'tt',
            'twi' => 'tw',
            'tah' => 'ty',
            'uig' => 'ug',
            'ukr' => 'uk',
            'urd' => 'ur',
            'uzb' => 'uz',
            'ven' => 've',
            'vie' => 'vi',
            'vol' => 'vo',
            'wln' => 'wa',
            'wol' => 'wo',
            'xho' => 'xh',
            'yid' => 'yi',
            'yor' => 'yo',
            'zha' => 'za',
            'zho' => 'zh',
            'zul' => 'zu'
        ];
    }

    /**
     * CNV language list.
     *
     * @return array
     */
    private static function _cnvlanguagelist()
    {
        $cnvlang = [];
        $cnvlang['KOI8-R'] = 'rus';
        $cnvlang['af'] = 'eng';
        $cnvlang['ar'] = 'ara';
        $cnvlang['ar-ae'] = 'ara';
        $cnvlang['ar-bh'] = 'ara';
        $cnvlang['ar-bh'] = 'ara';
        $cnvlang['ar-dj'] = 'ara';
        $cnvlang['ar-dz'] = 'ara';
        $cnvlang['ar-eg'] = 'ara';
        $cnvlang['ar-iq'] = 'ara';
        $cnvlang['ar-jo'] = 'ara';
        $cnvlang['ar-km'] = 'ara';
        $cnvlang['ar-kw'] = 'ara';
        $cnvlang['ar-lb'] = 'ara';
        $cnvlang['ar-ly'] = 'ara';
        $cnvlang['ar-ma'] = 'ara';
        $cnvlang['ar-mr'] = 'ara';
        $cnvlang['ar-om'] = 'ara';
        $cnvlang['ar-qa'] = 'ara';
        $cnvlang['ar-sa'] = 'ara';
        $cnvlang['ar-sd'] = 'ara';
        $cnvlang['ar-so'] = 'ara';
        $cnvlang['ar-sy'] = 'ara';
        $cnvlang['ar-tn'] = 'ara';
        $cnvlang['ar-ye'] = 'ara';
        $cnvlang['be'] = 'eng';
        $cnvlang['bg'] = 'bul';
        $cnvlang['bo'] = 'tib';
        $cnvlang['ca'] = 'eng';
        $cnvlang['cs'] = 'ces';
        $cnvlang['da'] = 'dan';
        $cnvlang['de'] = 'deu';
        $cnvlang['de-at'] = 'deu';
        $cnvlang['de-ch'] = 'deu';
        $cnvlang['de-de'] = 'deu';
        $cnvlang['de-li'] = 'deu';
        $cnvlang['de-lu'] = 'deu';
        $cnvlang['el'] = 'ell';
        $cnvlang['en'] = 'eng';
        $cnvlang['en-au'] = 'eng';
        $cnvlang['en-bz'] = 'eng';
        $cnvlang['en-ca'] = 'eng';
        $cnvlang['en-gb'] = 'eng';
        $cnvlang['en-ie'] = 'eng';
        $cnvlang['en-jm'] = 'eng';
        $cnvlang['en-nz'] = 'eng';
        $cnvlang['en-ph'] = 'eng';
        $cnvlang['en-tt'] = 'eng';
        $cnvlang['en-us'] = 'eng';
        $cnvlang['en-za'] = 'eng';
        $cnvlang['en-zw'] = 'eng';
        $cnvlang['es'] = 'spa';
        $cnvlang['es-ar'] = 'spa';
        $cnvlang['es-bo'] = 'spa';
        $cnvlang['es-cl'] = 'spa';
        $cnvlang['es-co'] = 'spa';
        $cnvlang['es-cr'] = 'spa';
        $cnvlang['es-do'] = 'spa';
        $cnvlang['es-ec'] = 'spa';
        $cnvlang['es-es'] = 'spa';
        $cnvlang['es-gt'] = 'spa';
        $cnvlang['es-hn'] = 'spa';
        $cnvlang['es-mx'] = 'spa';
        $cnvlang['es-ni'] = 'spa';
        $cnvlang['es-pa'] = 'spa';
        $cnvlang['es-pe'] = 'spa';
        $cnvlang['es-pr'] = 'spa';
        $cnvlang['es-py'] = 'spa';
        $cnvlang['es-sv'] = 'spa';
        $cnvlang['es-uy'] = 'spa';
        $cnvlang['es-ve'] = 'spa';
        $cnvlang['eu'] = 'eng';
        $cnvlang['fi'] = 'fin';
        $cnvlang['fo'] = 'eng';
        $cnvlang['fr'] = 'fra';
        $cnvlang['fr-be'] = 'fra';
        $cnvlang['fr-ca'] = 'fra';
        $cnvlang['fr-ch'] = 'fra';
        $cnvlang['fr-fr'] = 'fra';
        $cnvlang['fr-lu'] = 'fra';
        $cnvlang['fr-mc'] = 'fra';
        $cnvlang['ga'] = 'eng';
        $cnvlang['gd'] = 'eng';
        $cnvlang['gl'] = 'eng';
        $cnvlang['hr'] = 'cro';
        $cnvlang['hu'] = 'hun';
        $cnvlang['in'] = 'ind';
        $cnvlang['is'] = 'isl';
        $cnvlang['it'] = 'ita';
        $cnvlang['it-ch'] = 'ita';
        $cnvlang['it-it'] = 'ita';
        $cnvlang['ja'] = 'jpn';
        $cnvlang['ka'] = 'kat';
        $cnvlang['ko'] = 'kor';
        $cnvlang['mk'] = 'mkd';
        $cnvlang['nl'] = 'nld';
        $cnvlang['nl-be'] = 'nld';
        $cnvlang['nl-nl'] = 'nld';
        $cnvlang['no'] = 'nor';
        $cnvlang['pl'] = 'pol';
        $cnvlang['pt'] = 'por';
        $cnvlang['pt-br'] = 'por';
        $cnvlang['pt-pt'] = 'por';
        $cnvlang['ro'] = 'ron';
        $cnvlang['ro-mo'] = 'ron';
        $cnvlang['ro-ro'] = 'ron';
        $cnvlang['ru'] = 'rus';
        $cnvlang['ru-mo'] = 'rus';
        $cnvlang['ru-ru'] = 'rus';
        $cnvlang['sk'] = 'slv';
        $cnvlang['sl'] = 'slv';
        $cnvlang['sq'] = 'eng';
        $cnvlang['sr'] = 'eng';
        $cnvlang['sv'] = 'swe';
        $cnvlang['sv-fi'] = 'swe';
        $cnvlang['sv-se'] = 'swe';
        $cnvlang['th'] = 'tha';
        $cnvlang['tr'] = 'tur';
        $cnvlang['uk'] = 'ukr';
        $cnvlang['zh-cn'] = 'zho';
        $cnvlang['zh-tw'] = 'zho';

        return $cnvlang;
    }
}<|MERGE_RESOLUTION|>--- conflicted
+++ resolved
@@ -653,11 +653,7 @@
 
         $finder = new Finder();
         $localeArray = [];
-<<<<<<< HEAD
-        $locales = $finder->directories()->in(['app/Resources/locale']);
-=======
-        $locales = $finder->directories()->in(['config/locale', 'app/Resources/locale'])->exclude('LC_MESSAGES');
->>>>>>> db11fac8
+        $locales = $finder->directories()->in(['app/Resources/locale'])->exclude('LC_MESSAGES');
         foreach ($locales as $locale) {
             $localeArray[] = $locale->getBasename();
         }
