--- conflicted
+++ resolved
@@ -43,13 +43,9 @@
      */
     public function __construct($subject = null, array $args = array(), $data = null)
     {
-<<<<<<< HEAD
-        parent::__construct($this->subject = $subject, $args, $data);
-=======
         $this->setName($name);
         $this->data = $data;
         parent::__construct($subject, $args);
->>>>>>> 6d56617b
     }
 
     /**
