<?php
/**
 * Copyright 2010 Zikula Foundation
 *
 * This work is contributed to the Zikula Foundation under one or more
 * Contributor Agreements and licensed to You under the following license:
 *
 * @license GNU/LGPLv3 (or at your option, any later version).
 * @package Zikula
 * @subpackage Zikula_Session
 *
 * Please see the NOTICE file distributed with this source code for further
 * information regarding copyright and licensing.
 */

<<<<<<< HEAD
/**
 * Zikula_Session class.
 */
class Zikula_Session extends \Symfony\Component\HttpFoundation\Session\Session
=======
use Symfony\Component\HttpFoundation\Session\Session;
use Symfony\Component\HttpFoundation\Session\Attribute\NamespacedAttributeBag;
use Symfony\Component\HttpFoundation\Session\Storage\SessionStorageInterface;
use Symfony\Component\HttpFoundation\Session\Storage\NativeSessionStorage;

/**
 * Zikula_Session class.
 */
class Zikula_Session extends Session
>>>>>>> 3a2ba827
{
    /**
     * The message type for status messages, to use with, for example, {@link hasMessages()}.
     *
     * @var string
     */
    const MESSAGE_STATUS = 'status';

    /**
     * The message type for error messages, to use with, for example, {@link hasMessages()}.
     *
     * @var string
     */
    const MESSAGE_ERROR = 'error';

    /**
     * Storage engine.
     *
     * @var Zikula_Session_StorageInterface
     */
    protected $storage;

    /**
     * Flag.
     *
     * @var boolean
     */
    protected $started;

    /**
     * Constructor.
     *
     * @param Zikula_Session_StorageInterface $storage Storage engine.
     */
<<<<<<< HEAD
    public function __construct(\Symfony\Component\HttpFoundation\Session\Storage\SessionStorageInterface $storage)
=======
    public function __construct(SessionStorageInterface $storage)
>>>>>>> 3a2ba827
    {
        $config = array(
            'gc_probability' => System::getVar('gc_probability'),
            'gc_divisor' => 10000,
            'gc_maxlifetime' => System::getVar('secinactivemins'),
        );

        $path = System::getBaseUri();
        if (empty($path)) {
            $path = '/';
        } elseif (substr($path, -1, 1) != '/') {
            $path .= '/';
        }

        $config['cookie_path'] = $path;

        $host = System::serverGetVar('HTTP_HOST');

        if (($pos = strpos($host, ':')) !== false) {
            $host = substr($host, 0, $pos);
        }

        // PHP configuration variables
        // Set lifetime of session cookie
        $seclevel = System::getVar('seclevel');
        switch ($seclevel) {
            case 'High':
                // Session lasts duration of browser
                $lifetime = 0;
                // Referer check
                // ini_set('session.referer_check', $host.$path);
                $config['referer_check'] = $host;
                break;
            case 'Medium':
                // Session lasts set number of days
                $lifetime = System::getVar('secmeddays') * 86400;
                break;
            case 'Low':
            default:
                // Session lasts unlimited number of days (well, lots, anyway)
                // (Currently set to 25 years)
                $lifetime = 788940000;
                break;
        }

        $config['cookie_lifetime'] = $lifetime;

<<<<<<< HEAD
        $storage = new \Symfony\Component\HttpFoundation\Session\Storage\NativeSessionStorage($config);
        parent::__construct($storage, new \Symfony\Component\HttpFoundation\Session\Attribute\NamespacedAttributeBag());
=======
        $storage = new NativeSessionStorage($config);
        parent::__construct($storage, new NamespacedAttributeBag());
>>>>>>> 3a2ba827
    }


    /**
     * Check if session has started.
     *
     * @return boolean
     */
    public function hasStarted()
    {
        return $this->isStarted();
    }

    /**
     * Expire session.
     *
     * Changes session ID and lose all data associated with a session.
     *
     * @return void
     */
    public function expire()
    {
        $this->invalidate();
    }

    /**
     * Regenerate session.
     *
     * Changes the session ID while retaining session data.
     *
     * @return void
     */
    public function regenerate()
    {
        $this->migrate();
    }

    /**
     * Add session message to the stack for a given type.
     *
     * @param string $type  Type.
     * @param mixed  $value Value.
     *
     * @return void
     */
    public function addMessage($type, $value)
    {
        $this->getFlashBag()->add($type, $value);
    }

    /**
     * Get special attributes by type.
     *
     * @param string $type    Type.
     * @param mixed  $default Default value to return (default = array()).
     *
     * @return mixed
     */
    public function getMessages($type, $default = array())
    {
        return $this->getFlashBag()->get($type, $default);
    }

    /**
     * Has attributes of type.
     *
     * @param string $type Type.
     *
     * @return boolean
     */
    public function hasMessages($type)
    {
        return $this->getFlashBag()->has($type);
    }

    /**
     * Clear messages of type.
     *
     * @param string $type Type.
     *
     * @return void
     */
    public function clearMessages($type = null)
    {
        $this->getFlashBag()->get($type);
    }

    /**
     * Set session variable.
     *
     * @param string $key       Key.
     * @param mixed  $default   Default = null.
     * @param string $namespace Namespace.
     *
     * @throws InvalidArgumentException If illegal namespace received.
     *
     * @return mixed
     */
    public function get($key, $default = null, $namespace = '/')
    {
        return parent::get($key, $default);
    }

    /**
     * Set a session variable.
     *
     * @param string $key       Key.
     * @param mixed  $value     Value.
     * @param string $namespace Namespace.
     *
     * @throws InvalidArgumentException If illegal namespace received.
     *
     * @return void
     */
    public function set($key, $value, $namespace = '/')
    {
<<<<<<< HEAD
        return parent::set($key, $value);
=======
        parent::set($key, $value);
>>>>>>> 3a2ba827
    }

    /**
     * Delete session variable by key.
     *
     * @param string $key       Key.
     * @param string $namespace Namespace.
     *
     * @throws InvalidArgumentException If illegal namespace received.
     *
     * @return void
     */
    public function del($key, $namespace = '/')
    {
<<<<<<< HEAD
        return parent::remove($key);
=======
        parent::remove($key);
>>>>>>> 3a2ba827
    }

    /**
     * Check if session variable key exists.
     *
     * @param string $key       Key.
     * @param string $namespace Namespace.
     *
     * @throws InvalidArgumentException If illegal namespace received.
     *
     * @return boolean
     */
    public function has($key, $namespace = '/')
    {
        return parent::has($key);
    }

    /**
     * Clear an entire namespace.
     *
     * Use with caution, and only if you know that no other code makes use of the namespace.
     *
     * @param string $namespace Namespace.
     *
     * @deprecated
     *
     * @throws InvalidArgumentException If illegal namespace received.
     *
     * @return void
     */
    public function clearNamespace($namespace)
    {
        $this->remove($namespace);
    }
}<|MERGE_RESOLUTION|>--- conflicted
+++ resolved
@@ -13,12 +13,6 @@
  * information regarding copyright and licensing.
  */
 
-<<<<<<< HEAD
-/**
- * Zikula_Session class.
- */
-class Zikula_Session extends \Symfony\Component\HttpFoundation\Session\Session
-=======
 use Symfony\Component\HttpFoundation\Session\Session;
 use Symfony\Component\HttpFoundation\Session\Attribute\NamespacedAttributeBag;
 use Symfony\Component\HttpFoundation\Session\Storage\SessionStorageInterface;
@@ -28,7 +22,6 @@
  * Zikula_Session class.
  */
 class Zikula_Session extends Session
->>>>>>> 3a2ba827
 {
     /**
      * The message type for status messages, to use with, for example, {@link hasMessages()}.
@@ -63,11 +56,7 @@
      *
      * @param Zikula_Session_StorageInterface $storage Storage engine.
      */
-<<<<<<< HEAD
-    public function __construct(\Symfony\Component\HttpFoundation\Session\Storage\SessionStorageInterface $storage)
-=======
     public function __construct(SessionStorageInterface $storage)
->>>>>>> 3a2ba827
     {
         $config = array(
             'gc_probability' => System::getVar('gc_probability'),
@@ -115,13 +104,8 @@
 
         $config['cookie_lifetime'] = $lifetime;
 
-<<<<<<< HEAD
-        $storage = new \Symfony\Component\HttpFoundation\Session\Storage\NativeSessionStorage($config);
-        parent::__construct($storage, new \Symfony\Component\HttpFoundation\Session\Attribute\NamespacedAttributeBag());
-=======
         $storage = new NativeSessionStorage($config);
         parent::__construct($storage, new NamespacedAttributeBag());
->>>>>>> 3a2ba827
     }
 
 
@@ -238,11 +222,7 @@
      */
     public function set($key, $value, $namespace = '/')
     {
-<<<<<<< HEAD
-        return parent::set($key, $value);
-=======
         parent::set($key, $value);
->>>>>>> 3a2ba827
     }
 
     /**
@@ -257,11 +237,7 @@
      */
     public function del($key, $namespace = '/')
     {
-<<<<<<< HEAD
-        return parent::remove($key);
-=======
         parent::remove($key);
->>>>>>> 3a2ba827
     }
 
     /**
