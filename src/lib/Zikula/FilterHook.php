<?php
/**
 * Copyright 2010 Zikula Foundation
 *
 * This work is contributed to the Zikula Foundation under one or more
 * Contributor Agreements and licensed to You under the following license:
 *
 * @license GNU/LGPLv3 (or at your option, any later version).
 * @package Zikula
 * @subpackage HookManager
 *
 * Please see the NOTICE file distributed with this source code for further
 * information regarding copyright and licensing.
 */

/**
 * Content filter hook.
 */
class Zikula_FilterHook extends Zikula_AbstractHook
{
    private $data;

    public function __construct($data=null)
    {
<<<<<<< HEAD
=======
        $this->setName($name);
>>>>>>> 3723726e
        $this->data = $data;
    }

    public function getData()
    {
        return $this->data;
    }

    public function setData($data)
    {
        $this->data = $data;
    }
}<|MERGE_RESOLUTION|>--- conflicted
+++ resolved
@@ -22,10 +22,7 @@
 
     public function __construct($data=null)
     {
-<<<<<<< HEAD
-=======
         $this->setName($name);
->>>>>>> 3723726e
         $this->data = $data;
     }
 
