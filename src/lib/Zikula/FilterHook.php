<?php
/**
 * Copyright 2010 Zikula Foundation
 *
 * This work is contributed to the Zikula Foundation under one or more
 * Contributor Agreements and licensed to You under the following license:
 *
 * @license GNU/LGPLv3 (or at your option, any later version).
 * @package Zikula
 * @subpackage HookManager
 *
 * Please see the NOTICE file distributed with this source code for further
 * information regarding copyright and licensing.
 */

/**
 * Content filter hook.
 */
class Zikula_FilterHook extends Zikula\Core\Hook\FilterHook
{
<<<<<<< HEAD
    private $data;

    public function __construct($data=null)
=======
    public function __construct($name, $data=null)
>>>>>>> 3ae96860
    {
        $this->setName($name);

        parent::__construct($data);
    }
}<|MERGE_RESOLUTION|>--- conflicted
+++ resolved
@@ -18,13 +18,7 @@
  */
 class Zikula_FilterHook extends Zikula\Core\Hook\FilterHook
 {
-<<<<<<< HEAD
-    private $data;
-
-    public function __construct($data=null)
-=======
     public function __construct($name, $data=null)
->>>>>>> 3ae96860
     {
         $this->setName($name);
 
