--- conflicted
+++ resolved
@@ -23,17 +23,11 @@
 
     const DIRECTION_DESCENDING = 'DESC';
 
-<<<<<<< HEAD
     const CSS_CLASS_UNSORTED = 'unsorted';
+
     const CSS_CLASS_ASCENDING = 'sorted-asc';
+
     const CSS_CLASS_DESCENDING = 'sorted-desc';
-=======
-    const CSS_CLASS_UNSORTED = 'z-order-unsorted';
-
-    const CSS_CLASS_ASCENDING = 'z-order-asc';
-
-    const CSS_CLASS_DESCENDING = 'z-order-desc';
->>>>>>> d19f047e
 
     private $name;
 
