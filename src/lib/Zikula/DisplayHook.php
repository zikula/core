--- conflicted
+++ resolved
@@ -18,25 +18,7 @@
  */
 class Zikula_DisplayHook extends Zikula\Core\Hook\DisplayHook
 {
-<<<<<<< HEAD
-    /**
-     * Responses.
-     *
-     * @var array
-     */
-    private $responses = array();
-
-    /**
-     * The return url.
-     *
-     * @var Zikula_ModUrl
-     */
-    private $url;
-
-    public function __construct($id, Zikula_ModUrl $url = null)
-=======
     public function __construct($name, $id, Zikula_ModUrl $url = null)
->>>>>>> 3ae96860
     {
         $this->setName($name);
 
