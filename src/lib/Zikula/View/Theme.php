--- conflicted
+++ resolved
@@ -326,17 +326,12 @@
         // render the page using the correct template
         $output = $this->fetch($this->themeconfig['page'], $this->cache_id);
 
-<<<<<<< HEAD
         $event = new Zikula_Event($this, array(), $output);
-        echo $this->eventManager->dispatch('theme.postfetch', $event)->getData();
-=======
-        $event = new Zikula_Event('theme.postfetch', $this, array(), $output);
         $content = $this->eventManager->dispatch('theme.postfetch', $event)->getData();
 
         $response->setContent($content);
 
         return $response;
->>>>>>> 492e3fe5
     }
 
     /**
