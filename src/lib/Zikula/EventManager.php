--- conflicted
+++ resolved
@@ -22,11 +22,7 @@
  *
  * Manages event handlers and invokes them for notified events.
  *
-<<<<<<< HEAD
- * @deprecated from 1.4
-=======
  * @deprecated from 1.3.6
->>>>>>> f4e81938
  * @use \Symfony\Component\EventDispatcher\EventDispatcher
  */
 class Zikula_EventManager extends EventDispatcher
@@ -78,8 +74,6 @@
      *
      * @param string $name  Event name.
      * @param Event  $event Event object, null creates new Event
-<<<<<<< HEAD
-=======
      *
      * @deprecated since 1.3.6
      *
@@ -95,32 +89,11 @@
      *
      * @param string                                  $name
      * @param Symfony\Component\EventDispatcher\Event $event
->>>>>>> f4e81938
-     *
-     * @return Zikula_Event
-     */
-    public function notify(Event $event)
-    {
-<<<<<<< HEAD
-        return $this->dispatch($event->getName(), $event);
-    }
-
-    /**
-     * Dispatch event.
-     *
-     * @param string                                  $name
-     * @param Symfony\Component\EventDispatcher\Event $event
      *
      * @return Zikula_Event
      */
     public function dispatch($name, Event $event = null)
     {
-        if (null === $event) {
-            $event = new Zikula_Event();
-        }
-
-=======
->>>>>>> f4e81938
         return parent::dispatch($name, $event);
     }
 
