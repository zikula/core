--- conflicted
+++ resolved
@@ -80,14 +80,11 @@
                 $stmt->closeCursor();
             }
         }
-<<<<<<< HEAD
-=======
         switch ($currentCoreVersion) {
-            case '1.5.0':
+            case '2.0.0':
                 $this->schemaTool->update([HookRuntimeEntity::class]);
-            case '1.5.1': //current version
+            case '2.0.1': //current version
         }
->>>>>>> d542c77b
 
         // Update successful
         return true;
