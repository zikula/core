<?php

/*
 * This file is part of the Zikula package.
 *
 * Copyright Zikula Foundation - http://zikula.org/
 *
 * For the full copyright and license information, please view the LICENSE
 * file that was distributed with this source code.
 */

namespace Zikula\Bundle\HookBundle\Twig\Extension;

use Zikula\Bundle\HookBundle\Dispatcher\HookDispatcherInterface;
use Zikula\Bundle\HookBundle\Hook\DisplayHook;
use Zikula\Bundle\HookBundle\Hook\FilterHook;
use Zikula\Core\UrlInterface;

class HookExtension extends \Twig_Extension
{
    /**
     * @var HookDispatcherInterface
     */
    private $hookDispatcher;

    public function __construct(HookDispatcherInterface $hookDispatcher)
    {
        $this->hookDispatcher = $hookDispatcher;
    }

    /**
     * Returns a list of functions to add to the existing list.
     *
     * @return array An array of functions
     */
    public function getFunctions()
    {
        return [
            new \Twig_SimpleFunction('notifyDisplayHooks', [$this, 'notifyDisplayHooks'], ['is_safe' => ['html']])
        ];
    }

    public function getFilters()
    {
        return [
            new \Twig_SimpleFilter('notifyFilters', [$this, 'notifyFilters'], ['is_safe' => ['html']])
        ];
    }

    /**
     * @param $eventName
     * @param integer $id The object id
     * @param UrlInterface $urlObject
     * @param bool $outputAsArray set to true to output results as array (requires additional handling in template)
     *
     * @return bool|string|array
     */
    public function notifyDisplayHooks($eventName, $id = null, $urlObject = null, $outputAsArray = false)
    {
<<<<<<< HEAD
        if (!isset($eventName)) {
            return trigger_error('Error! "eventname" must be set in notifydisplayhooks');
=======
        if (empty($eventName)) {
            return trigger_error(__f('Error! "%1$s" must be set in %2$s', ['eventname', 'notifydisplayhooks']));
>>>>>>> 65c8182d
        }
        if ($urlObject && !($urlObject instanceof UrlInterface)) {
            return trigger_error('Error! "urlobject" must be an instance of Zikula\Core\UrlInterface');
        }

        // create event and notify
        $hook = new DisplayHook($id, $urlObject);
        $this->hookDispatcher->dispatch($eventName, $hook);
        $responses = $hook->getResponses();

        if ($outputAsArray) {
            return $responses;
        }

        $output = '';
        foreach ($responses as $result) {
            if (!empty($result)) {
                $output .= '<div class="z-displayhook">' . $result . '</div>' . "\n";
            }
        }

        return $output;
    }

    /**
     * @param $content
     * @param $filterEventName
     * @return mixed
     */
    public function notifyFilters($content, $filterEventName)
    {
        $hook = new FilterHook($content);

        return $this->hookDispatcher->dispatch($filterEventName, $hook)->getData();
    }
}<|MERGE_RESOLUTION|>--- conflicted
+++ resolved
@@ -57,13 +57,8 @@
      */
     public function notifyDisplayHooks($eventName, $id = null, $urlObject = null, $outputAsArray = false)
     {
-<<<<<<< HEAD
-        if (!isset($eventName)) {
+        if (empty($eventName)) {
             return trigger_error('Error! "eventname" must be set in notifydisplayhooks');
-=======
-        if (empty($eventName)) {
-            return trigger_error(__f('Error! "%1$s" must be set in %2$s', ['eventname', 'notifydisplayhooks']));
->>>>>>> 65c8182d
         }
         if ($urlObject && !($urlObject instanceof UrlInterface)) {
             return trigger_error('Error! "urlobject" must be an instance of Zikula\Core\UrlInterface');
