--- conflicted
+++ resolved
@@ -83,17 +83,10 @@
      */
     public function linkCollectorResponder(GenericEvent $event)
     {
-<<<<<<< HEAD
         $event->setArgument('modname', $event->getSubject());
         $event->setArgument('modfunc', [1 => 'getLinks']);
         $event->setArgument('api', true);
-=======
-        // check if this is for this handler
-        if (!($event['modfunc'][1] == 'getLinks' && 'admin' == $event['type'] && true == $event['api'])) {
-            return;
-        }
 
->>>>>>> b5dc447c
         // return if not collection admin links
         if (LinkContainerInterface::TYPE_ADMIN != $event->getArgument('type')) {
             return;
