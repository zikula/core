<?php

/*
 * This file is part of the Zikula package.
 *
 * Copyright Zikula Foundation - http://zikula.org/
 *
 * For the full copyright and license information, please view the LICENSE
 * file that was distributed with this source code.
 */

namespace Zikula\Bundle\HookBundle\Listener;

use Symfony\Component\Routing\RouterInterface;
use Zikula\Common\Translator\TranslatorInterface;
use Zikula\Core\Event\GenericEvent;
use Symfony\Component\EventDispatcher\EventSubscriberInterface;
use Zikula\Core\LinkContainer\LinkContainerInterface;
use Zikula\ExtensionsModule\Api\ApiInterface\CapabilityApiInterface;
use Zikula\PermissionsModule\Api\ApiInterface\PermissionApiInterface;

/**
 * Class HooksListener
 */
class HooksListener implements EventSubscriberInterface
{
    /**
     * @var PermissionApiInterface
     */
    private $permissionsApi;

    /**
     * @var CapabilityApiInterface
     */
    private $capabilityApi;

    /**
     * @var RouterInterface
     */
    private $router;

    /**
     * @var TranslatorInterface
     */
    private $translator;

    /**
     * ExtensionServicesListener constructor.
     * @param PermissionApiInterface $permissionApi
     * @param CapabilityApiInterface $capabilityApi
     * @param RouterInterface $router
     * @param TranslatorInterface $translator
     */
    public function __construct(
        PermissionApiInterface $permissionApi,
        CapabilityApiInterface $capabilityApi,
        RouterInterface $router,
        TranslatorInterface $translator
    ) {
        $this->permissionsApi = $permissionApi;
        $this->capabilityApi = $capabilityApi;
        $this->router = $router;
        $this->translator = $translator;
    }

    public static function getSubscribedEvents()
    {
        return [
            'zikula.link_collector' => 'linkCollectorResponder',
        ];
    }

    /**
     * Respond to zikula.link_collector events.
     *
     * Create a BC Layer for the zikula.link_collector event to gather Hook-related links.
     *
     * @param GenericEvent $event
     */
    public function linkCollectorResponder(GenericEvent $event)
    {
<<<<<<< HEAD
        $event->setArgument('modname', $event->getSubject());
        $event->setArgument('modfunc', [1 => 'getLinks']);
        $event->setArgument('api', true);
=======
        // check if this is for this handler
        if (!($event['modfunc'][1] == 'getLinks' && $event['type'] == 'admin' && $event['api'] == true)) {
            return;
        }

        // return if not collection admin links
        if (LinkContainerInterface::TYPE_ADMIN != $event->getArgument('type')) {
            return;
        }
>>>>>>> 471e399e
        if (!$this->permissionsApi->hasPermission($event['modname'] . '::Hooks', '::', ACCESS_ADMIN)) {
            return;
        }
        // return if module is not subscriber or provider capable
        if (!$this->capabilityApi->isCapable($event['modname'], CapabilityApiInterface::HOOK_SUBSCRIBER)
            && !$this->capabilityApi->isCapable($event['modname'], CapabilityApiInterface::HOOK_PROVIDER)) {
            return;
        }
        $event->data[] = [
            'url' => $this->router->generate('zikula_hook_hook_edit', ['moduleName' => $event['modname']]),
            'text' => $this->translator->__('Hooks'),
            'icon' => 'paperclip'
        ];
    }
}<|MERGE_RESOLUTION|>--- conflicted
+++ resolved
@@ -79,21 +79,13 @@
      */
     public function linkCollectorResponder(GenericEvent $event)
     {
-<<<<<<< HEAD
         $event->setArgument('modname', $event->getSubject());
         $event->setArgument('modfunc', [1 => 'getLinks']);
         $event->setArgument('api', true);
-=======
-        // check if this is for this handler
-        if (!($event['modfunc'][1] == 'getLinks' && $event['type'] == 'admin' && $event['api'] == true)) {
-            return;
-        }
-
         // return if not collection admin links
         if (LinkContainerInterface::TYPE_ADMIN != $event->getArgument('type')) {
             return;
         }
->>>>>>> 471e399e
         if (!$this->permissionsApi->hasPermission($event['modname'] . '::Hooks', '::', ACCESS_ADMIN)) {
             return;
         }
