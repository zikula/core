--- conflicted
+++ resolved
@@ -57,11 +57,7 @@
 
 {{ adminFooter() }}
 {% if isSubscriber %}
-<<<<<<< HEAD
     {% set hookinit %}
-=======
-    {% set script %}
->>>>>>> a7c57988
     <script type="text/javascript">
         var subscriberAreas = new Array();
         {% if isSubscriber and subscriberAreas is not empty %}
@@ -83,9 +79,5 @@
         })(jQuery);
     </script>
     {% endset %}
-<<<<<<< HEAD
     {{ pageAddAsset('footer', hookinit, 101) }}
-=======
-    {{ pageAddAsset('footer', script) }}
->>>>>>> a7c57988
 {% endif %}