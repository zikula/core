services:

    zikula_hook_bundle.installer:
        class: Zikula\Bundle\HookBundle\HookBundleInstaller
<<<<<<< HEAD
        arguments:
            - "@zikula_core.common.doctrine.schema_tool"

    zikula_hook_bundle.listener.core_installer_listener:
        class: Zikula\Bundle\HookBundle\Listener\CoreInstallerListener
        arguments:
            - "@zikula_hook_bundle.installer"
        tags:
        - { name: kernel.event_subscriber }

    zikula_hook_bundle.listener.hooks_listener:
        class: Zikula\Bundle\HookBundle\Listener\HooksListener
=======
>>>>>>> a7c57988
        arguments:
            - "@zikula_core.common.doctrine.schema_tool"
            - "@doctrine.orm.default_entity_manager"

    twig.extension.zikula_hook:
        class: Zikula\Bundle\HookBundle\Twig\Extension\HookExtension
        arguments:
            - "@hook_dispatcher"
        tags:
            - { name: twig.extension }

    hook_dispatcher.storage:
        class: Zikula\Bundle\HookBundle\Dispatcher\Storage\Doctrine\DoctrineStorage
        arguments:
            - "@doctrine.orm.default_entity_manager"
<<<<<<< HEAD
            - "@session"
            - "@translator.default"
=======
            - "@zikula_hook_bundle.hook_binding_repository"
            - "@zikula_hook_bundle.hook_runtime_repository"
            - "@session"
            - "@translator.default"
            - "@zikula_hook_bundle.collector.hook_collector"
>>>>>>> a7c57988

    hook_dispatcher:
        class: Zikula\Bundle\HookBundle\Dispatcher\HookDispatcher
        arguments:
            - "@hook_dispatcher.storage"
<<<<<<< HEAD
            - "@event_dispatcher"
            - "@zikula.cache_clearer"
=======
            - "@zikula_hook_bundle.collector.hook_collector"
            - "@event_dispatcher"
>>>>>>> a7c57988

    zikula.hookmanager:
        alias: hook_dispatcher

    zikula_hook_bundle.api.hook:
        class: Zikula\Bundle\HookBundle\Api\HookApi
        lazy: true
        arguments:
            - "@translator.default"
            - "@hook_dispatcher"
<<<<<<< HEAD
            - "@event_dispatcher"
=======
            - "@event_dispatcher"

    zikula_hook_bundle.collector.hook_collector:
        class: Zikula\Bundle\HookBundle\Collector\HookCollector
        arguments: ["@doctrine.orm.default_entity_manager"]

    zikula_hook_bundle.hook_binding_repository:
        class: Zikula\Bundle\HookBundle\Dispatcher\Storage\Doctrine\Entity\Repository\HookBindingRepository
        factory: ["@doctrine.orm.default_entity_manager", getRepository]
        arguments: ['Zikula\Bundle\HookBundle\Dispatcher\Storage\Doctrine\Entity\HookBindingEntity']

    zikula_hook_bundle.hook_runtime_repository:
        class: Zikula\Bundle\HookBundle\Dispatcher\Storage\Doctrine\Entity\Repository\HookRuntimeRepository
        factory: ["@doctrine.orm.default_entity_manager", getRepository]
        arguments: ['Zikula\Bundle\HookBundle\Dispatcher\Storage\Doctrine\Entity\HookRuntimeEntity']
>>>>>>> a7c57988
<|MERGE_RESOLUTION|>--- conflicted
+++ resolved
@@ -1,22 +1,6 @@
 services:
-
     zikula_hook_bundle.installer:
         class: Zikula\Bundle\HookBundle\HookBundleInstaller
-<<<<<<< HEAD
-        arguments:
-            - "@zikula_core.common.doctrine.schema_tool"
-
-    zikula_hook_bundle.listener.core_installer_listener:
-        class: Zikula\Bundle\HookBundle\Listener\CoreInstallerListener
-        arguments:
-            - "@zikula_hook_bundle.installer"
-        tags:
-        - { name: kernel.event_subscriber }
-
-    zikula_hook_bundle.listener.hooks_listener:
-        class: Zikula\Bundle\HookBundle\Listener\HooksListener
-=======
->>>>>>> a7c57988
         arguments:
             - "@zikula_core.common.doctrine.schema_tool"
             - "@doctrine.orm.default_entity_manager"
@@ -31,29 +15,17 @@
     hook_dispatcher.storage:
         class: Zikula\Bundle\HookBundle\Dispatcher\Storage\Doctrine\DoctrineStorage
         arguments:
-            - "@doctrine.orm.default_entity_manager"
-<<<<<<< HEAD
-            - "@session"
-            - "@translator.default"
-=======
+            - "@doctrine"
             - "@zikula_hook_bundle.hook_binding_repository"
             - "@zikula_hook_bundle.hook_runtime_repository"
-            - "@session"
-            - "@translator.default"
             - "@zikula_hook_bundle.collector.hook_collector"
->>>>>>> a7c57988
 
     hook_dispatcher:
         class: Zikula\Bundle\HookBundle\Dispatcher\HookDispatcher
         arguments:
             - "@hook_dispatcher.storage"
-<<<<<<< HEAD
-            - "@event_dispatcher"
-            - "@zikula.cache_clearer"
-=======
             - "@zikula_hook_bundle.collector.hook_collector"
             - "@event_dispatcher"
->>>>>>> a7c57988
 
     zikula.hookmanager:
         alias: hook_dispatcher
@@ -64,14 +36,10 @@
         arguments:
             - "@translator.default"
             - "@hook_dispatcher"
-<<<<<<< HEAD
-            - "@event_dispatcher"
-=======
             - "@event_dispatcher"
 
     zikula_hook_bundle.collector.hook_collector:
         class: Zikula\Bundle\HookBundle\Collector\HookCollector
-        arguments: ["@doctrine.orm.default_entity_manager"]
 
     zikula_hook_bundle.hook_binding_repository:
         class: Zikula\Bundle\HookBundle\Dispatcher\Storage\Doctrine\Entity\Repository\HookBindingRepository
@@ -81,5 +49,4 @@
     zikula_hook_bundle.hook_runtime_repository:
         class: Zikula\Bundle\HookBundle\Dispatcher\Storage\Doctrine\Entity\Repository\HookRuntimeRepository
         factory: ["@doctrine.orm.default_entity_manager", getRepository]
-        arguments: ['Zikula\Bundle\HookBundle\Dispatcher\Storage\Doctrine\Entity\HookRuntimeEntity']
->>>>>>> a7c57988
+        arguments: ['Zikula\Bundle\HookBundle\Dispatcher\Storage\Doctrine\Entity\HookRuntimeEntity']