<?php

/*
 * This file is part of the Zikula package.
 *
 * Copyright Zikula Foundation - http://zikula.org/
 *
 * For the full copyright and license information, please view the LICENSE
 * file that was distributed with this source code.
 */

namespace Zikula\Bundle\HookBundle\Controller;

use Sensio\Bundle\FrameworkExtraBundle\Configuration\Method;
use Sensio\Bundle\FrameworkExtraBundle\Configuration\Route;
use Sensio\Bundle\FrameworkExtraBundle\Configuration\Template;
use Symfony\Bundle\FrameworkBundle\Controller\Controller;
use Symfony\Component\HttpFoundation\Request;
use Symfony\Component\Security\Core\Exception\AccessDeniedException;
<<<<<<< HEAD
use Zikula\Core\Response\Ajax\AjaxResponse;
use Zikula\ExtensionsModule\Api\ApiInterface\CapabilityApiInterface;
=======
use Zikula\Bundle\CoreBundle\Bundle\MetaData;
use Zikula\Bundle\HookBundle\Collector\HookCollectorInterface;
use Zikula\Core\Response\Ajax\AjaxResponse;
use Zikula\ExtensionsModule\Util as ExtensionsUtil;
>>>>>>> a7c57988
use Zikula\ExtensionsModule\Entity\ExtensionEntity;
use Zikula\ThemeModule\Engine\Annotation\Theme;

/**
 * Class HookController
 * @Route("/hooks")
 */
class HookController extends Controller
{
    /**
     * @Route("/{moduleName}", options={"zkNoBundlePrefix" = 1})
     * @Method("GET")
     * @Theme("admin")
     * @Template
     *
     * Display hooks user interface
     *
     * @param string $moduleName
     * @return array
     * @throws AccessDeniedException Thrown if the user doesn't have admin permissions over the module
     */
    public function editAction($moduleName)
    {
        $templateParameters = [];
        // get module's name and assign it to template
        $templateParameters['currentmodule'] = $moduleName;

        // check if user has admin permission on this module
        if (!$this->get('zikula_permissions_module.api.permission')->hasPermission($moduleName . '::', '::', ACCESS_ADMIN)) {
            throw new AccessDeniedException();
        }

<<<<<<< HEAD
        $metaData = $this->get('kernel')->getModule($moduleName)->getMetaData();
        $moduleVersionObj = $this->get('zikula_hook_bundle.api.hook')->getHookContainerInstance($metaData);
=======
        // create an instance of the module's version
        // we will use it to get the bundles
        // @todo @deprecated in Core-2.0 use `$bundle->getMetaData()` and assume instance of MetaData
        $moduleVersionObj = ExtensionsUtil::getVersionMeta($moduleName);
        if ($moduleVersionObj instanceof MetaData) {
            // Core-1.5 Spec module
            $moduleVersionObj = $this->get('zikula_hook_bundle.api.hook')->getHookContainerInstance($moduleVersionObj);
        }
>>>>>>> a7c57988

        // find out the capabilities of the module
        $isProvider = $this->isCapable($moduleName, HookCollectorInterface::HOOK_PROVIDER);
        $templateParameters['isProvider'] = $isProvider;

        $isSubscriber = $this->isCapable($moduleName, HookCollectorInterface::HOOK_SUBSCRIBER);
        $templateParameters['isSubscriber'] = $isSubscriber;

        $isSubscriberSelfCapable = $this->isCapable($moduleName, HookCollectorInterface::HOOK_SUBSCRIBE_OWN);
        $templateParameters['isSubscriberSelfCapable'] = $isSubscriberSelfCapable;
        $templateParameters['providerAreas'] = [];

        $nonPersistedProviders = $this->get('zikula_hook_bundle.collector.hook_collector')->getProviders();
        $nonPersistedSubscribers = $this->get('zikula_hook_bundle.collector.hook_collector')->getSubscribers();

        // get areas of module and bundle titles also
        if ($isProvider) {
            $providerAreas = $this->get('hook_dispatcher')->getProviderAreasByOwner($moduleName);
            $templateParameters['providerAreas'] = $providerAreas;

            $providerAreasToTitles = [];
            foreach ($providerAreas as $providerArea) {
                if (isset($nonPersistedProviders[$providerArea])) {
                    $providerAreasToTitles[$providerArea] = $nonPersistedProviders[$providerArea]->getTitle();
                } else {
                    // @deprecated
                    $providerAreasToTitles[$providerArea] = $this->get('translator.default')->__(/** @Ignore */
                        $moduleVersionObj->getHookProviderBundle($providerArea)->getTitle());
                }
            }
            $templateParameters['providerAreasToTitles'] = $providerAreasToTitles;
        }
        $templateParameters['subscriberAreas'] = [];
        $templateParameters['hooksubscribers'] = [];

        if ($isSubscriber) {
            $subscriberAreas = $this->get('hook_dispatcher')->getSubscriberAreasByOwner($moduleName);
            $templateParameters['subscriberAreas'] = $subscriberAreas;

            $subscriberAreasToTitles = [];
            $subscriberAreasToCategories = [];
            $subscriberAreasAndCategories = [];
            foreach ($subscriberAreas as $subscriberArea) {
                if (isset($nonPersistedSubscribers[$subscriberArea])) {
                    $subscriberAreasToTitles[$subscriberArea] = $nonPersistedSubscribers[$subscriberArea]->getTitle();
                    $category = $nonPersistedSubscribers[$subscriberArea]->getCategory();
                } else {
                    // @deprecated
                    $subscriberAreasToTitles[$subscriberArea] = $this->get('translator.default')->__(/** @Ignore */
                        $moduleVersionObj->getHookSubscriberBundle($subscriberArea)->getTitle());
                    $category = $this->get('translator.default')->__(/** @Ignore */$moduleVersionObj->getHookSubscriberBundle($subscriberArea)->getCategory());
                }
                $subscriberAreasToCategories[$subscriberArea] = $category;
                $subscriberAreasAndCategories[$category][] = $subscriberArea;
            }
            $templateParameters['subscriberAreasToTitles'] = $subscriberAreasToTitles;
            $templateParameters['subscriberAreasToCategories'] = $subscriberAreasToCategories;
            $templateParameters['subscriberAreasAndCategories'] = $subscriberAreasAndCategories;
        }

        // get available subscribers that can attach to provider
        if ($isProvider && !empty($providerAreas)) {
            /** @var ExtensionEntity[] $hooksubscribers */
            $hooksubscribers = $this->getExtensionsCapableOf(HookCollectorInterface::HOOK_SUBSCRIBER);
            $amountOfHookSubscribers = count($hooksubscribers);
            $amountOfAvailableSubscriberAreas = 0;
            for ($i = 0; $i < $amountOfHookSubscribers; $i++) {
                $hooksubscribers[$i] = $hooksubscribers[$i]->toArray();
                // don't allow subscriber and provider to be the same
                // unless subscriber has the ability to connect to it's own providers
                if ($hooksubscribers[$i]['name'] == $moduleName) {
                    unset($hooksubscribers[$i]);
                    continue;
                }
                // does the user have admin permissions on the subscriber module?
                if (!$this->get('zikula_permissions_module.api.permission')->hasPermission($hooksubscribers[$i]['name'] . "::", '::', ACCESS_ADMIN)) {
                    unset($hooksubscribers[$i]);
                    continue;
                }

<<<<<<< HEAD
                $metaData = $this->get('kernel')->getModule($hooksubscribers[$i]['name'])->getMetaData();
                $hooksubscriberVersionObj = $this->get('zikula_hook_bundle.api.hook')->getHookContainerInstance($metaData);
=======
                // create an instance of the subscriber's version
                // @todo @deprecated in Core-2.0 use `$bundle->getMetaData()` and assume instance of MetaData
                $hooksubscriberVersionObj = ExtensionsUtil::getVersionMeta($hooksubscribers[$i]['name']);
                if ($hooksubscriberVersionObj instanceof MetaData) {
                    // Core-1.5 Spec module
                    $hooksubscriberVersionObj = $this->get('zikula_hook_bundle.api.hook')->getHookContainerInstance($hooksubscriberVersionObj);
                }
>>>>>>> a7c57988

                // get the areas of the subscriber
                $hooksubscriberAreas = $this->get('hook_dispatcher')->getSubscriberAreasByOwner($hooksubscribers[$i]['name']);
                $hooksubscribers[$i]['areas'] = $hooksubscriberAreas;
                $amountOfAvailableSubscriberAreas += count($hooksubscriberAreas);

                $hooksubscriberAreasToTitles = []; // and get the titles
                $hooksubscriberAreasToCategories = []; // and get the categories
                foreach ($hooksubscriberAreas as $hooksubscriberArea) {
                    if (isset($nonPersistedSubscribers[$hooksubscriberArea])) {
                        $hooksubscriberAreasToTitles[$hooksubscriberArea] = $nonPersistedSubscribers[$hooksubscriberArea]->getTitle();
                        $category = $nonPersistedSubscribers[$hooksubscriberArea]->getCategory();
                    } else {
                        // @deprecated
                        $hooksubscriberAreasToTitles[$hooksubscriberArea] = $this->get('translator.default')->__(/** @Ignore */
                            $hooksubscriberVersionObj->getHookSubscriberBundle($hooksubscriberArea)->getTitle());
                        $category = $this->get('translator.default')->__(/** @Ignore */
                            $hooksubscriberVersionObj->getHookSubscriberBundle($hooksubscriberArea)->getCategory());
                    }
                    $hooksubscriberAreasToCategories[$hooksubscriberArea] = $category;
                }
                $hooksubscribers[$i]['areasToTitles'] = $hooksubscriberAreasToTitles;
                $hooksubscribers[$i]['areasToCategories'] = $hooksubscriberAreasToCategories;
            }
            $templateParameters['hooksubscribers'] = $hooksubscribers;
            $templateParameters['total_available_subscriber_areas'] = $amountOfAvailableSubscriberAreas;
        } else {
            $templateParameters['total_available_subscriber_areas'] = 0;
        }

        // get providers that are already attached to the subscriber
        // and providers that can attach to the subscriber
        if ($isSubscriber && !empty($subscriberAreas)) {
            // get current sorting
            $currentSortingTitles = [];
            $currentSorting = [];
            $amountOfAttachedProviderAreas = 0;
            $amountOfSubscriberAreas = count($subscriberAreas);
            for ($i = 0; $i < $amountOfSubscriberAreas; $i++) {
                $sortsByArea = $this->get('hook_dispatcher')->getBindingsFor($subscriberAreas[$i]);
                foreach ($sortsByArea as $sba) {
                    $areaname = $sba['areaname'];
                    $category = $sba['category'];

                    if (!isset($currentSorting[$category])) {
                        $currentSorting[$category] = [];
                    }

                    if (!isset($currentSorting[$category][$subscriberAreas[$i]])) {
                        $currentSorting[$category][$subscriberAreas[$i]] = [];
                    }

                    array_push($currentSorting[$category][$subscriberAreas[$i]], $areaname);
                    $amountOfAttachedProviderAreas++;

                    // get hook provider from it's area
                    $sbaProviderModule = $this->get('hook_dispatcher')->getOwnerByArea($areaname);

<<<<<<< HEAD
                    $metaData = $this->get('kernel')->getModule($sbaProviderModule)->getMetaData();
                    $sbaProviderModuleVersionObj = $this->get('zikula_hook_bundle.api.hook')->getHookContainerInstance($metaData);
=======
                    // create an instance of the provider's version
                    // @todo @deprecated in Core-2.0 use `$bundle->getMetaData()` and assume instance of MetaData
                    $sbaProviderModuleVersionObj = ExtensionsUtil::getVersionMeta($sbaProviderModule);
                    if ($sbaProviderModuleVersionObj instanceof MetaData) {
                        // Core-1.5 Spec module
                        $sbaProviderModuleVersionObj = $this->get('zikula_hook_bundle.api.hook')->getHookContainerInstance($sbaProviderModuleVersionObj);
                    }
>>>>>>> a7c57988

                    // get the bundle title
                    if (isset($nonPersistedProviders[$areaname])) {
                        $currentSortingTitles[$areaname] = $nonPersistedProviders[$areaname]->getTitle();
                    } else {
                        // @deprecated
                        $currentSortingTitles[$areaname] = $this->get('translator.default')->__(/** @Ignore */
                            $sbaProviderModuleVersionObj->getHookProviderBundle($areaname)->getTitle());
                    }
                }
            }
            $templateParameters['areasSorting'] = $currentSorting;
            $templateParameters['areasSortingTitles'] = $currentSortingTitles;
            $templateParameters['total_attached_provider_areas'] = $amountOfAttachedProviderAreas;

            // get available providers
            /** @var ExtensionEntity[] $hookproviders */
            $hookproviders = $this->getExtensionsCapableOf(HookCollectorInterface::HOOK_PROVIDER);
            $amountOfHookProviders = count($hookproviders);
            $amountOfAvailableProviderAreas = 0;
            for ($i = 0; $i < $amountOfHookProviders; $i++) {
                $hookproviders[$i] = $hookproviders[$i]->toArray();
                // don't allow subscriber and provider to be the same
                // unless subscriber has the ability to connect to it's own providers
                if ($hookproviders[$i]['name'] == $moduleName && !$isSubscriberSelfCapable) {
                    unset($hookproviders[$i]);
                    continue;
                }

                // does the user have admin permissions on the provider module?
                if (!$this->get('zikula_permissions_module.api.permission')->hasPermission($hookproviders[$i]['name']."::", '::', ACCESS_ADMIN)) {
                    unset($hookproviders[$i]);
                    continue;
                }

<<<<<<< HEAD
                $metaData = $this->get('kernel')->getModule($hookproviders[$i]['name'])->getMetaData();
                $hookproviderVersionObj = $this->get('zikula_hook_bundle.api.hook')->getHookContainerInstance($metaData);
=======
                // create an instance of the provider's version
                // @todo @deprecated in Core-2.0 use `$bundle->getMetaData()` and assume instance of MetaData
                $hookproviderVersionObj = ExtensionsUtil::getVersionMeta($hookproviders[$i]['name']);
                if ($hookproviderVersionObj instanceof MetaData) {
                    // Core-1.5 Spec module
                    $hookproviderVersionObj = $this->get('zikula_hook_bundle.api.hook')->getHookContainerInstance($hookproviderVersionObj);
                }
>>>>>>> a7c57988

                // get the areas of the provider
                $hookproviderAreas = $this->get('hook_dispatcher')->getProviderAreasByOwner($hookproviders[$i]['name']);
                $hookproviders[$i]['areas'] = $hookproviderAreas;
                $amountOfAvailableProviderAreas += count($hookproviderAreas);

                $hookproviderAreasToTitles = []; // and get the titles
                $hookproviderAreasToCategories = []; // and get the categories
                $hookproviderAreasAndCategories = []; // and build array with category => areas
                foreach ($hookproviderAreas as $hookproviderArea) {
                    if (isset($nonPersistedProviders[$hookproviderArea])) {
                        $hookproviderAreasToTitles[$hookproviderArea] = $nonPersistedProviders[$hookproviderArea]->getTitle();
                        $category = $nonPersistedProviders[$hookproviderArea]->getCategory();
                    } else {
                        // @deprecated
                        $providerBundle = $hookproviderVersionObj->getHookProviderBundle($hookproviderArea);
                        $hookproviderAreasToTitles[$hookproviderArea] = $this->get('translator.default')->__(/** @Ignore */$providerBundle->getTitle());
                        $category = $this->get('translator.default')->__(/** @Ignore */$providerBundle->getCategory());
                    }
                    $hookproviderAreasToCategories[$hookproviderArea] = $category;
                    $hookproviderAreasAndCategories[$category][] = $hookproviderArea;
                }
                $hookproviders[$i]['areasToTitles'] = $hookproviderAreasToTitles;
                $hookproviders[$i]['areasToCategories'] = $hookproviderAreasToCategories;
                $hookproviders[$i]['areasAndCategories'] = $hookproviderAreasAndCategories;
            }
            $templateParameters['hookproviders'] = $hookproviders;
            $templateParameters['total_available_provider_areas'] = $amountOfAvailableProviderAreas;
        } else {
            $templateParameters['hookproviders'] = [];
        }
        $templateParameters['hookDispatcher'] = $this->get('hook_dispatcher');
        $request = $this->get('request_stack')->getCurrentRequest();
        $request->attributes->set('_zkModule', $moduleName);
        $request->attributes->set('_zkType', 'admin');
        $request->attributes->set('_zkFunc', 'Hooks');

        return $templateParameters;
    }

    /**
     * @Route("/togglestatus", options={"expose"=true})
     * @Method("POST")
     *
     * Attach/detach a subscriber area to a provider area
     *
     * @param Request $request
     *
     *  subscriberarea string area to be attached/detached
     *  providerarea   string area to attach/detach
     *
     * @return AjaxResponse
     *
     * @throws \InvalidArgumentException Thrown if either the subscriber, provider or subscriberArea parameters are empty
     * @throws \RuntimeException Thrown if either the subscriber or provider module isn't available
     * @throws AccessDeniedException Thrown if the user doesn't have admin access to either the subscriber or provider modules
     */
    public function toggleSubscribeAreaStatusAction(Request $request)
    {
        $this->checkAjaxToken();

        // get subscriberarea from POST
        $subscriberArea = $request->request->get('subscriberarea', '');
        if (empty($subscriberArea)) {
            throw new \InvalidArgumentException($this->get('translator.default')->__('No subscriber area passed.'));
        }

        // get subscriber module based on area and do some checks
        $subscriber = $this->get('hook_dispatcher')->getOwnerByArea($subscriberArea);
        if (empty($subscriber)) {
            throw new \InvalidArgumentException($this->get('translator.default')->__f('Module "%s" is not a valid subscriber.', ['%s' => $subscriber]));
        }
<<<<<<< HEAD
        if (!$this->get('kernel')->isBundle($subscriber)) {
            throw new \RuntimeException($this->get('translator.default')->__f('Subscriber module "%s" is not available.', $subscriber));
=======
        // @todo @deprecated in Core-2.0 use `$this->get('kernel')->isBundle($subscriber)`
        if (!\ModUtil::available($subscriber)) {
            throw new \RuntimeException($this->get('translator.default')->__f('Subscriber module "%s" is not available.', ['%s' => $subscriber]));
>>>>>>> a7c57988
        }
        if (!$this->get('zikula_permissions_module.api.permission')->hasPermission($subscriber.'::', '::', ACCESS_ADMIN)) {
            throw new AccessDeniedException();
        }

        // get providerarea from POST
        $providerArea = $request->request->get('providerarea', '');
        if (empty($providerArea)) {
            throw new \InvalidArgumentException($this->get('translator.default')->__('No provider area passed.'));
        }

        // get provider module based on area and do some checks
        $provider = $this->get('hook_dispatcher')->getOwnerByArea($providerArea);
        if (empty($provider)) {
            throw new \InvalidArgumentException($this->get('translator.default')->__f('Module "%s" is not a valid provider.', ['%s' => $provider]));
        }
<<<<<<< HEAD
        if (!$this->get('kernel')->isBundle($provider)) {
            throw new \RuntimeException($this->get('translator.default')->__f('Provider module "%s" is not available.', $provider));
=======
        // @todo @deprecated in Core-2.0 use `$this->get('kernel')->isBundle($provider)`
        if (!\ModUtil::available($provider)) {
            throw new \RuntimeException($this->get('translator.default')->__f('Provider module "%s" is not available.', ['%s' => $provider]));
>>>>>>> a7c57988
        }
        if (!$this->get('zikula_permissions_module.api.permission')->hasPermission($provider.'::', '::', ACCESS_ADMIN)) {
            throw new AccessDeniedException();
        }

        // check if binding between areas exists
        $binding = $this->get('hook_dispatcher')->getBindingBetweenAreas($subscriberArea, $providerArea);
        if (!$binding) {
            $this->get('hook_dispatcher')->bindSubscriber($subscriberArea, $providerArea);
        } else {
            $this->get('hook_dispatcher')->unbindSubscriber($subscriberArea, $providerArea);
        }
        $this->get('zikula.cache_clearer')->clear('symfony.config');

        // ajax response
        $response = [
            'result' => true,
            'action' => $binding ? 'unbind' : 'bind',
            'subscriberarea' => $subscriberArea,
            'subscriberarea_id' => md5($subscriberArea),
            'providerarea' => $providerArea,
            'providerarea_id' => md5($providerArea),
            'isSubscriberSelfCapable' => $this->isCapable($subscriber, HookCollectorInterface::HOOK_SUBSCRIBE_OWN)
        ];

        return new AjaxResponse($response);
    }

    /**
     * @Route("/changeorder", options={"expose"=true})
     * @Method("POST")
     *
     * changeproviderareaorder
     * This function changes the order of the providers' areas that are attached to a subscriber
     *
     * @param Request $request
     *
     *  subscriber    string     name of the subscriber
     *  providerorder array      array of sorted provider ids
     *
     * @return AjaxResponse
     *
     * @throws \InvalidArgumentException Thrown if the subscriber or subscriberarea parameters aren't valid
     * @throws \RuntimeException Thrown if the subscriber module isn't available
     * @throws AccessDeniedException Thrown if the user doesn't have admin access to the subscriber module
     */
    public function changeProviderAreaOrderAction(Request $request)
    {
        $this->checkAjaxToken();

        // get subscriberarea from POST
        $subscriberarea = $request->request->get('subscriberarea', '');
        if (empty($subscriberarea)) {
            throw new \InvalidArgumentException($this->get('translator.default')->__('No subscriber area passed.'));
        }

        // get subscriber module based on area and do some checks
        $subscriber = $this->get('hook_dispatcher')->getOwnerByArea($subscriberarea);
        if (empty($subscriber)) {
            throw new \InvalidArgumentException($this->get('translator.default')->__f('Module "%s" is not a valid subscriber.', ['%s' => $subscriber]));
        }
<<<<<<< HEAD
        if (!$this->get('kernel')->isBundle($subscriber)) {
            throw new \RuntimeException($this->get('translator.default')->__f('Subscriber module "%s" is not available.', $subscriber));
=======
        // @todo @deprecated in Core-2.0 use `$this->get('kernel')->isBundle($subscriber)`
        if (!\ModUtil::available($subscriber)) {
            throw new \RuntimeException($this->get('translator.default')->__f('Subscriber module "%s" is not available.', ['%s' => $subscriber]));
>>>>>>> a7c57988
        }
        if (!$this->get('zikula_permissions_module.api.permission')->hasPermission($subscriber.'::', '::', ACCESS_ADMIN)) {
            throw new AccessDeniedException();
        }

        // get providers' areas from POST
        $providerarea = $request->request->get('providerarea', '');
        if (!(is_array($providerarea) && count($providerarea) > 0)) {
            throw new \InvalidArgumentException($this->get('translator.default')->__('Providers\' areas order is not an array.'));
        }

        // set sorting
        $this->get('hook_dispatcher')->setBindOrder($subscriberarea, $providerarea);

        $ol_id = $request->request->get('ol_id', '');

        return new AjaxResponse(['result' => true, 'ol_id' => $ol_id]);
    }

    /**
     * Check the CSRF token.
     * Checks will fall back to $token check if automatic checking fails
     *
     * @param string $token Token, default null
     * @throws AccessDeniedException If the CSFR token fails
     * @throws \Exception if request is not an XmlHttpRequest
     * @return void
     */
    private function checkAjaxToken($token = null)
    {
        $currentRequest = $this->get('request_stack')->getCurrentRequest();
        if (!$currentRequest->isXmlHttpRequest()) {
            throw new \Exception();
        }
        // @todo how to SET the $_SERVER['HTTP_X_ZIKULA_AJAX_TOKEN'] ?
        $headerToken = ($currentRequest->server->has('HTTP_X_ZIKULA_AJAX_TOKEN')) ? $currentRequest->server->get('HTTP_X_ZIKULA_AJAX_TOKEN') : null;
        if ($headerToken == $currentRequest->getSession()->getId()) {
            return;
        }
        $this->get('zikula_core.common.csrf_token_handler')->validate($token);
    }

    private function isCapable($moduleName, $type)
    {
        $nonPersisted = $this->get('zikula_hook_bundle.collector.hook_collector')->isCapable($moduleName, $type);
        $persisted =  $this->get('zikula_extensions_module.api.capability')->isCapable($moduleName, $type) ? true : false;

        return $nonPersisted || $persisted;
    }

    private function getExtensionsCapableOf($type)
    {
        $nonPersistedOwners = $this->get('zikula_hook_bundle.collector.hook_collector')->getOwnersCapableOf($type);
        $nonPersisted = [];
        foreach ($nonPersistedOwners as $nonPersistedOwner) {
            $nonPersisted[] = $this->get('zikula_extensions_module.extension_repository')->findOneBy(['name' => $nonPersistedOwner]);
        }
        $persisted = $this->get('zikula_extensions_module.api.capability')->getExtensionsCapableOf($type);

        return array_merge($nonPersisted, $persisted);
    }
}<|MERGE_RESOLUTION|>--- conflicted
+++ resolved
@@ -17,15 +17,10 @@
 use Symfony\Bundle\FrameworkBundle\Controller\Controller;
 use Symfony\Component\HttpFoundation\Request;
 use Symfony\Component\Security\Core\Exception\AccessDeniedException;
-<<<<<<< HEAD
-use Zikula\Core\Response\Ajax\AjaxResponse;
-use Zikula\ExtensionsModule\Api\ApiInterface\CapabilityApiInterface;
-=======
 use Zikula\Bundle\CoreBundle\Bundle\MetaData;
 use Zikula\Bundle\HookBundle\Collector\HookCollectorInterface;
 use Zikula\Core\Response\Ajax\AjaxResponse;
 use Zikula\ExtensionsModule\Util as ExtensionsUtil;
->>>>>>> a7c57988
 use Zikula\ExtensionsModule\Entity\ExtensionEntity;
 use Zikula\ThemeModule\Engine\Annotation\Theme;
 
@@ -58,19 +53,8 @@
             throw new AccessDeniedException();
         }
 
-<<<<<<< HEAD
         $metaData = $this->get('kernel')->getModule($moduleName)->getMetaData();
         $moduleVersionObj = $this->get('zikula_hook_bundle.api.hook')->getHookContainerInstance($metaData);
-=======
-        // create an instance of the module's version
-        // we will use it to get the bundles
-        // @todo @deprecated in Core-2.0 use `$bundle->getMetaData()` and assume instance of MetaData
-        $moduleVersionObj = ExtensionsUtil::getVersionMeta($moduleName);
-        if ($moduleVersionObj instanceof MetaData) {
-            // Core-1.5 Spec module
-            $moduleVersionObj = $this->get('zikula_hook_bundle.api.hook')->getHookContainerInstance($moduleVersionObj);
-        }
->>>>>>> a7c57988
 
         // find out the capabilities of the module
         $isProvider = $this->isCapable($moduleName, HookCollectorInterface::HOOK_PROVIDER);
@@ -95,10 +79,6 @@
             foreach ($providerAreas as $providerArea) {
                 if (isset($nonPersistedProviders[$providerArea])) {
                     $providerAreasToTitles[$providerArea] = $nonPersistedProviders[$providerArea]->getTitle();
-                } else {
-                    // @deprecated
-                    $providerAreasToTitles[$providerArea] = $this->get('translator.default')->__(/** @Ignore */
-                        $moduleVersionObj->getHookProviderBundle($providerArea)->getTitle());
                 }
             }
             $templateParameters['providerAreasToTitles'] = $providerAreasToTitles;
@@ -117,11 +97,6 @@
                 if (isset($nonPersistedSubscribers[$subscriberArea])) {
                     $subscriberAreasToTitles[$subscriberArea] = $nonPersistedSubscribers[$subscriberArea]->getTitle();
                     $category = $nonPersistedSubscribers[$subscriberArea]->getCategory();
-                } else {
-                    // @deprecated
-                    $subscriberAreasToTitles[$subscriberArea] = $this->get('translator.default')->__(/** @Ignore */
-                        $moduleVersionObj->getHookSubscriberBundle($subscriberArea)->getTitle());
-                    $category = $this->get('translator.default')->__(/** @Ignore */$moduleVersionObj->getHookSubscriberBundle($subscriberArea)->getCategory());
                 }
                 $subscriberAreasToCategories[$subscriberArea] = $category;
                 $subscriberAreasAndCategories[$category][] = $subscriberArea;
@@ -151,18 +126,8 @@
                     continue;
                 }
 
-<<<<<<< HEAD
                 $metaData = $this->get('kernel')->getModule($hooksubscribers[$i]['name'])->getMetaData();
                 $hooksubscriberVersionObj = $this->get('zikula_hook_bundle.api.hook')->getHookContainerInstance($metaData);
-=======
-                // create an instance of the subscriber's version
-                // @todo @deprecated in Core-2.0 use `$bundle->getMetaData()` and assume instance of MetaData
-                $hooksubscriberVersionObj = ExtensionsUtil::getVersionMeta($hooksubscribers[$i]['name']);
-                if ($hooksubscriberVersionObj instanceof MetaData) {
-                    // Core-1.5 Spec module
-                    $hooksubscriberVersionObj = $this->get('zikula_hook_bundle.api.hook')->getHookContainerInstance($hooksubscriberVersionObj);
-                }
->>>>>>> a7c57988
 
                 // get the areas of the subscriber
                 $hooksubscriberAreas = $this->get('hook_dispatcher')->getSubscriberAreasByOwner($hooksubscribers[$i]['name']);
@@ -175,12 +140,6 @@
                     if (isset($nonPersistedSubscribers[$hooksubscriberArea])) {
                         $hooksubscriberAreasToTitles[$hooksubscriberArea] = $nonPersistedSubscribers[$hooksubscriberArea]->getTitle();
                         $category = $nonPersistedSubscribers[$hooksubscriberArea]->getCategory();
-                    } else {
-                        // @deprecated
-                        $hooksubscriberAreasToTitles[$hooksubscriberArea] = $this->get('translator.default')->__(/** @Ignore */
-                            $hooksubscriberVersionObj->getHookSubscriberBundle($hooksubscriberArea)->getTitle());
-                        $category = $this->get('translator.default')->__(/** @Ignore */
-                            $hooksubscriberVersionObj->getHookSubscriberBundle($hooksubscriberArea)->getCategory());
                     }
                     $hooksubscriberAreasToCategories[$hooksubscriberArea] = $category;
                 }
@@ -221,26 +180,12 @@
                     // get hook provider from it's area
                     $sbaProviderModule = $this->get('hook_dispatcher')->getOwnerByArea($areaname);
 
-<<<<<<< HEAD
                     $metaData = $this->get('kernel')->getModule($sbaProviderModule)->getMetaData();
                     $sbaProviderModuleVersionObj = $this->get('zikula_hook_bundle.api.hook')->getHookContainerInstance($metaData);
-=======
-                    // create an instance of the provider's version
-                    // @todo @deprecated in Core-2.0 use `$bundle->getMetaData()` and assume instance of MetaData
-                    $sbaProviderModuleVersionObj = ExtensionsUtil::getVersionMeta($sbaProviderModule);
-                    if ($sbaProviderModuleVersionObj instanceof MetaData) {
-                        // Core-1.5 Spec module
-                        $sbaProviderModuleVersionObj = $this->get('zikula_hook_bundle.api.hook')->getHookContainerInstance($sbaProviderModuleVersionObj);
-                    }
->>>>>>> a7c57988
 
                     // get the bundle title
                     if (isset($nonPersistedProviders[$areaname])) {
                         $currentSortingTitles[$areaname] = $nonPersistedProviders[$areaname]->getTitle();
-                    } else {
-                        // @deprecated
-                        $currentSortingTitles[$areaname] = $this->get('translator.default')->__(/** @Ignore */
-                            $sbaProviderModuleVersionObj->getHookProviderBundle($areaname)->getTitle());
                     }
                 }
             }
@@ -268,18 +213,8 @@
                     continue;
                 }
 
-<<<<<<< HEAD
                 $metaData = $this->get('kernel')->getModule($hookproviders[$i]['name'])->getMetaData();
                 $hookproviderVersionObj = $this->get('zikula_hook_bundle.api.hook')->getHookContainerInstance($metaData);
-=======
-                // create an instance of the provider's version
-                // @todo @deprecated in Core-2.0 use `$bundle->getMetaData()` and assume instance of MetaData
-                $hookproviderVersionObj = ExtensionsUtil::getVersionMeta($hookproviders[$i]['name']);
-                if ($hookproviderVersionObj instanceof MetaData) {
-                    // Core-1.5 Spec module
-                    $hookproviderVersionObj = $this->get('zikula_hook_bundle.api.hook')->getHookContainerInstance($hookproviderVersionObj);
-                }
->>>>>>> a7c57988
 
                 // get the areas of the provider
                 $hookproviderAreas = $this->get('hook_dispatcher')->getProviderAreasByOwner($hookproviders[$i]['name']);
@@ -293,11 +228,6 @@
                     if (isset($nonPersistedProviders[$hookproviderArea])) {
                         $hookproviderAreasToTitles[$hookproviderArea] = $nonPersistedProviders[$hookproviderArea]->getTitle();
                         $category = $nonPersistedProviders[$hookproviderArea]->getCategory();
-                    } else {
-                        // @deprecated
-                        $providerBundle = $hookproviderVersionObj->getHookProviderBundle($hookproviderArea);
-                        $hookproviderAreasToTitles[$hookproviderArea] = $this->get('translator.default')->__(/** @Ignore */$providerBundle->getTitle());
-                        $category = $this->get('translator.default')->__(/** @Ignore */$providerBundle->getCategory());
                     }
                     $hookproviderAreasToCategories[$hookproviderArea] = $category;
                     $hookproviderAreasAndCategories[$category][] = $hookproviderArea;
@@ -352,14 +282,8 @@
         if (empty($subscriber)) {
             throw new \InvalidArgumentException($this->get('translator.default')->__f('Module "%s" is not a valid subscriber.', ['%s' => $subscriber]));
         }
-<<<<<<< HEAD
         if (!$this->get('kernel')->isBundle($subscriber)) {
             throw new \RuntimeException($this->get('translator.default')->__f('Subscriber module "%s" is not available.', $subscriber));
-=======
-        // @todo @deprecated in Core-2.0 use `$this->get('kernel')->isBundle($subscriber)`
-        if (!\ModUtil::available($subscriber)) {
-            throw new \RuntimeException($this->get('translator.default')->__f('Subscriber module "%s" is not available.', ['%s' => $subscriber]));
->>>>>>> a7c57988
         }
         if (!$this->get('zikula_permissions_module.api.permission')->hasPermission($subscriber.'::', '::', ACCESS_ADMIN)) {
             throw new AccessDeniedException();
@@ -376,14 +300,8 @@
         if (empty($provider)) {
             throw new \InvalidArgumentException($this->get('translator.default')->__f('Module "%s" is not a valid provider.', ['%s' => $provider]));
         }
-<<<<<<< HEAD
         if (!$this->get('kernel')->isBundle($provider)) {
             throw new \RuntimeException($this->get('translator.default')->__f('Provider module "%s" is not available.', $provider));
-=======
-        // @todo @deprecated in Core-2.0 use `$this->get('kernel')->isBundle($provider)`
-        if (!\ModUtil::available($provider)) {
-            throw new \RuntimeException($this->get('translator.default')->__f('Provider module "%s" is not available.', ['%s' => $provider]));
->>>>>>> a7c57988
         }
         if (!$this->get('zikula_permissions_module.api.permission')->hasPermission($provider.'::', '::', ACCESS_ADMIN)) {
             throw new AccessDeniedException();
@@ -445,14 +363,8 @@
         if (empty($subscriber)) {
             throw new \InvalidArgumentException($this->get('translator.default')->__f('Module "%s" is not a valid subscriber.', ['%s' => $subscriber]));
         }
-<<<<<<< HEAD
         if (!$this->get('kernel')->isBundle($subscriber)) {
             throw new \RuntimeException($this->get('translator.default')->__f('Subscriber module "%s" is not available.', $subscriber));
-=======
-        // @todo @deprecated in Core-2.0 use `$this->get('kernel')->isBundle($subscriber)`
-        if (!\ModUtil::available($subscriber)) {
-            throw new \RuntimeException($this->get('translator.default')->__f('Subscriber module "%s" is not available.', ['%s' => $subscriber]));
->>>>>>> a7c57988
         }
         if (!$this->get('zikula_permissions_module.api.permission')->hasPermission($subscriber.'::', '::', ACCESS_ADMIN)) {
             throw new AccessDeniedException();
