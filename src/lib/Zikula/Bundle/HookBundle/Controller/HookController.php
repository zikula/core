<?php

/*
 * This file is part of the Zikula package.
 *
 * Copyright Zikula Foundation - http://zikula.org/
 *
 * For the full copyright and license information, please view the LICENSE
 * file that was distributed with this source code.
 */

namespace Zikula\Bundle\HookBundle\Controller;

use Sensio\Bundle\FrameworkExtraBundle\Configuration\Method;
use Sensio\Bundle\FrameworkExtraBundle\Configuration\Route;
use Sensio\Bundle\FrameworkExtraBundle\Configuration\Template;
use Symfony\Bundle\FrameworkBundle\Controller\Controller;
use Symfony\Component\HttpFoundation\Request;
use Symfony\Component\HttpFoundation\Response;
use Symfony\Component\Security\Core\Exception\AccessDeniedException;
use Zikula\Core\Response\Ajax\AjaxResponse;
use Zikula\ExtensionsModule\Api\ApiInterface\CapabilityApiInterface;
use Zikula\ExtensionsModule\Entity\ExtensionEntity;
use Zikula\ThemeModule\Engine\Annotation\Theme;

/**
 * Class HookController
 * @Route("/hooks")
 */
class HookController extends Controller
{
    /**
     * @Route("/{moduleName}", options={"zkNoBundlePrefix" = 1})
     * @Method("GET")
     * @Theme("admin")
     * @Template
     *
     * Display hooks user interface
     *
     * @param string $moduleName
     * @return Response
     * @throws AccessDeniedException Thrown if the user doesn't have admin permissions over the module
     */
    public function editAction($moduleName)
    {
        $templateParameters = [];
        // get module's name and assign it to template
        $templateParameters['currentmodule'] = $moduleName;

        // check if user has admin permission on this module
        if (!$this->get('zikula_permissions_module.api.permission')->hasPermission($moduleName . '::', '::', ACCESS_ADMIN)) {
            throw new AccessDeniedException();
        }

<<<<<<< HEAD
        $metaData = $this->get('kernel')->getModule($moduleName)->getMetaData();
        $moduleVersionObj = $this->get('zikula_hook_bundle.api.hook')->getHookContainerInstance($metaData);
=======
        // create an instance of the module's version
        // we will use it to get the bundles
        // @todo @deprecated in Core-2.0 use `$bundle->getMetaData()` and assume instance of MetaData
        $moduleVersionObj = ExtensionsUtil::getVersionMeta($moduleName);
        if ($moduleVersionObj instanceof MetaData) {
            // Core-2.0 Spec module
            $moduleVersionObj = $this->get('zikula_hook_bundle.api.hook')->getHookContainerInstance($moduleVersionObj);
        }
>>>>>>> 9d37184e

        // find out the capabilities of the module
        $isProvider = ($this->get('zikula_extensions_module.api.capability')->isCapable($moduleName, CapabilityApiInterface::HOOK_PROVIDER)) ? true : false;
        $templateParameters['isProvider'] = $isProvider;

        $isSubscriber = ($this->get('zikula_extensions_module.api.capability')->isCapable($moduleName, CapabilityApiInterface::HOOK_SUBSCRIBER)) ? true : false;
        $templateParameters['isSubscriber'] = $isSubscriber;

        $isSubscriberSelfCapable = ($this->get('zikula_extensions_module.api.capability')->isCapable($moduleName, CapabilityApiInterface::HOOK_SUBSCRIBE_OWN)) ? true : false;
        $templateParameters['isSubscriberSelfCapable'] = $isSubscriberSelfCapable;
        $templateParameters['providerAreas'] = [];

        // get areas of module and bundle titles also
        if ($isProvider) {
            $providerAreas = $this->get('hook_dispatcher')->getProviderAreasByOwner($moduleName);
            $templateParameters['providerAreas'] = $providerAreas;

            $providerAreasToTitles = [];
            foreach ($providerAreas as $providerArea) {
                $providerAreasToTitles[$providerArea] = $this->get('translator.default')->__(/** @Ignore */$moduleVersionObj->getHookProviderBundle($providerArea)->getTitle());
            }
            $templateParameters['providerAreasToTitles'] = $providerAreasToTitles;
        }
        $templateParameters['subscriberAreas'] = [];
        $templateParameters['hooksubscribers'] = [];

        if ($isSubscriber) {
            $subscriberAreas = $this->get('hook_dispatcher')->getSubscriberAreasByOwner($moduleName);
            $templateParameters['subscriberAreas'] = $subscriberAreas;

            $subscriberAreasToTitles = [];
            foreach ($subscriberAreas as $subscriberArea) {
                $subscriberAreasToTitles[$subscriberArea] = $this->get('translator.default')->__(/** @Ignore */$moduleVersionObj->getHookSubscriberBundle($subscriberArea)->getTitle());
            }
            $templateParameters['subscriberAreasToTitles'] = $subscriberAreasToTitles;

            $subscriberAreasToCategories = [];
            foreach ($subscriberAreas as $subscriberArea) {
                $category = $this->get('translator.default')->__(/** @Ignore */$moduleVersionObj->getHookSubscriberBundle($subscriberArea)->getCategory());
                $subscriberAreasToCategories[$subscriberArea] = $category;
            }
            $templateParameters['subscriberAreasToCategories'] = $subscriberAreasToCategories;

            $subscriberAreasAndCategories = [];
            foreach ($subscriberAreas as $subscriberArea) {
                $category = $this->get('translator.default')->__(/** @Ignore */$moduleVersionObj->getHookSubscriberBundle($subscriberArea)->getCategory());
                $subscriberAreasAndCategories[$category][] = $subscriberArea;
            }
            $templateParameters['subscriberAreasAndCategories'] = $subscriberAreasAndCategories;
        }

        // get available subscribers that can attach to provider
        if ($isProvider && !empty($providerAreas)) {
            /** @var ExtensionEntity[] $hooksubscribers */
            $hooksubscribers = $this->get('zikula_extensions_module.api.capability')->getExtensionsCapableOf(CapabilityApiInterface::HOOK_SUBSCRIBER);
            $amountOfHookSubscribers = count($hooksubscribers);
            $amountOfAvailableSubscriberAreas = 0;
            for ($i = 0; $i < $amountOfHookSubscribers; $i++) {
                $hooksubscribers[$i] = $hooksubscribers[$i]->toArray();
                // don't allow subscriber and provider to be the same
                // unless subscriber has the ability to connect to it's own providers
                if ($hooksubscribers[$i]['name'] == $moduleName) {
                    unset($hooksubscribers[$i]);
                    continue;
                }
                // does the user have admin permissions on the subscriber module?
                if (!$this->get('zikula_permissions_module.api.permission')->hasPermission($hooksubscribers[$i]['name'] . "::", '::', ACCESS_ADMIN)) {
                    unset($hooksubscribers[$i]);
                    continue;
                }

<<<<<<< HEAD
                $metaData = $this->get('kernel')->getModule($hooksubscribers[$i]['name'])->getMetaData();
                $hooksubscriberVersionObj = $this->get('zikula_hook_bundle.api.hook')->getHookContainerInstance($metaData);
=======
                // create an instance of the subscriber's version
                // @todo @deprecated in Core-2.0 use `$bundle->getMetaData()` and assume instance of MetaData
                $hooksubscriberVersionObj = ExtensionsUtil::getVersionMeta($hooksubscribers[$i]['name']);
                if ($hooksubscriberVersionObj instanceof MetaData) {
                    // Core-2.0 Spec module
                    $hooksubscriberVersionObj = $this->get('zikula_hook_bundle.api.hook')->getHookContainerInstance($hooksubscriberVersionObj);
                }
>>>>>>> 9d37184e

                // get the areas of the subscriber
                $hooksubscriberAreas = $this->get('hook_dispatcher')->getSubscriberAreasByOwner($hooksubscribers[$i]['name']);
                $hooksubscribers[$i]['areas'] = $hooksubscriberAreas;
                $amountOfAvailableSubscriberAreas += count($hooksubscriberAreas);

                // and get the titles
                $hooksubscriberAreasToTitles = [];
                foreach ($hooksubscriberAreas as $hooksubscriberArea) {
                    $hooksubscriberAreasToTitles[$hooksubscriberArea] = $this->get('translator.default')->__(/** @Ignore */$hooksubscriberVersionObj->getHookSubscriberBundle($hooksubscriberArea)->getTitle());
                }
                $hooksubscribers[$i]['areasToTitles'] = $hooksubscriberAreasToTitles;

                // and get the categories
                $hooksubscriberAreasToCategories = [];
                foreach ($hooksubscriberAreas as $hooksubscriberArea) {
                    $category = $this->get('translator.default')->__(/** @Ignore */$hooksubscriberVersionObj->getHookSubscriberBundle($hooksubscriberArea)->getCategory());
                    $hooksubscriberAreasToCategories[$hooksubscriberArea] = $category;
                }
                $hooksubscribers[$i]['areasToCategories'] = $hooksubscriberAreasToCategories;
            }
            $templateParameters['hooksubscribers'] = $hooksubscribers;
            $templateParameters['total_available_subscriber_areas'] = $amountOfAvailableSubscriberAreas;
        } else {
            $templateParameters['total_available_subscriber_areas'] = 0;
        }

        // get providers that are already attached to the subscriber
        // and providers that can attach to the subscriber
        if ($isSubscriber && !empty($subscriberAreas)) {
            // get current sorting
            $currentSortingTitles = [];
            $currentSorting = [];
            $amountOfAttachedProviderAreas = 0;
            $amountOfSubscriberAreas = count($subscriberAreas);
            for ($i = 0; $i < $amountOfSubscriberAreas; $i++) {
                $sortsByArea = $this->get('hook_dispatcher')->getBindingsFor($subscriberAreas[$i]);
                foreach ($sortsByArea as $sba) {
                    $areaname = $sba['areaname'];
                    $category = $sba['category'];

                    if (!isset($currentSorting[$category])) {
                        $currentSorting[$category] = [];
                    }

                    if (!isset($currentSorting[$category][$subscriberAreas[$i]])) {
                        $currentSorting[$category][$subscriberAreas[$i]] = [];
                    }

                    array_push($currentSorting[$category][$subscriberAreas[$i]], $areaname);
                    $amountOfAttachedProviderAreas++;

                    // get hook provider from it's area
                    $sbaProviderModule = $this->get('hook_dispatcher')->getOwnerByArea($areaname);

<<<<<<< HEAD
                    $metaData = $this->get('kernel')->getModule($sbaProviderModule)->getMetaData();
                    $sbaProviderModuleVersionObj = $this->get('zikula_hook_bundle.api.hook')->getHookContainerInstance($metaData);
=======
                    // create an instance of the provider's version
                    // @todo @deprecated in Core-2.0 use `$bundle->getMetaData()` and assume instance of MetaData
                    $sbaProviderModuleVersionObj = ExtensionsUtil::getVersionMeta($sbaProviderModule);
                    if ($sbaProviderModuleVersionObj instanceof MetaData) {
                        // Core-2.0 Spec module
                        $sbaProviderModuleVersionObj = $this->get('zikula_hook_bundle.api.hook')->getHookContainerInstance($sbaProviderModuleVersionObj);
                    }
>>>>>>> 9d37184e

                    // get the bundle title
                    $currentSortingTitles[$areaname] = $this->get('translator.default')->__(/** @Ignore */$sbaProviderModuleVersionObj->getHookProviderBundle($areaname)->getTitle());
                }
            }
            $templateParameters['areasSorting'] = $currentSorting;
            $templateParameters['areasSortingTitles'] = $currentSortingTitles;
            $templateParameters['total_attached_provider_areas'] = $amountOfAttachedProviderAreas;

            // get available providers
            /** @var ExtensionEntity[] $hookproviders */
            $hookproviders = $this->get('zikula_extensions_module.api.capability')->getExtensionsCapableOf(CapabilityApiInterface::HOOK_PROVIDER);
            $amountOfHookProviders = count($hookproviders);
            $amountOfAvailableProviderAreas = 0;
            for ($i = 0; $i < $amountOfHookProviders; $i++) {
                $hookproviders[$i] = $hookproviders[$i]->toArray();
                // don't allow subscriber and provider to be the same
                // unless subscriber has the ability to connect to it's own providers
                if ($hookproviders[$i]['name'] == $moduleName && !$isSubscriberSelfCapable) {
                    unset($hookproviders[$i]);
                    continue;
                }

                // does the user have admin permissions on the provider module?
                if (!$this->get('zikula_permissions_module.api.permission')->hasPermission($hookproviders[$i]['name']."::", '::', ACCESS_ADMIN)) {
                    unset($hookproviders[$i]);
                    continue;
                }

<<<<<<< HEAD
                $metaData = $this->get('kernel')->getModule($hookproviders[$i]['name'])->getMetaData();
                $hookproviderVersionObj = $this->get('zikula_hook_bundle.api.hook')->getHookContainerInstance($metaData);
=======
                // create an instance of the provider's version
                // @todo @deprecated in Core-2.0 use `$bundle->getMetaData()` and assume instance of MetaData
                $hookproviderVersionObj = ExtensionsUtil::getVersionMeta($hookproviders[$i]['name']);
                if ($hookproviderVersionObj instanceof MetaData) {
                    // Core-2.0 Spec module
                    $hookproviderVersionObj = $this->get('zikula_hook_bundle.api.hook')->getHookContainerInstance($hookproviderVersionObj);
                }
>>>>>>> 9d37184e

                // get the areas of the provider
                $hookproviderAreas = $this->get('hook_dispatcher')->getProviderAreasByOwner($hookproviders[$i]['name']);
                $hookproviders[$i]['areas'] = $hookproviderAreas;
                $amountOfAvailableProviderAreas += count($hookproviderAreas);

                // and get the titles
                $hookproviderAreasToTitles = [];
                foreach ($hookproviderAreas as $hookproviderArea) {
                    $hookproviderAreasToTitles[$hookproviderArea] = $this->get('translator.default')->__(/** @Ignore */$hookproviderVersionObj->getHookProviderBundle($hookproviderArea)->getTitle());
                }
                $hookproviders[$i]['areasToTitles'] = $hookproviderAreasToTitles;

                // and get the categories
                $hookproviderAreasToCategories = [];
                foreach ($hookproviderAreas as $hookproviderArea) {
                    $hookproviderAreasToCategories[$hookproviderArea] = $this->get('translator.default')->__(/** @Ignore */$hookproviderVersionObj->getHookProviderBundle($hookproviderArea)->getCategory());
                }
                $hookproviders[$i]['areasToCategories'] = $hookproviderAreasToCategories;

                // and build array with category => areas
                $hookproviderAreasAndCategories = [];
                foreach ($hookproviderAreas as $hookproviderArea) {
                    $category = $this->get('translator.default')->__(/** @Ignore */$hookproviderVersionObj->getHookProviderBundle($hookproviderArea)->getCategory());
                    $hookproviderAreasAndCategories[$category][] = $hookproviderArea;
                }
                $hookproviders[$i]['areasAndCategories'] = $hookproviderAreasAndCategories;
            }
            $templateParameters['hookproviders'] = $hookproviders;
            $templateParameters['total_available_provider_areas'] = $amountOfAvailableProviderAreas;
        } else {
            $templateParameters['hookproviders'] = [];
        }
        $templateParameters['hookDispatcher'] = $this->get('hook_dispatcher');
        $request = $this->get('request_stack')->getCurrentRequest();
        $request->attributes->set('_zkModule', $moduleName);
        $request->attributes->set('_zkType', 'admin');
        $request->attributes->set('_zkFunc', 'Hooks');

        return $templateParameters;
    }

    /**
     * @Route("/togglestatus", options={"expose"=true})
     * @Method("POST")
     *
     * Attach/detach a subscriber area to a provider area
     *
     * @param Request $request
     *
     *  subscriberarea string area to be attached/detached
     *  providerarea   string area to attach/detach
     *
     * @return AjaxResponse
     *
     * @throws \InvalidArgumentException Thrown if either the subscriber, provider or subscriberArea parameters are empty
     * @throws \RuntimeException Thrown if either the subscriber or provider module isn't available
     * @throws AccessDeniedException Thrown if the user doesn't have admin access to either the subscriber or provider modules
     */
    public function toggleSubscribeAreaStatusAction(Request $request)
    {
        $this->checkAjaxToken();

        // get subscriberarea from POST
        $subscriberArea = $request->request->get('subscriberarea', '');
        if (empty($subscriberArea)) {
            throw new \InvalidArgumentException($this->get('translator.default')->__('No subscriber area passed.'));
        }

        // get subscriber module based on area and do some checks
        $subscriber = $this->get('hook_dispatcher')->getOwnerByArea($subscriberArea);
        if (empty($subscriber)) {
            throw new \InvalidArgumentException($this->get('translator.default')->__f('Module "%s" is not a valid subscriber.', $subscriber));
        }
        // @todo @deprecated in Core-2.0 use `$this->get('kernel')->isBundle($subscriber)`
        if (!\ModUtil::available($subscriber)) {
            throw new \RuntimeException($this->get('translator.default')->__f('Subscriber module "%s" is not available.', $subscriber));
        }
        if (!$this->get('zikula_permissions_module.api.permission')->hasPermission($subscriber.'::', '::', ACCESS_ADMIN)) {
            throw new AccessDeniedException();
        }

        // get providerarea from POST
        $providerArea = $request->request->get('providerarea', '');
        if (empty($providerArea)) {
            throw new \InvalidArgumentException($this->get('translator.default')->__('No provider area passed.'));
        }

        // get provider module based on area and do some checks
        $provider = $this->get('hook_dispatcher')->getOwnerByArea($providerArea);
        if (empty($provider)) {
            throw new \InvalidArgumentException($this->get('translator.default')->__f('Module "%s" is not a valid provider.', $provider));
        }
        // @todo @deprecated in Core-2.0 use `$this->get('kernel')->isBundle($provider)`
        if (!\ModUtil::available($provider)) {
            throw new \RuntimeException($this->get('translator.default')->__f('Provider module "%s" is not available.', $provider));
        }
        if (!$this->get('zikula_permissions_module.api.permission')->hasPermission($provider.'::', '::', ACCESS_ADMIN)) {
            throw new AccessDeniedException();
        }

        // check if binding between areas exists
        $binding = $this->get('hook_dispatcher')->getBindingBetweenAreas($subscriberArea, $providerArea);
        if (!$binding) {
            $this->get('hook_dispatcher')->bindSubscriber($subscriberArea, $providerArea);
        } else {
            $this->get('hook_dispatcher')->unbindSubscriber($subscriberArea, $providerArea);
        }

        // ajax response
        $response = [
            'result' => true,
            'action' => $binding ? 'unbind' : 'bind',
            'subscriberarea' => $subscriberArea,
            'subscriberarea_id' => md5($subscriberArea),
            'providerarea' => $providerArea,
            'providerarea_id' => md5($providerArea),
            'isSubscriberSelfCapable' => ($this->get('zikula_extensions_module.api.capability')->isCapable($subscriber, CapabilityApiInterface::HOOK_SUBSCRIBE_OWN) ? true : false)
        ];

        return new AjaxResponse($response);
    }

    /**
     * @Route("/changeorder", options={"expose"=true})
     * @Method("POST")
     *
     * changeproviderareaorder
     * This function changes the order of the providers' areas that are attached to a subscriber
     *
     * @param Request $request
     *
     *  subscriber    string     name of the subscriber
     *  providerorder array      array of sorted provider ids
     *
     * @return AjaxResponse
     *
     * @throws \InvalidArgumentException Thrown if the subscriber or subscriberarea parameters aren't valid
     * @throws \RuntimeException Thrown if the subscriber module isn't available
     * @throws AccessDeniedException Thrown if the user doesn't have admin access to the subscriber module
     */
    public function changeProviderAreaOrderAction(Request $request)
    {
        $this->checkAjaxToken();

        // get subscriberarea from POST
        $subscriberarea = $request->request->get('subscriberarea', '');
        if (empty($subscriberarea)) {
            throw new \InvalidArgumentException($this->get('translator.default')->__('No subscriber area passed.'));
        }

        // get subscriber module based on area and do some checks
        $subscriber = $this->get('hook_dispatcher')->getOwnerByArea($subscriberarea);
        if (empty($subscriber)) {
            throw new \InvalidArgumentException($this->get('translator.default')->__f('Module "%s" is not a valid subscriber.', $subscriber));
        }
        // @todo @deprecated in Core-2.0 use `$this->get('kernel')->isBundle($subscriber)`
        if (!\ModUtil::available($subscriber)) {
            throw new \RuntimeException($this->get('translator.default')->__f('Subscriber module "%s" is not available.', $subscriber));
        }
        if (!$this->get('zikula_permissions_module.api.permission')->hasPermission($subscriber.'::', '::', ACCESS_ADMIN)) {
            throw new AccessDeniedException();
        }

        // get providers' areas from POST
        $providerarea = $request->request->get('providerarea', '');
        if (!(is_array($providerarea) && count($providerarea) > 0)) {
            throw new \InvalidArgumentException($this->get('translator.default')->__('Providers\' areas order is not an array.'));
        }

        // set sorting
        $this->get('hook_dispatcher')->setBindOrder($subscriberarea, $providerarea);

        $ol_id = $request->request->get('ol_id', '');

        return new AjaxResponse(['result' => true, 'ol_id' => $ol_id]);
    }

    /**
     * @todo move this to AbstractController
     * Check the CSRF token.
     * Checks will fall back to $token check if automatic checking fails
     *
     * @param string $token Token, default null
     * @throws AccessDeniedException If the CSFR token fails
     * @throws \Exception if request is not an XmlHttpRequest
     * @return void
     */
    public function checkAjaxToken($token = null)
    {
        $currentRequest = $this->get('request_stack')->getCurrentRequest();
        if (!$currentRequest->isXmlHttpRequest()) {
            throw new \Exception();
        }
        // @todo how to SET the $_SERVER['HTTP_X_ZIKULA_AJAX_TOKEN'] ?
        $headerToken = ($currentRequest->server->has('HTTP_X_ZIKULA_AJAX_TOKEN')) ? $currentRequest->server->get('HTTP_X_ZIKULA_AJAX_TOKEN') : null;
        if ($headerToken == $currentRequest->getSession()->getId()) {
            return;
        }
        $this->get('zikula_core.common.csrf_token_handler')->validate($token);
    }
}<|MERGE_RESOLUTION|>--- conflicted
+++ resolved
@@ -52,19 +52,8 @@
             throw new AccessDeniedException();
         }
 
-<<<<<<< HEAD
         $metaData = $this->get('kernel')->getModule($moduleName)->getMetaData();
         $moduleVersionObj = $this->get('zikula_hook_bundle.api.hook')->getHookContainerInstance($metaData);
-=======
-        // create an instance of the module's version
-        // we will use it to get the bundles
-        // @todo @deprecated in Core-2.0 use `$bundle->getMetaData()` and assume instance of MetaData
-        $moduleVersionObj = ExtensionsUtil::getVersionMeta($moduleName);
-        if ($moduleVersionObj instanceof MetaData) {
-            // Core-2.0 Spec module
-            $moduleVersionObj = $this->get('zikula_hook_bundle.api.hook')->getHookContainerInstance($moduleVersionObj);
-        }
->>>>>>> 9d37184e
 
         // find out the capabilities of the module
         $isProvider = ($this->get('zikula_extensions_module.api.capability')->isCapable($moduleName, CapabilityApiInterface::HOOK_PROVIDER)) ? true : false;
@@ -136,18 +125,8 @@
                     continue;
                 }
 
-<<<<<<< HEAD
                 $metaData = $this->get('kernel')->getModule($hooksubscribers[$i]['name'])->getMetaData();
                 $hooksubscriberVersionObj = $this->get('zikula_hook_bundle.api.hook')->getHookContainerInstance($metaData);
-=======
-                // create an instance of the subscriber's version
-                // @todo @deprecated in Core-2.0 use `$bundle->getMetaData()` and assume instance of MetaData
-                $hooksubscriberVersionObj = ExtensionsUtil::getVersionMeta($hooksubscribers[$i]['name']);
-                if ($hooksubscriberVersionObj instanceof MetaData) {
-                    // Core-2.0 Spec module
-                    $hooksubscriberVersionObj = $this->get('zikula_hook_bundle.api.hook')->getHookContainerInstance($hooksubscriberVersionObj);
-                }
->>>>>>> 9d37184e
 
                 // get the areas of the subscriber
                 $hooksubscriberAreas = $this->get('hook_dispatcher')->getSubscriberAreasByOwner($hooksubscribers[$i]['name']);
@@ -203,18 +182,8 @@
                     // get hook provider from it's area
                     $sbaProviderModule = $this->get('hook_dispatcher')->getOwnerByArea($areaname);
 
-<<<<<<< HEAD
                     $metaData = $this->get('kernel')->getModule($sbaProviderModule)->getMetaData();
                     $sbaProviderModuleVersionObj = $this->get('zikula_hook_bundle.api.hook')->getHookContainerInstance($metaData);
-=======
-                    // create an instance of the provider's version
-                    // @todo @deprecated in Core-2.0 use `$bundle->getMetaData()` and assume instance of MetaData
-                    $sbaProviderModuleVersionObj = ExtensionsUtil::getVersionMeta($sbaProviderModule);
-                    if ($sbaProviderModuleVersionObj instanceof MetaData) {
-                        // Core-2.0 Spec module
-                        $sbaProviderModuleVersionObj = $this->get('zikula_hook_bundle.api.hook')->getHookContainerInstance($sbaProviderModuleVersionObj);
-                    }
->>>>>>> 9d37184e
 
                     // get the bundle title
                     $currentSortingTitles[$areaname] = $this->get('translator.default')->__(/** @Ignore */$sbaProviderModuleVersionObj->getHookProviderBundle($areaname)->getTitle());
@@ -244,18 +213,8 @@
                     continue;
                 }
 
-<<<<<<< HEAD
                 $metaData = $this->get('kernel')->getModule($hookproviders[$i]['name'])->getMetaData();
                 $hookproviderVersionObj = $this->get('zikula_hook_bundle.api.hook')->getHookContainerInstance($metaData);
-=======
-                // create an instance of the provider's version
-                // @todo @deprecated in Core-2.0 use `$bundle->getMetaData()` and assume instance of MetaData
-                $hookproviderVersionObj = ExtensionsUtil::getVersionMeta($hookproviders[$i]['name']);
-                if ($hookproviderVersionObj instanceof MetaData) {
-                    // Core-2.0 Spec module
-                    $hookproviderVersionObj = $this->get('zikula_hook_bundle.api.hook')->getHookContainerInstance($hookproviderVersionObj);
-                }
->>>>>>> 9d37184e
 
                 // get the areas of the provider
                 $hookproviderAreas = $this->get('hook_dispatcher')->getProviderAreasByOwner($hookproviders[$i]['name']);
