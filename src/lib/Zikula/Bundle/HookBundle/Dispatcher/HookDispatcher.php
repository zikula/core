--- conflicted
+++ resolved
@@ -13,9 +13,6 @@
 
 use Symfony\Component\EventDispatcher\Event;
 use Symfony\Component\EventDispatcher\EventDispatcherInterface;
-use Zikula\Bundle\CoreBundle\CacheClearer;
-use Zikula\Bundle\HookBundle\Bundle\SubscriberBundle;
-use Zikula\Bundle\HookBundle\Bundle\ProviderBundle;
 use Zikula\Bundle\HookBundle\Collector\HookCollectorInterface;
 use Zikula\Bundle\HookBundle\Dispatcher\Exception\LogicException;
 use Zikula\Bundle\HookBundle\Hook\Hook;
@@ -38,15 +35,9 @@
     private $hookCollector;
 
     /**
-<<<<<<< HEAD
-     * @var CacheClearer
-     */
-    private $cacheClearer;
-=======
      * @var EventDispatcherInterface
      */
     private $dispatcher;
->>>>>>> a7c57988
 
     /**
      * Constructor.
@@ -57,21 +48,12 @@
      */
     public function __construct(
         StorageInterface $storage,
-<<<<<<< HEAD
-        EventDispatcherInterface $dispatcher,
-        CacheClearer $cacheClearer
-=======
         HookCollectorInterface $hookCollector,
         EventDispatcherInterface $dispatcher
->>>>>>> a7c57988
     ) {
         $this->storage = $storage;
         $this->hookCollector = $hookCollector;
         $this->dispatcher = $dispatcher;
-<<<<<<< HEAD
-        $this->cacheClearer = $cacheClearer;
-=======
->>>>>>> a7c57988
     }
 
     /**
@@ -103,54 +85,6 @@
     }
 
     /**
-     * Register a subscriber bundle with persistence.
-     * @deprecated no longer required with non-persisted hooks
-     *
-     * @param SubscriberBundle $bundle
-     */
-    public function registerSubscriberBundle(SubscriberBundle $bundle)
-    {
-        foreach ($bundle->getEvents() as $areaType => $eventName) {
-            $this->storage->registerSubscriber($bundle->getOwner(), $bundle->getSubOwner(), $bundle->getArea(), $areaType, $bundle->getCategory(), $eventName);
-        }
-    }
-
-    /**
-     * Unregister a subscriber bundle from persistence.
-     * @deprecated no longer required with non-persisted hooks
-     *
-     * @param SubscriberBundle $bundle
-     */
-    public function unregisterSubscriberBundle(SubscriberBundle $bundle)
-    {
-        $this->storage->unregisterSubscriberByArea($bundle->getArea());
-    }
-
-    /**
-     * Register provider bundle with persistence.
-     * @deprecated no longer required with non-persisted hooks
-     *
-     * @param ProviderBundle $bundle
-     */
-    public function registerProviderBundle(ProviderBundle $bundle)
-    {
-        foreach ($bundle->getHooks() as $hook) {
-            $this->storage->registerProvider($bundle->getOwner(), $bundle->getSubOwner(), $bundle->getArea(), $hook['hooktype'], $bundle->getCategory(), $hook['classname'], $hook['method'], $hook['serviceid']);
-        }
-    }
-
-    /**
-     * Unregister a provider bundle with persistence.
-     * @deprecated no longer required with non-persisted hooks
-     *
-     * @param ProviderBundle $bundle
-     */
-    public function unregisterProviderBundle(ProviderBundle $bundle)
-    {
-        $this->storage->unregisterProviderByArea($bundle->getArea());
-    }
-
-    /**
      * Return all bindings for a given area.
      *
      * Area names are unique so you can specify subscriber or provider area.
@@ -163,57 +97,6 @@
     public function getBindingsFor($areaName, $type = 'subscriber')
     {
         return $this->storage->getBindingsFor($areaName, $type);
-    }
-
-    /**
-     * Get subscriber areas for an owner.
-     * @deprecated directly access hookCollector->->getSubscriberAreasByOwner($owner)
-     *
-     * @param string $owner
-     *
-     * @return array
-     */
-    public function getSubscriberAreasByOwner($owner)
-    {
-        $persistedAreas = $this->storage->getSubscriberAreasByOwner($owner);
-        $nonPersistedAreas = $this->hookCollector->getSubscriberAreasByOwner($owner);
-
-        return array_merge($persistedAreas, $nonPersistedAreas);
-    }
-
-    /**
-     * Get provider areas for an owner.
-     * @deprecated directly access hookCollector->->getProviderAreasByOwner($owner)
-     *
-     * @param string $owner
-     *
-     * @return array
-     */
-    public function getProviderAreasByOwner($owner)
-    {
-        $persistedAreas = $this->storage->getProviderAreasByOwner($owner);
-        $nonPersistedAreas = $this->hookCollector->getProviderAreasByOwner($owner);
-
-        return array_merge($persistedAreas, $nonPersistedAreas);
-    }
-
-    /**
-     * Get owner by area.
-     * @deprecated directly access hookCollector->get*($areaName)->getOwner()
-     *
-     * @param string $areaName
-     *
-     * @return string
-     */
-    public function getOwnerByArea($areaName)
-    {
-        if ($this->hookCollector->hasProvider($areaName)) {
-            return $this->hookCollector->getProvider($areaName)->getOwner();
-        } elseif ($this->hookCollector->hasSubscriber($areaName)) {
-            return $this->hookCollector->getSubscriber($areaName)->getOwner();
-        } else {
-            return $this->storage->getOwnerByArea($areaName); // @deprecated
-        }
     }
 
     /**
@@ -309,13 +192,4 @@
             }
         }
     }
-<<<<<<< HEAD
-
-    private function reload()
-    {
-        // recompile the container
-        $this->cacheClearer->clear('symfony.config');
-    }
-=======
->>>>>>> a7c57988
 }