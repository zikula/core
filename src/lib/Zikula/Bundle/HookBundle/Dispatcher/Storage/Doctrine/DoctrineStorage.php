--- conflicted
+++ resolved
@@ -11,22 +11,13 @@
 
 namespace Zikula\Bundle\HookBundle\Dispatcher\Storage\Doctrine;
 
-use Doctrine\ORM\EntityManagerInterface;
+use Doctrine\Common\Persistence\ObjectManager;
 use Doctrine\ORM\Query\Expr\OrderBy;
-use Symfony\Component\HttpFoundation\Session\SessionInterface;
+use Symfony\Bridge\Doctrine\RegistryInterface;
 use Zikula\Bundle\HookBundle\Collector\HookCollectorInterface;
-use Zikula\Bundle\HookBundle\Dispatcher\Exception\InvalidArgumentException;
-<<<<<<< HEAD
-use Zikula\Bundle\HookBundle\Dispatcher\Storage\Doctrine\Entity\HookRuntimeEntity;
-=======
 use Zikula\Bundle\HookBundle\Dispatcher\Storage\Doctrine\Entity\RepositoryInterface\HookBindingRepositoryInterface;
 use Zikula\Bundle\HookBundle\Dispatcher\Storage\Doctrine\Entity\RepositoryInterface\HookRuntimeRepositoryInterface;
->>>>>>> a7c57988
 use Zikula\Bundle\HookBundle\Dispatcher\StorageInterface;
-use Zikula\Bundle\HookBundle\HookProviderInterface;
-use Zikula\Bundle\HookBundle\HookSubscriberInterface;
-use Zikula\Common\Translator\TranslatorInterface;
-use Zikula\Common\Translator\TranslatorTrait;
 
 /**
  * Doctrine class.
@@ -34,33 +25,14 @@
 class DoctrineStorage implements StorageInterface
 {
     /**
-     * @deprecated
-     */
-    use TranslatorTrait;
-
-    /**
-     * @deprecated
-     */
-    const PROVIDER = 'p';
-    /**
-     * @deprecated
-     */
-    const SUBSCRIBER = 's';
-
-    /**
-<<<<<<< HEAD
-     * @var HookRuntimeEntity[]
-=======
      * @var Entity\HookRuntimeEntity[]
->>>>>>> a7c57988
      */
     private $runtimeHandlers = [];
 
     /**
-     * @todo at Core-2.0 change to ObjectManager
-     * @var EntityManagerInterface
-     */
-    private $em;
+     * @var ObjectManager
+     */
+    private $objectManager;
 
     /**
      * @var HookBindingRepositoryInterface
@@ -73,362 +45,72 @@
     private $hookRuntimeRepository;
 
     /**
-     * @deprecated
-     * @var SessionInterface
-     */
-    private $session;
-
-    /**
      * @var HookCollectorInterface
      */
     private $hookCollector;
 
     public function __construct(
-        EntityManagerInterface $em, // @todo at Core-2.0 inject 'doctrine' service and getManager() instead
+        RegistryInterface $doctrine,
         HookBindingRepositoryInterface $hookBindingRepository,
         HookRuntimeRepositoryInterface $hookRuntimeRepository,
-        SessionInterface $session, // @deprecated do not inject at Core-2.0
-        TranslatorInterface $translator, // @deprecated do not inject at Core-2.0
         HookCollectorInterface $hookCollector
     ) {
-        $this->em = $em;
+        $this->objectManager = $doctrine->getManager();
         $this->hookBindingRepository = $hookBindingRepository;
         $this->hookRuntimeRepository = $hookRuntimeRepository;
-        $this->session = $session; // @deprecated do not inject at Core-2.0
-        $this->setTranslator($translator); // @deprecated do not inject at Core-2.0
         $this->hookCollector = $hookCollector;
     }
 
-    /**
-     * @deprecated
-     * @param $translator
-     */
-    public function setTranslator($translator)
-    {
-        $this->translator = $translator;
-    }
-
-    /**
-     * @deprecated
-     */
-    public function registerSubscriber($owner, $subOwner, $areaName, $areaType, $category, $eventName)
-    {
-        $this->registerArea($areaName, self::SUBSCRIBER, $owner, $subOwner, $category);
-
-        // Now we have an areaId we can register a subscriber, but first test if the subscriber is already registered.
-        $existingSubscriber = $this->getSubscriberByEventName($eventName);
-        if (!empty($existingSubscriber)) {
-            $this->session->getFlashBag()->add('warning', $this->__f('The hook subscriber "%sub" could not be registered for "%own" because it is registered already.', [
-                '%sub' => $eventName,
-                '%own' => $owner
-            ]));
-
-            return;
-        }
-
-        $subscriber = new Entity\HookSubscriberEntity();
-        $subscriber->setOwner($owner);
-        $subscriber->setCategory($category);
-        $subscriber->setEventname($eventName);
-        $subscriber->setHooktype($areaType);
-        $subscriber->setSareaid($areaName);
-        $subscriber->setSubowner($subOwner);
-        $this->em->persist($subscriber);
-        $this->em->flush();
-    }
-
-    /**
-     * @deprecated
-     */
-    public function getSubscriberByEventName($eventName)
-    {
-        return $this->em->createQueryBuilder()->select('t')
-                 ->from(Entity\HookSubscriberEntity::class, 't')
-                 ->where('t.eventname = ?1')
-                 ->getQuery()->setParameter(1, $eventName)
-                 ->getArrayResult();
-    }
-
-    /**
-     * @deprecated
-     * @param $areaName
-     */
-    public function unregisterSubscriberByArea($areaName)
-    {
-        // delete subscriber entry
-        $this->em->createQueryBuilder()
-            ->delete(Entity\HookSubscriberEntity::class, 't')
-            ->where('t.sareaid = ?1')
-            ->getQuery()->setParameter(1, $areaName)
-            ->execute();
-        // clean areas
-        $this->em->createQueryBuilder()
-            ->delete(Entity\HookAreaEntity::class, 't')
-            ->where('t.areaname = ?1')
-            ->getQuery()->setParameter(1, $areaName)
-            ->execute();
-
-        $this->generateRuntimeHandlers();
-    }
-
-    /**
-     * @deprecated
-     */
-    public function registerProvider($owner, $subOwner, $areaName, $hookType, $category, $className, $method, $serviceId = null)
-    {
-        $this->registerArea($areaName, self::PROVIDER, $owner, $subOwner, $category);
-
-        $existingProvider = $this->getProviderByAreaAndType($areaName, $hookType);
-        if (!empty($existingProvider)) {
-            $this->session->getFlashBag()->add('warning', $this->__f('The hook provider for area "%parea" of type "%type" could not be registered for "%own" because it already exists.', [
-                '%parea' => $areaName,
-                '%type' => $hookType,
-                '%own' => $owner
-            ]));
-
-            return;
-        }
-
-        $provider = new Entity\HookProviderEntity();
-        $provider->setOwner($owner);
-        $provider->setSubowner($subOwner);
-        $provider->setPareaid($areaName);
-        $provider->setHooktype($hookType);
-        $provider->setCategory($category);
-        $provider->setClassname($className);
-        $provider->setMethod($method);
-        $provider->setServiceid($serviceId);
-        $this->em->persist($provider);
-        $this->em->flush();
-    }
-
-    /**
-     * @deprecated
-     */
-    public function getProviderByAreaAndType($areaId, $type)
-    {
-        return $this->em->createQueryBuilder()->select('t')
-            ->from(Entity\HookProviderEntity::class, 't')
-            ->where('t.pareaid = ?1')
-            ->andWhere('t.hooktype = ?2')
-            ->getQuery()
-            ->setParameter(1, $areaId)
-            ->setParameter(2, $type)
-            ->getArrayResult();
-    }
-
-    /**
-     * @deprecated
-     * @param $areaName
-     */
-    public function unregisterProviderByArea($areaName)
-    {
-        // delete provider entry
-        $this->em->createQueryBuilder()
-            ->delete(Entity\HookProviderEntity::class, 't')
-            ->where('t.pareaid = ?1')
-            ->getQuery()->setParameter(1, $areaName)
-            ->execute();
-        // clean area
-        $this->em->createQueryBuilder()
-            ->delete(Entity\HookAreaEntity::class, 't')
-            ->where('t.areaname = ?1')
-            ->getQuery()->setParameter(1, $areaName)
-            ->execute();
-
-        $this->generateRuntimeHandlers();
-    }
-
-    /**
-     * @deprecated
-     */
-    public function getSubscribersByOwner($owner)
-    {
-        return $this->em->createQueryBuilder()->select('t')
-                    ->from(Entity\HookSubscriberEntity::class, 't')
-                    ->where('t.owner = ?1')
-                    ->getQuery()->setParameter(1, $owner)
-                    ->getArrayResult();
-    }
-
-    /**
-     * @deprecated
-     */
-    public function getSubscriberAreasByOwner($owner)
-    {
-        return $this->getAreasByOwner($owner, self::SUBSCRIBER);
-    }
-
-    /**
-     * @deprecated
-     */
-    public function getProviderAreasByOwner($owner)
-    {
-        return $this->getAreasByOwner($owner, self::PROVIDER);
-    }
-
-    /**
-     * @deprecated
-     */
-    private function getAreasByOwner($owner, $type)
-    {
-        $dql = "SELECT t.areaname
-            FROM Zikula\Bundle\HookBundle\Dispatcher\Storage\Doctrine\Entity\HookAreaEntity t
-            WHERE t.owner = :owner
-            AND t.areatype = :type";
-        $query = $this->em->createQuery($dql);
-        $query->setParameter('owner', $owner);
-        $query->setParameter('type', $type);
-        $results = $query->getResult();
-        // reformat result array to flat array
-        $resultArray = [];
-        foreach ($results as $k => $result) {
-            $resultArray[$k] = $result['areaname'];
-        }
-
-        return $resultArray;
-    }
-
-    /**
-     * @deprecated
-     */
-    public function getOwnerByArea($areaName)
-    {
-        $hookarea = $this->em->createQueryBuilder()->select('t')
-                    ->from(Entity\HookAreaEntity::class, 't')
-                    ->where('t.areaname = ?1')
-                    ->getQuery()->setParameter(1, $areaName)
-                    ->getSingleResult();
-
-        return $hookarea->getOwner();
-    }
 
     private function generateRuntimeHandlers()
     {
         // truncate runtime
         $this->hookRuntimeRepository->truncate();
 
-        foreach ($this->getBindings() as $binding) {
+        $bindings = $this->hookBindingRepository->findBy([], ['sareaid' => 'ASC', 'sortorder' => 'ASC']);
+        foreach ($bindings as $binding) {
             $this->addRuntimeHandlers($binding['sareaid'], $binding['pareaid']);
         }
     }
 
     private function addRuntimeHandlers($subscriberArea, $providerArea)
     {
-        $subscriberAreaObject = $this->getByAreaName($subscriberArea);
-        $providerAreaObject = $this->getByAreaName($providerArea, 'provider');
-
-        if ($subscriberAreaObject instanceof HookSubscriberInterface) {
-            $subscribers = $subscriberAreaObject->getEvents(); // @todo at Core-2.0 assume instance of HookSubscriberInterface
-        } else {
-            // @deprecated
-            $subscribers = $this->em->createQueryBuilder()->select('t.hooktype', 't.eventname')
-                ->from(Entity\HookSubscriberEntity::class, 't')
-                ->where('t.sareaid = ?1')
-                ->indexBy('t', 't.hooktype')
-                ->getQuery()->setParameter(1, $subscriberArea)
-                ->getResult();
-            foreach ($subscribers as $k => $subscriber) {
-                $subscribers[$k] = $subscriber['eventname'];
-            }
-        }
+        $subscriberAreaObject = $this->hookCollector->getSubscriber($subscriberArea);
+        $providerAreaObject = $this->hookCollector->getProvider($providerArea);
+        $subscribers = $subscriberAreaObject->getEvents();
 
         if (!$subscribers) {
             return false;
         }
 
         foreach ($subscribers as $hookType => $eventName) {
-            if ($providerAreaObject instanceof HookProviderInterface) {
-                // @todo at Core-2.0 refactor and assume instance of HookProviderInterface
-                $types = $providerAreaObject->getProviderTypes();
-                if (isset($types[$hookType])) {
-                    $methods = is_array($types[$hookType]) ? $types[$hookType] : [$types[$hookType]];
-                    foreach ($methods as $method) {
-                        // @todo at Core-2.0 refactor to move `createRuntimeEntity()` logic here
-                        $hookRuntimeEntity = $this->createRuntimeEntity(
-                            $subscriberAreaObject->getOwner(),
-                            $providerAreaObject->getOwner(),
-                            $subscriberArea,
-                            $providerArea,
-                            $eventName,
-                            get_class($providerAreaObject),
-                            $method,
-                            $providerAreaObject->getServiceId()
-                        );
-                        $this->em->persist($hookRuntimeEntity);
-                    }
-                }
-            } else {
-                // @deprecated
-                $provider = $this->em->createQueryBuilder()->select('t')
-                    ->from(Entity\HookProviderEntity::class, 't')
-                    ->where('t.pareaid = ?1 AND t.hooktype = ?2')
-                    ->setParameters([1 => $providerArea, 2 => $hookType])
-                    ->getQuery()
-                    ->getArrayResult();
-                if ($provider) {
-                    $provider = $provider[0];
-                    $hookRuntimeEntity = $this->createRuntimeEntity(
-                        $subscriberAreaObject->getOwner(),
-                        $providerAreaObject->getOwner(),
-                        $subscriberArea,
-                        $providerArea,
-                        $eventName,
-                        $provider['classname'],
-                        $provider['method'],
-                        $provider['serviceid']
-                    );
-                    $this->em->persist($hookRuntimeEntity);
+            $types = $providerAreaObject->getProviderTypes();
+            if (isset($types[$hookType])) {
+                $methods = is_array($types[$hookType]) ? $types[$hookType] : [$types[$hookType]];
+                foreach ($methods as $method) {
+                    $hookRuntimeEntity = new Entity\HookRuntimeEntity();
+                    $hookRuntimeEntity->setSowner($subscriberAreaObject->getOwner());
+                    $hookRuntimeEntity->setPowner($providerAreaObject->getOwner());
+                    $hookRuntimeEntity->setSareaid($subscriberArea);
+                    $hookRuntimeEntity->setPareaid($providerArea);
+                    $hookRuntimeEntity->setEventname($eventName);
+                    $hookRuntimeEntity->setClassname(get_class($providerAreaObject));
+                    $hookRuntimeEntity->setMethod($method);
+                    $hookRuntimeEntity->setServiceid($providerAreaObject->getServiceId());
+                    $hookRuntimeEntity->setPriority(10);
+                    $this->objectManager->persist($hookRuntimeEntity);
                 }
             }
         }
-        $this->em->flush();
+        $this->objectManager->flush();
 
         return true;
     }
 
-    /**
-     * @param $sOwner
-     * @param $pOwner
-     * @param $subscriberArea
-     * @param $providerArea
-     * @param $eventName
-     * @param $className
-     * @param $method
-     * @param $serviceId
-     * @return Entity\HookRuntimeEntity
-     */
-    private function createRuntimeEntity($sOwner, $pOwner, $subscriberArea, $providerArea, $eventName, $className, $method, $serviceId)
-    {
-        $hookRuntimeEntity = new Entity\HookRuntimeEntity();
-        $hookRuntimeEntity->setSowner($sOwner);
-        $hookRuntimeEntity->setPowner($pOwner);
-        $hookRuntimeEntity->setSareaid($subscriberArea);
-        $hookRuntimeEntity->setPareaid($providerArea);
-        $hookRuntimeEntity->setEventname($eventName);
-        $hookRuntimeEntity->setClassname($className);
-        $hookRuntimeEntity->setMethod($method);
-        $hookRuntimeEntity->setServiceid($serviceId);
-        $hookRuntimeEntity->setPriority(10);
-
-        return $hookRuntimeEntity;
-    }
-
-    /**
-     * @deprecated
-     * @return array|Entity\HookRuntimeEntity[]
-     */
-    public function getRuntimeHandlers()
-    {
-        $this->runtimeHandlers = $this->hookRuntimeRepository->findAll();
-
-        return $this->runtimeHandlers;
-    }
-
     public function bindSubscriber($subscriberArea, $providerArea)
     {
-        $sa = $this->getByAreaName($subscriberArea, 'subscriber');
-        $pa = $this->getByAreaName($providerArea, 'provider');
+        $sa = $this->hookCollector->getSubscriber($subscriberArea);
+        $pa = $this->hookCollector->getProvider($providerArea);
 
         $binding = new Entity\HookBindingEntity();
         $binding->setSowner($sa->getOwner());
@@ -437,8 +119,8 @@
         $binding->setPareaid($providerArea);
         $binding->setCategory($sa->getCategory());
         $binding->setSortorder(999);
-        $this->em->persist($binding);
-        $this->em->flush();
+        $this->objectManager->persist($binding);
+        $this->objectManager->flush();
 
         $this->generateRuntimeHandlers();
     }
@@ -447,31 +129,6 @@
     {
         $this->hookBindingRepository->deleteByBothAreas($subscriberArea, $providerArea);
         $this->generateRuntimeHandlers();
-    }
-
-    /**
-     * @deprecated - this method should be eliminated and simply use the first part, assuming nonPersisted hook...
-     * @param $areaName
-     * @param string $type
-     * @return null|object|Entity\HookAreaEntity
-     */
-    private function getByAreaName($areaName, $type = 'subscriber')
-    {
-        $getter = 'get' . ucfirst($type);
-        $hasser = 'has' . ucfirst($type);
-        if ($this->hookCollector->$hasser($areaName)) {
-            $area = $this->hookCollector->$getter($areaName);
-        } else {
-            $area = $this->em->getRepository(Entity\HookAreaEntity::class)
-                ->findOneBy(['areaname' => $areaName]);
-        }
-
-        return $area;
-    }
-
-    private function getBindings()
-    {
-        return $this->hookBindingRepository->findBy([], ['sareaid' => 'ASC', 'sortorder' => 'ASC']);
     }
 
     /**
@@ -482,7 +139,7 @@
     public function getBindingsFor($areaName, $type = 'subscriber')
     {
         $type = in_array($type, ['subscriber', 'provider']) ? $type : 'subscriber'; // validate field
-        $area = $this->getByAreaName($areaName);
+        $area = $this->hookCollector->getSubscriber($areaName);
 
         if (!isset($area)) {
             return [];
@@ -496,7 +153,7 @@
 
         $areas = [];
         foreach ($results as $result) {
-            $area = $this->getByAreaName($result['pareaid'], 'provider');
+            $area = $this->hookCollector->getProvider($result['pareaid']);
             $areas[] = [
                 'areaname' => $result['pareaid'],
                 'category' => $area->getCategory()
@@ -525,17 +182,7 @@
     public function getRuntimeMetaByEventName($eventName)
     {
         if (!isset($this->runtimeHandlers[$eventName])) {
-<<<<<<< HEAD
-            $this->runtimeHandlers[$eventName] = $this->em->createQueryBuilder()
-                ->select('t')
-                ->from(HookRuntimeEntity::class, 't')
-                ->where('t.eventname = :name')
-                ->setParameter('name', $eventName)
-                ->getQuery()
-                ->getOneOrNullResult();
-=======
             $this->runtimeHandlers[$eventName] = $this->hookRuntimeRepository->getOneOrNullByEventName($eventName);
->>>>>>> a7c57988
         }
         if ($this->runtimeHandlers[$eventName]) {
             return [
@@ -566,19 +213,9 @@
             $subscriberTypes = $this->hookCollector->getSubscriber($subscriberArea)->getEvents(); // array('hookType' => 'eventName')
             $subscriberTypes = array_keys($subscriberTypes);
             $subscriberCategory = $this->hookCollector->getSubscriber($subscriberArea)->getCategory();
-        } else {
-            // @deprecated
-            $subscriberEntities =
-                $this->em->getRepository(Entity\HookSubscriberEntity::class)
-                    ->findBy(['sareaid' => $subscriberArea]);
-            $subscriberTypes = [];
-            foreach ($subscriberEntities as $hookSubscriberEntity) {
-                $subscriberTypes[] = $hookSubscriberEntity->getHooktype();
-                $subscriberCategory = $hookSubscriberEntity->getCategory(); // will all be same
-            }
-        }
-
-        if (!$subscriberTypes) {
+        }
+
+        if (empty($subscriberTypes)) {
             return false;
         }
 
@@ -591,23 +228,6 @@
                         return true;
                     }
                 }
-            } else {
-                // @deprecated
-                $hookProvider =
-                    $this->em->createQueryBuilder()->select('t')
-                        ->from(Entity\HookProviderEntity::class, 't')
-                        ->where('t.pareaid = ?1 AND t.hooktype = ?2 AND t.category = ?3')
-                        ->setParameters([
-                            1 => $providerArea,
-                            2 => $subscriberType,
-                            3 => $subscriberCategory
-                        ])
-                        ->getQuery()
-                        ->getArrayResult();
-
-                if ($hookProvider) {
-                    return true;
-                }
             }
         }
 
@@ -618,48 +238,4 @@
     {
         return $this->hookBindingRepository->findByOwners($subscriberOwner, $providerOwner);
     }
-
-    /**
-     * @deprecated
-     */
-    private function registerArea($areaName, $areaType, $owner, $subOwner, $category)
-    {
-        if ($areaType !== self::PROVIDER && $areaType !== self::SUBSCRIBER) {
-            throw new InvalidArgumentException('$areaType must be "p" or "s"');
-        }
-
-        // if there is an area registered, if not, create it.
-        $areaId = $this->getAreaId($areaName);
-        if (!$areaId) {
-            // There is no area id so create one.
-            $subscriberArea = new Entity\HookAreaEntity();
-            $subscriberArea->setAreaname($areaName);
-            $subscriberArea->setOwner($owner);
-            $subscriberArea->setSubowner($subOwner);
-            $subscriberArea->setAreatype($areaType);
-            $subscriberArea->setCategory($category);
-            $this->em->persist($subscriberArea);
-            $this->em->flush();
-
-            $areaId = $subscriberArea->getId();
-        }
-
-        return $areaId;
-    }
-
-    /**
-     * @deprecated
-     */
-    private function getAreaId($areaName)
-    {
-        // return $areaName?
-        $hookArea = $this->em->getRepository(Entity\HookAreaEntity::class)
-                   ->findOneBy(['areaname' => $areaName]);
-
-        if (!$hookArea) {
-            return false;
-        }
-
-        return $hookArea->getId();
-    }
 }