<?php

/*
 * This file is part of the Zikula package.
 *
 * Copyright Zikula Foundation - http://zikula.org/
 *
 * For the full copyright and license information, please view the LICENSE
 * file that was distributed with this source code.
 */

namespace Zikula\Bundle\FormExtensionBundle\Form\Type;

use Symfony\Component\Form\AbstractType;
use Symfony\Component\Form\Extension\Core\Type\ChoiceType;
use Symfony\Component\OptionsResolver\OptionsResolverInterface;

class LocaleType extends AbstractType
{
    /**
     * @param OptionsResolverInterface $resolver
     */
    public function setDefaultOptions(OptionsResolverInterface $resolver)
    {
        $resolver->setDefaults([
            'choices' => \ZLanguage::getInstalledLanguageNames(),
            'label' => __('Locale'),
            'required' => false,
            'placeholder' => __('All')
        ]);
    }

    public function getBlockPrefix()
    {
        return 'zikula_locale';
    }

    public function getParent()
    {
<<<<<<< HEAD
        return ChoiceType::class;
=======
        return 'Symfony\Component\Form\Extension\Core\Type\Choice';
>>>>>>> 0c0c9619
    }
}<|MERGE_RESOLUTION|>--- conflicted
+++ resolved
@@ -37,10 +37,6 @@
 
     public function getParent()
     {
-<<<<<<< HEAD
         return ChoiceType::class;
-=======
-        return 'Symfony\Component\Form\Extension\Core\Type\Choice';
->>>>>>> 0c0c9619
     }
 }