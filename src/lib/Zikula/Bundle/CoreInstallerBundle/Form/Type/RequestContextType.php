--- conflicted
+++ resolved
@@ -11,12 +11,9 @@
 
 namespace Zikula\Bundle\CoreInstallerBundle\Form\Type;
 
-<<<<<<< HEAD
 use Symfony\Component\Form\AbstractType;
 use Symfony\Component\Form\Extension\Core\Type\ChoiceType;
 use Symfony\Component\Form\Extension\Core\Type\TextType;
-=======
->>>>>>> d092d67b
 use Symfony\Component\Form\FormBuilderInterface;
 use Symfony\Component\OptionsResolver\OptionsResolver;
 use Symfony\Component\Validator\Constraints\NotBlank;
@@ -29,13 +26,8 @@
     {
         $this->setTranslator($options['translator']);
         $builder
-<<<<<<< HEAD
             ->add('router:request_context:host', TextType::class, [
-                'label' => __('The root domain where you install Zikula, e.g. "example.com". Do not include subdirectories.'),
-=======
-            ->add('router:request_context:host', 'Symfony\Component\Form\Extension\Core\Type\TextType', [
                 'label' => $this->__('The root domain where you install Zikula, e.g. "example.com". Do not include subdirectories.'),
->>>>>>> d092d67b
                 'label_attr' => [
                     'class' => 'col-sm-3'
                 ],
@@ -44,13 +36,8 @@
                     new NotBlank(),
                 ]
             ])
-<<<<<<< HEAD
             ->add('router:request_context:scheme', ChoiceType::class, [
-                'label' => __('Please enter the scheme of where you install Zikula, can be either "http" or "https"'),
-=======
-            ->add('router:request_context:scheme', 'Symfony\Component\Form\Extension\Core\Type\ChoiceType', [
                 'label' => $this->__('Please enter the scheme of where you install Zikula, can be either "http" or "https"'),
->>>>>>> d092d67b
                 'label_attr' => [
                     'class' => 'col-sm-3'
                 ],
@@ -60,13 +47,8 @@
                 ],
                 'data' => 'http',
             ])
-<<<<<<< HEAD
             ->add('router:request_context:base_url', TextType::class, [
-                'label' => __('Please enter the url path of the directory where you install Zikula, leave empty if you install it at the top level. Example: /my/sub-dir'),
-=======
-            ->add('router:request_context:base_url', 'Symfony\Component\Form\Extension\Core\Type\TextType', [
                 'label' => $this->__('Please enter the url path of the directory where you install Zikula, leave empty if you install it at the top level. Example: /my/sub-dir'),
->>>>>>> d092d67b
                 'label_attr' => [
                     'class' => 'col-sm-3'
                 ],
