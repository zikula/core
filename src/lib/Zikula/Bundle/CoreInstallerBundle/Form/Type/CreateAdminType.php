--- conflicted
+++ resolved
@@ -11,13 +11,10 @@
 
 namespace Zikula\Bundle\CoreInstallerBundle\Form\Type;
 
-<<<<<<< HEAD
 use Symfony\Component\Form\AbstractType;
 use Symfony\Component\Form\Extension\Core\Type\EmailType;
 use Symfony\Component\Form\Extension\Core\Type\RepeatedType;
 use Symfony\Component\Form\Extension\Core\Type\TextType;
-=======
->>>>>>> d092d67b
 use Symfony\Component\Form\FormBuilderInterface;
 use Symfony\Component\OptionsResolver\OptionsResolver;
 use Symfony\Component\Validator\Constraints\Email;
@@ -34,13 +31,8 @@
     {
         $this->setTranslator($options['translator']);
         $builder
-<<<<<<< HEAD
             ->add('username', TextType::class, [
-                'label' => __('Admin User Name'),
-=======
-            ->add('username', 'Symfony\Component\Form\Extension\Core\Type\TextType', [
                 'label' => $this->__('Admin User Name'),
->>>>>>> d092d67b
                 'label_attr' => [
                     'class' => 'col-sm-3'
                 ],
@@ -70,13 +62,8 @@
                 'first_options'  => ['label' => $this->__('Admin Password')],
                 'second_options' => ['label' => $this->__('Repeat Password')]
             ])
-<<<<<<< HEAD
             ->add('email', EmailType::class, [
-                'label' => __('Admin Email Address'),
-=======
-            ->add('email', 'Symfony\Component\Form\Extension\Core\Type\EmailType', [
                 'label' => $this->__('Admin Email Address'),
->>>>>>> d092d67b
                 'label_attr' => [
                     'class' => 'col-sm-3'
                 ],
