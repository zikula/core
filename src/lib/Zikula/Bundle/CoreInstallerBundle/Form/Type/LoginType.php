--- conflicted
+++ resolved
@@ -11,12 +11,9 @@
 
 namespace Zikula\Bundle\CoreInstallerBundle\Form\Type;
 
-<<<<<<< HEAD
 use Symfony\Component\Form\AbstractType;
 use Symfony\Component\Form\Extension\Core\Type\PasswordType;
 use Symfony\Component\Form\Extension\Core\Type\TextType;
-=======
->>>>>>> d092d67b
 use Symfony\Component\Form\FormBuilderInterface;
 use Symfony\Component\OptionsResolver\OptionsResolver;
 use Symfony\Component\Validator\Constraints\NotBlank;
@@ -30,13 +27,8 @@
     {
         $this->setTranslator($options['translator']);
         $builder
-<<<<<<< HEAD
             ->add('username', TextType::class, [
-                'label' => __('User Name'),
-=======
-            ->add('username', 'Symfony\Component\Form\Extension\Core\Type\TextType', [
                 'label' => $this->__('User Name'),
->>>>>>> d092d67b
                 'label_attr' => [
                     'class' => 'col-sm-3'
                 ],
@@ -45,13 +37,8 @@
                     new NotBlank(),
                 ]
             ])
-<<<<<<< HEAD
             ->add('password', PasswordType::class, [
-                'label' => __('Password'),
-=======
-            ->add('password', 'Symfony\Component\Form\Extension\Core\Type\PasswordType', [
                 'label' => $this->__('Password'),
->>>>>>> d092d67b
                 'label_attr' => [
                     'class' => 'col-sm-3'
                 ],
