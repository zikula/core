{% extends '@ZikulaCoreInstaller/theme.html.twig' %}

{% block title 'Zikula is not upgraded!'|trans %}

{% block body %}
<div class="container">
    <div id="cell">
        <div id="content">
            <div id="maincontent">
                <h1>{% trans %}Zikula Application Framework{% endtrans %}</h1>
                <h2>{% trans %}Zikula Core requires upgrade!{% endtrans %}</h2>
                <p>
<<<<<<< HEAD
                    {% set inst = '<a href="%url%" onclick="window.open(this.href);return false;">%text%</a>'|replace({'%url%': path('doc', {'name': 'UPGRADE-1.4.md'}), '%text%': 'upgrade instructions'|trans }) %}
                    {% set docs = '<a href="%url%" onclick="window.open(this.href);return false;">%text%</a>'|replace({'%url%': 'https://ziku.la', '%text%': 'online documentation'|trans }) %}
                    {% trans with { '%inst%': inst, '%docs%': docs } %}'You are seeing this message because Zikula requires upgrade. You can upgrade Zikula by clicking
                        on the upgrade button, but before doing so please read the %inst%. Further information can be found in the %docs%.{% endtrans %}
                </p>
                <noscript><p class="alert alert-warning">{% trans %}You have JavaScript disabled. Please activate it to proceed or use the CLI script instead.{% endtrans %}</p></noscript>
                <div id="upgradeButton" class="row" class="d-none">
                    <div class="col-md-4 offset-md-4">
=======
                    {{ __f('You are seeing this message because Zikula requires upgrade. You can upgrade Zikula by clicking
                    on the upgrade button, but before doing so please read the %inst%. Further information can be found in the %docs%.',
                    {
                        '%inst%': '<a href="%url%" class="external">%text%</a>' | replace({'%url%': path('doc', {'name': 'UPGRADE-1.4.md'}), '%text%': __('upgrade instructions')}),
                        '%docs%': '<a href="%url%" class="external">%text%</a>' | replace({'%url%': 'https://ziku.la', '%text%': __('online documentation') })
                    }) | raw }}
                </p>
                <noscript><p class="alert alert-warning">{{ __('You have JavaScript disabled. Please activate it to proceed or use the CLI script instead.') }}</p></noscript>
                <div class="row">
                    <div id="startButton" class="col-md-4 offset-md-4 d-none">
>>>>>>> 19a7afb7
                        <a class="btn btn-success btn-lg btn-block" href="{{ path('upgrade', {'stage': 'init' }) }}">
                            <i class="fa fa-thumbs-up fa-3x float-left"></i> {% trans %}Upgrade Zikula!{% endtrans %}<br />{% trans %}To version{% endtrans %} {{ version }}
                        </a>
                    </div>
                </div>
                <br />
                <p class="text-muted">
                    {% trans %}Zikula is free software released under the GPL license!{% endtrans %}<br />
                    {% trans with { '%link%': '<a href="https://ziku.la/" title="Zikula Homepage" onclick="window.open(this.href);return false;">https://ziku.la</a>'}|raw %}For more information, please visit %link%.{% endtrans %}
                </p>
            </div>
        </div>
    </div>
</div>
<script>
    jQuery(document).ready(function( $ ) {
        $('#startButton').removeClass('d-none');
    });
</script>
{% endblock %}<|MERGE_RESOLUTION|>--- conflicted
+++ resolved
@@ -10,27 +10,14 @@
                 <h1>{% trans %}Zikula Application Framework{% endtrans %}</h1>
                 <h2>{% trans %}Zikula Core requires upgrade!{% endtrans %}</h2>
                 <p>
-<<<<<<< HEAD
-                    {% set inst = '<a href="%url%" onclick="window.open(this.href);return false;">%text%</a>'|replace({'%url%': path('doc', {'name': 'UPGRADE-1.4.md'}), '%text%': 'upgrade instructions'|trans }) %}
-                    {% set docs = '<a href="%url%" onclick="window.open(this.href);return false;">%text%</a>'|replace({'%url%': 'https://ziku.la', '%text%': 'online documentation'|trans }) %}
+                    {% set inst = '<a href="%url%" class="external">%text%</a>'|replace({'%url%': path('doc', {'name': 'UPGRADE-1.4.md'}), '%text%': 'upgrade instructions'|trans }) %}
+                    {% set docs = '<a href="%url%" class="external">%text%</a>'|replace({'%url%': 'https://ziku.la', '%text%': 'online documentation'|trans }) %}
                     {% trans with { '%inst%': inst, '%docs%': docs } %}'You are seeing this message because Zikula requires upgrade. You can upgrade Zikula by clicking
                         on the upgrade button, but before doing so please read the %inst%. Further information can be found in the %docs%.{% endtrans %}
                 </p>
                 <noscript><p class="alert alert-warning">{% trans %}You have JavaScript disabled. Please activate it to proceed or use the CLI script instead.{% endtrans %}</p></noscript>
-                <div id="upgradeButton" class="row" class="d-none">
+                <div id="startButton" class="col-md-4 offset-md-4 d-none">
                     <div class="col-md-4 offset-md-4">
-=======
-                    {{ __f('You are seeing this message because Zikula requires upgrade. You can upgrade Zikula by clicking
-                    on the upgrade button, but before doing so please read the %inst%. Further information can be found in the %docs%.',
-                    {
-                        '%inst%': '<a href="%url%" class="external">%text%</a>' | replace({'%url%': path('doc', {'name': 'UPGRADE-1.4.md'}), '%text%': __('upgrade instructions')}),
-                        '%docs%': '<a href="%url%" class="external">%text%</a>' | replace({'%url%': 'https://ziku.la', '%text%': __('online documentation') })
-                    }) | raw }}
-                </p>
-                <noscript><p class="alert alert-warning">{{ __('You have JavaScript disabled. Please activate it to proceed or use the CLI script instead.') }}</p></noscript>
-                <div class="row">
-                    <div id="startButton" class="col-md-4 offset-md-4 d-none">
->>>>>>> 19a7afb7
                         <a class="btn btn-success btn-lg btn-block" href="{{ path('upgrade', {'stage': 'init' }) }}">
                             <i class="fa fa-thumbs-up fa-3x float-left"></i> {% trans %}Upgrade Zikula!{% endtrans %}<br />{% trans %}To version{% endtrans %} {{ version }}
                         </a>
