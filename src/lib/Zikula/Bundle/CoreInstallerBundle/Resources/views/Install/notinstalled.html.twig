--- conflicted
+++ resolved
@@ -10,27 +10,14 @@
                 <h1>{% trans %}Zikula Application Framework{% endtrans %}</h1>
                 <h2>{% trans %}Zikula Core is not installed!{% endtrans %}</h2>
                 <p>
-<<<<<<< HEAD
-                    {% set inst = '<a href="%url%" onclick="window.open(this.href);return false;">%text%</a>'|replace({'%url%': path('doc', {'name': 'INSTALL-2.0.md'}), '%text%': 'installation instructions'|trans }) %}
-                    {% set docs = '<a href="%url%" onclick="window.open(this.href);return false;">%text%</a>'|replace({'%url%': 'https://ziku.la', '%text%': 'online documentation'|trans }) %}
+                    {% set inst = '<a href="%url%" class="external">%text%</a>'|replace({'%url%': path('doc', {'name': 'INSTALL-2.0.md'}), '%text%': 'installation instructions'|trans }) %}
+                    {% set docs = '<a href="%url%" class="external">%text%</a>'|replace({'%url%': 'https://ziku.la', '%text%': 'online documentation'|trans }) %}
                     {% trans with { '%inst%': inst, '%docs%': docs } %}'You are seeing this message because Zikula is not yet installed. You can install Zikula by clicking
                     on the install button, but before doing so please read the %inst%. Further information can be found in the %docs%.{% endtrans %}
                 </p>
                 <noscript><p class="alert alert-warning">{% trans %}You have JavaScript disabled. Please activate it to proceed or use the CLI script instead.{% endtrans %}</p></noscript>
                 <div id="installButton" class="row" class="d-none">
                     <div class="col-md-4 offset-md-4">
-=======
-                    {{ __f('You are seeing this message because Zikula is not yet installed. You can install Zikula by clicking
-                    on the install button, but before doing so please read the %inst%. Further information can be found in the %docs%.',
-                    {
-                        '%inst%': '<a href="%url%" class="external">%text%</a>' | replace({'%url%': path('doc', {name: 'INSTALL-2.0.md'}), '%text%': __('installation instructions') }),
-                        '%docs%': '<a href="%url%" class="external">%text%</a>' | replace({'%url%': 'https://ziku.la', '%text%': __('online documentation') })
-                    }) | raw }}
-                </p>
-                <noscript><p class="alert alert-warning">{{ __('You have JavaScript disabled. Please activate it to proceed or use the CLI script instead.') }}</p></noscript>
-                <div class="row">
-                    <div id="startButton" class="col-md-4 offset-md-4 d-none">
->>>>>>> 19a7afb7
                         <a class="btn btn-success btn-lg btn-block" href="{{ path('install', {'stage': 'locale' }) }}">
                             <i class="fa fa-thumbs-up fa-3x float-left"></i> {% trans %}Install Zikula!{% endtrans %}<br />{% trans %}Version{% endtrans %} {{ version }}
                         </a>
@@ -38,13 +25,8 @@
                 </div>
                 <br />
                 <p class="text-muted">
-<<<<<<< HEAD
                     {% trans %}Zikula is free software released under the GPL license!{% endtrans %}<br />
-                    {% trans with { '%link%': '<a href="https://ziku.la/" title="Zikula Homepage" onclick="window.open(this.href);return false;">https://ziku.la</a>'}|raw %}For more information, please visit %link%.{% endtrans %}
-=======
-                    {{ __('Zikula is free software released under the GPL license!') }}<br />
-                    {{ __f('For more information, please visit %link%.', { '%link%': '<a href="https://ziku.la/" title="Zikula Homepage" class="external">https://ziku.la</a>'}) | raw }}
->>>>>>> 19a7afb7
+                    {% trans with { '%link%': '<a href="https://ziku.la/" title="Zikula Homepage" class="external">https://ziku.la</a>'}|raw %}For more information, please visit %link%.{% endtrans %}
                 </p>
             </div>
         </div>
