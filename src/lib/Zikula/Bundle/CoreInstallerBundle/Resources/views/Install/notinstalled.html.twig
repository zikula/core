{% extends '@ZikulaCoreInstaller/theme.html.twig' %}

{% block title 'Zikula is not installed!'|trans %}

{% block body %}
<div class="container">
    <div id="cell">
        <div id="content">
            <div id="maincontent">
                <h1>{% trans %}Zikula Application Framework{% endtrans %}</h1>
                <h2>{% trans %}Zikula Core is not installed!{% endtrans %}</h2>
                <p>
                    {% set inst = '<a href="%url%" class="external">%text%</a>'|replace({'%url%': path('doc', {'name': 'INSTALL-2.0.md'}), '%text%': 'installation instructions'|trans }) %}
                    {% set docs = '<a href="%url%" class="external">%text%</a>'|replace({'%url%': 'https://ziku.la', '%text%': 'online documentation'|trans }) %}
                    {% trans with { '%inst%': inst, '%docs%': docs } %}'You are seeing this message because Zikula is not yet installed. You can install Zikula by clicking
                    on the install button, but before doing so please read the %inst%. Further information can be found in the %docs%.{% endtrans %}
                </p>
                <noscript><p class="alert alert-warning">{% trans %}You have JavaScript disabled. Please activate it to proceed or use the CLI script instead.{% endtrans %}</p></noscript>
<<<<<<< HEAD
                <div id="installButton" class="row">
                    <div class="col-md-4 offset-md-4">
                        <a class="btn btn-success btn-lg btn-block" href="{{ path('install', {'stage': 'locale' }) }}">
                            <i class="fas fa-thumbs-up fa-3x float-left"></i> {% trans %}Install Zikula!{% endtrans %}<br />{% trans %}Version{% endtrans %} {{ version }}
=======
                <div id="startButton" class="row d-none">
                    <div class="col-md-6 offset-md-3 col-lg-4 offset-lg-4">
                        <a class="btn btn-success btn-lg d-flex align-items-center" href="{{ path('install', {'stage': 'locale' }) }}">
                            <i class="fa fa-thumbs-up fa-3x float-left mr-3"></i> {% trans %}Install Zikula!{% endtrans %}<br />{% trans %}Version{% endtrans %} {{ version }}
>>>>>>> b9986a01
                        </a>
                    </div>
                </div>
                <br />
                <p class="text-muted">
                    {% trans %}Zikula is free software released under the GPL license!{% endtrans %}<br />
                    {% trans with { '%link%': '<a href="https://ziku.la/" title="Zikula Homepage" class="external">https://ziku.la</a>'}|raw %}For more information, please visit %link%.{% endtrans %}
                </p>
            </div>
        </div>
    </div>
</div>
<script>
    jQuery(document).ready(function( $ ) {
        $('#startButton').removeClass('d-none');
    });
</script>
{% endblock %}<|MERGE_RESOLUTION|>--- conflicted
+++ resolved
@@ -16,17 +16,10 @@
                     on the install button, but before doing so please read the %inst%. Further information can be found in the %docs%.{% endtrans %}
                 </p>
                 <noscript><p class="alert alert-warning">{% trans %}You have JavaScript disabled. Please activate it to proceed or use the CLI script instead.{% endtrans %}</p></noscript>
-<<<<<<< HEAD
-                <div id="installButton" class="row">
-                    <div class="col-md-4 offset-md-4">
-                        <a class="btn btn-success btn-lg btn-block" href="{{ path('install', {'stage': 'locale' }) }}">
-                            <i class="fas fa-thumbs-up fa-3x float-left"></i> {% trans %}Install Zikula!{% endtrans %}<br />{% trans %}Version{% endtrans %} {{ version }}
-=======
-                <div id="startButton" class="row d-none">
+                <div id="startButton" class="row">
                     <div class="col-md-6 offset-md-3 col-lg-4 offset-lg-4">
                         <a class="btn btn-success btn-lg d-flex align-items-center" href="{{ path('install', {'stage': 'locale' }) }}">
                             <i class="fa fa-thumbs-up fa-3x float-left mr-3"></i> {% trans %}Install Zikula!{% endtrans %}<br />{% trans %}Version{% endtrans %} {{ version }}
->>>>>>> b9986a01
                         </a>
                     </div>
                 </div>
