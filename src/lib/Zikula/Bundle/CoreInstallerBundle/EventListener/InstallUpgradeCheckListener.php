<?php

/*
 * This file is part of the Zikula package.
 *
 * Copyright Zikula Foundation - http://zikula.org/
 *
 * For the full copyright and license information, please view the LICENSE
 * file that was distributed with this source code.
 */

namespace Zikula\Bundle\CoreInstallerBundle\EventListener;

use Symfony\Component\DependencyInjection\ContainerInterface;
use Symfony\Component\EventDispatcher\EventSubscriberInterface;
use Symfony\Component\HttpFoundation\RedirectResponse;
use Symfony\Component\HttpKernel\Event\GetResponseEvent;
use Symfony\Component\HttpFoundation\Request;

class InstallUpgradeCheckListener implements EventSubscriberInterface
{
    /**
     * @var ContainerInterface
     */
    private $container;

    public function __construct(ContainerInterface $container)
    {
        $this->container = $container;
    }

    public function onKernelRequest(GetResponseEvent $event)
    {
        if (!$event->isMasterRequest()) {
            return;
        }
        /** @var Request $request */
        $request = $event->getRequest();
        // create several booleans to test condition of request regarding install/upgrade
        $installed = $this->container->getParameter('installed');
        $requiresUpgrade = false;
        if ($installed) {
            $currentVersion = $this->container->getParameter(\ZikulaKernel::CORE_INSTALLED_VERSION_PARAM);
            $requiresUpgrade = $installed && version_compare($currentVersion, \ZikulaKernel::VERSION, '<');
        }

<<<<<<< HEAD
        // can't use $request->get('_route') to get any of the following
        // all these routes are hard-coded in xml files
        $requestedUri = $request->getRequestUri();
        $uriContainsInstall = strpos($requestedUri, '/install') !== false;
        $uriContainsUpgrade = strpos($requestedUri, '/upgrade') !== false;
        $uriContainsLogin = strpos($requestedUri, '/login') !== false;
        $uriContainsDoc = strpos($requestedUri, '/installdoc') !== false;
        $uriContainsWdt = strpos($requestedUri, '/_wdt') !== false;
        $uriContainsProfiler = strpos($requestedUri, '/_profiler') !== false;
        $uriContainsRouter = strpos($requestedUri, '/js/routing?callback=fos.Router.setData') !== false;
        $doNotRedirect = $uriContainsProfiler || $uriContainsWdt || $uriContainsRouter || $request->isXmlHttpRequest();
=======
        $routeInfo = $this->container->get('router')->match($request->getPathInfo());
        $containsInstall = $routeInfo['_route'] == 'install';
        $containsUpgrade = $routeInfo['_route'] == 'upgrade';
        $containsLogin = $routeInfo['_controller'] == 'Zikula\\UsersModule\\Controller\\AccessController::loginAction' || $routeInfo['_controller'] == 'Zikula\\UsersModule\\Controller\\AccessController::upgradeAdminLoginAction'; // @todo @deprecated at Core-2.0 remove later half
        $containsDoc = $routeInfo['_route'] == 'doc';
        $containsWdt =  $routeInfo['_route'] == '_wdt';
        $containsProfiler = strpos($routeInfo['_route'], '_profiler') !== false;
        $containsRouter = $routeInfo['_route'] == 'fos_js_routing_js';
        $doNotRedirect = $containsProfiler || $containsWdt || $containsRouter || $request->isXmlHttpRequest();
>>>>>>> d092d67b

        // check if Zikula Core is not installed
        if (!$installed && !$containsDoc && !$containsInstall && !$doNotRedirect) {
            $this->container->get('router')->getContext()->setBaseUrl($request->getBasePath()); // compensate for sub-directory installs
            $url = $this->container->get('router')->generate('install');
            $this->loadLocales();
            $response = new RedirectResponse($url);
            $response->send();
            \System::shutDown();
        }
        // check if Zikula Core requires upgrade
        if ($requiresUpgrade && !$containsLogin && !$containsDoc && !$containsUpgrade && !$doNotRedirect) {
            $this->container->get('router')->getContext()->setBaseUrl($request->getBasePath()); // compensate for sub-directory installs
            $url = $this->container->get('router')->generate('upgrade');
            $response = new RedirectResponse($url);
            $response->send();
            \System::shutDown();
        }
        if (!$installed || $requiresUpgrade || $this->container->hasParameter('upgrading')) {
            \System::setInstalling(true);
        }
    }

    public static function getSubscribedEvents()
    {
        return [
            'kernel.request' => [
                ['onKernelRequest', 200]
            ],
        ];
    }

    /**
     * Load locales from filesystem and setup jms_I18n_routing params
     */
    private function loadLocales()
    {
        // write locale choice to `config/dynamic/generated.yml`
        $configDumper = $this->container->get('zikula.dynamic_config_dumper');
        $config = $configDumper->getConfiguration('jms_i18n_routing');
        $config['locales'] = \ZLanguage::getInstalledLanguages();
        if (!in_array($this->container->getParameter('locale'), $config['locales'])) {
            $this->container->setParameter('locale', $config['locales'][0]);
            $config['default_locale'] = $config['locales'][0];
        }
        $configDumper->setConfiguration('jms_i18n_routing', $config);
        $this->container->get('zikula.cache_clearer')->clear('symfony');
    }
}<|MERGE_RESOLUTION|>--- conflicted
+++ resolved
@@ -44,19 +44,6 @@
             $requiresUpgrade = $installed && version_compare($currentVersion, \ZikulaKernel::VERSION, '<');
         }
 
-<<<<<<< HEAD
-        // can't use $request->get('_route') to get any of the following
-        // all these routes are hard-coded in xml files
-        $requestedUri = $request->getRequestUri();
-        $uriContainsInstall = strpos($requestedUri, '/install') !== false;
-        $uriContainsUpgrade = strpos($requestedUri, '/upgrade') !== false;
-        $uriContainsLogin = strpos($requestedUri, '/login') !== false;
-        $uriContainsDoc = strpos($requestedUri, '/installdoc') !== false;
-        $uriContainsWdt = strpos($requestedUri, '/_wdt') !== false;
-        $uriContainsProfiler = strpos($requestedUri, '/_profiler') !== false;
-        $uriContainsRouter = strpos($requestedUri, '/js/routing?callback=fos.Router.setData') !== false;
-        $doNotRedirect = $uriContainsProfiler || $uriContainsWdt || $uriContainsRouter || $request->isXmlHttpRequest();
-=======
         $routeInfo = $this->container->get('router')->match($request->getPathInfo());
         $containsInstall = $routeInfo['_route'] == 'install';
         $containsUpgrade = $routeInfo['_route'] == 'upgrade';
@@ -66,7 +53,6 @@
         $containsProfiler = strpos($routeInfo['_route'], '_profiler') !== false;
         $containsRouter = $routeInfo['_route'] == 'fos_js_routing_js';
         $doNotRedirect = $containsProfiler || $containsWdt || $containsRouter || $request->isXmlHttpRequest();
->>>>>>> d092d67b
 
         // check if Zikula Core is not installed
         if (!$installed && !$containsDoc && !$containsInstall && !$doNotRedirect) {
