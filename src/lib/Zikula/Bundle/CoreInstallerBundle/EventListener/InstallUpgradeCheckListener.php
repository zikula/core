--- conflicted
+++ resolved
@@ -45,29 +45,18 @@
             $requiresUpgrade = $installed && version_compare($currentVersion, ZikulaKernel::VERSION, '<');
         }
 
-<<<<<<< HEAD
         try {
             $routeInfo = $this->container->get('router')->match($request->getPathInfo());
         } catch (\Exception $e) {
             return;
         }
-        $containsInstall = $routeInfo['_route'] == 'install';
-        $containsUpgrade = $routeInfo['_route'] == 'upgrade';
-        $containsLogin = $routeInfo['_controller'] == 'Zikula\\UsersModule\\Controller\\AccessController::loginAction';
-        $containsDoc = $routeInfo['_route'] == 'doc';
-        $containsWdt = $routeInfo['_route'] == '_wdt';
-        $containsProfiler = strpos($routeInfo['_route'], '_profiler') !== false;
-        $containsRouter = $routeInfo['_route'] == 'fos_js_routing_js';
-=======
-        $routeInfo = $this->container->get('router')->match($request->getPathInfo());
         $containsInstall = 'install' == $routeInfo['_route'];
         $containsUpgrade = 'upgrade' == $routeInfo['_route'];
-        $containsLogin = 'Zikula\\UsersModule\\Controller\\AccessController::loginAction' == $routeInfo['_controller'] || 'Zikula\\UsersModule\\Controller\\AccessController::upgradeAdminLoginAction' == $routeInfo['_controller']; // @todo @deprecated at Core-2.0 remove later half
+        $containsLogin = 'Zikula\\UsersModule\\Controller\\AccessController::loginAction' == $routeInfo['_controller'];
         $containsDoc = 'doc' == $routeInfo['_route'];
         $containsWdt =  '_wdt' == $routeInfo['_route'];
         $containsProfiler = false !== strpos($routeInfo['_route'], '_profiler');
         $containsRouter = 'fos_js_routing_js' == $routeInfo['_route'];
->>>>>>> b5dc447c
         $doNotRedirect = $containsProfiler || $containsWdt || $containsRouter || $request->isXmlHttpRequest();
 
         // check if Zikula Core is not installed
