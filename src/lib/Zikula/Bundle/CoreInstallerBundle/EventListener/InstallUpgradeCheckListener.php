<?php

/*
 * This file is part of the Zikula package.
 *
 * Copyright Zikula Foundation - http://zikula.org/
 *
 * For the full copyright and license information, please view the LICENSE
 * file that was distributed with this source code.
 */

namespace Zikula\Bundle\CoreInstallerBundle\EventListener;

use Symfony\Component\DependencyInjection\ContainerInterface;
use Symfony\Component\EventDispatcher\EventSubscriberInterface;
use Symfony\Component\HttpFoundation\RedirectResponse;
<<<<<<< HEAD
use Symfony\Component\HttpKernel\Event\GetResponseEvent;
use Symfony\Component\HttpFoundation\Request;
=======
use Zikula\Bundle\CoreBundle\HttpKernel\ZikulaKernel;
use Zikula\Bundle\CoreInstallerBundle\Util\VersionUtil;
use Zikula\Core\Event\GenericEvent;
>>>>>>> 70b11276

class InstallUpgradeCheckListener implements EventSubscriberInterface
{
    /**
     * @var ContainerInterface
     */
    private $container;

    public function __construct(ContainerInterface $container)
    {
        $this->container = $container;
    }

    public function onKernelRequest(GetResponseEvent $event)
    {
        if (!$event->isMasterRequest()) {
            return;
        }
        /** @var Request $request */
        $request = $event->getRequest();
        // create several booleans to test condition of request regarding install/upgrade
        $installed = $this->container->getParameter('installed');
        $requiresUpgrade = false;
        if ($installed) {
<<<<<<< HEAD
            $currentVersion = $this->container->getParameter(\ZikulaKernel::CORE_INSTALLED_VERSION_PARAM);
            $requiresUpgrade = $installed && version_compare($currentVersion, \ZikulaKernel::VERSION, '<');
=======
            VersionUtil::defineCurrentInstalledCoreVersion($this->container);
            $currentVersion = $this->container->getParameter(ZikulaKernel::CORE_INSTALLED_VERSION_PARAM);
            $requiresUpgrade = $installed && version_compare($currentVersion, ZikulaKernel::VERSION, '<');
>>>>>>> 70b11276
        }

        $routeInfo = $this->container->get('router')->match($request->getPathInfo());
        $containsInstall = $routeInfo['_route'] == 'install';
        $containsUpgrade = $routeInfo['_route'] == 'upgrade';
        $containsLogin = $routeInfo['_controller'] == 'Zikula\\UsersModule\\Controller\\AccessController::loginAction' || $routeInfo['_controller'] == 'Zikula\\UsersModule\\Controller\\AccessController::upgradeAdminLoginAction'; // @todo @deprecated at Core-2.0 remove later half
        $containsDoc = $routeInfo['_route'] == 'doc';
        $containsWdt =  $routeInfo['_route'] == '_wdt';
        $containsProfiler = strpos($routeInfo['_route'], '_profiler') !== false;
        $containsRouter = $routeInfo['_route'] == 'fos_js_routing_js';
        $doNotRedirect = $containsProfiler || $containsWdt || $containsRouter || $request->isXmlHttpRequest();

        // check if Zikula Core is not installed
        if (!$installed && !$containsDoc && !$containsInstall && !$doNotRedirect) {
            $this->container->get('router')->getContext()->setBaseUrl($request->getBasePath()); // compensate for sub-directory installs
            $url = $this->container->get('router')->generate('install');
            $this->loadLocales();
            $event->setResponse(new RedirectResponse($url));
        }
        // check if Zikula Core requires upgrade
        if ($requiresUpgrade && !$containsLogin && !$containsDoc && !$containsUpgrade && !$doNotRedirect) {
            $this->container->get('router')->getContext()->setBaseUrl($request->getBasePath()); // compensate for sub-directory installs
            $url = $this->container->get('router')->generate('upgrade');
            $this->loadLocales();
            $event->setResponse(new RedirectResponse($url));
        }
    }

    public static function getSubscribedEvents()
    {
        return [
            'kernel.request' => [
                ['onKernelRequest', 200]
            ],
        ];
    }

    /**
     * Load locales from filesystem and setup jms_I18n_routing params
     */
    private function loadLocales()
    {
        // write locale choice to `config/dynamic/generated.yml`
        $configDumper = $this->container->get('zikula.dynamic_config_dumper');
        $config = $configDumper->getConfiguration('jms_i18n_routing');
        $config['locales'] = $this->container->get('zikula_settings_module.locale_api')->getSupportedLocales();
        if (!in_array($this->container->getParameter('locale'), $config['locales'])) {
            $this->container->setParameter('locale', $config['locales'][0]);
            $config['default_locale'] = $config['locales'][0];
        }
        $configDumper->setConfiguration('jms_i18n_routing', $config);
        $this->container->get('zikula.cache_clearer')->clear('symfony');
    }
}<|MERGE_RESOLUTION|>--- conflicted
+++ resolved
@@ -14,14 +14,9 @@
 use Symfony\Component\DependencyInjection\ContainerInterface;
 use Symfony\Component\EventDispatcher\EventSubscriberInterface;
 use Symfony\Component\HttpFoundation\RedirectResponse;
-<<<<<<< HEAD
 use Symfony\Component\HttpKernel\Event\GetResponseEvent;
 use Symfony\Component\HttpFoundation\Request;
-=======
 use Zikula\Bundle\CoreBundle\HttpKernel\ZikulaKernel;
-use Zikula\Bundle\CoreInstallerBundle\Util\VersionUtil;
-use Zikula\Core\Event\GenericEvent;
->>>>>>> 70b11276
 
 class InstallUpgradeCheckListener implements EventSubscriberInterface
 {
@@ -46,14 +41,8 @@
         $installed = $this->container->getParameter('installed');
         $requiresUpgrade = false;
         if ($installed) {
-<<<<<<< HEAD
-            $currentVersion = $this->container->getParameter(\ZikulaKernel::CORE_INSTALLED_VERSION_PARAM);
-            $requiresUpgrade = $installed && version_compare($currentVersion, \ZikulaKernel::VERSION, '<');
-=======
-            VersionUtil::defineCurrentInstalledCoreVersion($this->container);
             $currentVersion = $this->container->getParameter(ZikulaKernel::CORE_INSTALLED_VERSION_PARAM);
             $requiresUpgrade = $installed && version_compare($currentVersion, ZikulaKernel::VERSION, '<');
->>>>>>> 70b11276
         }
 
         $routeInfo = $this->container->get('router')->match($request->getPathInfo());
