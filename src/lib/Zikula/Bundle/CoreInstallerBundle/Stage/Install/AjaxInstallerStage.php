<?php

/*
 * This file is part of the Zikula package.
 *
 * Copyright Zikula Foundation - http://zikula.org/
 *
 * For the full copyright and license information, please view the LICENSE
 * file that was distributed with this source code.
 */

namespace Zikula\Bundle\CoreInstallerBundle\Stage\Install;

use Symfony\Component\DependencyInjection\ContainerInterface;
use Zikula\Common\Translator\TranslatorTrait;
use Zikula\Component\Wizard\InjectContainerInterface;
use Zikula\Component\Wizard\StageInterface;

class AjaxInstallerStage implements StageInterface, InjectContainerInterface
{
    use TranslatorTrait;

    const NAME = 'name';
    const PRE = 'pre';
    const DURING = 'during';
    const SUCCESS = 'success';
    const FAIL = 'fail';

    public function __construct(ContainerInterface $container)
    {
        $this->setTranslator($container->get('translator.default'));
    }

    public function setTranslator($translator)
    {
        $this->translator = $translator;
    }

    public function getName()
    {
        return 'ajaxinstaller';
    }

    public function getTemplateName()
    {
        return 'ZikulaCoreInstallerBundle:Install:ajaxinstaller.html.twig';
    }

    public function isNecessary()
    {
        return true;
    }

    public function getTemplateParams()
    {
        return ['stages' => [
            1 => [
                self::NAME => 'bundles',
                self::PRE => $this->__('Symfony Bundles'),
                self::DURING => $this->__('Persisting Symfony Bundles'),
                self::SUCCESS => $this->__('Symfony Bundles persisted'),
                self::FAIL => $this->__('There was an error persisting the Symfony Bundles')
            ],
            2 => [
                self::NAME => 'install_event',
                self::PRE => $this->__('Fire install event'),
                self::DURING => $this->__('Firing install event'),
                self::SUCCESS => $this->__('Fired install event'),
                self::FAIL => $this->__('There was an error firing the install event')
            ],
            3 => [
                self::NAME => 'extensions',
                self::PRE => $this->__('Zikula Extension Module'),
                self::DURING => $this->__('Installing Zikula Extensions Module'),
                self::SUCCESS => $this->__('Zikula Extensions Module installed'),
                self::FAIL => $this->__('There was an error installing Zikula Extensions Module')
            ],
            4 => [
                self::NAME => 'settings',
                self::PRE => $this->__('Zikula Settings Module'),
                self::DURING => $this->__('Installing Zikula Settings Module'),
                self::SUCCESS => $this->__('Zikula Settings Module installed'),
                self::FAIL => $this->__('There was an error installing Zikula Settings Module')
            ],
            5 => [
                self::NAME => 'theme',
                self::PRE => $this->__('Zikula Theme Module'),
                self::DURING => $this->__('Installing Zikula Theme Module'),
                self::SUCCESS => $this->__('Zikula Theme Module installed'),
                self::FAIL => $this->__('There was an error installing Zikula Theme Module')
            ],
            6 => [
                self::NAME => 'admin',
                self::PRE => $this->__('Zikula Administration Module'),
                self::DURING => $this->__('Installing Zikula Administration Module'),
                self::SUCCESS => $this->__('Zikula Administration Module installed'),
                self::FAIL => $this->__('There was an error installing Zikula Administration Module')
            ],
            7 => [
                self::NAME => 'permissions',
                self::PRE => $this->__('Zikula Permissions Module'),
                self::DURING => $this->__('Installing Zikula Permissions Module'),
                self::SUCCESS => $this->__('Zikula Permissions Module installed'),
                self::FAIL => $this->__('There was an error installing Zikula Permissions Module')
            ],
            8 => [
                self::NAME => 'users',
                self::PRE => $this->__('Zikula Users Module'),
                self::DURING => $this->__('Installing Zikula Users Module'),
                self::SUCCESS => $this->__('Zikula Users Module installed'),
                self::FAIL => $this->__('There was an error installing Zikula Users Module')
            ],
            9 => [
                self::NAME => 'zauth',
                self::PRE => $this->__('Zikula ZAuth Module'),
                self::DURING => $this->__('Installing Zikula ZAuth Module'),
                self::SUCCESS => $this->__('Zikula ZAuth Module installed'),
                self::FAIL => $this->__('There was an error installing Zikula ZAuth Module')
            ],
            10 => [
                self::NAME => 'groups',
                self::PRE => $this->__('Zikula Groups Module'),
                self::DURING => $this->__('Installing Zikula Groups Module'),
                self::SUCCESS => $this->__('Zikula Groups Module installed'),
                self::FAIL => $this->__('There was an error installing Zikula Groups Module')
            ],
            11 => [
                self::NAME => 'blocks',
                self::PRE => $this->__('Zikula Blocks Module'),
                self::DURING => $this->__('Installing Zikula Blocks Module'),
                self::SUCCESS => $this->__('Zikula Blocks Module installed'),
                self::FAIL => $this->__('There was an error installing Zikula Blocks Module')
            ],
            12 => [
                self::NAME => 'security',
                self::PRE => $this->__('Zikula Security Module'),
                self::DURING => $this->__('Installing Zikula Security Module'),
                self::SUCCESS => $this->__('Zikula Security Module installed'),
                self::FAIL => $this->__('There was an error installing Zikula Security Module')
            ],
            13 => [
                self::NAME => 'categories',
                self::PRE => $this->__('Zikula Categories Module'),
                self::DURING => $this->__('Installing Zikula Categories Module'),
                self::SUCCESS => $this->__('Zikula Categories Module installed'),
                self::FAIL => $this->__('There was an error installing Zikula Categories Module')
            ],
            14 => [
                self::NAME => 'mailer',
                self::PRE => $this->__('Zikula Mailer Module'),
                self::DURING => $this->__('Installing Zikula Mailer Module'),
                self::SUCCESS => $this->__('Zikula Mailer Module installed'),
                self::FAIL => $this->__('There was an error installing Zikula Mailer Module')
            ],
            15 => [
                self::NAME => 'search',
                self::PRE => $this->__('Zikula Search Module'),
                self::DURING => $this->__('Installing Zikula Search Module'),
                self::SUCCESS => $this->__('Zikula Search Module installed'),
                self::FAIL => $this->__('There was an error installing Zikula Search Module')
            ],
            16 => [
                self::NAME => 'routes',
                self::PRE => $this->__('Zikula Routes Module'),
                self::DURING => $this->__('Installing Zikula Routes Module'),
                self::SUCCESS => $this->__('Zikula Routes Module installed'),
                self::FAIL => $this->__('There was an error installing Zikula Routes Module')
            ],
            17 => [
                self::NAME => 'menu',
                self::PRE => $this->__('Zikula Menu Module'),
                self::DURING => $this->__('Installing Zikula Menu Module'),
                self::SUCCESS => $this->__('Zikula Menu Module installed'),
                self::FAIL => $this->__('There was an error installing Zikula Menu Module')
            ],
            18 => [
                self::NAME => 'activatemodules',
                self::PRE => $this->__('Activate system modules'),
                self::DURING => $this->__('Activating system modules'),
                self::SUCCESS => $this->__('System modules activated'),
                self::FAIL => $this->__('There was an error activating system modules')
            ],
            19 => [
                self::NAME => 'categorize',
                self::PRE => $this->__('Module categorization'),
                self::DURING => $this->__('Moving modules to their default categories'),
                self::SUCCESS => $this->__('Modules moved to their default categories'),
                self::FAIL => $this->__('There was an error moving modules to their default categories')
            ],
            20 => [
                self::NAME => 'createblocks',
                self::PRE => $this->__('Create blocks'),
                self::DURING => $this->__('Creating default blocks'),
                self::SUCCESS => $this->__('Default blocks created'),
                self::FAIL => $this->__('There was an error creating default blocks')
            ],
            21 => [
                self::NAME => 'updateadmin',
                self::PRE => $this->__('Create admin account'),
                self::DURING => $this->__('Creating admin account'),
                self::SUCCESS => $this->__('Admin account created'),
                self::FAIL => $this->__('There was an error creating admin account')
            ],
            22 => [
                self::NAME => 'loginadmin',
                self::PRE => $this->__('Login'),
                self::DURING => $this->__('Logging in as admin'),
                self::SUCCESS => $this->__('Logged in as admin'),
                self::FAIL => $this->__('There was an error logging in as admin')
            ],
            23 => [
                self::NAME => 'finalizeparameters',
                self::PRE => $this->__('Finalize parameters'),
                self::DURING => $this->__('Finalizing parameters'),
                self::SUCCESS => $this->__('Parameters finalized'),
                self::FAIL => $this->__('There was an error finalizing the parameters')
            ],
            24 => [
<<<<<<< HEAD
                self::NAME => 'reloadroutes',
                self::PRE => $this->__('Reload routes'),
                self::DURING => $this->__('Reloading routes (takes longer...)'),
                self::SUCCESS => $this->__('Routes reloaded'),
                self::FAIL => $this->__('There was an error reloading the routes')
=======
                self::NAME => 'plugins',
                self::PRE => $this->__('System Plugins'),
                self::DURING => $this->__('Installing System Plugins'),
                self::SUCCESS => $this->__('System Plugins installed'),
                self::FAIL => $this->__('There was an error installing System Plugins')
>>>>>>> 3e7843ed
            ],
            25 => [
                self::NAME => 'protect',
                self::PRE => $this->__('Protect configuration files'),
                self::DURING => $this->__('Protecting configuration files'),
                self::SUCCESS => $this->__('Configuration files protected'),
                self::FAIL => $this->__('There was an error protecting configuration files')
            ],
            26 => [
                self::NAME => 'installassets',
                self::PRE => $this->__('Install assets'),
                self::DURING => $this->__('Installing assets to /web'),
                self::SUCCESS => $this->__('Assets installed'),
                self::FAIL => $this->__('Failed to install assets')
            ],
            27 => [
                self::NAME => 'finish',
                self::PRE => $this->__('Finish'),
                self::DURING => $this->__('Finish'),
                self::SUCCESS => $this->__('Finish'),
                self::FAIL => $this->__('Finish')
            ]
        ]];
    }
}<|MERGE_RESOLUTION|>--- conflicted
+++ resolved
@@ -216,35 +216,20 @@
                 self::FAIL => $this->__('There was an error finalizing the parameters')
             ],
             24 => [
-<<<<<<< HEAD
-                self::NAME => 'reloadroutes',
-                self::PRE => $this->__('Reload routes'),
-                self::DURING => $this->__('Reloading routes (takes longer...)'),
-                self::SUCCESS => $this->__('Routes reloaded'),
-                self::FAIL => $this->__('There was an error reloading the routes')
-=======
-                self::NAME => 'plugins',
-                self::PRE => $this->__('System Plugins'),
-                self::DURING => $this->__('Installing System Plugins'),
-                self::SUCCESS => $this->__('System Plugins installed'),
-                self::FAIL => $this->__('There was an error installing System Plugins')
->>>>>>> 3e7843ed
-            ],
-            25 => [
                 self::NAME => 'protect',
                 self::PRE => $this->__('Protect configuration files'),
                 self::DURING => $this->__('Protecting configuration files'),
                 self::SUCCESS => $this->__('Configuration files protected'),
                 self::FAIL => $this->__('There was an error protecting configuration files')
             ],
-            26 => [
+            25 => [
                 self::NAME => 'installassets',
                 self::PRE => $this->__('Install assets'),
                 self::DURING => $this->__('Installing assets to /web'),
                 self::SUCCESS => $this->__('Assets installed'),
                 self::FAIL => $this->__('Failed to install assets')
             ],
-            27 => [
+            26 => [
                 self::NAME => 'finish',
                 self::PRE => $this->__('Finish'),
                 self::DURING => $this->__('Finish'),
