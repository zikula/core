<?php

/*
 * This file is part of the Zikula package.
 *
 * Copyright Zikula Foundation - http://zikula.org/
 *
 * For the full copyright and license information, please view the LICENSE
 * file that was distributed with this source code.
 */

namespace Zikula\Bundle\CoreInstallerBundle\Stage\Upgrade;

use Symfony\Component\DependencyInjection\ContainerInterface;
use Zikula\Bundle\CoreBundle\HttpKernel\ZikulaKernel;
use Zikula\Component\Wizard\InjectContainerInterface;
use Zikula\Component\Wizard\StageInterface;

class InitStage implements StageInterface, InjectContainerInterface
{
    /**
     * @var ContainerInterface
     */
    private $container;

    public function __construct(ContainerInterface $container)
    {
        $this->container = $container;
    }

    public function getName()
    {
        return 'init';
    }

    public function getTemplateName()
    {
        return "";
    }

    public function isNecessary()
    {
<<<<<<< HEAD
        $currentVersion = $this->container->getParameter(\ZikulaKernel::CORE_INSTALLED_VERSION_PARAM);
        if (version_compare(\ZikulaKernel::VERSION, '2.0.0', '>') && version_compare($currentVersion, '2.0.0', '>=')) {
            // this stage is not necessary to upgrade from 2.0.0 -> 2.0.x
=======
        $currentVersion = $this->container->getParameter(ZikulaKernel::CORE_INSTALLED_VERSION_PARAM);
        if (version_compare(ZikulaKernel::VERSION, '1.4.0', '>') && version_compare($currentVersion, '1.4.0', '>=')) {
            // this stage is not necessary to upgrade from 1.4.0 -> 1.4.x
>>>>>>> 70b11276
            return false;
        }
        $this->init();

        return false;
    }

    public function getTemplateParams()
    {
        return [];
    }

    private function init()
    {
<<<<<<< HEAD
=======
        $conn = $this->container->get('doctrine')->getConnection();
        /** @var ZikulaKernel $kernel */
        $kernel = $this->container->get('kernel');

        $res = $conn->executeQuery("SELECT name FROM modules WHERE name = 'ZikulaExtensionsModule'");
        $result = $res->fetch();
        if ($result) {
            // nothing to do, already converted.
            return '';
        }

        // remove event handlers that were replaced by DependencyInjection
        $conn->executeQuery("DELETE FROM module_vars WHERE modname = '/EventHandlers' AND name IN ('Extensions', 'Users', 'Search', 'Settings')");

        // remove old Errors module from modules table (uninstall and delete)
        $conn->executeQuery("DELETE FROM modules WHERE name = 'Errors'");

        // rename modules in tables: modules, module_vars, group_perms
        $oldModuleNames = [
            'Admin', 'Blocks', 'Categories', 'Extensions', 'Groups',
            'Mailer', 'PageLock', 'Permissions', 'Search', 'SecurityCenter',
            'Settings', 'Theme', 'Users',
        ];
        foreach ($oldModuleNames as $module) {
            $conn->executeQuery("UPDATE modules SET name = 'Zikula{$module}Module', directory = '{$module}Module' WHERE name = '$module'");
            $conn->executeQuery("UPDATE module_vars SET modname = 'Zikula{$module}Module' WHERE modname = '$module'");
            $strlen = strlen($module) + 1;
            $conn->executeQuery("UPDATE group_perms SET component = CONCAT('Zikula{$module}Module', SUBSTRING(component, $strlen)) WHERE component LIKE '{$module}%'");
        }

        // rename themes in tables: themes
        $oldThemeNames = [
            'Andreas08', 'Atom', 'SeaBreeze', 'Mobile', 'Printer',
        ];
        foreach ($oldThemeNames as $theme) {
            $conn->executeQuery("UPDATE themes SET name = 'Zikula{$theme}Theme', directory = '{$theme}Theme' WHERE name = '$theme'");
        }
        $conn->executeQuery("UPDATE themes SET name = 'ZikulaRssTheme', directory = 'RssTheme' WHERE name = 'RSS'");

        // update 'Users' -> 'ZikulaUsersModule' in all the hook tables
        $sqls = [];
        $sqls[] = "UPDATE hook_area SET owner = 'ZikulaUsersModule' WHERE owner = 'Users'";
        $sqls[] = "UPDATE hook_binding SET sowner = 'ZikulaUsersModule' WHERE sowner = 'Users'";
        $sqls[] = "UPDATE hook_runtime SET sowner = 'ZikulaUsersModule' WHERE sowner = 'Users'";
        $sqls[] = "UPDATE hook_subscriber SET owner = 'ZikulaUsersModule' WHERE owner = 'Users'";
        foreach ($sqls as $sql) {
            $conn->executeQuery($sql);
        }

        // update default theme name
        $conn->executeQuery("UPDATE module_vars SET value = 's:20:\"ZikulaAndreas08Theme\";' WHERE modname = 'ZConfig' AND name = 'Default_Theme'");

        // confirm custom module urls are valid with new routes, reset if not
        $modules = $conn->fetchAll("SELECT * FROM modules");
        foreach ($modules as $module) {
            $path = realpath($kernel->getRootDir() . '/../' . $module['url']);
            if (is_dir($path)) {
                $meta = \Zikula\ExtensionsModule\Util::getVersionMeta($module['name']);
                $conn->executeQuery("UPDATE modules SET url = '$meta[url]' WHERE id = $modules[id]");
            }
        }

        // ensure data in modules:capabilities is valid
        $conn->executeQuery("UPDATE `modules` SET `capabilities`='a:0:{}' WHERE `capabilities`=''");

        // install Bundles table
        $boot = new \Zikula\Bundle\CoreBundle\Bundle\Bootstrap();
        $helper = $this->container->get('zikula_core.internal.bootstrap_helper');
        $helper->createSchema();
        $helper->load();
        $bundles = [];
        // this neatly autoloads
        $boot->getPersistedBundles($kernel, $bundles);
    }

    private function upgradeUsersModule()
    {
        $usersModuleEntity = $this->container->get('zikula_extensions_module.extension_repository')->findOneBy(['name' => 'ZikulaUsersModule']);
        $this->container->get('zikula_extensions_module.extension_helper')->upgrade($usersModuleEntity);
>>>>>>> 70b11276
    }
}<|MERGE_RESOLUTION|>--- conflicted
+++ resolved
@@ -40,15 +40,9 @@
 
     public function isNecessary()
     {
-<<<<<<< HEAD
         $currentVersion = $this->container->getParameter(\ZikulaKernel::CORE_INSTALLED_VERSION_PARAM);
-        if (version_compare(\ZikulaKernel::VERSION, '2.0.0', '>') && version_compare($currentVersion, '2.0.0', '>=')) {
-            // this stage is not necessary to upgrade from 2.0.0 -> 2.0.x
-=======
-        $currentVersion = $this->container->getParameter(ZikulaKernel::CORE_INSTALLED_VERSION_PARAM);
         if (version_compare(ZikulaKernel::VERSION, '1.4.0', '>') && version_compare($currentVersion, '1.4.0', '>=')) {
             // this stage is not necessary to upgrade from 1.4.0 -> 1.4.x
->>>>>>> 70b11276
             return false;
         }
         $this->init();
@@ -63,87 +57,5 @@
 
     private function init()
     {
-<<<<<<< HEAD
-=======
-        $conn = $this->container->get('doctrine')->getConnection();
-        /** @var ZikulaKernel $kernel */
-        $kernel = $this->container->get('kernel');
-
-        $res = $conn->executeQuery("SELECT name FROM modules WHERE name = 'ZikulaExtensionsModule'");
-        $result = $res->fetch();
-        if ($result) {
-            // nothing to do, already converted.
-            return '';
-        }
-
-        // remove event handlers that were replaced by DependencyInjection
-        $conn->executeQuery("DELETE FROM module_vars WHERE modname = '/EventHandlers' AND name IN ('Extensions', 'Users', 'Search', 'Settings')");
-
-        // remove old Errors module from modules table (uninstall and delete)
-        $conn->executeQuery("DELETE FROM modules WHERE name = 'Errors'");
-
-        // rename modules in tables: modules, module_vars, group_perms
-        $oldModuleNames = [
-            'Admin', 'Blocks', 'Categories', 'Extensions', 'Groups',
-            'Mailer', 'PageLock', 'Permissions', 'Search', 'SecurityCenter',
-            'Settings', 'Theme', 'Users',
-        ];
-        foreach ($oldModuleNames as $module) {
-            $conn->executeQuery("UPDATE modules SET name = 'Zikula{$module}Module', directory = '{$module}Module' WHERE name = '$module'");
-            $conn->executeQuery("UPDATE module_vars SET modname = 'Zikula{$module}Module' WHERE modname = '$module'");
-            $strlen = strlen($module) + 1;
-            $conn->executeQuery("UPDATE group_perms SET component = CONCAT('Zikula{$module}Module', SUBSTRING(component, $strlen)) WHERE component LIKE '{$module}%'");
-        }
-
-        // rename themes in tables: themes
-        $oldThemeNames = [
-            'Andreas08', 'Atom', 'SeaBreeze', 'Mobile', 'Printer',
-        ];
-        foreach ($oldThemeNames as $theme) {
-            $conn->executeQuery("UPDATE themes SET name = 'Zikula{$theme}Theme', directory = '{$theme}Theme' WHERE name = '$theme'");
-        }
-        $conn->executeQuery("UPDATE themes SET name = 'ZikulaRssTheme', directory = 'RssTheme' WHERE name = 'RSS'");
-
-        // update 'Users' -> 'ZikulaUsersModule' in all the hook tables
-        $sqls = [];
-        $sqls[] = "UPDATE hook_area SET owner = 'ZikulaUsersModule' WHERE owner = 'Users'";
-        $sqls[] = "UPDATE hook_binding SET sowner = 'ZikulaUsersModule' WHERE sowner = 'Users'";
-        $sqls[] = "UPDATE hook_runtime SET sowner = 'ZikulaUsersModule' WHERE sowner = 'Users'";
-        $sqls[] = "UPDATE hook_subscriber SET owner = 'ZikulaUsersModule' WHERE owner = 'Users'";
-        foreach ($sqls as $sql) {
-            $conn->executeQuery($sql);
-        }
-
-        // update default theme name
-        $conn->executeQuery("UPDATE module_vars SET value = 's:20:\"ZikulaAndreas08Theme\";' WHERE modname = 'ZConfig' AND name = 'Default_Theme'");
-
-        // confirm custom module urls are valid with new routes, reset if not
-        $modules = $conn->fetchAll("SELECT * FROM modules");
-        foreach ($modules as $module) {
-            $path = realpath($kernel->getRootDir() . '/../' . $module['url']);
-            if (is_dir($path)) {
-                $meta = \Zikula\ExtensionsModule\Util::getVersionMeta($module['name']);
-                $conn->executeQuery("UPDATE modules SET url = '$meta[url]' WHERE id = $modules[id]");
-            }
-        }
-
-        // ensure data in modules:capabilities is valid
-        $conn->executeQuery("UPDATE `modules` SET `capabilities`='a:0:{}' WHERE `capabilities`=''");
-
-        // install Bundles table
-        $boot = new \Zikula\Bundle\CoreBundle\Bundle\Bootstrap();
-        $helper = $this->container->get('zikula_core.internal.bootstrap_helper');
-        $helper->createSchema();
-        $helper->load();
-        $bundles = [];
-        // this neatly autoloads
-        $boot->getPersistedBundles($kernel, $bundles);
-    }
-
-    private function upgradeUsersModule()
-    {
-        $usersModuleEntity = $this->container->get('zikula_extensions_module.extension_repository')->findOneBy(['name' => 'ZikulaUsersModule']);
-        $this->container->get('zikula_extensions_module.extension_helper')->upgrade($usersModuleEntity);
->>>>>>> 70b11276
     }
 }