--- conflicted
+++ resolved
@@ -122,10 +122,6 @@
         $params['database_server_version'] = $dbh->getAttribute(\PDO::ATTR_SERVER_VERSION);
         $params['database_driver'] = 'pdo_' . $params['database_driver']; // doctrine requires prefix in custom_parameters.yml
         $yamlManager->setParameters($params);
-<<<<<<< HEAD
-=======
-        $this->getContainer()->get('zikula_core_installer.config.helper')->writeLegacyConfig($params);
->>>>>>> 3e7843ed
         $this->getContainer()->get('zikula.cache_clearer')->clear('symfony.config');
 
         $io->success($this->translator->__('First stage of installation complete. Run `php app/console zikula:install:finish` to complete the installation.'));
