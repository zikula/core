--- conflicted
+++ resolved
@@ -42,14 +42,8 @@
         try {
             $dbh = new \PDO("$object[database_driver]:host=$object[database_host];dbname=$object[database_name]", $object['database_user'], $object['database_password']);
             $dbh->setAttribute(\PDO::ATTR_ERRMODE, \PDO::ERRMODE_EXCEPTION);
-<<<<<<< HEAD
-            $sql = ($object['database_driver'] == 'mysql' || $object['database_driver'] == 'mysqli') ?
+            $sql = ('mysql' == $object['database_driver'] || 'mysqli' == $object['database_driver']) ?
                 "SHOW TABLES FROM `$object[database_name]` LIKE '%'" : "SHOW TABLES FROM $object[database_name] LIKE '%'";
-=======
-            $sql = ('mysql' == $object['database_driver'] || 'mysqli' == $object['database_driver']) ?
-                "SHOW TABLES FROM `$object[database_name]` LIKE '%'" :
-                "SHOW TABLES FROM $object[database_name] LIKE '%'";
->>>>>>> b5dc447c
             $tables = $dbh->query($sql);
             if (!is_object($tables)) {
                 $this->context->buildViolation($this->__('Error! Determination existing tables failed.') . ' SQL: ' . $sql)
