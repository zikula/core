--- conflicted
+++ resolved
@@ -243,10 +243,6 @@
     private function finalizeParameters()
     {
         $variableApi = $this->container->get('zikula_extensions_module.api.variable');
-<<<<<<< HEAD
-//        \ModUtil::initCoreVars(true); // initialize the modvars array (includes ZConfig (System) vars)
-=======
->>>>>>> 4ef2164f
         // Set the System Identifier as a unique string.
         if (!$variableApi->get(VariableApi::CONFIG, 'system_identifier')) {
             $variableApi->set(VariableApi::CONFIG, 'system_identifier', str_replace('.', '', uniqid(rand(1000000000, 9999999999), true)));
@@ -273,14 +269,8 @@
         $this->yamlManager->setParameters($params);
 
         // store the recent version in a config var for later usage. This enables us to determine the version we are upgrading from
-<<<<<<< HEAD
         $variableApi->set(VariableApi::CONFIG, 'Version_Num', \ZikulaKernel::VERSION);
         $variableApi->set(VariableApi::CONFIG, 'Version_Sub', \ZikulaKernel::VERSION_SUB);
-=======
-        $variableApi->set(VariableApi::CONFIG, 'Version_Num', \Zikula_Core::VERSION_NUM);
-        $variableApi->set(VariableApi::CONFIG, 'Version_ID', \Zikula_Core::VERSION_ID);
-        $variableApi->set(VariableApi::CONFIG, 'Version_Sub', \Zikula_Core::VERSION_SUB);
->>>>>>> 4ef2164f
 
         // set the 'start' page information to empty to avoid missing module errors.
         $variableApi->set(VariableApi::CONFIG, 'startpage', '');
