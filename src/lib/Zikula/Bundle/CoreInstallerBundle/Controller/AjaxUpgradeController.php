--- conflicted
+++ resolved
@@ -288,14 +288,8 @@
         $this->yamlManager->setParameters($params);
 
         // store the recent version in a config var for later usage. This enables us to determine the version we are upgrading from
-<<<<<<< HEAD
-        $variableApi->set(VariableApi::CONFIG, 'Version_Num', \ZikulaKernel::VERSION);
-        $variableApi->set(VariableApi::CONFIG, 'Version_Sub', \ZikulaKernel::VERSION_SUB);
-=======
         $variableApi->set(VariableApi::CONFIG, 'Version_Num', ZikulaKernel::VERSION);
-        $variableApi->set(VariableApi::CONFIG, 'Version_ID', \Zikula_Core::VERSION_ID); // @deprecated
         $variableApi->set(VariableApi::CONFIG, 'Version_Sub', ZikulaKernel::VERSION_SUB);
->>>>>>> 70b11276
 
         // set the 'start' page information to empty to avoid missing module errors.
         $variableApi->set(VariableApi::CONFIG, 'startpage', '');
