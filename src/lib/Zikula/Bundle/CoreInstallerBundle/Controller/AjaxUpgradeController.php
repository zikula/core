--- conflicted
+++ resolved
@@ -96,25 +96,8 @@
                 return true;
             case "regenthemes":
                 return $this->regenerateThemes();
-<<<<<<< HEAD
-            case "from140to141":
-                return $this->from140to141();
-            case "from141to142":
-                return $this->from141to142();
-            case "from142to143":
-                return $this->from142to143();
-            case "from143to144":
-                return $this->from143to144();
-            case "from144to145":
-                return $this->from144to145();
-            case "from145to146":
-                return $this->from145to146();
-            case "from146to147":
-                return $this->from146to147();
-=======
             case "versionupgrade":
                 return $this->versionUpgrade();
->>>>>>> 14440b3a
             case "finalizeparameters":
                 return $this->finalizeParameters();
             case "clearcaches":
@@ -222,6 +205,8 @@
                 }
             case '1.4.6':
                 // nothing needed
+            case '1.4.7':
+                // nothing needed
         }
 
         // always do this
@@ -230,38 +215,6 @@
         return true;
     }
 
-<<<<<<< HEAD
-    private function from145to146()
-    {
-        if (version_compare($this->currentVersion, '1.4.6', '>=')) {
-            return true;
-        }
-        // Menu module was introduced in 144 but not installed on upgrade
-        // this does NOT need to be repeated in upgrade from 146->147
-        $schemaManager = $this->container->get('doctrine')->getConnection()->getSchemaManager();
-        if (!$schemaManager->tablesExist(['menu_items'])) {
-            $this->installModule('ZikulaMenuModule');
-            $this->reSyncAndActivateModules();
-            $this->setModuleCategory('ZikulaMenuModule', $this->translator->__('Content'));
-        } else {
-            $this->reSyncAndActivateModules(); // do this at each version upgrade
-        }
-
-        return true;
-    }
-
-    private function from146to147()
-    {
-        if (version_compare($this->currentVersion, '1.4.7', '>=')) {
-            return true;
-        }
-        $this->reSyncAndActivateModules();
-
-        return true;
-    }
-
-=======
->>>>>>> 14440b3a
     private function finalizeParameters()
     {
         $variableApi = $this->container->get('zikula_extensions_module.api.variable');
