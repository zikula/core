<?php

declare(strict_types=1);

/*
 * This file is part of the Zikula package.
 *
 * Copyright Zikula Foundation - https://ziku.la/
 *
 * For the full copyright and license information, please view the LICENSE
 * file that was distributed with this source code.
 */

namespace Zikula\Bundle\CoreInstallerBundle\Controller;

use Zikula\Bundle\CoreInstallerBundle\Manager\StageManager;
use Symfony\Component\DependencyInjection\ContainerInterface;
use Symfony\Component\HttpFoundation\JsonResponse;
use Symfony\Component\HttpFoundation\Request;
<<<<<<< HEAD
use Zikula\BlocksModule\BlocksModuleInstaller;
use Zikula\BlocksModule\Entity\BlockEntity;
use Zikula\BlocksModule\Entity\BlockPlacementEntity;
use Zikula\BlocksModule\Entity\BlockPositionEntity;
use Zikula\Bundle\CoreBundle\Bundle\Bootstrap as CoreBundleBootstrap;
use Zikula\Bundle\CoreBundle\Bundle\Helper\BootstrapHelper;
use Zikula\Bundle\CoreBundle\CacheClearer;
use Zikula\Bundle\CoreBundle\HttpKernel\ZikulaHttpKernelInterface;
use Zikula\Bundle\CoreBundle\HttpKernel\ZikulaKernel;
use Zikula\Bundle\CoreBundle\YamlDumper;
use Zikula\Core\CoreEvents;
use Zikula\ExtensionsModule\Api\VariableApi;
use Zikula\ExtensionsModule\Entity\ExtensionEntity;
use Zikula\ExtensionsModule\Helper\ExtensionHelper;
use Zikula\UsersModule\Entity\UserEntity;
use Zikula\ZAuthModule\Api\PasswordApi;
use Zikula\ZAuthModule\Entity\AuthenticationMappingEntity;
use Zikula\ZAuthModule\ZAuthConstant;
=======
>>>>>>> 3f9f2717

/**
 * Class AjaxInstallController
 */
class AjaxInstallController extends AbstractController
{
    /**
     * @var StageManager
     */
    private $stageManager;

    public function __construct(ContainerInterface $container, StageManager $stageManager)
    {
        parent::__construct($container);
        $this->stageManager = $stageManager;
    }

    public function ajaxAction(Request $request): JsonResponse
    {
        $stage = $request->request->get('stage');
        $status = $this->stageManager->executeStage($stage);

        return new JsonResponse(['status' => $status]);
    }
<<<<<<< HEAD

    public function commandLineAction($stage): bool
    {
        return $this->executeStage($stage);
    }

    private function executeStage($stageName): bool
    {
        switch ($stageName) {
            case 'bundles':
                return $this->createBundles();
            case 'install_event':
                return $this->fireEvent(CoreEvents::CORE_INSTALL_PRE_MODULE);
            case 'extensions':
                return $this->installModule('ZikulaExtensionsModule');
            case 'settings':
                return $this->installModule('ZikulaSettingsModule');
            case 'theme':
                return $this->installModule('ZikulaThemeModule');
            case 'admin':
                return $this->installModule('ZikulaAdminModule');
            case 'permissions':
                return $this->installModule('ZikulaPermissionsModule');
            case 'groups':
                return $this->installModule('ZikulaGroupsModule');
            case 'blocks':
                return $this->installModule('ZikulaBlocksModule');
            case 'users':
                return $this->installModule('ZikulaUsersModule');
            case 'zauth':
                return $this->installModule('ZikulaZAuthModule');
            case 'security':
                return $this->installModule('ZikulaSecurityCenterModule');
            case 'categories':
                return $this->installModule('ZikulaCategoriesModule');
            case 'mailer':
                return $this->installModule('ZikulaMailerModule');
            case 'search':
                return $this->installModule('ZikulaSearchModule');
            case 'routes':
                return $this->installModule('ZikulaRoutesModule');
            case 'menu':
                return $this->installModule('ZikulaMenuModule');
            case 'updateadmin':
                return $this->updateAdmin();
            case 'loginadmin':
                $params = $this->decodeParameters($this->yamlManager->getParameters());

                return $this->loginAdmin($params);
            case 'activatemodules':
                return $this->reSyncAndActivateModules();
            case 'categorize':
                return $this->categorizeModules();
            case 'createblocks':
                return $this->createBlocks();
            case 'finalizeparameters':
                return $this->finalizeParameters();
            case 'installassets':
                return $this->installAssets();
            case 'protect':
                return $this->protectFiles();
        }

        return true;
    }

    private function createBundles(): bool
    {
        /** @var ZikulaHttpKernelInterface $kernel */
        $kernel = $this->container->get('kernel');
        $boot = new CoreBundleBootstrap();
        $helper = $this->container->get(BootstrapHelper::class);
        $helper->createSchema();
        $helper->load();
        $bundles = [];
        // this neatly autoloads
        $boot->getPersistedBundles($kernel, $bundles);

        return true;
    }

    private function categorizeModules(): bool
    {
        reset(ZikulaKernel::$coreModules);
        $systemModulesCategories = [
            'ZikulaExtensionsModule' => $this->translator->__('System'),
            'ZikulaPermissionsModule' => $this->translator->__('Users'),
            'ZikulaGroupsModule' => $this->translator->__('Users'),
            'ZikulaBlocksModule' => $this->translator->__('Layout'),
            'ZikulaUsersModule' => $this->translator->__('Users'),
            'ZikulaZAuthModule' => $this->translator->__('Users'),
            'ZikulaThemeModule' => $this->translator->__('Layout'),
            'ZikulaSecurityCenterModule' => $this->translator->__('Security'),
            'ZikulaCategoriesModule' => $this->translator->__('Content'),
            'ZikulaMailerModule' => $this->translator->__('System'),
            'ZikulaSearchModule' => $this->translator->__('Content'),
            'ZikulaAdminModule' => $this->translator->__('System'),
            'ZikulaSettingsModule' => $this->translator->__('System'),
            'ZikulaRoutesModule' => $this->translator->__('System'),
            'ZikulaMenuModule' => $this->translator->__('Content'),
        ];

        foreach (ZikulaKernel::$coreModules as $systemModule => $bundleClass) {
            $this->setModuleCategory($systemModule, $systemModulesCategories[$systemModule]);
        }

        return true;
    }

    private function createBlocks(): bool
    {
        $installer = new BlocksModuleInstaller();
        $installer->setBundle($this->container->get('kernel')->getModule('ZikulaBlocksModule'));
        $installer->setContainer($this->container);
        // create the default blocks.
        $installer->createDefaultData();
        $this->createMainMenuBlock();

        return true;
    }

    /**
     * This function inserts the admin's user data
     */
    private function updateAdmin(): bool
    {
        $entityManager = $this->container->get('doctrine')->getManager();
        $params = $this->decodeParameters($this->yamlManager->getParameters());
        /** @var UserEntity $userEntity */
        $userEntity = $entityManager->find('ZikulaUsersModule:UserEntity', 2);
        $userEntity->setUname($params['username']);
        $userEntity->setEmail($params['email']);
        $userEntity->setActivated(1);
        $userEntity->setUser_Regdate(new DateTime());
        $userEntity->setLastlogin(new DateTime());
        $entityManager->persist($userEntity);

        $mapping = new AuthenticationMappingEntity();
        $mapping->setUid($userEntity->getUid());
        $mapping->setUname($userEntity->getUname());
        $mapping->setEmail($userEntity->getEmail());
        $mapping->setVerifiedEmail(true);
        $mapping->setPass($this->container->get(PasswordApi::class)->getHashedPassword($params['password']));
        $mapping->setMethod(ZAuthConstant::AUTHENTICATION_METHOD_UNAME);
        $entityManager->persist($mapping);

        $entityManager->flush();

        return true;
    }

    private function finalizeParameters(): bool
    {
        $params = $this->decodeParameters($this->yamlManager->getParameters());
        $variableApi = $this->container->get(VariableApi::class);
        $variableApi->getAll(VariableApi::CONFIG); // forces initialization of API
        $variableApi->set(VariableApi::CONFIG, 'language_i18n', $params['locale']);
        // Set the System Identifier as a unique string.
        $variableApi->set(VariableApi::CONFIG, 'system_identifier', str_replace('.', '', uniqid((string) (random_int(1000000000, 9999999999)), true)));
        // add admin email as site email
        $variableApi->set(VariableApi::CONFIG, 'adminmail', $params['email']);

        // add remaining parameters and remove unneeded ones
        unset($params['username'], $params['password'], $params['email'], $params['dbtabletype']);
        $params['datadir'] = !empty($params['datadir']) ? $params['datadir'] : 'web/uploads';
        $RandomLibFactory = new Factory();
        $generator = $RandomLibFactory->getMediumStrengthGenerator();
        $params['secret'] = $generator->generateString(50);
        $params['url_secret'] = $generator->generateString(10);
        // Configure the Request Context
        // see http://symfony.com/doc/current/cookbook/console/sending_emails.html#configuring-the-request-context-globally
        $request = $this->container->get('request_stack')->getMasterRequest();
        $hostFromRequest = isset($request) ? $request->getHost() : null;
        $schemeFromRequest = isset($request) ? $request->getScheme() : 'http';
        $basePathFromRequest = isset($request) ? $request->getBasePath() : null;
        $params['router.request_context.host'] = $params['router.request_context.host'] ?? $hostFromRequest;
        $params['router.request_context.scheme'] = $params['router.request_context.scheme'] ?? $schemeFromRequest;
        $params['router.request_context.base_url'] = $params['router.request_context.base_url'] ?? $basePathFromRequest;
        $params['umask'] = $params['umask'] ?? null;
        $this->yamlManager->setParameters($params);

        // clear the cache
        $this->container->get(CacheClearer::class)->clear('symfony.config');

        return true;
    }

    private function installAssets(): bool
    {
        $this->container->get(ExtensionHelper::class)->installAssets();

        return true;
    }

    private function protectFiles(): bool
    {
        // protect config.php and parameters.yml files
        foreach ([
             dirname($this->container->get('kernel')->getRootDir()) . '/app/config/parameters.yml'
        ] as $file) {
            @chmod($file, 0400);
            if (!is_readable($file)) {
                @chmod($file, 0440);
                if (!is_readable($file)) {
                    @chmod($file, 0444);
                }
            }
        }

        // set installed = true
        $params = $this->yamlManager->getParameters();
        $params['installed'] = true;
        // set currently installed version into parameters
        $params[ZikulaKernel::CORE_INSTALLED_VERSION_PARAM] = ZikulaKernel::VERSION;

        $this->yamlManager->setParameters($params);
        // clear the cache
        $this->container->get(CacheClearer::class)->clear('symfony.config');

        return true;
    }

    /**
     * Create the main menu block.
     */
    private function createMainMenuBlock(): void
    {
        /** @var EntityManagerInterface $entityManager */
        $entityManager = $this->container->get('doctrine')->getManager();

        /** @var ExtensionEntity $menuModuleEntity */
        $menuModuleEntity = $entityManager->getRepository('ZikulaExtensionsModule:ExtensionEntity')
            ->findOneBy(['name' => 'ZikulaMenuModule']);
        $blockEntity = new BlockEntity();
        $mainMenuString = $this->translator->__('Main menu');
        $blockEntity->setTitle($mainMenuString);
        $blockEntity->setBkey('ZikulaMenuModule:\Zikula\MenuModule\Block\MenuBlock');
        $blockEntity->setBlocktype('Menu');
        $blockEntity->setDescription($mainMenuString);
        $blockEntity->setModule($menuModuleEntity);
        $blockEntity->setProperties([
            'name' => 'mainMenu',
            'options' => '{"template": "ZikulaMenuModule:Override:bootstrap_fontawesome.html.twig"}'
        ]);
        $entityManager->persist($blockEntity);

        /** @var BlockPositionEntity $topNavPosition */
        $topNavPosition = $entityManager->getRepository('ZikulaBlocksModule:BlockPositionEntity')
            ->findOneBy(['name' => 'topnav']);
        $placement = new BlockPlacementEntity();
        $placement->setBlock($blockEntity);
        $placement->setPosition($topNavPosition);
        $placement->setSortorder(0);
        $entityManager->persist($placement);

        $entityManager->flush();
    }
=======
>>>>>>> 3f9f2717
}<|MERGE_RESOLUTION|>--- conflicted
+++ resolved
@@ -17,27 +17,6 @@
 use Symfony\Component\DependencyInjection\ContainerInterface;
 use Symfony\Component\HttpFoundation\JsonResponse;
 use Symfony\Component\HttpFoundation\Request;
-<<<<<<< HEAD
-use Zikula\BlocksModule\BlocksModuleInstaller;
-use Zikula\BlocksModule\Entity\BlockEntity;
-use Zikula\BlocksModule\Entity\BlockPlacementEntity;
-use Zikula\BlocksModule\Entity\BlockPositionEntity;
-use Zikula\Bundle\CoreBundle\Bundle\Bootstrap as CoreBundleBootstrap;
-use Zikula\Bundle\CoreBundle\Bundle\Helper\BootstrapHelper;
-use Zikula\Bundle\CoreBundle\CacheClearer;
-use Zikula\Bundle\CoreBundle\HttpKernel\ZikulaHttpKernelInterface;
-use Zikula\Bundle\CoreBundle\HttpKernel\ZikulaKernel;
-use Zikula\Bundle\CoreBundle\YamlDumper;
-use Zikula\Core\CoreEvents;
-use Zikula\ExtensionsModule\Api\VariableApi;
-use Zikula\ExtensionsModule\Entity\ExtensionEntity;
-use Zikula\ExtensionsModule\Helper\ExtensionHelper;
-use Zikula\UsersModule\Entity\UserEntity;
-use Zikula\ZAuthModule\Api\PasswordApi;
-use Zikula\ZAuthModule\Entity\AuthenticationMappingEntity;
-use Zikula\ZAuthModule\ZAuthConstant;
-=======
->>>>>>> 3f9f2717
 
 /**
  * Class AjaxInstallController
@@ -62,264 +41,4 @@
 
         return new JsonResponse(['status' => $status]);
     }
-<<<<<<< HEAD
-
-    public function commandLineAction($stage): bool
-    {
-        return $this->executeStage($stage);
-    }
-
-    private function executeStage($stageName): bool
-    {
-        switch ($stageName) {
-            case 'bundles':
-                return $this->createBundles();
-            case 'install_event':
-                return $this->fireEvent(CoreEvents::CORE_INSTALL_PRE_MODULE);
-            case 'extensions':
-                return $this->installModule('ZikulaExtensionsModule');
-            case 'settings':
-                return $this->installModule('ZikulaSettingsModule');
-            case 'theme':
-                return $this->installModule('ZikulaThemeModule');
-            case 'admin':
-                return $this->installModule('ZikulaAdminModule');
-            case 'permissions':
-                return $this->installModule('ZikulaPermissionsModule');
-            case 'groups':
-                return $this->installModule('ZikulaGroupsModule');
-            case 'blocks':
-                return $this->installModule('ZikulaBlocksModule');
-            case 'users':
-                return $this->installModule('ZikulaUsersModule');
-            case 'zauth':
-                return $this->installModule('ZikulaZAuthModule');
-            case 'security':
-                return $this->installModule('ZikulaSecurityCenterModule');
-            case 'categories':
-                return $this->installModule('ZikulaCategoriesModule');
-            case 'mailer':
-                return $this->installModule('ZikulaMailerModule');
-            case 'search':
-                return $this->installModule('ZikulaSearchModule');
-            case 'routes':
-                return $this->installModule('ZikulaRoutesModule');
-            case 'menu':
-                return $this->installModule('ZikulaMenuModule');
-            case 'updateadmin':
-                return $this->updateAdmin();
-            case 'loginadmin':
-                $params = $this->decodeParameters($this->yamlManager->getParameters());
-
-                return $this->loginAdmin($params);
-            case 'activatemodules':
-                return $this->reSyncAndActivateModules();
-            case 'categorize':
-                return $this->categorizeModules();
-            case 'createblocks':
-                return $this->createBlocks();
-            case 'finalizeparameters':
-                return $this->finalizeParameters();
-            case 'installassets':
-                return $this->installAssets();
-            case 'protect':
-                return $this->protectFiles();
-        }
-
-        return true;
-    }
-
-    private function createBundles(): bool
-    {
-        /** @var ZikulaHttpKernelInterface $kernel */
-        $kernel = $this->container->get('kernel');
-        $boot = new CoreBundleBootstrap();
-        $helper = $this->container->get(BootstrapHelper::class);
-        $helper->createSchema();
-        $helper->load();
-        $bundles = [];
-        // this neatly autoloads
-        $boot->getPersistedBundles($kernel, $bundles);
-
-        return true;
-    }
-
-    private function categorizeModules(): bool
-    {
-        reset(ZikulaKernel::$coreModules);
-        $systemModulesCategories = [
-            'ZikulaExtensionsModule' => $this->translator->__('System'),
-            'ZikulaPermissionsModule' => $this->translator->__('Users'),
-            'ZikulaGroupsModule' => $this->translator->__('Users'),
-            'ZikulaBlocksModule' => $this->translator->__('Layout'),
-            'ZikulaUsersModule' => $this->translator->__('Users'),
-            'ZikulaZAuthModule' => $this->translator->__('Users'),
-            'ZikulaThemeModule' => $this->translator->__('Layout'),
-            'ZikulaSecurityCenterModule' => $this->translator->__('Security'),
-            'ZikulaCategoriesModule' => $this->translator->__('Content'),
-            'ZikulaMailerModule' => $this->translator->__('System'),
-            'ZikulaSearchModule' => $this->translator->__('Content'),
-            'ZikulaAdminModule' => $this->translator->__('System'),
-            'ZikulaSettingsModule' => $this->translator->__('System'),
-            'ZikulaRoutesModule' => $this->translator->__('System'),
-            'ZikulaMenuModule' => $this->translator->__('Content'),
-        ];
-
-        foreach (ZikulaKernel::$coreModules as $systemModule => $bundleClass) {
-            $this->setModuleCategory($systemModule, $systemModulesCategories[$systemModule]);
-        }
-
-        return true;
-    }
-
-    private function createBlocks(): bool
-    {
-        $installer = new BlocksModuleInstaller();
-        $installer->setBundle($this->container->get('kernel')->getModule('ZikulaBlocksModule'));
-        $installer->setContainer($this->container);
-        // create the default blocks.
-        $installer->createDefaultData();
-        $this->createMainMenuBlock();
-
-        return true;
-    }
-
-    /**
-     * This function inserts the admin's user data
-     */
-    private function updateAdmin(): bool
-    {
-        $entityManager = $this->container->get('doctrine')->getManager();
-        $params = $this->decodeParameters($this->yamlManager->getParameters());
-        /** @var UserEntity $userEntity */
-        $userEntity = $entityManager->find('ZikulaUsersModule:UserEntity', 2);
-        $userEntity->setUname($params['username']);
-        $userEntity->setEmail($params['email']);
-        $userEntity->setActivated(1);
-        $userEntity->setUser_Regdate(new DateTime());
-        $userEntity->setLastlogin(new DateTime());
-        $entityManager->persist($userEntity);
-
-        $mapping = new AuthenticationMappingEntity();
-        $mapping->setUid($userEntity->getUid());
-        $mapping->setUname($userEntity->getUname());
-        $mapping->setEmail($userEntity->getEmail());
-        $mapping->setVerifiedEmail(true);
-        $mapping->setPass($this->container->get(PasswordApi::class)->getHashedPassword($params['password']));
-        $mapping->setMethod(ZAuthConstant::AUTHENTICATION_METHOD_UNAME);
-        $entityManager->persist($mapping);
-
-        $entityManager->flush();
-
-        return true;
-    }
-
-    private function finalizeParameters(): bool
-    {
-        $params = $this->decodeParameters($this->yamlManager->getParameters());
-        $variableApi = $this->container->get(VariableApi::class);
-        $variableApi->getAll(VariableApi::CONFIG); // forces initialization of API
-        $variableApi->set(VariableApi::CONFIG, 'language_i18n', $params['locale']);
-        // Set the System Identifier as a unique string.
-        $variableApi->set(VariableApi::CONFIG, 'system_identifier', str_replace('.', '', uniqid((string) (random_int(1000000000, 9999999999)), true)));
-        // add admin email as site email
-        $variableApi->set(VariableApi::CONFIG, 'adminmail', $params['email']);
-
-        // add remaining parameters and remove unneeded ones
-        unset($params['username'], $params['password'], $params['email'], $params['dbtabletype']);
-        $params['datadir'] = !empty($params['datadir']) ? $params['datadir'] : 'web/uploads';
-        $RandomLibFactory = new Factory();
-        $generator = $RandomLibFactory->getMediumStrengthGenerator();
-        $params['secret'] = $generator->generateString(50);
-        $params['url_secret'] = $generator->generateString(10);
-        // Configure the Request Context
-        // see http://symfony.com/doc/current/cookbook/console/sending_emails.html#configuring-the-request-context-globally
-        $request = $this->container->get('request_stack')->getMasterRequest();
-        $hostFromRequest = isset($request) ? $request->getHost() : null;
-        $schemeFromRequest = isset($request) ? $request->getScheme() : 'http';
-        $basePathFromRequest = isset($request) ? $request->getBasePath() : null;
-        $params['router.request_context.host'] = $params['router.request_context.host'] ?? $hostFromRequest;
-        $params['router.request_context.scheme'] = $params['router.request_context.scheme'] ?? $schemeFromRequest;
-        $params['router.request_context.base_url'] = $params['router.request_context.base_url'] ?? $basePathFromRequest;
-        $params['umask'] = $params['umask'] ?? null;
-        $this->yamlManager->setParameters($params);
-
-        // clear the cache
-        $this->container->get(CacheClearer::class)->clear('symfony.config');
-
-        return true;
-    }
-
-    private function installAssets(): bool
-    {
-        $this->container->get(ExtensionHelper::class)->installAssets();
-
-        return true;
-    }
-
-    private function protectFiles(): bool
-    {
-        // protect config.php and parameters.yml files
-        foreach ([
-             dirname($this->container->get('kernel')->getRootDir()) . '/app/config/parameters.yml'
-        ] as $file) {
-            @chmod($file, 0400);
-            if (!is_readable($file)) {
-                @chmod($file, 0440);
-                if (!is_readable($file)) {
-                    @chmod($file, 0444);
-                }
-            }
-        }
-
-        // set installed = true
-        $params = $this->yamlManager->getParameters();
-        $params['installed'] = true;
-        // set currently installed version into parameters
-        $params[ZikulaKernel::CORE_INSTALLED_VERSION_PARAM] = ZikulaKernel::VERSION;
-
-        $this->yamlManager->setParameters($params);
-        // clear the cache
-        $this->container->get(CacheClearer::class)->clear('symfony.config');
-
-        return true;
-    }
-
-    /**
-     * Create the main menu block.
-     */
-    private function createMainMenuBlock(): void
-    {
-        /** @var EntityManagerInterface $entityManager */
-        $entityManager = $this->container->get('doctrine')->getManager();
-
-        /** @var ExtensionEntity $menuModuleEntity */
-        $menuModuleEntity = $entityManager->getRepository('ZikulaExtensionsModule:ExtensionEntity')
-            ->findOneBy(['name' => 'ZikulaMenuModule']);
-        $blockEntity = new BlockEntity();
-        $mainMenuString = $this->translator->__('Main menu');
-        $blockEntity->setTitle($mainMenuString);
-        $blockEntity->setBkey('ZikulaMenuModule:\Zikula\MenuModule\Block\MenuBlock');
-        $blockEntity->setBlocktype('Menu');
-        $blockEntity->setDescription($mainMenuString);
-        $blockEntity->setModule($menuModuleEntity);
-        $blockEntity->setProperties([
-            'name' => 'mainMenu',
-            'options' => '{"template": "ZikulaMenuModule:Override:bootstrap_fontawesome.html.twig"}'
-        ]);
-        $entityManager->persist($blockEntity);
-
-        /** @var BlockPositionEntity $topNavPosition */
-        $topNavPosition = $entityManager->getRepository('ZikulaBlocksModule:BlockPositionEntity')
-            ->findOneBy(['name' => 'topnav']);
-        $placement = new BlockPlacementEntity();
-        $placement->setBlock($blockEntity);
-        $placement->setPosition($topNavPosition);
-        $placement->setSortorder(0);
-        $entityManager->persist($placement);
-
-        $entityManager->flush();
-    }
-=======
->>>>>>> 3f9f2717
 }