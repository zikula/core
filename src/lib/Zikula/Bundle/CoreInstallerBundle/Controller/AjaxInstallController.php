--- conflicted
+++ resolved
@@ -110,10 +110,6 @@
             case "protect":
                 return $this->protectFiles();
         }
-<<<<<<< HEAD
-//        \System::setInstalling(false); @todo need to probably set a parameter for this?
-=======
->>>>>>> 8e182e76
 
         return true;
     }
