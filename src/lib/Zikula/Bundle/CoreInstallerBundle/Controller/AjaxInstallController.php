<?php

/*
 * This file is part of the Zikula package.
 *
 * Copyright Zikula Foundation - http://zikula.org/
 *
 * For the full copyright and license information, please view the LICENSE
 * file that was distributed with this source code.
 */

namespace Zikula\Bundle\CoreInstallerBundle\Controller;

use RandomLib\Factory;
use Symfony\Component\DependencyInjection\ContainerInterface;
use Symfony\Component\HttpFoundation\JsonResponse;
use Symfony\Component\HttpFoundation\Request;
use Zikula\BlocksModule\Entity\BlockEntity;
use Zikula\BlocksModule\Entity\BlockPlacementEntity;
use Zikula\Bundle\CoreBundle\Bundle\Bootstrap as CoreBundleBootstrap;
use Zikula\Core\Event\GenericEvent;
use Zikula\ExtensionsModule\Api\VariableApi;
use Zikula\Bundle\CoreBundle\YamlDumper;
use Zikula\Core\CoreEvents;
use Zikula\ZAuthModule\Entity\AuthenticationMappingEntity;
use Zikula\ZAuthModule\ZAuthConstant;

/**
 * Class AjaxInstallController
 */
class AjaxInstallController extends AbstractController
{
    /**
     * @var YamlDumper
     */
    private $yamlManager;

    public function __construct(ContainerInterface $container)
    {
        parent::__construct($container);
        $this->yamlManager = new YamlDumper($this->container->get('kernel')->getRootDir() .'/config', 'custom_parameters.yml');
    }

    public function ajaxAction(Request $request)
    {
        $stage = $request->request->get('stage');
        $status = $this->executeStage($stage);

        return new JsonResponse(['status' => $status]);
    }

    public function commandLineAction($stage)
    {
        return $this->executeStage($stage);
    }

    private function executeStage($stageName)
    {
        switch ($stageName) {
            case "bundles":
                return $this->createBundles();
            case "install_event":
                return $this->fireEvent(CoreEvents::CORE_INSTALL_PRE_MODULE);
            case "extensions":
                return $this->installModule('ZikulaExtensionsModule');
            case "settings":
                return $this->installModule('ZikulaSettingsModule');
            case "theme":
                return $this->installModule('ZikulaThemeModule');
            case "admin":
                return $this->installModule('ZikulaAdminModule');
            case "permissions":
                return $this->installModule('ZikulaPermissionsModule');
            case "groups":
                return $this->installModule('ZikulaGroupsModule');
            case "blocks":
                return $this->installModule('ZikulaBlocksModule');
            case "users":
                return $this->installModule('ZikulaUsersModule');
            case "zauth":
                return $this->installModule('ZikulaZAuthModule');
            case "security":
                return $this->installModule('ZikulaSecurityCenterModule');
            case "categories":
                return $this->installModule('ZikulaCategoriesModule');
            case "mailer":
                return $this->installModule('ZikulaMailerModule');
            case "search":
                return $this->installModule('ZikulaSearchModule');
            case "routes":
                return $this->installModule('ZikulaRoutesModule');
            case "menu":
                return $this->installModule('ZikulaMenuModule');
            case "updateadmin":
                return $this->updateAdmin();
            case "loginadmin":
                $params = $this->decodeParameters($this->yamlManager->getParameters());

                return $this->loginAdmin($params);
            case "activatemodules":
                return $this->reSyncAndActivateModules();
            case "categorize":
                return $this->categorizeModules();
            case "createblocks":
                return $this->createBlocks();
            case "finalizeparameters":
                return $this->finalizeParameters();
<<<<<<< HEAD
            case "reloadroutes":
                return $this->reloadRoutes();
=======
            case "plugins":
                return $this->installPlugins();
>>>>>>> 3e7843ed
            case "installassets":
                return $this->installAssets();
            case "protect":
                return $this->protectFiles();
        }
//        \System::setInstalling(false); @todo need to probably set a parameter for this?

        return true;
    }

    private function createBundles()
    {
        $kernel = $this->container->get('kernel');
        $boot = new CoreBundleBootstrap();
        $helper = $this->container->get('zikula_core.internal.bootstrap_helper');
        $helper->createSchema();
        $helper->load();
        $bundles = [];
        // this neatly autoloads
        $boot->getPersistedBundles($kernel, $bundles);

        return true;
    }

<<<<<<< HEAD
    /**
     * public because called by AjaxUpgradeController also
     * @param $moduleName
     * @return bool
     */
    public function installModule($moduleName)
    {
        $module = $this->container->get('kernel')->getModule($moduleName);
        /** @var AbstractCoreModule $module */
        $className = $module->getInstallerClass();
        $reflectionInstaller = new \ReflectionClass($className);
        $installer = $reflectionInstaller->newInstance();
        $installer->setBundle($module);
        if ($installer instanceof ContainerAwareInterface) {
            $installer->setContainer($this->container);
        }

        if ($installer->install()) {
            return true;
        }

        return false;
    }

    private function activateModules()
    {
        $extensionsInFileSystem = $this->container->get('zikula_extensions_module.bundle_sync_helper')->scanForBundles(['system']);
        $this->container->get('zikula_extensions_module.bundle_sync_helper')->syncExtensions($extensionsInFileSystem);

        /** @var ExtensionEntity[] $extensions */
        $extensions = $this->container->get('zikula_extensions_module.extension_repository')->findAll();
        foreach ($extensions as $extension) {
            if ($extension->getName() != 'ZikulaPageLockModule' && \ZikulaKernel::isCoreModule($extension->getName())) {
                $extension->setState(ExtensionApi::STATE_ACTIVE);
            }
        }
        $this->container->get('doctrine.orm.entity_manager')->flush();

        return true;
    }

=======
>>>>>>> 3e7843ed
    private function categorizeModules()
    {
        reset(\ZikulaKernel::$coreModules);
        $systemModulesCategories = [
            'ZikulaExtensionsModule' => $this->translator->__('System'),
            'ZikulaPermissionsModule' => $this->translator->__('Users'),
            'ZikulaGroupsModule' => $this->translator->__('Users'),
            'ZikulaBlocksModule' => $this->translator->__('Layout'),
            'ZikulaUsersModule' => $this->translator->__('Users'),
            'ZikulaZAuthModule' => $this->translator->__('Users'),
            'ZikulaThemeModule' => $this->translator->__('Layout'),
            'ZikulaSecurityCenterModule' => $this->translator->__('Security'),
            'ZikulaCategoriesModule' => $this->translator->__('Content'),
            'ZikulaMailerModule' => $this->translator->__('System'),
            'ZikulaSearchModule' => $this->translator->__('Content'),
            'ZikulaAdminModule' => $this->translator->__('System'),
            'ZikulaSettingsModule' => $this->translator->__('System'),
            'ZikulaRoutesModule' => $this->translator->__('System'),
            'ZikulaMenuModule' => $this->translator->__('Content'),
            'ZikulaPageLockModule' => $this->translator->__('Content'),
        ];

        foreach (\ZikulaKernel::$coreModules as $systemModule => $bundleClass) {
            $this->setModuleCategory($systemModule, $systemModulesCategories[$systemModule]);
        }

        return true;
    }

    private function createBlocks()
    {
        $installer = new \Zikula\BlocksModule\BlocksModuleInstaller();
        $installer->setBundle($this->container->get('kernel')->getModule('ZikulaBlocksModule'));
        $installer->setContainer($this->container);
        // create the default blocks.
        $installer->defaultdata();
        $this->createMainMenuBlock();

        return true;
    }

    /**
     * This function inserts the admin's user data
     */
    private function updateAdmin()
    {
        $entityManager = $this->container->get('doctrine')->getManager();
        $params = $this->decodeParameters($this->yamlManager->getParameters());

        $nowUTC = new \DateTime(null, new \DateTimeZone('UTC'));

        /** @var \Zikula\UsersModule\Entity\UserEntity $userEntity */
        $userEntity = $entityManager->find('ZikulaUsersModule:UserEntity', 2);
        $userEntity->setUname($params['username']);
        $userEntity->setEmail($params['email']);
        $userEntity->setActivated(1);
        $userEntity->setUser_Regdate($nowUTC);
        $userEntity->setLastlogin($nowUTC);
        $entityManager->persist($userEntity);

        $mapping = new AuthenticationMappingEntity();
        $mapping->setUid($userEntity->getUid());
        $mapping->setUname($userEntity->getUname());
        $mapping->setEmail($userEntity->getEmail());
        $mapping->setVerifiedEmail(true);
        $mapping->setPass($this->container->get('zikula_zauth_module.api.password')->getHashedPassword($params['password']));
        $mapping->setMethod(ZAuthConstant::AUTHENTICATION_METHOD_UNAME);
        $entityManager->persist($mapping);

        $entityManager->flush();

        return true;
    }

    private function finalizeParameters()
    {
        $params = $this->decodeParameters($this->yamlManager->getParameters());
        $variableApi = $this->container->get('zikula_extensions_module.api.variable');
        $variableApi->getAll(VariableApi::CONFIG); // forces initialization of API
        $variableApi->set(VariableApi::CONFIG, 'language_i18n', $params['locale']);
        // Set the System Identifier as a unique string.
        $variableApi->set(VariableApi::CONFIG, 'system_identifier', str_replace('.', '', uniqid(rand(1000000000, 9999999999), true)));
        // add admin email as site email
        $variableApi->set(VariableApi::CONFIG, 'adminmail', $params['email']);
        // regenerate the theme list
        $this->container->get('zikula_theme_module.helper.bundle_sync_helper')->regenerate();

        // add remaining parameters and remove unneeded ones
        unset($params['username'], $params['password'], $params['email'], $params['dbtabletype']);
        $params['datadir'] = !empty($params['datadir']) ? $params['datadir'] : 'userdir';
        $RandomLibFactory = new Factory();
        $generator = $RandomLibFactory->getMediumStrengthGenerator();
        $params['secret'] = $generator->generateString(50);
        $params['url_secret'] = $generator->generateString(10);
        // Configure the Request Context
        // see http://symfony.com/doc/current/cookbook/console/sending_emails.html#configuring-the-request-context-globally
        $params['router.request_context.host'] = isset($params['router.request_context.host']) ? $params['router.request_context.host'] : $this->container->get('request')->getHost();
        $params['router.request_context.scheme'] = isset($params['router.request_context.scheme']) ? $params['router.request_context.scheme'] : 'http';
        $params['router.request_context.base_url'] = isset($params['router.request_context.base_url']) ? $params['router.request_context.base_url'] : $this->container->get('request')->getBasePath();
        $params['umask'] = isset($params['umask']) ? $params['umask'] : null;
        $this->yamlManager->setParameters($params);

        // clear the cache
        $this->container->get('zikula.cache_clearer')->clear('symfony.config');

        return true;
    }

    /**
<<<<<<< HEAD
     * remove base64 encoding for admin params
     *
     * @param $params
     * @return mixed
     */
    private function decodeParameters($params)
    {
        if (!empty($params['password'])) {
            $params['password'] = base64_decode($params['password']);
        }
        if (!empty($params['username'])) {
            $params['username'] = base64_decode($params['username']);
        }
        if (!empty($params['email'])) {
            $params['email'] = base64_decode($params['email']);
        }

        return $params;
    }

    /**
     * public because called by AjaxUpgradeController also
     * @return bool
     */
    public function reloadRoutes()
    {
        // this stage is now disabled because the routes do not need to be reloaded. @todo refactor and remove

        return true;
=======
     * @deprecated remove at Core-2.0
     * @return bool
     */
    private function installPlugins()
    {
        $result = true;
        $systemPlugins = \PluginUtil::loadAllSystemPlugins();
        foreach ($systemPlugins as $plugin) {
            $result = $result && \PluginUtil::install($plugin);
        }

        return $result;
>>>>>>> 3e7843ed
    }

    private function installAssets()
    {
        $this->container->get('zikula_extensions_module.extension_helper')->installAssets();

        return true;
    }

    private function protectFiles()
    {
        // protect config.php and parameters.yml files
        foreach ([
            realpath($this->container->get('kernel')->getRootDir() . '/../app/config/parameters.yml')
        ] as $file) {
            @chmod($file, 0400);
            if (!is_readable($file)) {
                @chmod($file, 0440);
                if (!is_readable($file)) {
                    @chmod($file, 0444);
                }
            }
        }

        // set installed = true
        $params = $this->yamlManager->getParameters();
        $params['installed'] = true;
        // set currently installed version into parameters
        $params[\ZikulaKernel::CORE_INSTALLED_VERSION_PARAM] = \ZikulaKernel::VERSION;

        $this->yamlManager->setParameters($params);
        // clear the cache
        $this->container->get('zikula.cache_clearer')->clear('symfony.config');

        return true;
    }

    private function createMainMenuBlock()
    {
        // Create the Main Menu Block
        $_em = $this->container->get('doctrine')->getManager();
        $menuModuleEntity = $_em->getRepository('ZikulaExtensionsModule:ExtensionEntity')->findOneBy(['name' => 'ZikulaMenuModule']);
        $blockEntity = new BlockEntity();
        $mainMenuString = $this->translator->__('Main menu');
        $blockEntity->setTitle($mainMenuString);
        $blockEntity->setBkey('ZikulaMenuModule:\Zikula\MenuModule\Block\MenuBlock');
        $blockEntity->setBlocktype('Menu');
        $blockEntity->setDescription($mainMenuString);
        $blockEntity->setModule($menuModuleEntity);
        $blockEntity->setProperties([
            'name' => 'mainMenu',
            'options' => '{"template": "ZikulaMenuModule:Override:bootstrap_fontawesome.html.twig"}'
        ]);
        $_em->persist($blockEntity);

        $topNavPosition = $_em->getRepository('ZikulaBlocksModule:BlockPositionEntity')->findOneBy(['name' => 'topnav']);
        $placement = new BlockPlacementEntity();
        $placement->setBlock($blockEntity);
        $placement->setPosition($topNavPosition);
        $placement->setSortorder(0);
        $_em->persist($placement);

        $_em->flush();
    }

    private function fireEvent($eventName)
    {
        $event = new GenericEvent();
        $this->container->get('event_dispatcher')->dispatch($eventName, $event);
        if ($event->isPropagationStopped()) {
            return false;
        }

        return true;
    }
}<|MERGE_RESOLUTION|>--- conflicted
+++ resolved
@@ -105,13 +105,6 @@
                 return $this->createBlocks();
             case "finalizeparameters":
                 return $this->finalizeParameters();
-<<<<<<< HEAD
-            case "reloadroutes":
-                return $this->reloadRoutes();
-=======
-            case "plugins":
-                return $this->installPlugins();
->>>>>>> 3e7843ed
             case "installassets":
                 return $this->installAssets();
             case "protect":
@@ -136,50 +129,6 @@
         return true;
     }
 
-<<<<<<< HEAD
-    /**
-     * public because called by AjaxUpgradeController also
-     * @param $moduleName
-     * @return bool
-     */
-    public function installModule($moduleName)
-    {
-        $module = $this->container->get('kernel')->getModule($moduleName);
-        /** @var AbstractCoreModule $module */
-        $className = $module->getInstallerClass();
-        $reflectionInstaller = new \ReflectionClass($className);
-        $installer = $reflectionInstaller->newInstance();
-        $installer->setBundle($module);
-        if ($installer instanceof ContainerAwareInterface) {
-            $installer->setContainer($this->container);
-        }
-
-        if ($installer->install()) {
-            return true;
-        }
-
-        return false;
-    }
-
-    private function activateModules()
-    {
-        $extensionsInFileSystem = $this->container->get('zikula_extensions_module.bundle_sync_helper')->scanForBundles(['system']);
-        $this->container->get('zikula_extensions_module.bundle_sync_helper')->syncExtensions($extensionsInFileSystem);
-
-        /** @var ExtensionEntity[] $extensions */
-        $extensions = $this->container->get('zikula_extensions_module.extension_repository')->findAll();
-        foreach ($extensions as $extension) {
-            if ($extension->getName() != 'ZikulaPageLockModule' && \ZikulaKernel::isCoreModule($extension->getName())) {
-                $extension->setState(ExtensionApi::STATE_ACTIVE);
-            }
-        }
-        $this->container->get('doctrine.orm.entity_manager')->flush();
-
-        return true;
-    }
-
-=======
->>>>>>> 3e7843ed
     private function categorizeModules()
     {
         reset(\ZikulaKernel::$coreModules);
@@ -288,53 +237,6 @@
         return true;
     }
 
-    /**
-<<<<<<< HEAD
-     * remove base64 encoding for admin params
-     *
-     * @param $params
-     * @return mixed
-     */
-    private function decodeParameters($params)
-    {
-        if (!empty($params['password'])) {
-            $params['password'] = base64_decode($params['password']);
-        }
-        if (!empty($params['username'])) {
-            $params['username'] = base64_decode($params['username']);
-        }
-        if (!empty($params['email'])) {
-            $params['email'] = base64_decode($params['email']);
-        }
-
-        return $params;
-    }
-
-    /**
-     * public because called by AjaxUpgradeController also
-     * @return bool
-     */
-    public function reloadRoutes()
-    {
-        // this stage is now disabled because the routes do not need to be reloaded. @todo refactor and remove
-
-        return true;
-=======
-     * @deprecated remove at Core-2.0
-     * @return bool
-     */
-    private function installPlugins()
-    {
-        $result = true;
-        $systemPlugins = \PluginUtil::loadAllSystemPlugins();
-        foreach ($systemPlugins as $plugin) {
-            $result = $result && \PluginUtil::install($plugin);
-        }
-
-        return $result;
->>>>>>> 3e7843ed
-    }
-
     private function installAssets()
     {
         $this->container->get('zikula_extensions_module.extension_helper')->installAssets();
