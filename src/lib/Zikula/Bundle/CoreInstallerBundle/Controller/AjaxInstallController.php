--- conflicted
+++ resolved
@@ -176,12 +176,6 @@
     {
         $entityManager = $this->container->get('doctrine')->getManager();
         $params = $this->decodeParameters($this->yamlManager->getParameters());
-<<<<<<< HEAD
-
-        $nowUTC = new \DateTime(null, new \DateTimeZone('UTC'));
-
-=======
->>>>>>> 106a602f
         /** @var \Zikula\UsersModule\Entity\UserEntity $userEntity */
         $userEntity = $entityManager->find('ZikulaUsersModule:UserEntity', 2);
         $userEntity->setUname($params['username']);
