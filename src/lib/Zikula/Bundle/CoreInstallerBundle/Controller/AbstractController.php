<?php

/*
 * This file is part of the Zikula package.
 *
 * Copyright Zikula Foundation - http://zikula.org/
 *
 * For the full copyright and license information, please view the LICENSE
 * file that was distributed with this source code.
 */

namespace Zikula\Bundle\CoreInstallerBundle\Controller;

use Symfony\Bundle\FrameworkBundle\Templating\EngineInterface;
use Symfony\Component\Form\FormFactory;
use Symfony\Component\Routing\RouterInterface;
use Zikula\Bundle\CoreInstallerBundle\Util\ControllerUtil;
use Symfony\Component\DependencyInjection\ContainerInterface;

/**
 * Class AbstractController
 */
abstract class AbstractController
{
    /**
     * @var ContainerInterface
     */
    protected $container;

    /**
     * @var RouterInterface
     */
    protected $router;

    /**
     * @var EngineInterface
     */
    protected $templatingService;

    /**
     * @var ControllerUtil
     */
    protected $util;

    /**
     * @var FormFactory
     */
    protected $form;

    /**
     * Constructor.
     *
     * @param ContainerInterface $container
     */
    public function __construct(ContainerInterface $container)
    {
        $this->container = $container;
        $this->router = $this->container->get('router');
        $this->templatingService = $this->container->get('templating');
        $this->form = $this->container->get('form.factory');
<<<<<<< HEAD
        $this->util = $this->container->get('core_installer.controller.util');
=======
        $this->util = $this->container->get('zikula_core_installer.controller.util');
        $this->configUtil = $this->container->get('zikula_core_installer.config.util');
>>>>>>> db11fac8
    }
}<|MERGE_RESOLUTION|>--- conflicted
+++ resolved
@@ -15,6 +15,7 @@
 use Symfony\Component\Form\FormFactory;
 use Symfony\Component\Routing\RouterInterface;
 use Zikula\Bundle\CoreInstallerBundle\Util\ControllerUtil;
+use Zikula\Bundle\CoreInstallerBundle\Util\ConfigUtil;
 use Symfony\Component\DependencyInjection\ContainerInterface;
 
 /**
@@ -48,6 +49,11 @@
     protected $form;
 
     /**
+     * @var ConfigUtil
+     */
+    protected $configUtil;
+
+    /**
      * Constructor.
      *
      * @param ContainerInterface $container
@@ -58,11 +64,7 @@
         $this->router = $this->container->get('router');
         $this->templatingService = $this->container->get('templating');
         $this->form = $this->container->get('form.factory');
-<<<<<<< HEAD
-        $this->util = $this->container->get('core_installer.controller.util');
-=======
         $this->util = $this->container->get('zikula_core_installer.controller.util');
         $this->configUtil = $this->container->get('zikula_core_installer.config.util');
->>>>>>> db11fac8
     }
 }