--- conflicted
+++ resolved
@@ -49,19 +49,11 @@
     protected $form;
 
     /**
-<<<<<<< HEAD
-=======
-     * @var ConfigUtil
-     */
-    protected $configUtil;
-
-    /**
      * @var TranslatorInterface
      */
     protected $translator;
 
     /**
->>>>>>> dd635b35
      * Constructor.
      *
      * @param ContainerInterface $container
@@ -73,10 +65,6 @@
         $this->templatingService = $this->container->get('templating');
         $this->form = $this->container->get('form.factory');
         $this->util = $this->container->get('zikula_core_installer.controller.util');
-<<<<<<< HEAD
-=======
-        $this->configUtil = $this->container->get('zikula_core_installer.config.util');
         $this->translator = $container->get('translator.default');
->>>>>>> dd635b35
     }
 }