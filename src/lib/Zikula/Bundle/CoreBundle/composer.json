--- conflicted
+++ resolved
@@ -15,19 +15,11 @@
         "php": ">=5.5.9",
         "composer/installers": "1.*",
 
-<<<<<<< HEAD
-        "zikula/legal-module": "dev-master",
-        "zikula/profile-module": "dev-master",
-        "zikula/oauth-module": "dev-master",
-        "zikula/pagelock-module": "dev-master",
-        "zikula/andreas08-theme": "3.*",
-=======
         "zikula/legal-module": ">=3.1.0",
         "zikula/profile-module": "3.*",
         "zikula/oauth-module": "1.*",
         "zikula/pagelock-module": "1.2.*",
-        "zikula/andreas08-theme": "2.*",
->>>>>>> c3e82cf5
+        "zikula/andreas08-theme": "3.*",
         "zikula/seabreeze-theme": "4.*",
 
         "symfony/symfony": "3.*",
@@ -56,7 +48,7 @@
         "oyejorge/less.php": "dev-master",
         "liip/imagine-bundle": "1.*",
 
-        "zikula/generator-bundle": "dev-master"
+        "zikula/generator-bundle": "2.*"
     },
     "repositories": [
         {
