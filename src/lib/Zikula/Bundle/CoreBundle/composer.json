--- conflicted
+++ resolved
@@ -22,11 +22,7 @@
         "zikula/andreas08-theme": "2.*",
         "zikula/seabreeze-theme": "4.*",
 
-<<<<<<< HEAD
-        "symfony/symfony": "3.3.2",
-=======
-        "symfony/symfony": "2.8.*",
->>>>>>> a568f458
+        "symfony/symfony": "3.*",
         "symfony/monolog-bundle": "~2.4",
         "sensio/distribution-bundle": "5.0.*",
         "sensio/framework-extra-bundle": "dev-master",
