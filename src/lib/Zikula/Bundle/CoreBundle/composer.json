{
    "name": "zikula/core-bundle",
    "type": "symfony-bundle",
    "description": "An bundle providing zikula-related symfony form extensions.",
    "keywords": [ "zikula" ],
    "homepage": "http://www.zikula.org",
    "license": "MIT",
    "authors": [
        {
            "name": "Zikula Team",
            "homepage": "http://www.zikula.org"
        }
    ],
    "require": {
        "php": ">=5.5.9",
        "composer/installers": "1.*",

        "zikula/legal-module": "3.*",
        "zikula/profile-module": "3.*",
        "zikula/oauth-module": "1.*",
        "zikula/pagelock-module": "1.2.*",
        "zikula/andreas08-theme": "3.*",
        "zikula/seabreeze-theme": "4.*",

        "symfony/symfony": "3.*",
        "symfony/monolog-bundle": "~2.4",
        "sensio/distribution-bundle": "5.0.*",
        "sensio/framework-extra-bundle": "dev-master",
        "sensio/generator-bundle": "3.1.*",
        "elao/web-profiler-extra-bundle" : "~2.3.3",
<<<<<<< HEAD
        "matthiasnoback/symfony-service-definition-validator": "dev-master",
=======
>>>>>>> e7892965

        "jms/translation-bundle": "1.3.*",
        "nikic/php-parser": "~1.4.0",
        "willdurand/js-translation-bundle": "^2.6",

        "doctrine/orm": "2.5.*",
        "doctrine/doctrine-bundle": "1.6.*",
        "stof/doctrine-extensions-bundle": "~1.2.1",
        "gedmo/doctrine-extensions": "2.4.*",

        "michelf/php-markdown": "1.7.*",
        "twig/extensions": "1.4.*",
        "zikula/filesystem": "1.*",

        "ramsey/array_column": "1.1.*",

        "oyejorge/less.php": "dev-master",
        "liip/imagine-bundle": "1.*",

        "zikula/generator-bundle": "2.*"
    },
    "repositories": [
        {
            "type": "vcs",
<<<<<<< HEAD
            "url": "https://github.com/zikula/symfony-service-definition-validator"
        },
        {
            "type": "vcs",
=======
>>>>>>> e7892965
            "url": "https://github.com/zikula-modules/Legal"
        },
        {
            "type": "vcs",
            "url": "https://github.com/zikula-modules/Profile"
        },
        {
            "type": "vcs",
            "url": "https://github.com/zikula-modules/PageLock"
        },
        {
            "type": "vcs",
            "url": "https://github.com/zikula/OAuth"
        },
        {
            "type": "vcs",
            "url": "https://github.com/zikula/ZikulaAndreas08Theme"
        },
        {
            "type": "vcs",
            "url": "https://github.com/zikula/ZikulaSeaBreezeTheme"
        }
    ],
    "autoload": {
        "psr-4": { "Zikula\\Bundle\\CoreBundle\\": "" }
    }
}<|MERGE_RESOLUTION|>--- conflicted
+++ resolved
@@ -28,10 +28,6 @@
         "sensio/framework-extra-bundle": "dev-master",
         "sensio/generator-bundle": "3.1.*",
         "elao/web-profiler-extra-bundle" : "~2.3.3",
-<<<<<<< HEAD
-        "matthiasnoback/symfony-service-definition-validator": "dev-master",
-=======
->>>>>>> e7892965
 
         "jms/translation-bundle": "1.3.*",
         "nikic/php-parser": "~1.4.0",
@@ -56,13 +52,6 @@
     "repositories": [
         {
             "type": "vcs",
-<<<<<<< HEAD
-            "url": "https://github.com/zikula/symfony-service-definition-validator"
-        },
-        {
-            "type": "vcs",
-=======
->>>>>>> e7892965
             "url": "https://github.com/zikula-modules/Legal"
         },
         {
