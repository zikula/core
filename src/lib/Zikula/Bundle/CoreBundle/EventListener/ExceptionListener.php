--- conflicted
+++ resolved
@@ -19,11 +19,6 @@
 use Symfony\Component\Routing\RouterInterface;
 use Symfony\Component\Security\Core\Exception\AccessDeniedException;
 use Zikula\Bundle\CoreBundle\CacheClearer;
-<<<<<<< HEAD
-=======
-use Zikula\Core\Exception\ExtensionNotAvailableException;
-use Zikula\PermissionsModule\Api\PermissionApi;
->>>>>>> 9d37184e
 use Zikula\UsersModule\Api\CurrentUserApi;
 
 /**
@@ -52,11 +47,6 @@
     private $currentUserApi;
 
     /**
-     * @var PermissionApi
-     */
-    private $permissionApi;
-
-    /**
      * @var bool
      */
     private $installed;
@@ -67,7 +57,6 @@
      * @param EventDispatcherInterface $dispatcher
      * @param CacheClearer $cacheClearer
      * @param CurrentUserApi $currentUserApi
-     * @param PermissionApi $permissionApi
      * @param bool $installed
      */
     public function __construct(
@@ -75,14 +64,12 @@
         EventDispatcherInterface $dispatcher,
         CacheClearer $cacheClearer,
         CurrentUserApi $currentUserApi,
-        PermissionApi $permissionApi,
         $installed
     ) {
         $this->router = $router;
         $this->dispatcher = $dispatcher;
         $this->cacheClearer = $cacheClearer;
         $this->currentUserApi = $currentUserApi;
-        $this->permissionApi = $permissionApi;
         $this->installed = $installed;
     }
 
@@ -147,75 +134,4 @@
         $event->setResponse($response);
         $event->stopPropagation();
     }
-<<<<<<< HEAD
-=======
-
-    /**
-     * Handle a RouteNotFoundException
-     *
-     * @param GetResponseForExceptionEvent $event
-     * @param bool $userLoggedIn
-     */
-    private function handleRouteNotFoundException(GetResponseForExceptionEvent $event, $userLoggedIn)
-    {
-        $message = $event->getException()->getMessage();
-        $event->getRequest()->getSession()->getFlashBag()->add('error', $message);
-        if ($userLoggedIn && $this->permissionApi->hasPermission('ZikulaRoutesModule::', '::', ACCESS_ADMIN)) {
-            try {
-                $url = $this->router->generate('zikularoutesmodule_route_adminreload', [], RouterInterface::ABSOLUTE_URL);
-                $link = '<a href="' . $url . '" title="' . __('Re-load the routes') . '">' .  __('re-loading the routes') . '</a>';
-                $event->getRequest()->getSession()->getFlashBag()->add('error', __f('You might try %s for the extension in question.', $link));
-            } catch (RouteNotFoundException $e) {
-            }
-        }
-    }
-
-    /**
-     * Handle a LegacyExtensionNotAvailableExtension
-     *
-     * @param GetResponseForExceptionEvent $event
-     */
-    private function handleLegacyExtensionNotAvailableExtension(GetResponseForExceptionEvent $event)
-    {
-        $message = $event->getException()->getMessage();
-        $event->getRequest()->getSession()->getFlashBag()->add('error', $message);
-
-        $route = $this->router->generate('home');
-        $response = new RedirectResponse($route);
-        $event->setResponse($response);
-        $event->stopPropagation();
-    }
-
-    /**
-     * Dispatch and handle the legacy event `frontcontroller.exception`
-     *
-     * @deprecated removal scheduled for 2.0.0
-     *
-     * @param GetResponseForExceptionEvent $event
-     */
-    private function handleLegacyExceptionEvent(GetResponseForExceptionEvent $event)
-    {
-        $modinfo = \ModUtil::getInfoFromName($event->getRequest()->attributes->get('_zkModule'));
-        $legacyEvent = new \Zikula\Core\Event\GenericEvent($event->getException(),
-            [
-                'modinfo' => $modinfo,
-                'type' => $event->getRequest()->attributes->get('_zkType'),
-                'func' => $event->getRequest()->attributes->get('_zkFunc'),
-                'arguments' => $event->getRequest()->attributes->all()
-            ]
-        );
-        $this->dispatcher->dispatch('frontcontroller.exception', $legacyEvent);
-        if ($legacyEvent->isPropagationStopped()) {
-            $event->getRequest()->getSession()->getFlashBag()->add('error', __f('The \'%1$s\' module returned an error in \'%2$s\'. (%3$s)', [
-                $event->getRequest()->attributes->get('_zkModule'),
-                $event->getRequest()->attributes->get('_zkFunc'),
-                $legacyEvent->getArgument('message')
-            ]), $legacyEvent->getArgument('httpcode'));
-            $route = $event->getRequest()->server->get('referrer');
-            $response = new RedirectResponse($route);
-            $event->setResponse($response);
-            $event->stopPropagation();
-        }
-    }
->>>>>>> 9d37184e
 }