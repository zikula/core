<?php

/*
 * This file is part of the Zikula package.
 *
 * Copyright Zikula Foundation - http://zikula.org/
 *
 * For the full copyright and license information, please view the LICENSE
 * file that was distributed with this source code.
 */

namespace Zikula\Bundle\CoreBundle\EventListener;

use Symfony\Component\EventDispatcher\EventSubscriberInterface;
use Symfony\Component\HttpFoundation\Response;
use Symfony\Component\HttpKernel\Event\GetResponseEvent;
use Symfony\Component\HttpKernel\KernelEvents;

class SessionExpireListener implements EventSubscriberInterface
{
    private $installed;

    /**
     * SessionExpireListener constructor.
     * @param $installed
     */
    public function __construct($installed)
    {
        $this->installed = $installed;
    }

    public function onKernelRequestSessionExpire(GetResponseEvent $event)
    {
        if (!$this->installed) {
            return;
        }
        if ($event->getRequest()->hasSession() && $event->getRequest()->getSession()->get('session_expired', false)) {
            // Session has expired, display warning
            $response = new Response("Session expired.", 403);
<<<<<<< HEAD
=======
            $response->legacy = true;
>>>>>>> 4ef2164f
            $event->setResponse($response);
        }
    }

    public static function getSubscribedEvents()
    {
        return [
            KernelEvents::REQUEST => [
                ['onKernelRequestSessionExpire', 31]
            ]
        ];
    }
}<|MERGE_RESOLUTION|>--- conflicted
+++ resolved
@@ -37,10 +37,6 @@
         if ($event->getRequest()->hasSession() && $event->getRequest()->getSession()->get('session_expired', false)) {
             // Session has expired, display warning
             $response = new Response("Session expired.", 403);
-<<<<<<< HEAD
-=======
-            $response->legacy = true;
->>>>>>> 4ef2164f
             $event->setResponse($response);
         }
     }
