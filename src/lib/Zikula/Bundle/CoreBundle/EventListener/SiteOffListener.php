--- conflicted
+++ resolved
@@ -88,13 +88,8 @@
         // Get variables
         $siteOff = (bool)$this->variableApi->getSystemVar('siteoff');
         $hasAdminPerms = $this->permissionApi->hasPermission('ZikulaSettingsModule::', 'SiteOff::', ACCESS_ADMIN);
-<<<<<<< HEAD
         $currentInstalledVersion = $this->variableApi->getSystemVar('Version_Num'); // @todo replace by param
-        $versionsEqual = (\ZikulaKernel::VERSION == $currentInstalledVersion);
-=======
-        $currentInstalledVersion = $this->variableApi->getSystemVar('Version_Num');
         $versionsEqual = (ZikulaKernel::VERSION == $currentInstalledVersion);
->>>>>>> 70b11276
 
         // Check for site closed
         if (($siteOff || !$versionsEqual) && !$hasAdminPerms) {
