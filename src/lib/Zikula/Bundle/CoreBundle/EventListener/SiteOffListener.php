--- conflicted
+++ resolved
@@ -87,12 +87,8 @@
         // Get variables
         $siteOff = (bool)$this->variableApi->getSystemVar('siteoff');
         $hasAdminPerms = $this->permissionApi->hasPermission('ZikulaSettingsModule::', 'SiteOff::', ACCESS_ADMIN);
-<<<<<<< HEAD
-        $versionCheck = (\ZikulaKernel::VERSION != $this->variableApi->getSystemVar('Version_Num'));
-=======
         $currentInstalledVersion = $this->variableApi->getSystemVar('Version_Num');
         $versionsEqual = (\Zikula_Core::VERSION_NUM == $currentInstalledVersion);
->>>>>>> 520dcc23
 
         // Check for site closed
         if (($siteOff || !$versionsEqual) && !$hasAdminPerms) {
