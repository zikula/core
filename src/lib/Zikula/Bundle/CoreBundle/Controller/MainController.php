<?php

/*
 * This file is part of the Zikula package.
 *
 * Copyright Zikula Foundation - http://zikula.org/
 *
 * For the full copyright and license information, please view the LICENSE
 * file that was distributed with this source code.
 */

namespace Zikula\Bundle\CoreBundle\Controller;

use Symfony\Component\HttpFoundation\Request;
use Symfony\Component\HttpFoundation\Response;
use Symfony\Component\HttpKernel\HttpKernelInterface;
use Zikula\Bundle\CoreBundle\HttpKernel\ZikulaHttpKernelInterface;
use Zikula\Core\Response\PlainResponse;
use Zikula\ExtensionsModule\Api\VariableApi;

/**
 * Class MainController
 * This controller is a service defined in `CoreBundle/Resources/config/services.xml`
 */
class MainController
{
    /**
     * @var VariableApi
     */
    private $variableApi;

    /**
     * @var ZikulaHttpKernelInterface
     */
    private $kernel;

    /**
     * MainController constructor.
     * @param ZikulaHttpKernelInterface $kernelInterface
     * @param VariableApi $variableApi
     */
<<<<<<< HEAD
    public function __construct(KernelInterface $kernelInterface, VariableApi $variableApi)
=======
    public function __construct(ZikulaHttpKernelInterface $kernelInterface, VariableApi $variableApi, LegacyController $legacyController)
>>>>>>> 70b11276
    {
        $this->kernel = $kernelInterface;
        $this->variableApi = $variableApi;
    }

    /**
     * This controller action is designed for the "/" route (home).
     * The route definition is set in `CoreBundle/Resources/config/routing.xml`
     *
     * @param Request $request
     * @return bool|mixed|Response|PlainResponse
     */
    public function homeAction(Request $request)
    {
        $controller = $this->variableApi->getSystemVar('startController');
        if (!$controller) {
            return new Response(''); // home page is static
        }
        $args = $this->variableApi->getSystemVar('startargs');
        parse_str($args, $attributes);
        $attributes['_controller'] = $controller;
        $subRequest = $request->duplicate(null, null, $attributes);

        return $this->kernel
            ->handle($subRequest, HttpKernelInterface::SUB_REQUEST);
    }
}<|MERGE_RESOLUTION|>--- conflicted
+++ resolved
@@ -39,11 +39,7 @@
      * @param ZikulaHttpKernelInterface $kernelInterface
      * @param VariableApi $variableApi
      */
-<<<<<<< HEAD
-    public function __construct(KernelInterface $kernelInterface, VariableApi $variableApi)
-=======
     public function __construct(ZikulaHttpKernelInterface $kernelInterface, VariableApi $variableApi, LegacyController $legacyController)
->>>>>>> 70b11276
     {
         $this->kernel = $kernelInterface;
         $this->variableApi = $variableApi;
