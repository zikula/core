--- conflicted
+++ resolved
@@ -44,25 +44,6 @@
             return parent::registerCommands();
         }
 
-<<<<<<< HEAD
-=======
-        // ensure that we have admin access
-        if (true === $this->kernel->getContainer()->getParameter('installed')) {
-            // don't attempt to login if the Core needs an upgrade
-            VersionUtil::defineCurrentInstalledCoreVersion($this->kernel->getContainer());
-            $currentVersion = $this->kernel->getContainer()->getParameter(ZikulaKernel::CORE_INSTALLED_VERSION_PARAM);
-            // @todo login is pointless for CLI isn't it?
-            if (version_compare($currentVersion, ZikulaKernel::VERSION, '==')) {
-                try {
-                    $this->loginAsAdministrator();
-                } catch (\Exception $e) {
-                    $output = new \Symfony\Component\Console\Output\ConsoleOutput();
-                    $this->renderException($e, $output);
-                }
-            }
-        }
-
->>>>>>> b5dc447c
         return parent::registerCommands();
     }
 }