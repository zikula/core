--- conflicted
+++ resolved
@@ -12,14 +12,7 @@
 namespace Zikula\Bundle\CoreBundle\Console;
 
 use Symfony\Bundle\FrameworkBundle\Console\Application as BaseApplication;
-<<<<<<< HEAD
-use Symfony\Component\HttpKernel\KernelInterface;
-=======
-use Symfony\Component\Security\Core\Exception\AccessDeniedException;
 use Zikula\Bundle\CoreBundle\HttpKernel\ZikulaHttpKernelInterface;
-use Zikula\Bundle\CoreBundle\HttpKernel\ZikulaKernel;
-use Zikula\Bundle\CoreInstallerBundle\Util\VersionUtil;
->>>>>>> 70b11276
 
 class Application extends BaseApplication
 {
@@ -50,25 +43,6 @@
             return parent::registerCommands();
         }
 
-<<<<<<< HEAD
-=======
-        // ensure that we have admin access
-        if ($this->kernel->getContainer()->getParameter('installed') === true) {
-            // don't attempt to login if the Core needs an upgrade
-            VersionUtil::defineCurrentInstalledCoreVersion($this->kernel->getContainer());
-            $currentVersion = $this->kernel->getContainer()->getParameter(ZikulaKernel::CORE_INSTALLED_VERSION_PARAM);
-            // @todo login is pointless for CLI isn't it?
-            if (version_compare($currentVersion, ZikulaKernel::VERSION, '==')) {
-                try {
-                    $this->loginAsAdministrator();
-                } catch (\Exception $e) {
-                    $output = new \Symfony\Component\Console\Output\ConsoleOutput();
-                    $this->renderException($e, $output);
-                }
-            }
-        }
-
->>>>>>> 70b11276
         return parent::registerCommands();
     }
 }