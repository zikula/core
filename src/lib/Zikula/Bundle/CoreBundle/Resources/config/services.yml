--- conflicted
+++ resolved
@@ -15,14 +15,6 @@
 
     Zikula\Bundle\CoreBundle\Controller\:
         resource: '../../Controller/*Controller.php'
-
-<<<<<<< HEAD
-    Zikula\Component\:
-        resource: '../../../../Component/*'
-=======
-    Zikula\Common\:
-        resource: '../../../../Common/*'
->>>>>>> 6a0207bf
 
     Zikula\Composer\:
         resource: '../../../../Composer/*'
