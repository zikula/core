parameters:
    zikula_core.internal.token.max_life: 3600

services:
    zikula_core.common.markdown_parser:
        class: Michelf\MarkdownExtra

    zikula_core.common.markdown_extra_parser:
        class: Michelf\MarkdownExtra
<<<<<<< HEAD
=======
    markdown_extra_parser:
        alias: zikula_core.common.markdown_extra_parser
        deprecated: The "%service_id%" service is deprecated since 1.4.4 and will be removed in 2.0.

    zikula_core.internal.doctrine1_init:
        class: Zikula\Bundle\CoreBundle\EventListener\Doctrine1ConnectorListener
        arguments:
            - "@service_container"
            - "@event_dispatcher"
        tags:
            - { name: kernel.event_subscriber }

    zikula_core.internal.doctrine_init:
        class: Zikula\Bundle\CoreBundle\EventListener\DoctrineListener
        arguments:
            - "@service_container"
        tags:
            - { name: kernel.event_subscriber }
>>>>>>> f3fbade1

    zikula_core.internal.token.storage:
        class: Zikula\Core\Token\Storage\SessionStorage
        arguments:
            - "@session"

    zikula_core.internal.token.generator:
        class: Zikula\Core\Token\Generator
        arguments:
            - "@zikula_core.internal.token.storage"
            - "_dummy"
            - "%zikula_core.internal.token.max_life%"

    zikula_core.internal.token.validator:
        class: Zikula\Core\Token\Validator
        arguments:
            - "@zikula_core.internal.token.generator"

    zikula_core.common.csrf_token_handler:
        class: Zikula\Core\Token\CsrfTokenHandler
        arguments:
            - "@zikula_core.internal.token.generator"
            - "@zikula_core.internal.token.validator"
            - "@request_stack"
            - "@zikula_extensions_module.api.variable"
            - "@session"

    zikula_core.internal.doctrine_listener:
        class: Zikula\Bundle\CoreBundle\EventListener\DoctrineListener
        arguments:
          - '@doctrine.orm.default_entity_manager'
          - '@doctrine.annotation_driver'
        tags:
            - { name: kernel.event_subscriber }

    zikula_core.internal.clickjack_protection_listener:
        class: Zikula\Bundle\CoreBundle\EventListener\ClickjackProtectionListener
        arguments:
            - "%security.x_frame_options%"
        tags:
            - { name: kernel.event_subscriber }

    zikula_core.internal.site_off_listener:
        class: Zikula\Bundle\CoreBundle\EventListener\SiteOffListener
        arguments:
            - "@zikula_extensions_module.api.variable"
            - "@zikula_permissions_module.api.permission"
            - "@zikula_users_module.current_user"
            - "@twig"
            - "@form.factory"
            - "@router"
            - "%installed%"
            - "@=container.hasParameter('core_installed_version') ? parameter('core_installed_version') : ''"
        tags:
            - { name: kernel.event_subscriber }

    zikula_core.internal.session_expire_listener:
        class: Zikula\Bundle\CoreBundle\EventListener\SessionExpireListener
        arguments:
            - "%installed%"
        tags:
            - { name: kernel.event_subscriber }

    zikula_core.internal.exception_listener:
        class: Zikula\Bundle\CoreBundle\EventListener\ExceptionListener
        arguments:
<<<<<<< HEAD
          - "@router"
          - "@event_dispatcher"
          - "@zikula.cache_clearer"
          - "@zikula_users_module.current_user"
          - "%installed%"
=======
            - "@router"
            - "@event_dispatcher"
            - "@zikula.cache_clearer"
            - "@zikula_users_module.current_user"
            - "@zikula_permissions_module.api.permission"
            - "%installed%"
>>>>>>> f3fbade1
        tags:
            - { name: kernel.event_subscriber }
            - { name: monolog.logger, channel: request }

    zikula_core.internal.output_compression_listener:
        class: Zikula\Bundle\CoreBundle\EventListener\OutputCompressionListener
        arguments:
            - "@zikula_extensions_module.api.variable"
            - "%installed%"
        tags:
            - { name: kernel.event_subscriber }

    zikula_core.internal.strip_front_controller_listener:
        class: Zikula\Bundle\CoreBundle\EventListener\StripFrontControllerListener
        arguments:
            - "@zikula_extensions_module.api.variable"
            - "%installed%"
        tags:
            - { name: kernel.event_subscriber }

    zikula_core.common.doctrine.schema_tool:
        class: Zikula\Core\Doctrine\Helper\SchemaHelper
        lazy: true
<<<<<<< HEAD
        arguments: ["@doctrine.orm.default_entity_manager"]
=======
        arguments:
            - "@doctrine.orm.default_entity_manager"
    zikula.doctrine.schema_tool:
        alias: zikula_core.common.doctrine.schema_tool
        deprecated: The "%service_id%" service is deprecated since 1.4.4 and will be removed in 2.0.
>>>>>>> f3fbade1

    zikula_core.internal.bootstrap_helper:
        class: Zikula\Bundle\CoreBundle\Bundle\Helper\BootstrapHelper
        arguments:
            - "@doctrine.dbal.default_connection"
            - "@zikula.cache_clearer"

    stof_doctrine_extensions.listener.logger:
        class: Zikula\Bundle\CoreBundle\EventListener\LoggerListener
        arguments:
            - "@stof_doctrine_extensions.listener.loggable"
            - "@translator.default"
            - "@zikula_users_module.current_user"
        tags:
            - { name: kernel.event_subscriber }<|MERGE_RESOLUTION|>--- conflicted
+++ resolved
@@ -7,27 +7,6 @@
 
     zikula_core.common.markdown_extra_parser:
         class: Michelf\MarkdownExtra
-<<<<<<< HEAD
-=======
-    markdown_extra_parser:
-        alias: zikula_core.common.markdown_extra_parser
-        deprecated: The "%service_id%" service is deprecated since 1.4.4 and will be removed in 2.0.
-
-    zikula_core.internal.doctrine1_init:
-        class: Zikula\Bundle\CoreBundle\EventListener\Doctrine1ConnectorListener
-        arguments:
-            - "@service_container"
-            - "@event_dispatcher"
-        tags:
-            - { name: kernel.event_subscriber }
-
-    zikula_core.internal.doctrine_init:
-        class: Zikula\Bundle\CoreBundle\EventListener\DoctrineListener
-        arguments:
-            - "@service_container"
-        tags:
-            - { name: kernel.event_subscriber }
->>>>>>> f3fbade1
 
     zikula_core.internal.token.storage:
         class: Zikula\Core\Token\Storage\SessionStorage
@@ -94,20 +73,11 @@
     zikula_core.internal.exception_listener:
         class: Zikula\Bundle\CoreBundle\EventListener\ExceptionListener
         arguments:
-<<<<<<< HEAD
-          - "@router"
-          - "@event_dispatcher"
-          - "@zikula.cache_clearer"
-          - "@zikula_users_module.current_user"
-          - "%installed%"
-=======
             - "@router"
             - "@event_dispatcher"
             - "@zikula.cache_clearer"
             - "@zikula_users_module.current_user"
-            - "@zikula_permissions_module.api.permission"
             - "%installed%"
->>>>>>> f3fbade1
         tags:
             - { name: kernel.event_subscriber }
             - { name: monolog.logger, channel: request }
@@ -131,15 +101,8 @@
     zikula_core.common.doctrine.schema_tool:
         class: Zikula\Core\Doctrine\Helper\SchemaHelper
         lazy: true
-<<<<<<< HEAD
-        arguments: ["@doctrine.orm.default_entity_manager"]
-=======
         arguments:
             - "@doctrine.orm.default_entity_manager"
-    zikula.doctrine.schema_tool:
-        alias: zikula_core.common.doctrine.schema_tool
-        deprecated: The "%service_id%" service is deprecated since 1.4.4 and will be removed in 2.0.
->>>>>>> f3fbade1
 
     zikula_core.internal.bootstrap_helper:
         class: Zikula\Bundle\CoreBundle\Bundle\Helper\BootstrapHelper
