parameters:
    zikula_core.internal.token.storage.class: Zikula\Core\Token\Storage\SessionStorage
    zikula_core.internal.token.generator.class: Zikula\Core\Token\Generator
    zikula_core.internal.token.validator.class: Zikula\Core\Token\Validator
    zikula_core.common.csrf_token_handler.class: Zikula\Core\Token\CsrfTokenHandler
    zikula_core.internal.token.max_life: 3600

    zikula_core.common.markdown.class: Michelf\Markdown
    zikula_core.common.markdown_extra.class: Michelf\MarkdownExtra

    zikula_core.internal.clickjack_protection_listener.class: Zikula\Bundle\CoreBundle\EventListener\ClickjackProtectionListener
    zikula_core.internal.site_off_listener.class: Zikula\Bundle\CoreBundle\EventListener\SiteOffListener
    zikula_core.internal.session_expire_listener.class: Zikula\Bundle\CoreBundle\EventListener\SessionExpireListener
    zikula_core.internal.exception_listener.class: Zikula\Bundle\CoreBundle\EventListener\ExceptionListener
    zikula_core.internal.output_compression_listener.class: Zikula\Bundle\CoreBundle\EventListener\OutputCompressionListener
    zikula_core.internal.strip_front_controller_listener.class: Zikula\Bundle\CoreBundle\EventListener\StripFrontControllerListener
    zikula_core.common.doctrine.schema_tool.class: Zikula\Core\Doctrine\Helper\SchemaHelper
    zikula_core.internal.bootstrap_helper.class: Zikula\Bundle\CoreBundle\Bundle\Helper\BootstrapHelper

services:
    zikula_core.common.markdown_parser:
<<<<<<< HEAD
        class: %zikula_core.common.markdown.class%

    zikula_core.common.markdown_extra_parser:
        class: %zikula_core.common.markdown_extra.class%
=======
        class: "%zikula_core.common.markdown.class%"
    markdown_parser:
        alias: zikula_core.common.markdown_parser
        deprecated: The "%service_id%" service is deprecated since 1.4.4 and will be removed in 2.0.

    zikula_core.common.markdown_extra_parser:
        class: "%zikula_core.common.markdown_extra.class%"
    markdown_extra_parser:
        alias: zikula_core.common.markdown_extra_parser
        deprecated: The "%service_id%" service is deprecated since 1.4.4 and will be removed in 2.0.

    zikula_core.internal.doctrine1_init:
        class: "%zikula_core.internal.doctrine1_connector.class%"
        arguments: ["@service_container", "@event_dispatcher"]
        tags:
            - { name: kernel.event_subscriber }

    zikula_core.internal.doctrine_init:
        class: "%zikula_core.internal.doctrine_connector.class%"
        arguments: ["@service_container"]
        tags:
            - { name: kernel.event_subscriber }
>>>>>>> d0625c54

    zikula_core.internal.token.storage:
        class: "%zikula_core.internal.token.storage.class%"
        arguments: ["@session"]

    zikula_core.internal.token.generator:
        class: "%zikula_core.internal.token.generator.class%"
        arguments: ["@zikula_core.internal.token.storage", "_dummy", "%zikula_core.internal.token.max_life%"]

    zikula_core.internal.token.validator:
        class: "%zikula_core.internal.token.validator.class%"
        arguments: ["@zikula_core.internal.token.generator"]

    zikula_core.common.csrf_token_handler:
        class: "%zikula_core.common.csrf_token_handler.class%"
        arguments:
          - "@zikula_core.internal.token.generator"
          - "@zikula_core.internal.token.validator"
          - "@request_stack"
          - "@zikula_extensions_module.api.variable"
          - "@session"

    zikula_core.internal.clickjack_protection_listener:
        class: "%zikula_core.internal.clickjack_protection_listener.class%"
        arguments: ["%security.x_frame_options%"]
        tags:
            - { name: kernel.event_subscriber }

    zikula_core.internal.site_off_listener:
        class: "%zikula_core.internal.site_off_listener.class%"
        arguments:
          - "@zikula_extensions_module.api.variable"
          - "@zikula_permissions_module.api.permission"
          - "@zikula_users_module.current_user"
          - "@templating"
          - "@form.factory"
          - "@router"
          - "%installed%"
        tags:
            - { name: kernel.event_subscriber }

    zikula_core.internal.session_expire_listener:
        class: "%zikula_core.internal.session_expire_listener.class%"
        arguments: ["%installed%"]
        tags:
            - { name: kernel.event_subscriber }

    zikula_core.internal.exception_listener:
        class: "%zikula_core.internal.exception_listener.class%"
        arguments:
          - "@router"
          - "@event_dispatcher"
          - "@zikula.cache_clearer"
          - "@zikula_users_module.current_user"
          - "%installed%"
        tags:
            - { name: kernel.event_subscriber }
            - { name: monolog.logger, channel: request }

    zikula_core.internal.output_compression_listener:
        class: "%zikula_core.internal.output_compression_listener.class%"
        arguments: ["@zikula_extensions_module.api.variable", "%installed%"]
        tags:
            - { name: kernel.event_subscriber }

    zikula_core.internal.strip_front_controller_listener:
        class: "%zikula_core.internal.strip_front_controller_listener.class%"
        arguments: ["@zikula_extensions_module.api.variable", "%installed%"]
        tags:
            - { name: kernel.event_subscriber }

    zikula_core.common.doctrine.schema_tool:
        class: "%zikula_core.common.doctrine.schema_tool.class%"
        lazy: true
        arguments: ["@doctrine.orm.default_entity_manager"]

    zikula_core.internal.bootstrap_helper:
        class: "%zikula_core.internal.bootstrap_helper.class%"
        arguments: ["@doctrine.dbal.default_connection", "@zikula.cache_clearer"]<|MERGE_RESOLUTION|>--- conflicted
+++ resolved
@@ -19,35 +19,10 @@
 
 services:
     zikula_core.common.markdown_parser:
-<<<<<<< HEAD
-        class: %zikula_core.common.markdown.class%
-
-    zikula_core.common.markdown_extra_parser:
-        class: %zikula_core.common.markdown_extra.class%
-=======
         class: "%zikula_core.common.markdown.class%"
-    markdown_parser:
-        alias: zikula_core.common.markdown_parser
-        deprecated: The "%service_id%" service is deprecated since 1.4.4 and will be removed in 2.0.
 
     zikula_core.common.markdown_extra_parser:
         class: "%zikula_core.common.markdown_extra.class%"
-    markdown_extra_parser:
-        alias: zikula_core.common.markdown_extra_parser
-        deprecated: The "%service_id%" service is deprecated since 1.4.4 and will be removed in 2.0.
-
-    zikula_core.internal.doctrine1_init:
-        class: "%zikula_core.internal.doctrine1_connector.class%"
-        arguments: ["@service_container", "@event_dispatcher"]
-        tags:
-            - { name: kernel.event_subscriber }
-
-    zikula_core.internal.doctrine_init:
-        class: "%zikula_core.internal.doctrine_connector.class%"
-        arguments: ["@service_container"]
-        tags:
-            - { name: kernel.event_subscriber }
->>>>>>> d0625c54
 
     zikula_core.internal.token.storage:
         class: "%zikula_core.internal.token.storage.class%"
