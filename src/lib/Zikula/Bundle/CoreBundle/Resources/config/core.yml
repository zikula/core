parameters:
    zikula_core.internal.token.max_life: 3600

services:
    zikula_core.common.markdown_parser:
        class: Michelf\MarkdownExtra

    zikula_core.common.markdown_extra_parser:
        class: Michelf\MarkdownExtra

    zikula_core.internal.token.storage:
        class: Zikula\Core\Token\Storage\SessionStorage
        arguments:
            - "@session"

    zikula_core.internal.token.generator:
        class: Zikula\Core\Token\Generator
        arguments:
            - "@zikula_core.internal.token.storage"
            - "_dummy"
            - "%zikula_core.internal.token.max_life%"

    zikula_core.internal.token.validator:
        class: Zikula\Core\Token\Validator
        arguments:
            - "@zikula_core.internal.token.generator"

    zikula_core.common.csrf_token_handler:
        class: Zikula\Core\Token\CsrfTokenHandler
        arguments:
            - "@zikula_core.internal.token.generator"
            - "@zikula_core.internal.token.validator"
            - "@request_stack"
            - "@zikula_extensions_module.api.variable"
            - "@session"

<<<<<<< HEAD
    zikula_core.internal.doctrine_listener:
        class: Zikula\Bundle\CoreBundle\EventListener\DoctrineListener
        arguments:
          - '@doctrine.orm.default_entity_manager'
          - '@doctrine.annotation_driver'
        tags:
            - { name: kernel.event_subscriber }

    zikula_core.internal.clickjack_protection_listener:
        class: Zikula\Bundle\CoreBundle\EventListener\ClickjackProtectionListener
        arguments:
            - "%security.x_frame_options%"
        tags:
            - { name: kernel.event_subscriber }

    zikula_core.internal.site_off_listener:
        class: Zikula\Bundle\CoreBundle\EventListener\SiteOffListener
        arguments:
            - "@zikula_extensions_module.api.variable"
            - "@zikula_permissions_module.api.permission"
            - "@zikula_users_module.current_user"
            - "@twig"
            - "@form.factory"
            - "@router"
            - "%installed%"
            - "@=container.hasParameter('core_installed_version') ? parameter('core_installed_version') : ''"
        tags:
            - { name: kernel.event_subscriber }

    zikula_core.internal.session_expire_listener:
        class: Zikula\Bundle\CoreBundle\EventListener\SessionExpireListener
        arguments:
            - "%installed%"
        tags:
            - { name: kernel.event_subscriber }

    zikula_core.internal.exception_listener:
        class: Zikula\Bundle\CoreBundle\EventListener\ExceptionListener
        arguments:
            - "@router"
            - "@event_dispatcher"
            - "@zikula.cache_clearer"
            - "@zikula_users_module.current_user"
            - "%installed%"
        tags:
            - { name: kernel.event_subscriber }
            - { name: monolog.logger, channel: request }

    zikula_core.internal.output_compression_listener:
        class: Zikula\Bundle\CoreBundle\EventListener\OutputCompressionListener
        arguments:
            - "@zikula_extensions_module.api.variable"
            - "%installed%"
        tags:
            - { name: kernel.event_subscriber }

    zikula_core.internal.strip_front_controller_listener:
        class: Zikula\Bundle\CoreBundle\EventListener\StripFrontControllerListener
        arguments:
            - "@zikula_extensions_module.api.variable"
            - "%installed%"
        tags:
            - { name: kernel.event_subscriber }

=======
>>>>>>> 9db8c859
    zikula_core.common.doctrine.schema_tool:
        class: Zikula\Core\Doctrine\Helper\SchemaHelper
        lazy: true
        arguments:
            - "@doctrine.orm.default_entity_manager"

    zikula_core.internal.bootstrap_helper:
        class: Zikula\Bundle\CoreBundle\Bundle\Helper\BootstrapHelper
        arguments:
            - "@doctrine.dbal.default_connection"
            - "@zikula.cache_clearer"<|MERGE_RESOLUTION|>--- conflicted
+++ resolved
@@ -3,7 +3,7 @@
 
 services:
     zikula_core.common.markdown_parser:
-        class: Michelf\MarkdownExtra
+        class: Michelf\Markdown
 
     zikula_core.common.markdown_extra_parser:
         class: Michelf\MarkdownExtra
@@ -34,73 +34,6 @@
             - "@zikula_extensions_module.api.variable"
             - "@session"
 
-<<<<<<< HEAD
-    zikula_core.internal.doctrine_listener:
-        class: Zikula\Bundle\CoreBundle\EventListener\DoctrineListener
-        arguments:
-          - '@doctrine.orm.default_entity_manager'
-          - '@doctrine.annotation_driver'
-        tags:
-            - { name: kernel.event_subscriber }
-
-    zikula_core.internal.clickjack_protection_listener:
-        class: Zikula\Bundle\CoreBundle\EventListener\ClickjackProtectionListener
-        arguments:
-            - "%security.x_frame_options%"
-        tags:
-            - { name: kernel.event_subscriber }
-
-    zikula_core.internal.site_off_listener:
-        class: Zikula\Bundle\CoreBundle\EventListener\SiteOffListener
-        arguments:
-            - "@zikula_extensions_module.api.variable"
-            - "@zikula_permissions_module.api.permission"
-            - "@zikula_users_module.current_user"
-            - "@twig"
-            - "@form.factory"
-            - "@router"
-            - "%installed%"
-            - "@=container.hasParameter('core_installed_version') ? parameter('core_installed_version') : ''"
-        tags:
-            - { name: kernel.event_subscriber }
-
-    zikula_core.internal.session_expire_listener:
-        class: Zikula\Bundle\CoreBundle\EventListener\SessionExpireListener
-        arguments:
-            - "%installed%"
-        tags:
-            - { name: kernel.event_subscriber }
-
-    zikula_core.internal.exception_listener:
-        class: Zikula\Bundle\CoreBundle\EventListener\ExceptionListener
-        arguments:
-            - "@router"
-            - "@event_dispatcher"
-            - "@zikula.cache_clearer"
-            - "@zikula_users_module.current_user"
-            - "%installed%"
-        tags:
-            - { name: kernel.event_subscriber }
-            - { name: monolog.logger, channel: request }
-
-    zikula_core.internal.output_compression_listener:
-        class: Zikula\Bundle\CoreBundle\EventListener\OutputCompressionListener
-        arguments:
-            - "@zikula_extensions_module.api.variable"
-            - "%installed%"
-        tags:
-            - { name: kernel.event_subscriber }
-
-    zikula_core.internal.strip_front_controller_listener:
-        class: Zikula\Bundle\CoreBundle\EventListener\StripFrontControllerListener
-        arguments:
-            - "@zikula_extensions_module.api.variable"
-            - "%installed%"
-        tags:
-            - { name: kernel.event_subscriber }
-
-=======
->>>>>>> 9db8c859
     zikula_core.common.doctrine.schema_tool:
         class: Zikula\Core\Doctrine\Helper\SchemaHelper
         lazy: true
