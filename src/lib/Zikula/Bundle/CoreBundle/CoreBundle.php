<?php

/*
 * This file is part of the Zikula package.
 *
 * Copyright Zikula Foundation - http://zikula.org/
 *
 * For the full copyright and license information, please view the LICENSE
 * file that was distributed with this source code.
 */

namespace Zikula\Bundle\CoreBundle;

use Symfony\Component\DependencyInjection\Compiler\PassConfig;
use Symfony\Component\DependencyInjection\ContainerBuilder;
use Symfony\Component\HttpKernel\Bundle\Bundle;
use Zikula\Bundle\CoreBundle\DependencyInjection\Compiler\DoctrinePass;
use Zikula\Bundle\CoreBundle\DependencyInjection\Compiler\OverrideBlameableListenerPass;
use Zikula\Bundle\CoreBundle\DependencyInjection\Compiler\LinkContainerPass;

class CoreBundle extends Bundle
{
    public function build(ContainerBuilder $container)
    {
        parent::build($container);

        $container->addCompilerPass(new DoctrinePass(), PassConfig::TYPE_OPTIMIZE);

        $container->addCompilerPass(new LinkContainerPass());

        $container->addCompilerPass(new OverrideBlameableListenerPass());
<<<<<<< HEAD

        $container->addCompilerPass(new ValidateServiceDefinitionsPass(), PassConfig::TYPE_AFTER_REMOVING);
=======
>>>>>>> e7892965
    }
}<|MERGE_RESOLUTION|>--- conflicted
+++ resolved
@@ -29,10 +29,5 @@
         $container->addCompilerPass(new LinkContainerPass());
 
         $container->addCompilerPass(new OverrideBlameableListenerPass());
-<<<<<<< HEAD
-
-        $container->addCompilerPass(new ValidateServiceDefinitionsPass(), PassConfig::TYPE_AFTER_REMOVING);
-=======
->>>>>>> e7892965
     }
 }