--- conflicted
+++ resolved
@@ -36,11 +36,7 @@
 
 abstract class ZikulaKernel extends Kernel implements ZikulaHttpKernelInterface
 {
-<<<<<<< HEAD
-    const VERSION = '2.0.8';
-=======
-    const VERSION = '1.5.9';
->>>>>>> 54e690ef
+    const VERSION = '2.0.9';
 
     const VERSION_SUB = 'Concerto';
 
