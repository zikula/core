--- conflicted
+++ resolved
@@ -40,11 +40,7 @@
 
 abstract class ZikulaKernel extends Kernel implements ZikulaHttpKernelInterface
 {
-<<<<<<< HEAD
-    const VERSION = '2.0.2';
-=======
-    const VERSION = '1.5.3';
->>>>>>> 8a19e2df
+    const VERSION = '2.0.3';
 
     const VERSION_SUB = 'Concerto';
 
