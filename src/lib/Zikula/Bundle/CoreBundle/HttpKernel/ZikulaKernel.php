--- conflicted
+++ resolved
@@ -39,11 +39,7 @@
 
 abstract class ZikulaKernel extends Kernel implements ZikulaHttpKernelInterface
 {
-<<<<<<< HEAD
-    const VERSION = '2.0.4';
-=======
-    const VERSION = '1.5.5';
->>>>>>> 4452e3e3
+    const VERSION = '2.0.5';
 
     const VERSION_SUB = 'Concerto';
 
