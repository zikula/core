<?php

/*
 * This file is part of the Zikula package.
 *
 * Copyright Zikula Foundation - http://zikula.org/
 *
 * For the full copyright and license information, please view the LICENSE
 * file that was distributed with this source code.
 */

namespace Zikula\Bundle\CoreBundle\HttpKernel;

use Composer\Autoload\ClassLoader;
use Symfony\Bridge\ProxyManager\LazyProxy\Instantiator\RuntimeInstantiator;
use Symfony\Component\Debug\DebugClassLoader;
use Symfony\Component\DependencyInjection\ContainerBuilder as SymfonyContainerBuilder;
use Symfony\Component\DependencyInjection\ParameterBag\ParameterBag;
use Symfony\Component\HttpKernel\Bundle\BundleInterface;
use Symfony\Component\HttpKernel\DependencyInjection\MergeExtensionConfigurationPass;
use Symfony\Component\HttpKernel\Kernel;
use Symfony\Component\Yaml\Yaml;
use Zikula\Bridge\DependencyInjection\ContainerBuilder;
use Zikula\Core\AbstractBundle;
use Zikula\Core\AbstractModule;
use Zikula\ThemeModule\AbstractTheme;

// Defines for access levels
define('ACCESS_INVALID', -1);
define('ACCESS_NONE', 0);
define('ACCESS_OVERVIEW', 100);
define('ACCESS_READ', 200);
define('ACCESS_COMMENT', 300);
define('ACCESS_MODERATE', 400);
define('ACCESS_EDIT', 500);
define('ACCESS_ADD', 600);
define('ACCESS_DELETE', 700);
define('ACCESS_ADMIN', 800);

abstract class ZikulaKernel extends Kernel implements ZikulaHttpKernelInterface
{
<<<<<<< HEAD
    const VERSION = '2.0.5';
=======
    const VERSION = '1.5.6';
>>>>>>> 19f832c6

    const VERSION_SUB = 'Concerto';

    const PHP_MINIMUM_VERSION = '5.5.9';

    /**
     * The parameter name identifying the currently installed version of the core.
     */
    const CORE_INSTALLED_VERSION_PARAM = 'core_installed_version';

    /**
     * The controller at the front of the application (the first file loaded as controlled by the server & .htaccess)
     * @see src/.htaccess
     * @see \Zikula\ThemeModule\EventListener\AddJSConfigListener::addJSConfig
     */
    const FRONT_CONTROLLER = 'index.php';

    /**
     * Public list of core modules and their bundle class.
     * @var array
     */
    public static $coreModules = [
        'ZikulaAdminModule' => 'Zikula\AdminModule\ZikulaAdminModule',
        'ZikulaBlocksModule' => 'Zikula\BlocksModule\ZikulaBlocksModule',
        'ZikulaCategoriesModule' => 'Zikula\CategoriesModule\ZikulaCategoriesModule',
        'ZikulaExtensionsModule' => 'Zikula\ExtensionsModule\ZikulaExtensionsModule',
        'ZikulaGroupsModule' => 'Zikula\GroupsModule\ZikulaGroupsModule',
        'ZikulaMailerModule' => 'Zikula\MailerModule\ZikulaMailerModule',
        'ZikulaPermissionsModule' => 'Zikula\PermissionsModule\ZikulaPermissionsModule',
        'ZikulaRoutesModule' => 'Zikula\RoutesModule\ZikulaRoutesModule',
        'ZikulaSearchModule' => 'Zikula\SearchModule\ZikulaSearchModule',
        'ZikulaSecurityCenterModule' => 'Zikula\SecurityCenterModule\ZikulaSecurityCenterModule',
        'ZikulaSettingsModule' => 'Zikula\SettingsModule\ZikulaSettingsModule',
        'ZikulaThemeModule' => 'Zikula\ThemeModule\ZikulaThemeModule',
        'ZikulaUsersModule' => 'Zikula\UsersModule\ZikulaUsersModule',
        'ZikulaZAuthModule' => 'Zikula\ZAuthModule\ZikulaZAuthModule',
        'ZikulaMenuModule' => 'Zikula\MenuModule\ZikulaMenuModule',
    ];

    /**
     * @var boolean
     */
    private $dump = true;

    /**
     * @var array
     */
    private $modules = [];

    /**
     * @var array
     */
    private $moduleMap = [];

    /**
     * @var array
     */
    private $themes = [];

    /**
     * @var array
     */
    private $themeMap = [];

    /**
     * @var ClassLoader
     */
    private $autoloader;

    /**
     * Flag determines if container is dumped or not
     *
     * @param $flag
     */
    public function setDump($flag)
    {
        $this->dump = $flag;
    }

    public function boot()
    {
        if (null === $this->autoloader) {
            $this->getAutoloader();
        }

        parent::boot();

        foreach ($this->bundles as $name => $bundle) {
            if ($bundle instanceof AbstractModule && !isset($this->modules[$name])) {
                $this->modules[$name] = $bundle;
            } elseif ($bundle instanceof AbstractTheme && !isset($this->themes[$name])) {
                $this->themes[$name] = $bundle;
            }
        }

        foreach ($this->bundleMap as $name => $bundles) {
            if ($bundles[0] instanceof AbstractModule) {
                $this->moduleMap[$name] = $bundles;
            } elseif ($bundles[0] instanceof AbstractTheme) {
                $this->themeMap[$name] = $bundles;
            }
        }
    }

    /**
     * Get named module bundle.
     *
     * @param string  $moduleName
     * @param boolean $first
     *
     * @throws \InvalidArgumentException when the bundle is not enabled
     * @return \Zikula\Core\AbstractModule|\Zikula\Core\AbstractModule[]
     */
    public function getModule($moduleName, $first = true)
    {
        if (!isset($this->moduleMap[$moduleName])) {
            throw new \InvalidArgumentException(sprintf('Module "%s" does not exist or it is not enabled.', $moduleName, get_class($this)));
        }

        if (true === $first) {
            return $this->moduleMap[$moduleName][0];
        }

        return $this->moduleMap[$moduleName];
    }

    public function getModules()
    {
        return $this->modules;
    }

    /**
     * Checks if name is is the list of core modules.
     * @param $moduleName
     * @return bool
     */
    public static function isCoreModule($moduleName)
    {
        return array_key_exists($moduleName, self::$coreModules);
    }

    /**
     * Get named theme bundle.
     *
     * @param string  $themeName
     * @param boolean $first
     *
     * @throws \InvalidArgumentException when the bundle is not enabled
     *
     * @return AbstractTheme|AbstractTheme
     */
    public function getTheme($themeName, $first = true)
    {
        if (!isset($this->themeMap[$themeName])) {
            throw new \InvalidArgumentException(sprintf('Theme "%s" does not exist or it is not enabled.', $themeName, get_class($this)));
        }

        if (true === $first) {
            return $this->themeMap[$themeName][0];
        }

        return $this->themeMap[$themeName];
    }

    public function getThemes()
    {
        return $this->themes;
    }

    public function getJustBundles()
    {
        $bundles = [];
        foreach ($this->bundles as $bundle) {
            if (!$bundle instanceof AbstractBundle) {
                $bundles[] = $bundle;
            }
        }

        return $bundles;
    }

    /**
     * Is this a Bundle?
     *
     * @param $name
     * @param bool $first
     * @return bool
     */
    public function isBundle($name, $first = true)
    {
        try {
            $this->getBundle($name, $first);

            return true;
        } catch (\Exception $e) {
            return false;
        }
    }

    public function setAutoloader(ClassLoader $autoloader)
    {
        $this->autoloader = $autoloader;
    }

    public function getAutoloader()
    {
        if (null === $this->autoloader) {
            $loaders = spl_autoload_functions();
            if ($loaders[0][0] instanceof DebugClassLoader) {
                $classLoader = $loaders[0][0]->getClassLoader();
                if (is_callable($classLoader) && is_object($classLoader[0])) {
                    $this->autoloader = $classLoader[0];
                } elseif (is_object($classLoader)) {
                    $this->autoloader = $classLoader;
                }
            } else {
                $this->autoloader = $loaders[0][0];
            }
        }

        return $this->autoloader;
    }

    public function getConnectionConfig()
    {
        $config = Yaml::parse(file_get_contents($this->rootDir . '/config/parameters.yml'));
        if (is_readable($file = $this->rootDir . '/config/custom_parameters.yml')) {
            $config = array_merge($config, Yaml::parse(file_get_contents($file)));
        }

        return $config;
    }

    public function isClassInBundle($class)
    {
        /* @var BundleInterface $bundle */
        foreach ($this->getBundles() as $bundle) {
            if (0 === strpos($class, $bundle->getNamespace())) {
                return $bundle instanceof AbstractBundle;
            }
        }

        return false;
    }

    /**
     * Initializes the data structures related to the bundle management.
     *
     *  - the bundles property maps a bundle name to the bundle instance,
     *  - the bundleMap property maps a bundle name to the bundle inheritance hierarchy (most derived bundle first).
     *
     * @throws \LogicException if two bundles share a common name
     * @throws \LogicException if a bundle tries to extend a non-registered bundle
     * @throws \LogicException if a bundle tries to extend itself
     * @throws \LogicException if two bundles extend the same ancestor
     */
    protected function initializeBundles()
    {
        // init bundles
        $this->bundles = [];
        $topMostBundles = [];
        $directChildren = [];

        foreach ($this->registerBundles() as $bundle) {
            $name = $bundle->getName();
            if (isset($this->bundles[$name])) {
                throw new \LogicException(sprintf('Trying to register two bundles with the same name "%s"', $name));
            }
            $this->bundles[$name] = $bundle;

            if ($parentName = $bundle->getParent()) {
                @trigger_error('Bundle inheritance is deprecated as of 3.4 and will be removed in 4.0.', E_USER_DEPRECATED);

                if (isset($directChildren[$parentName])) {
                    throw new \LogicException(sprintf('Bundle "%s" is directly extended by two bundles "%s" and "%s".', $parentName, $name, $directChildren[$parentName]));
                }
                if ($parentName == $name) {
                    throw new \LogicException(sprintf('Bundle "%s" can not extend itself.', $name));
                }
                $directChildren[$parentName] = $name;
            } else {
                $topMostBundles[$name] = $bundle;
            }
        }

        // look for orphans
        if (!empty($directChildren) && count($diff = array_values(array_diff(array_keys($directChildren), array_keys($this->bundles))))) {
            throw new \LogicException(sprintf('Bundle "%s" extends bundle "%s", which is not registered.', $directChildren[$diff[0]], $diff[0]));
        }

        // inheritance
        $this->bundleMap = [];
        foreach ($topMostBundles as $name => $bundle) {
            $bundleMap = [$bundle];
            $hierarchy = [$name];

            while (isset($directChildren[$name])) {
                $name = $directChildren[$name];
                array_unshift($bundleMap, $this->bundles[$name]);
                $hierarchy[] = $name;
            }

            foreach ($hierarchy as $bundle) {
                $this->bundleMap[$bundle] = $bundleMap;
                array_pop($bundleMap);
            }
        }
    }

    /**
     * Initializes the service container.
     *
     * The cached version of the service container is used when fresh, otherwise the
     * container is built.
     *
     * Overridden not to dump the container.
     */
    protected function initializeContainer()
    {
        if (true === $this->dump) {
            return parent::initializeContainer();
        }

        $this->container = $this->buildContainer();
        $this->container->set('kernel', $this);
    }

    /**
     * Gets the container's base class.
     *
     * All names except Container must be fully qualified.
     *
     * Allows container to build services after being dumped and frozen
     *
     * @return string
     */
    protected function getContainerBaseClass()
    {
        //return 'Symfony\Component\DependencyInjection\Container';
        return 'Zikula\Bridge\DependencyInjection\ContainerBuilder';
    }

    /**
     * Gets a new ContainerBuilder instance used to build the service container.
     *
     * @return ContainerBuilder
     */
    protected function getContainerBuilder()
    {
        $container = new ContainerBuilder(new ParameterBag($this->getKernelParameters()));

        if (class_exists('ProxyManager\Configuration') && class_exists('Symfony\Bridge\ProxyManager\LazyProxy\Instantiator\RuntimeInstantiator')) {
            $container->setProxyInstantiator(new RuntimeInstantiator());
        }

        return $container;
    }

    /**
     * Prepares the ContainerBuilder before it is compiled.
     *
     * @param SymfonyContainerBuilder $container A ContainerBuilder instance
     */
    protected function prepareContainer(SymfonyContainerBuilder $container)
    {
        $extensions = [];
        foreach ($this->bundles as $bundle) {
            if ($bundle instanceof AbstractBundle && AbstractBundle::STATE_ACTIVE != $bundle->getState()) {
                continue;
            }
            if ($extension = $bundle->getContainerExtension()) {
                $container->registerExtension($extension);
                $extensions[] = $extension->getAlias();
            }

            if ($this->debug) {
                $container->addObjectResource($bundle);
            }
        }

        foreach ($this->bundles as $bundle) {
            if ($bundle instanceof AbstractBundle && AbstractBundle::STATE_ACTIVE != $bundle->getState()) {
                continue;
            }
            $bundle->build($container);
        }

        $this->build($container);

        // ensure these extensions are implicitly loaded
        $container->getCompilerPassConfig()->setMergePass(new MergeExtensionConfigurationPass($extensions));
    }

    /**
     * {@inheritdoc}
     *
     * @throws \RuntimeException if a custom resource is hidden by a resource in a derived bundle
     */
    public function locateResource($name, $dir = null, $first = true)
    {
        $locations = parent::locateResource($name, $dir, false);
        if ($locations && (false !== strpos($locations[0], $dir))) {
            // if found in $dir (typically app/Resources) return it immediately.
            return $locations[0];
        }

        $themeBundle = $this->container->get('zikula_core.common.theme_engine')->getTheme();
        // add theme path to template locator
        // this method functions if the controller uses `@Template` or `ZikulaSpecModule:Foo:index.html.twig` naming scheme
        // if `@ZikulaSpecModule/Foo/index.html.twig` (name-spaced) naming scheme is used
        // the \Zikula\Bundle\CoreBundle\EventListener\Theme\TemplatePathOverrideListener::setUpThemePathOverrides method is used instead
        if ($themeBundle && (false === strpos($name, $themeBundle->getName()))) {
            // do not add theme override path to theme files
            $customThemePath = $themeBundle->getPath() . '/Resources';

            return parent::locateResource($name, $customThemePath, true);
        }

        return $locations[0];
    }
}<|MERGE_RESOLUTION|>--- conflicted
+++ resolved
@@ -39,11 +39,7 @@
 
 abstract class ZikulaKernel extends Kernel implements ZikulaHttpKernelInterface
 {
-<<<<<<< HEAD
-    const VERSION = '2.0.5';
-=======
-    const VERSION = '1.5.6';
->>>>>>> 19f832c6
+    const VERSION = '2.0.6';
 
     const VERSION_SUB = 'Concerto';
 
