--- conflicted
+++ resolved
@@ -36,11 +36,7 @@
 
 abstract class ZikulaKernel extends Kernel implements ZikulaHttpKernelInterface
 {
-<<<<<<< HEAD
-    const VERSION = '2.0.12';
-=======
-    const VERSION = '1.5.10';
->>>>>>> b9d27461
+    const VERSION = '2.0.13';
 
     const VERSION_SUB = 'Concerto';
 
