--- conflicted
+++ resolved
@@ -36,11 +36,7 @@
 
 abstract class ZikulaKernel extends Kernel implements ZikulaHttpKernelInterface
 {
-<<<<<<< HEAD
-    const VERSION = '2.0.7';
-=======
-    const VERSION = '1.5.8';
->>>>>>> 4d53d296
+    const VERSION = '2.0.8';
 
     const VERSION_SUB = 'Concerto';
 
