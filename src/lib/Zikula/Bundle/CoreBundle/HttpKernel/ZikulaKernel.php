<?php

/*
 * This file is part of the Zikula package.
 *
 * Copyright Zikula Foundation - http://zikula.org/
 *
 * For the full copyright and license information, please view the LICENSE
 * file that was distributed with this source code.
 */

namespace Zikula\Bundle\CoreBundle\HttpKernel;

use Composer\Autoload\ClassLoader;
use Symfony\Component\Config\ConfigCache;
use Symfony\Component\Debug\DebugClassLoader;
use Symfony\Component\DependencyInjection\ContainerBuilder as SymfonyContainerBuilder;
use Symfony\Component\DependencyInjection\Dumper\PhpDumper;
use Symfony\Component\DependencyInjection\ParameterBag\ParameterBag;
use Symfony\Component\HttpKernel\Bundle\BundleInterface;
use Symfony\Component\HttpKernel\DependencyInjection\MergeExtensionConfigurationPass;
use Symfony\Component\HttpKernel\Kernel;
use Symfony\Component\Yaml\Yaml;
use Zikula\Bridge\DependencyInjection\ContainerBuilder;
use Zikula\Core\AbstractBundle;
use Zikula\Core\AbstractModule;
use Zikula\ThemeModule\AbstractTheme;

// Defines for access levels
define('ACCESS_INVALID', -1);
define('ACCESS_NONE', 0);
define('ACCESS_OVERVIEW', 100);
define('ACCESS_READ', 200);
define('ACCESS_COMMENT', 300);
define('ACCESS_MODERATE', 400);
define('ACCESS_EDIT', 500);
define('ACCESS_ADD', 600);
define('ACCESS_DELETE', 700);
define('ACCESS_ADMIN', 800);

abstract class ZikulaKernel extends Kernel implements ZikulaHttpKernelInterface
{
<<<<<<< HEAD
    const VERSION = '2.0.3';
=======
    const VERSION = '1.5.4';
>>>>>>> 461bc405

    const VERSION_SUB = 'Concerto';

    const PHP_MINIMUM_VERSION = '5.5.9';

    /**
     * The parameter name identifying the currently installed version of the core.
     */
    const CORE_INSTALLED_VERSION_PARAM = 'core_installed_version';

    /**
     * The controller at the front of the application (the first file loaded as controlled by the server & .htaccess)
     * @see src/.htaccess
     * @see \Zikula\ThemeModule\EventListener\AddJSConfigListener::addJSConfig
     */
    const FRONT_CONTROLLER = 'index.php';

    /**
     * Public list of core modules and their bundle class.
     * @var array
     */
    public static $coreModules = [
        'ZikulaAdminModule' => 'Zikula\AdminModule\ZikulaAdminModule',
        'ZikulaBlocksModule' => 'Zikula\BlocksModule\ZikulaBlocksModule',
        'ZikulaCategoriesModule' => 'Zikula\CategoriesModule\ZikulaCategoriesModule',
        'ZikulaExtensionsModule' => 'Zikula\ExtensionsModule\ZikulaExtensionsModule',
        'ZikulaGroupsModule' => 'Zikula\GroupsModule\ZikulaGroupsModule',
        'ZikulaMailerModule' => 'Zikula\MailerModule\ZikulaMailerModule',
        'ZikulaPermissionsModule' => 'Zikula\PermissionsModule\ZikulaPermissionsModule',
        'ZikulaRoutesModule' => 'Zikula\RoutesModule\ZikulaRoutesModule',
        'ZikulaSearchModule' => 'Zikula\SearchModule\ZikulaSearchModule',
        'ZikulaSecurityCenterModule' => 'Zikula\SecurityCenterModule\ZikulaSecurityCenterModule',
        'ZikulaSettingsModule' => 'Zikula\SettingsModule\ZikulaSettingsModule',
        'ZikulaThemeModule' => 'Zikula\ThemeModule\ZikulaThemeModule',
        'ZikulaUsersModule' => 'Zikula\UsersModule\ZikulaUsersModule',
        'ZikulaZAuthModule' => 'Zikula\ZAuthModule\ZikulaZAuthModule',
        'ZikulaMenuModule' => 'Zikula\MenuModule\ZikulaMenuModule',
    ];

    /**
     * @var boolean
     */
    private $dump = true;

    /**
     * @var array
     */
    private $modules = [];

    /**
     * @var array
     */
    private $moduleMap = [];

    /**
     * @var array
     */
    private $themes = [];

    /**
     * @var array
     */
    private $themeMap = [];

    /**
     * @var ClassLoader
     */
    private $autoloader;

    /**
     * Flag determines if container is dumped or not
     *
     * @param $flag
     */
    public function setDump($flag)
    {
        $this->dump = $flag;
    }

    public function boot()
    {
        if (null === $this->autoloader) {
            $this->getAutoloader();
        }

        parent::boot();

        foreach ($this->bundles as $name => $bundle) {
            if ($bundle instanceof AbstractModule && !isset($this->modules[$name])) {
                $this->modules[$name] = $bundle;
            } elseif ($bundle instanceof AbstractTheme && !isset($this->themes[$name])) {
                $this->themes[$name] = $bundle;
            }
        }

        foreach ($this->bundleMap as $name => $bundles) {
            if ($bundles[0] instanceof AbstractModule) {
                $this->moduleMap[$name] = $bundles;
            } elseif ($bundles[0] instanceof AbstractTheme) {
                $this->themeMap[$name] = $bundles;
            }
        }
    }

    /**
     * Get named module bundle.
     *
     * @param string  $moduleName
     * @param boolean $first
     *
     * @throws \InvalidArgumentException when the bundle is not enabled
     * @return \Zikula\Core\AbstractModule|\Zikula\Core\AbstractModule[]
     */
    public function getModule($moduleName, $first = true)
    {
        if (!isset($this->moduleMap[$moduleName])) {
            throw new \InvalidArgumentException(sprintf('Module "%s" does not exist or it is not enabled.', $moduleName, get_class($this)));
        }

        if (true === $first) {
            return $this->moduleMap[$moduleName][0];
        }

        return $this->moduleMap[$moduleName];
    }

    public function getModules()
    {
        return $this->modules;
    }

    /**
     * Checks if name is is the list of core modules.
     * @param $moduleName
     * @return bool
     */
    public static function isCoreModule($moduleName)
    {
        return array_key_exists($moduleName, self::$coreModules);
    }

    /**
     * Get named theme bundle.
     *
     * @param string  $themeName
     * @param boolean $first
     *
     * @throws \InvalidArgumentException when the bundle is not enabled
     *
     * @return AbstractTheme|AbstractTheme
     */
    public function getTheme($themeName, $first = true)
    {
        if (!isset($this->themeMap[$themeName])) {
            throw new \InvalidArgumentException(sprintf('Theme "%s" does not exist or it is not enabled.', $themeName, get_class($this)));
        }

        if (true === $first) {
            return $this->themeMap[$themeName][0];
        }

        return $this->themeMap[$themeName];
    }

    public function getThemes()
    {
        return $this->themes;
    }

    public function getJustBundles()
    {
        $bundles = [];
        foreach ($this->bundles as $bundle) {
            if (!$bundle instanceof AbstractBundle) {
                $bundles[] = $bundle;
            }
        }

        return $bundles;
    }

    /**
     * Is this a Bundle?
     *
     * @param $name
     * @param bool $first
     * @return bool
     */
    public function isBundle($name, $first = true)
    {
        try {
            $this->getBundle($name, $first);

            return true;
        } catch (\Exception $e) {
            return false;
        }
    }

    public function setAutoloader(ClassLoader $autoloader)
    {
        $this->autoloader = $autoloader;
    }

    public function getAutoloader()
    {
        if (null === $this->autoloader) {
            $loaders = spl_autoload_functions();
            if ($loaders[0][0] instanceof DebugClassLoader) {
                $classLoader = $loaders[0][0]->getClassLoader();
                if (is_callable($classLoader) && is_object($classLoader[0])) {
                    $this->autoloader = $classLoader[0];
                } elseif (is_object($classLoader)) {
                    $this->autoloader = $classLoader;
                }
            } else {
                $this->autoloader = $loaders[0][0];
            }
        }

        return $this->autoloader;
    }

    public function getConnectionConfig()
    {
        $config = Yaml::parse(file_get_contents($this->rootDir . '/config/parameters.yml'));
        if (is_readable($file = $this->rootDir . '/config/custom_parameters.yml')) {
            $config = array_merge($config, Yaml::parse(file_get_contents($file)));
        }

        return $config;
    }

    public function isClassInBundle($class)
    {
        /* @var BundleInterface $bundle */
        foreach ($this->getBundles() as $bundle) {
            if (0 === strpos($class, $bundle->getNamespace())) {
                return $bundle instanceof AbstractBundle;
            }
        }

        return false;
    }

    /**
     * Initializes the data structures related to the bundle management.
     *
     *  - the bundles property maps a bundle name to the bundle instance,
     *  - the bundleMap property maps a bundle name to the bundle inheritance hierarchy (most derived bundle first).
     *
     * @throws \LogicException if two bundles share a common name
     * @throws \LogicException if a bundle tries to extend a non-registered bundle
     * @throws \LogicException if a bundle tries to extend itself
     * @throws \LogicException if two bundles extend the same ancestor
     */
    protected function initializeBundles()
    {
        // init bundles
        $this->bundles = [];
        $topMostBundles = [];
        $directChildren = [];

        foreach ($this->registerBundles() as $bundle) {
            $name = $bundle->getName();
            if (isset($this->bundles[$name])) {
                throw new \LogicException(sprintf('Trying to register two bundles with the same name "%s"', $name));
            }
            $this->bundles[$name] = $bundle;

            if ($parentName = $bundle->getParent()) {
                if (isset($directChildren[$parentName])) {
                    throw new \LogicException(sprintf('Bundle "%s" is directly extended by two bundles "%s" and "%s".', $parentName, $name, $directChildren[$parentName]));
                }
                if ($parentName == $name) {
                    throw new \LogicException(sprintf('Bundle "%s" can not extend itself.', $name));
                }
                $directChildren[$parentName] = $name;
            } else {
                $topMostBundles[$name] = $bundle;
            }
        }

        // look for orphans
        if (count($diff = array_values(array_diff(array_keys($directChildren), array_keys($this->bundles))))) {
            throw new \LogicException(sprintf('Bundle "%s" extends bundle "%s", which is not registered.', $directChildren[$diff[0]], $diff[0]));
        }

        // inheritance
        $this->bundleMap = [];
        foreach ($topMostBundles as $name => $bundle) {
            $bundleMap = [$bundle];
            $hierarchy = [$name];

            while (isset($directChildren[$name])) {
                $name = $directChildren[$name];
                array_unshift($bundleMap, $this->bundles[$name]);
                $hierarchy[] = $name;
            }

            foreach ($hierarchy as $bundle) {
                $this->bundleMap[$bundle] = $bundleMap;
                array_pop($bundleMap);
            }
        }
    }

    /**
     * Initializes the service container.
     *
     * The cached version of the service container is used when fresh, otherwise the
     * container is built.
     *
     * Overridden not to dump the container.
     */
    protected function initializeContainer()
    {
        if (true === $this->dump) {
            return parent::initializeContainer();
        }

        $this->container = $this->buildContainer();
        $this->container->set('kernel', $this);
    }

    /**
     * Dumps the service container to PHP code in the cache.
     *
     * @param ConfigCache      $cache     The config cache
     * @param SymfonyContainerBuilder $container The service container
     * @param string           $class     The name of the class to generate
     * @param string           $baseClass The name of the container's base class
     */
    protected function dumpContainer(ConfigCache $cache, SymfonyContainerBuilder $container, $class, $baseClass)
    {
        // cache the container
        $dumper = new PhpDumper($container);
        $content = $dumper->dump(['class' => $class, 'base_class' => $baseClass]);
        if (!$this->debug) {
            $content = self::stripComments($content);
        }

        $cache->write($content, $container->getResources());
    }

    /**
     * Gets the container's base class.
     *
     * All names except Container must be fully qualified.
     *
     * Allows container to build services after being dumped and frozen
     *
     * @return string
     */
    protected function getContainerBaseClass()
    {
        //return 'Symfony\Component\DependencyInjection\Container';
        return 'Zikula\Bridge\DependencyInjection\ContainerBuilder';
    }

    /**
     * Gets a new ContainerBuilder instance used to build the service container.
     *
     * @return ContainerBuilder
     */
    protected function getContainerBuilder()
    {
        return new ContainerBuilder(new ParameterBag($this->getKernelParameters()));
    }

    /**
     * Prepares the ContainerBuilder before it is compiled.
     *
     * @param SymfonyContainerBuilder $container A ContainerBuilder instance
     */
    protected function prepareContainer(SymfonyContainerBuilder $container)
    {
        $extensions = [];
        foreach ($this->bundles as $bundle) {
            if ($bundle instanceof AbstractBundle && AbstractBundle::STATE_ACTIVE != $bundle->getState()) {
                continue;
            }
            if ($extension = $bundle->getContainerExtension()) {
                $container->registerExtension($extension);
                $extensions[] = $extension->getAlias();
            }

            if ($this->debug) {
                $container->addObjectResource($bundle);
            }
        }
        foreach ($this->bundles as $bundle) {
            if ($bundle instanceof AbstractBundle && AbstractBundle::STATE_ACTIVE != $bundle->getState()) {
                continue;
            }
            $bundle->build($container);
        }

        // ensure these extensions are implicitly loaded
        $container->getCompilerPassConfig()->setMergePass(new MergeExtensionConfigurationPass($extensions));
    }

    /**
     * {@inheritdoc}
     *
     * @throws \RuntimeException if a custom resource is hidden by a resource in a derived bundle
     */
    public function locateResource($name, $dir = null, $first = true)
    {
        $locations = parent::locateResource($name, $dir, false);
        if ($locations && (false !== strpos($locations[0], $dir))) {
            // if found in $dir (typically app/Resources) return it immediately.
            return $locations[0];
        }

        $themeBundle = $this->container->get('zikula_core.common.theme_engine')->getTheme();
        // add theme path to template locator
        // this method functions if the controller uses `@Template` or `ZikulaSpecModule:Foo:index.html.twig` naming scheme
        // if `@ZikulaSpecModule/Foo/index.html.twig` (name-spaced) naming scheme is used
        // the \Zikula\Bundle\CoreBundle\EventListener\Theme\TemplatePathOverrideListener::setUpThemePathOverrides method is used instead
        if ($themeBundle && (false === strpos($name, $themeBundle->getName()))) {
            // do not add theme override path to theme files
            $customThemePath = $themeBundle->getPath() . '/Resources';

            return parent::locateResource($name, $customThemePath, true);
        }

        return $locations[0];
    }
}<|MERGE_RESOLUTION|>--- conflicted
+++ resolved
@@ -40,11 +40,7 @@
 
 abstract class ZikulaKernel extends Kernel implements ZikulaHttpKernelInterface
 {
-<<<<<<< HEAD
-    const VERSION = '2.0.3';
-=======
-    const VERSION = '1.5.4';
->>>>>>> 461bc405
+    const VERSION = '2.0.4';
 
     const VERSION_SUB = 'Concerto';
 
