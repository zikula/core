<?php

/*
 * This file is part of the Zikula package.
 *
 * Copyright Zikula Foundation - http://zikula.org/
 *
 * For the full copyright and license information, please view the LICENSE
 * file that was distributed with this source code.
 */

namespace Zikula\Bundle\CoreBundle\Twig\Extension;

use Symfony\Component\Intl\Intl;
use Zikula\Bundle\CoreBundle\Twig;
use Zikula\Common\Translator\TranslatorInterface;

class CoreExtension extends \Twig_Extension
{
    /**
     * @var TranslatorInterface
     */
    private $translator;

    /**
     * CoreExtension constructor.
     * @param TranslatorInterface $translator
     */
    public function __construct(TranslatorInterface $translator)
    {
        $this->translator = $translator;
    }

    /**
     * {@inheritdoc}
     */
    public function getTokenParsers()
    {
        return [
            new Twig\TokenParser\SwitchTokenParser()
        ];
    }

    /**
     * {@inheritdoc}
     */
    public function getFunctions()
    {
        $functions = [
            new \Twig_SimpleFunction('lang', [$this, 'lang']),
            new \Twig_SimpleFunction('langdirection', [$this, 'langDirection']),
            new \Twig_SimpleFunction('array_unset', [$this, 'arrayUnset']),
<<<<<<< HEAD
            new \Twig_SimpleFunction('pageSetVar', [$this, 'pageSetVar']),
            new \Twig_SimpleFunction('pageAddAsset', [$this, 'pageAddAsset']),
            new \Twig_SimpleFunction('pageGetVar', [$this, 'pageGetVar']),
            new \Twig_SimpleFunction('getModVar', [$this, 'getModVar']),
            new \Twig_SimpleFunction('getSystemVar', [$this, 'getSystemVar']),
            new \Twig_SimpleFunction('setMetaTag', [$this, 'setMetaTag']),
            new \Twig_SimpleFunction('defaultPath', [new DefaultPathSimpleFunction($this), 'getDefaultPath']),
=======
>>>>>>> d25da2e3
            new \Twig_SimpleFunction('modAvailable', [$this, 'modAvailable']),
            new \Twig_SimpleFunction('callFunc', [$this, 'callFunc']),
        ];

        return $functions;
    }

    /**
     * {@inheritdoc}
     */
    public function getFilters()
    {
        return [
            new \Twig_SimpleFilter('languageName', [$this, 'languageName']),
            new \Twig_SimpleFilter('yesNo', [$this, 'yesNo']),
            new \Twig_SimpleFilter('php', [$this, 'applyPhp']),
            new \Twig_SimpleFilter('protectMail', [$this, 'protectMailAddress'], ['is_safe' => ['html']]),
        ];
    }

<<<<<<< HEAD
    public function getAssetPath($path)
    {
        return $this->container->get('zikula_core.common.theme.asset_helper')->resolve($path);
    }

    public function button()
    {
    }

    public function img()
    {
    }

    public function icon()
    {
    }

    /**
     * Display flash messages in twig template. Defaults to bootstrap alert classes.
     *
     * <pre>
     *  {{ showflashes() }}
     *  {{ showflashes({'class': 'custom-class', 'tag': 'span'}) }}
     * </pre>
     *
     * @param array $params
     * @return string
     */
    public function showFlashes(array $params = [])
    {
        $result = '';
        $total_messages = [];
        $messageTypeMap = [
            'error' => 'danger',
            'warning' => 'warning',
            'status' => 'success',
            'danger' => 'danger',
            'success' => 'success',
            'info' => 'info'
            // @todo provide some class constants to use instead of direct strings
        ];

        foreach ($messageTypeMap as $messageType => $bootstrapClass) {
            $session = $this->container->get('session');
            $messages = $session->isStarted() ? $session->getFlashBag()->get($messageType) : [];
            if (count($messages) > 0) {
                // Set class for the messages.
                $class = (!empty($params['class'])) ? $params['class'] : "alert alert-$bootstrapClass";
                $total_messages = $total_messages + $messages;
                // Build output of the messages.
                if (empty($params['tag']) || ($params['tag'] != 'span')) {
                    $params['tag'] = 'div';
                }
                $result .= '<' . $params['tag'] . ' class="' . $class . '"';
                if (!empty($params['style'])) {
                    $result .= ' style="' . $params['style'] . '"';
                }
                $result .= '>';
                $result .= implode('<hr />', $messages);
                $result .= '</' . $params['tag'] . '>';
            }
        }

        if (empty($total_messages)) {
            return "";
        }

        return $result;
=======
    /**
     * Function to get the site's language.
     *
     * Available parameters:
     *     - fs:  safe for filesystem.
     * @return string The language
     * @deprecated remove at Core-2.0 use app.request.locale
     */
    public function lang($fs = false)
    {
        $result = ($fs ? \ZLanguage::transformFS(\ZLanguage::getLanguageCode()) : \ZLanguage::getLanguageCode());

        return $result;
    }

    /**
     * Function to get the language direction
     *
     * @return string   the language direction
     * @deprecated remove at Core-2.0 use dir="auto"
     */
    public function langDirection()
    {
        return \ZLanguage::getDirection();
>>>>>>> d25da2e3
    }

    /**
     * Delete a key of an array
     *
     * @param array  $array Source array
     * @param string $key   The key to remove
     *
     * @return array
     */
    public function arrayUnset($array, $key)
    {
        unset($array[$key]);

        return $array;
    }

    /**
     * @param string $code
     * @return string
     */
    public function languageName($code)
    {
        return Intl::getLanguageBundle()->getLanguageName($code);
    }

    /**
     * @param $string
     * @return string
     */
    public function yesNo($string)
    {
        if ($string != '0' && $string != '1') {
            return $string;
        }

        return (bool)$string ? $this->translator->__('Yes') : $this->translator->__('No');
    }

    /**
     * Apply an existing function (e.g. php's `md5`) to a string.
     *
     * @param $string
     * @param $func
     * @return mixed
     */
    public function applyPhp($string, $func)
    {
        if (function_exists($func)) {
            return $func($string);
        }

        return $string;
    }

    /**
     * Protect a given mail address by finding the text 'x@y' and replacing
     * it with HTML entities. This provides protection against email harvesters.
     *
     * @param string
     * @return string
     */
    public function protectMailAddress($string)
    {
        $string = preg_replace_callback(
            '/(.)@(.)/s',
            function ($m) {
                return "&#" . sprintf("%03d", ord($m[1])) . ";&#064;&#" .sprintf("%03d", ord($m[2])) . ";";
            },
            $string
        );

        return $string;
    }

    /**
<<<<<<< HEAD
     * Zikula imposes no restriction on page variable names.
     * Typical usage is to set `title` `meta.charset` `lang` etc.
     * array values are set using `.` in the `$name` string (e.g. `meta.charset`)
     * @param string $name
     * @param string $value
     */
    public function pageSetVar($name, $value)
    {
        if (empty($name) || empty($value)) {
            throw new \InvalidArgumentException($this->translator->__('Empty argument at') . ':' . __FILE__ . '::' . __LINE__);
        }

        $this->container->get('zikula_core.common.theme.pagevars')->set($name, $value);
    }

    /**
     * Zikula allows only the following asset types
     * <ul>
     *  <li>stylesheet</li>
     *  <li>javascript</li>
     *  <li>header</li>
     *  <li>footer</li>
     * </ul>
     *
     * @param string $type
     * @param string $value
     * @param int $weight
     */
    public function pageAddAsset($type, $value, $weight = AssetBag::WEIGHT_DEFAULT)
    {
        if (empty($type) || empty($value)) {
            throw new \InvalidArgumentException($this->translator->__('Empty argument at') . ':' . __FILE__ . '::' . __LINE__);
        }
        if (!in_array($type, ['stylesheet', 'javascript', 'header', 'footer']) || !is_numeric($weight)) {
            throw new \InvalidArgumentException($this->translator->__('Empty argument at') . ':' . __FILE__ . '::' . __LINE__);
        }

        // ensure proper variable types
        $value = (string) $value;
        $type = (string) $type;
        $weight = (int) $weight;

        if ('stylesheet' == $type) {
            $this->container->get('zikula_core.common.theme.assets_css')->add([$value => $weight]);
        } elseif ('javascript' == $type) {
            $this->container->get('zikula_core.common.theme.assets_js')->add([$value => $weight]);
        } elseif ('header' == $type) {
            $this->container->get('zikula_core.common.theme.assets_header')->add([$value => $weight]);
        } elseif ('footer' == $type) {
            $this->container->get('zikula_core.common.theme.assets_footer')->add([$value => $weight]);
        }
    }

    /**
     * @param $name
     * @param null $default
     * @return mixed
     */
    public function pageGetVar($name, $default = null)
    {
        if (empty($name)) {
            throw new \InvalidArgumentException($this->translator->__('Empty argument at') . ':' . __FILE__ . '::' . __LINE__);
        }

        return $this->container->get('zikula_core.common.theme.pagevars')->get($name, $default);
    }

    /**
     * @param $module
     * @param $name
     * @param null $default
     * @return mixed
     */
    public function getModVar($module, $name, $default = null)
    {
        if (empty($module) || empty($name)) {
            throw new \InvalidArgumentException($this->translator->__('Empty argument at') . ':' . __FILE__ . '::' . __LINE__);
        }

        return $this->container->get('zikula_extensions_module.api.variable')->get($module, $name, $default);
    }

    /**
     * @param $name
     * @param null $default
     * @return mixed
     */
    public function getSystemVar($name, $default = null)
    {
        if (empty($name)) {
            throw new \InvalidArgumentException($this->translator->__('Empty argument at') . ':' . __FILE__ . '::' . __LINE__);
        }

        return $this->container->get('zikula_extensions_module.api.variable')->getSystemVar($name, $default);
    }

    /**
     * @param string $name
     * @param string $value
     */
    public function setMetaTag($name, $value)
    {
        if (empty($name) || empty($value)) {
            throw new \InvalidArgumentException($this->translator->__('Empty argument at') . ':' . __FILE__ . '::' . __LINE__);
        }

        $metaTags = $this->container->hasParameter('zikula_view.metatags') ? $this->container->getParameter('zikula_view.metatags') : [];
        $metaTags[$name] = htmlspecialchars($value, ENT_QUOTES);
        $this->container->setParameter('zikula_view.metatags', $metaTags);
=======
     * @deprecated remove at Core-2.0
     * @param string $modname
     * @param bool $force
     * @return bool
     */
    public function modAvailable($modname, $force = false)
    {
        $result = \ModUtil::available($modname, $force);

        return (bool)$result;
>>>>>>> d25da2e3
    }

    /**
     * Call a php callable with parameters.
     * @param callable $callable
     * @param array $params
     * @return mixed
     */
    public function callFunc(callable $callable, array $params = [])
    {
        if (function_exists($callable)) {
            return call_user_func_array($callable, $params);
        }
        throw new \InvalidArgumentException($this->translator->__('Function does not exist or is not callable.'));
    }
}<|MERGE_RESOLUTION|>--- conflicted
+++ resolved
@@ -47,20 +47,7 @@
     public function getFunctions()
     {
         $functions = [
-            new \Twig_SimpleFunction('lang', [$this, 'lang']),
-            new \Twig_SimpleFunction('langdirection', [$this, 'langDirection']),
             new \Twig_SimpleFunction('array_unset', [$this, 'arrayUnset']),
-<<<<<<< HEAD
-            new \Twig_SimpleFunction('pageSetVar', [$this, 'pageSetVar']),
-            new \Twig_SimpleFunction('pageAddAsset', [$this, 'pageAddAsset']),
-            new \Twig_SimpleFunction('pageGetVar', [$this, 'pageGetVar']),
-            new \Twig_SimpleFunction('getModVar', [$this, 'getModVar']),
-            new \Twig_SimpleFunction('getSystemVar', [$this, 'getSystemVar']),
-            new \Twig_SimpleFunction('setMetaTag', [$this, 'setMetaTag']),
-            new \Twig_SimpleFunction('defaultPath', [new DefaultPathSimpleFunction($this), 'getDefaultPath']),
-=======
->>>>>>> d25da2e3
-            new \Twig_SimpleFunction('modAvailable', [$this, 'modAvailable']),
             new \Twig_SimpleFunction('callFunc', [$this, 'callFunc']),
         ];
 
@@ -78,103 +65,6 @@
             new \Twig_SimpleFilter('php', [$this, 'applyPhp']),
             new \Twig_SimpleFilter('protectMail', [$this, 'protectMailAddress'], ['is_safe' => ['html']]),
         ];
-    }
-
-<<<<<<< HEAD
-    public function getAssetPath($path)
-    {
-        return $this->container->get('zikula_core.common.theme.asset_helper')->resolve($path);
-    }
-
-    public function button()
-    {
-    }
-
-    public function img()
-    {
-    }
-
-    public function icon()
-    {
-    }
-
-    /**
-     * Display flash messages in twig template. Defaults to bootstrap alert classes.
-     *
-     * <pre>
-     *  {{ showflashes() }}
-     *  {{ showflashes({'class': 'custom-class', 'tag': 'span'}) }}
-     * </pre>
-     *
-     * @param array $params
-     * @return string
-     */
-    public function showFlashes(array $params = [])
-    {
-        $result = '';
-        $total_messages = [];
-        $messageTypeMap = [
-            'error' => 'danger',
-            'warning' => 'warning',
-            'status' => 'success',
-            'danger' => 'danger',
-            'success' => 'success',
-            'info' => 'info'
-            // @todo provide some class constants to use instead of direct strings
-        ];
-
-        foreach ($messageTypeMap as $messageType => $bootstrapClass) {
-            $session = $this->container->get('session');
-            $messages = $session->isStarted() ? $session->getFlashBag()->get($messageType) : [];
-            if (count($messages) > 0) {
-                // Set class for the messages.
-                $class = (!empty($params['class'])) ? $params['class'] : "alert alert-$bootstrapClass";
-                $total_messages = $total_messages + $messages;
-                // Build output of the messages.
-                if (empty($params['tag']) || ($params['tag'] != 'span')) {
-                    $params['tag'] = 'div';
-                }
-                $result .= '<' . $params['tag'] . ' class="' . $class . '"';
-                if (!empty($params['style'])) {
-                    $result .= ' style="' . $params['style'] . '"';
-                }
-                $result .= '>';
-                $result .= implode('<hr />', $messages);
-                $result .= '</' . $params['tag'] . '>';
-            }
-        }
-
-        if (empty($total_messages)) {
-            return "";
-        }
-
-        return $result;
-=======
-    /**
-     * Function to get the site's language.
-     *
-     * Available parameters:
-     *     - fs:  safe for filesystem.
-     * @return string The language
-     * @deprecated remove at Core-2.0 use app.request.locale
-     */
-    public function lang($fs = false)
-    {
-        $result = ($fs ? \ZLanguage::transformFS(\ZLanguage::getLanguageCode()) : \ZLanguage::getLanguageCode());
-
-        return $result;
-    }
-
-    /**
-     * Function to get the language direction
-     *
-     * @return string   the language direction
-     * @deprecated remove at Core-2.0 use dir="auto"
-     */
-    public function langDirection()
-    {
-        return \ZLanguage::getDirection();
->>>>>>> d25da2e3
     }
 
     /**
@@ -251,131 +141,6 @@
     }
 
     /**
-<<<<<<< HEAD
-     * Zikula imposes no restriction on page variable names.
-     * Typical usage is to set `title` `meta.charset` `lang` etc.
-     * array values are set using `.` in the `$name` string (e.g. `meta.charset`)
-     * @param string $name
-     * @param string $value
-     */
-    public function pageSetVar($name, $value)
-    {
-        if (empty($name) || empty($value)) {
-            throw new \InvalidArgumentException($this->translator->__('Empty argument at') . ':' . __FILE__ . '::' . __LINE__);
-        }
-
-        $this->container->get('zikula_core.common.theme.pagevars')->set($name, $value);
-    }
-
-    /**
-     * Zikula allows only the following asset types
-     * <ul>
-     *  <li>stylesheet</li>
-     *  <li>javascript</li>
-     *  <li>header</li>
-     *  <li>footer</li>
-     * </ul>
-     *
-     * @param string $type
-     * @param string $value
-     * @param int $weight
-     */
-    public function pageAddAsset($type, $value, $weight = AssetBag::WEIGHT_DEFAULT)
-    {
-        if (empty($type) || empty($value)) {
-            throw new \InvalidArgumentException($this->translator->__('Empty argument at') . ':' . __FILE__ . '::' . __LINE__);
-        }
-        if (!in_array($type, ['stylesheet', 'javascript', 'header', 'footer']) || !is_numeric($weight)) {
-            throw new \InvalidArgumentException($this->translator->__('Empty argument at') . ':' . __FILE__ . '::' . __LINE__);
-        }
-
-        // ensure proper variable types
-        $value = (string) $value;
-        $type = (string) $type;
-        $weight = (int) $weight;
-
-        if ('stylesheet' == $type) {
-            $this->container->get('zikula_core.common.theme.assets_css')->add([$value => $weight]);
-        } elseif ('javascript' == $type) {
-            $this->container->get('zikula_core.common.theme.assets_js')->add([$value => $weight]);
-        } elseif ('header' == $type) {
-            $this->container->get('zikula_core.common.theme.assets_header')->add([$value => $weight]);
-        } elseif ('footer' == $type) {
-            $this->container->get('zikula_core.common.theme.assets_footer')->add([$value => $weight]);
-        }
-    }
-
-    /**
-     * @param $name
-     * @param null $default
-     * @return mixed
-     */
-    public function pageGetVar($name, $default = null)
-    {
-        if (empty($name)) {
-            throw new \InvalidArgumentException($this->translator->__('Empty argument at') . ':' . __FILE__ . '::' . __LINE__);
-        }
-
-        return $this->container->get('zikula_core.common.theme.pagevars')->get($name, $default);
-    }
-
-    /**
-     * @param $module
-     * @param $name
-     * @param null $default
-     * @return mixed
-     */
-    public function getModVar($module, $name, $default = null)
-    {
-        if (empty($module) || empty($name)) {
-            throw new \InvalidArgumentException($this->translator->__('Empty argument at') . ':' . __FILE__ . '::' . __LINE__);
-        }
-
-        return $this->container->get('zikula_extensions_module.api.variable')->get($module, $name, $default);
-    }
-
-    /**
-     * @param $name
-     * @param null $default
-     * @return mixed
-     */
-    public function getSystemVar($name, $default = null)
-    {
-        if (empty($name)) {
-            throw new \InvalidArgumentException($this->translator->__('Empty argument at') . ':' . __FILE__ . '::' . __LINE__);
-        }
-
-        return $this->container->get('zikula_extensions_module.api.variable')->getSystemVar($name, $default);
-    }
-
-    /**
-     * @param string $name
-     * @param string $value
-     */
-    public function setMetaTag($name, $value)
-    {
-        if (empty($name) || empty($value)) {
-            throw new \InvalidArgumentException($this->translator->__('Empty argument at') . ':' . __FILE__ . '::' . __LINE__);
-        }
-
-        $metaTags = $this->container->hasParameter('zikula_view.metatags') ? $this->container->getParameter('zikula_view.metatags') : [];
-        $metaTags[$name] = htmlspecialchars($value, ENT_QUOTES);
-        $this->container->setParameter('zikula_view.metatags', $metaTags);
-=======
-     * @deprecated remove at Core-2.0
-     * @param string $modname
-     * @param bool $force
-     * @return bool
-     */
-    public function modAvailable($modname, $force = false)
-    {
-        $result = \ModUtil::available($modname, $force);
-
-        return (bool)$result;
->>>>>>> d25da2e3
-    }
-
-    /**
      * Call a php callable with parameters.
      * @param callable $callable
      * @param array $params
