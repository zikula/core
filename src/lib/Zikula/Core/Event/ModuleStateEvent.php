--- conflicted
+++ resolved
@@ -25,11 +25,7 @@
      *
      * @var null|array
      */
-<<<<<<< HEAD
-    private $modinfo;
-=======
     private $modInfo;
->>>>>>> 827899c3
 
     /**
      * @var null|AbstractModule The module instance. Null for non-Symfony styled modules
