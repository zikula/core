<?php
/**
 * Copyright 2010 Zikula Foundation.
 *
 * This work is contributed to the Zikula Foundation under one or more
 * Contributor Agreements and licensed to You under the following license:
 *
 * @license GNU/LGPLv3 (or at your option, any later version).
 * @package Zikula
 * @subpackage Zikula_Core
 *
 * Please see the NOTICE file distributed with this source code for further
 * information regarding copyright and licensing.
 */

/**
 * Zikula_AbstractPlugin abstract class.
 */
abstract class Zikula_AbstractPlugin extends Zikula_AbstractEventHandler implements Zikula_TranslatableInterface
{
    /**
     * Module plugin identifier.
     *
     * @var constant
     */
    const TYPE_MODULE = 1;

    /**
     * Systemwide plugin identifier.
     *
     * @var constant
     */
    const TYPE_SYSTEM = 2;

    /**
     * EventManager.
     *
     * @var Symfony\Component\EventDispatcher\ContainerAwareEventDispatcher
     */
    protected $eventManager;

    /**
     * ServiceManager.
     *
     * @var Zikula_ServiceManager
     */
    protected $serviceManager;

    /**
     * Has this plugin booted.
     *
     * @var boolean
     */
    protected $booted = false;

    /**
     * Plugin meta data.
     *
     * @var array
     */
    protected $meta;

    /**
     * Plugin type.
     *
     * @var integer
     */
    protected $pluginType;

    /**
     * Service ID.
     *
     * @var string
     */
    protected $serviceId;

    /**
     * Class name.
     *
     * @var string
     */
    protected $className;

    /**
     * Translation domain.
     *
     * @var string|null
     */
    protected $domain;

    /**
     * Module name.
     *
     * @var string
     */
    protected $moduleName;

    /**
     * Plugin name.
     *
     * @var string
     */
    protected $pluginName;

    /**
     * Base dir.
     *
     * @var string
     */
    protected $baseDir;

    /**
     * Module info.
     *
     * @var array
     */
    protected $modinfo;

    /**
     * This object's own reflection.
     *
     * @var ReflectionObject
     */
    protected $reflection;

    /**
     * Plugin controller class.
     *
     * @var Zikula_Controller_AbstractPlugin
     */
    protected $controllerClass;

    /**
     * Constructor.
     *
     * @param Zikula_ServiceManager $serviceManager ServiceManager.
     *
     * @throws InvalidArgumentException If getMeta() is not implemented correctly.
     */
    public function __construct(Zikula_ServiceManager $serviceManager)
    {
        $this->serviceManager = $serviceManager;
<<<<<<< HEAD
        $this->eventManager = $this->serviceManager->get('event_dispatcher');
=======
        $this->eventManager = $this->serviceManager->getService('event_dispatcher');
>>>>>>> f4e81938
        $this->_setup();

        $meta = $this->getMeta();
        if (!isset($meta['displayname']) && !isset($meta['description']) && !isset($meta['version'])) {
            throw new InvalidArgumentException(sprintf('%s->getMeta() must be implemented according to the abstract.  See docblock in Zikula_AbstractPlugin for details', get_class($this)));
        }

        // Load any handlers if they exist
        if ($this->getReflection()->hasMethod('setupHandlerDefinitions')) {
            $this->setupHandlerDefinitions();
        }
    }

    /**
     * Optional setup of handler definitions.
     *
     * Overriding the Zikula_AbstractEventHandler interface which required this.
     *
     * <samp>
     *    $this->addHandlerDefinition('some.event', 'handler', 10);
     *    $this->addHandlerDefinition('some.event', 'handler2', 10);
     * </samp>
     *
     * @return void
     */
    protected function setupHandlerDefinitions()
    {
    }

    /**
     * Get this reflection.
     *
     * @return ReflectionObject
     */
    public function getReflection()
    {
        if (!is_null($this->reflection)) {
            return $this->reflection;
        }

        $this->reflection = new ReflectionObject($this);

        return $this->reflection;
    }

    /**
     * Internal setup.
     *
     * @throws LogicException If plugin is not named correctly.
     *
     * @return void
     */
    private function _setup()
    {
        $this->className = get_class($this);
        $this->serviceId = PluginUtil::getServiceId($this->className);
        $this->baseDir = dirname($this->getReflection()->getFileName());

        // Split class name into parts - commented in if statement below.
        $p = explode('_', $this->className);

        if (strpos($this->serviceId, 'moduleplugin') === 0) {
            // ModulePlugin_{ModuleName}_{PluginName}_Plugin
            // $p[1] = ModuleName, $p[2] = PluginName
            $this->moduleName = $p[1];
            $this->pluginName = $p[2];
            $this->pluginType = self::TYPE_MODULE;
            $this->domain = ZLanguage::getModulePluginDomain($this->moduleName, $this->pluginName);
            ZLanguage::bindModulePluginDomain($this->moduleName, $this->pluginName);
        } elseif (strpos($this->serviceId, 'systemplugin') === 0) {
            // SystemPlugin_{PluginName}_Plugin
            // $p[1] = ModuleName
            $this->moduleName = 'zikula';
            $this->pluginName = $p[1];
            $this->pluginType = self::TYPE_SYSTEM;
            $this->domain = ZLanguage::getSystemPluginDomain($this->pluginName);
            ZLanguage::bindSystemPluginDomain($this->pluginName);
        } else {
            throw new LogicException(sprintf('This class %s does not appear to be named correctly.  System plugins should be named {SystemPlugin}_{Name}_Plugin, module plugins should be named {ModulePlugin}_{ModuleName}_{PluginName}_Plugin.', $this->className));
        }

        $this->meta = $this->getMeta();
    }

    /**
     * Get plugin meta data.
     *
     * Should return an array like this:
     * <sample>
     * $meta = array('displayname' => $this->__('Display name'),
     *               'description' => $this->__('Description goes here'),
     *               'version' => '1.0.0'
     *         );
     *
     * return $meta;
     * </sample>
     *
     * @return array
     */
    abstract protected function getMeta();

    /**
     * Get meta display name.
     *
     * @return string
     */
    public function getMetaDisplayName()
    {
        return $this->meta['displayname'];
    }

    /**
     * Get meta description.
     *
     * @return string
     */
    public function getMetaDescription()
    {
        return $this->meta['description'];
    }

    /**
     * Get meta version number.
     *
     * @return string
     */
    public function getMetaVersion()
    {
        return $this->meta['version'];
    }

    /**
     * Get module info.
     *
     * @return array
     */
    public function getModInfo()
    {
        if (!$this->modinfo) {
            // this is deliberate lazy load for dependency.
            $this->modinfo = ModUtil::getInfoFromName($this->moduleName);
        }

        return $this->modinfo;
    }


    /**
     * Return basedir.
     *
     * @return string
     */
    public function getBaseDir()
    {
        return $this->baseDir;
    }

    /**
     * Get this plugin type.
     *
     * @return integer
     */
    public function getPluginType()
    {
        return $this->pluginType;
    }

    /**
     * Translate.
     *
     * @param string $msgid String to be translated.
     *
     * @return string
     */
    public function __($msgid)
    {
        return __($msgid, $this->domain);
    }

    /**
     * Translate with sprintf().
     *
     * @param string       $msgid  String to be translated.
     * @param string|array $params Args for sprintf().
     *
     * @return string
     */
    public function __f($msgid, $params)
    {
        return __f($msgid, $params, $this->domain);
    }

    /**
     * Translate plural string.
     *
     * @param string $singular Singular instance.
     * @param string $plural   Plural instance.
     * @param string $count    Object count.
     *
     * @return string Translated string.
     */
    public function _n($singular, $plural, $count)
    {
        return _n($singular, $plural, $count, $this->domain);
    }

    /**
     * Translate plural string with sprintf().
     *
     * @param string       $sin    Singular instance.
     * @param string       $plu    Plural instance.
     * @param string       $n      Object count.
     * @param string|array $params Sprintf() arguments.
     *
     * @return string
     */
    public function _fn($sin, $plu, $n, $params)
    {
        return _fn($sin, $plu, $n, $params, $this->domain);
    }

    /**
     * Get this service ID.
     *
     * @return string
     */
    public function getServiceId()
    {
        return $this->serviceId;
    }

    /**
     * Return the translation domain property.
     *
     * @return string|null
     */
    public function getDomain()
    {
        return $this->domain;
    }

    /**
     * Get module name this belongs to.
     *
     * @return string
     */
    public function getModuleName()
    {
        return $this->moduleName;
    }

    /**
     * Get this plugin name.
     *
     * @return string
     */
    public function getPluginName()
    {
        return $this->pluginName;
    }

    /**
     * Pre intialise hook.
     *
     * @return void
     */
    public function preInitialize()
    {
    }

    /**
     * Initialize plugin.
     *
     * @return void
     */
    public function initialize()
    {
    }

    /**
     * Post intialise hook.
     *
     * @return void
     */
    public function postInitialize()
    {
    }

    /**
     * Post enable handler.
     *
     * @return void
     */
    public function postEnable()
    {
    }

    /**
     * Post disable handler.
     *
     * @return void
     */
    public function postDisable()
    {
    }

    /**
     * Has booted check.
     *
     * @return boolean
     */
    public function hasBooted()
    {
        return $this->booted;
    }

    /**
     * Flag booted.
     *
     * @return void
     */
    public function setBooted()
    {
        $this->booted = true;
    }

    /**
     * Whether or not the plugin is enabled.
     *
     * @return boolean
     */
    public function isEnabled()
    {
        if ($this instanceof Zikula_Plugin_AlwaysOnInterface) {
            return true;
        }

        $plugin = PluginUtil::getState($this->serviceId, PluginUtil::getDefaultState());

        return ($plugin['state'] === PluginUtil::ENABLED) ? true : false;
    }

    /**
     * Whether or not the plugin is installed.
     *
     * @return boolean
     */
    public function isInstalled()
    {
        if ($this instanceof Zikula_Plugin_AlwaysOnInterface) {
            return true;
        }

        $plugin = PluginUtil::getState($this->serviceId, PluginUtil::getDefaultState());

        return ($plugin['state'] === PluginUtil::NOTINSTALLED) ? false : true;
    }

    /**
     * Pre install handler.
     *
     * @return boolean
     */
    public function preInstall()
    {
        return true;
    }

    /**
     * Install.
     *
     * @return boolean
     */
    public function install()
    {
        return true;
    }

    /**
     * Post install handler.
     *
     * @return boolean
     */
    public function postInstall()
    {
        return true;
    }

    /**
     * Pre uninstall handler.
     *
     * @return boolean
     */
    public function preUninstall()
    {
        return true;
    }

    /**
     * Uninstall.
     *
     * @return boolean
     */
    public function uninstall()
    {
        return true;
    }

    /**
     * Post uninstall handler.
     *
     * @return boolean
     */
    public function postUninstall()
    {
        return true;
    }

    /**
     * Pre upgrade handler.
     *
     * @param string $oldversion Old version.
     *
     * @return boolean
     */
    public function preUpgrade($oldversion)
    {
        return true;
    }

    /**
     * Upgrade
     *
     * @param string $oldversion Old version.
     *
     * @return boolean
     */
    public function upgrade($oldversion)
    {
        return true;
    }

    /**
     * Post upgrade handler.
     *
     * @return boolean
     */
    public function postUpgrade()
    {
        return true;
    }
}<|MERGE_RESOLUTION|>--- conflicted
+++ resolved
@@ -140,11 +140,7 @@
     public function __construct(Zikula_ServiceManager $serviceManager)
     {
         $this->serviceManager = $serviceManager;
-<<<<<<< HEAD
-        $this->eventManager = $this->serviceManager->get('event_dispatcher');
-=======
         $this->eventManager = $this->serviceManager->getService('event_dispatcher');
->>>>>>> f4e81938
         $this->_setup();
 
         $meta = $this->getMeta();
