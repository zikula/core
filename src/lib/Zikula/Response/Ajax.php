--- conflicted
+++ resolved
@@ -20,23 +20,5 @@
  */
 class Zikula_Response_Ajax extends AjaxResponse
 {
-<<<<<<< HEAD
-    /**
-     * Constructor.
-     *
-     * @param mixed $payload Application data.
-     * @param mixed $message Response status/error message, may be string or array.
-     * @param array $options Options.
-     */
-    public function __construct($payload, $message = null, array $options = array())
-    {
-        $this->payload = $payload;
-        $this->messages = (array)$message;
-        $this->options = $options;
-        if ($this->newCsrfToken) {
-            $this->csrfToken = SecurityUtil::generateCsrfToken();
-        }
-    }
-=======
->>>>>>> 492e3fe5
+
 }