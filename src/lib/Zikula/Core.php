--- conflicted
+++ resolved
@@ -393,16 +393,14 @@
      */
     public function init($stage = self::STAGE_ALL)
     {
-<<<<<<< HEAD
         $coreInitEvent = new Zikula_Event($this);
-=======
+
         if (!$this->serviceManager->hasService('request')) {
             $request = Request::createFromGlobals();
             $this->serviceManager->attachService('request', $request);
         }
 
         $coreInitEvent = new Zikula_Event('core.init', $this);
->>>>>>> 5c83942f
 
         // store the load stages in a global so other API's can check whats loaded
         $this->stage = $this->stage | $stage;
