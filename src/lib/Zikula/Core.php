--- conflicted
+++ resolved
@@ -37,11 +37,7 @@
     /**
      * The core Zikula version number.
      */
-<<<<<<< HEAD
-    const VERSION_NUM = '1.4.0-dev';
-=======
     const VERSION_NUM = '1.3.2';
->>>>>>> a859cc80
 
     /**
      * The version ID.
