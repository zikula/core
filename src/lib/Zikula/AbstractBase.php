--- conflicted
+++ resolved
@@ -203,11 +203,7 @@
     /**
      * Get the ServiceManager.
      *
-<<<<<<< HEAD
-     * @deprecated since 1.4
-=======
      * @deprecated since 1.3.6
->>>>>>> c3ca19a5
      *
      * @return Zikula_ServiceManager
      */
@@ -229,11 +225,7 @@
     /**
      * Get the EventManager.
      *
-<<<<<<< HEAD
-     * @deprecated since 1.4
-=======
      * @deprecated since 1.3.6
->>>>>>> c3ca19a5
      * @use self::getDispatcher()
      *
      * @return Symfony\Component\EventDispatcher\ContainerAwareEventDispatcher
@@ -769,11 +761,7 @@
      *
      * @param string $id Service Name.
      *
-<<<<<<< HEAD
-     * @deprecated since 1.4
-=======
      * @deprecated since 1.3.6
->>>>>>> c3ca19a5
      *
      * @return mixed Service or null.
      */
@@ -799,11 +787,7 @@
      *
      * @param string $id Service name.
      *
-<<<<<<< HEAD
-     * @deprecated since 1.4
-=======
      * @deprecated since 1.3.6
->>>>>>> c3ca19a5
      *
      * @return boolean
      */
