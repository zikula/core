<?php
/**
 * Copyright 2010 Zikula Foundation
 *
 * This work is contributed to the Zikula Foundation under one or more
 * Contributor Agreements and licensed to You under the following license:
 *
 * @license GNU/LGPLv3 (or at your option, any later version).
 * @package Zikula
 * @subpackage Zikula_ServiceManager
 *
 * Please see the NOTICE file distributed with this source code for further
 * information regarding copyright and licensing.
 */

/**
 * Reference class.
 *
<<<<<<< HEAD
 * @deprecated from 1.4
=======
 * @deprecated from 1.3.6
>>>>>>> f4e81938
 * @use \Symfony\Component\DependencyInjection\Reference
 */
class Zikula_ServiceManager_Reference extends \Symfony\Component\DependencyInjection\Reference
{
    /**
     * Get service ID.
     *
     * @return string
     */
    public function getId()
    {
        return $this->__toString();
    }
}<|MERGE_RESOLUTION|>--- conflicted
+++ resolved
@@ -16,11 +16,7 @@
 /**
  * Reference class.
  *
-<<<<<<< HEAD
- * @deprecated from 1.4
-=======
  * @deprecated from 1.3.6
->>>>>>> f4e81938
  * @use \Symfony\Component\DependencyInjection\Reference
  */
 class Zikula_ServiceManager_Reference extends \Symfony\Component\DependencyInjection\Reference
