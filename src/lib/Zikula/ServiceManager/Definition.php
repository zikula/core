--- conflicted
+++ resolved
@@ -16,11 +16,7 @@
 /**
  * Zikula_ServiceManager_Definition configuration describes a service for ServiceManager.
  *
-<<<<<<< HEAD
- * @deprecated from 1.4
-=======
  * @deprecated from 1.3.6
->>>>>>> f4e81938
  * @use \Symfony\Component\DependencyInjection\Definition
  */
 class Zikula_ServiceManager_Definition extends \Symfony\Component\DependencyInjection\Definition
