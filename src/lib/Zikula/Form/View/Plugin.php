--- conflicted
+++ resolved
@@ -63,11 +63,7 @@
 
         if (!$serviceManager->has($serviceId)) {
             $view = new self($serviceManager, $moduleName, $pluginName, $caching);
-<<<<<<< HEAD
-            $serviceManager->set(($serviceId, $view);
-=======
             $serviceManager->set($serviceId, $view);
->>>>>>> b6aa1078
         } else {
             return $serviceManager->get($serviceId);
         }
