<?php
/**
 * Copyright Zikula Foundation 2009 - Zikula Application Framework
 *
 * This work is contributed to the Zikula Foundation under one or more
 * Contributor Agreements and licensed to You under the following license:
 *
 * @license GNU/LGPLv3 (or at your option, any later version).
 * @package Zikula_Form
 * @subpackage Zikula_Form_AbstractPlugin
 *
 * Please see the NOTICE file distributed with this source code for further
 * information regarding copyright and licensing.
 */

/**
 * Dropdown multilist.
 */
class Zikula_Form_Plugin_DropDownRelationlist extends Zikula_Form_Plugin_DropdownList
{
    /**
     * The class name of a doctrine record.
     *
     * Required in doctrine mode only.
     *
     * @var string
     */
    public $recordClass;

    /**
     * The module of the relation.
     *
     * Required in dbobject mode only.
     *
     * @var string
     */
    public $module;

    /**
     * Object type.
     *
     * Required in dbobject mode only.
     *
     * @var string
     */
    public $objecttype;

    /**
     * DBObject class prefix.
     *
     * Required in dbobject mode only.
     *
     * TODO B [review this prefix].
     *
     * @var string
     */
    public $prefix = 'PN';

    /**
     * Where clause.
     *
     * @var string
     */
    public $where = '';

    /**
     * OrderBy clause.
     *
     * @var string
     */
    public $orderby = '';

    /**
     * Row offset.
     *
     * @var integer
     */
    public $pos = -1;

    /**
     * Numbers of rows to catch.
     *
     * @var integer
     */
    public $num = -1;

    /**
     * Field name of the ID field.
     *
     * Required in dbobject mode only.
     *
     * @var string
     */
    public $idField = '';

    /**
     * Name of the field to display.
     *
     * @var string
     */
    public $displayField = '';

    /**
     * Name of optional second field to display.
     *
     * @var string
     */
    public $displayFieldTwo = '';

    /**
     * Whether to display an empty value to select nothing.
     *
     * @var boolean
     */
    public $showEmptyValue = 0;

    /**
     * Get filename of this file.
     *
     * @return string
     */
    public function getFilename()
    {
        return __FILE__;
    }

    /**
     * Create event handler.
     *
     * @param Zikula_Form_View $view Reference to Zikula_Form_View object.
     * @param array            &$params Parameters passed from the Smarty plugin function.
     *
     * @see    Zikula_Form_AbstractPlugin
     * @return void
     */
    public function create(Zikula_Form_View $view, &$params)
    {
        $hasModule = isset($params['module']) && !empty($params['module']);
        $hasObjecttype = isset($params['objecttype']) && !empty($params['objecttype']);
        $hasIdField = isset($params['idField']) && !empty($params['idField']);
        $hasDisplayField = isset($params['displayField']) && !empty($params['displayField']);
        $hasRecordClass = isset($params['recordClass']) && !empty($params['recordClass']);

        if ($hasRecordClass) {
            $this->recordClass = $params['recordClass'];

            $idColumns = Doctrine::getTable($this->recordClass)->getIdentifierColumnNames();

            if (count($idColumns) > 1) {
                $view->trigger_error(__f('Error! in %1$s: an invalid %2$s parameter was received.',
                                     array('formdropdownrelationlist', 'recordClass')));
            }

            $this->idField = $idColumns[0];
        } else {
            if (!$hasModule) {
                $view->trigger_error(__f('Error! in %1$s: the %2$s parameter must be specified.',
                                         array('formdropdownrelationlist', 'module')));
            }
            $this->module = $params['module'];
            unset($params['module']);

            if (!ModUtil::available($this->module)) {
                $view->trigger_error(__f('Error! in %1$s: an invalid %2$s parameter was received.',
                                         array('formdropdownrelationlist', 'module')));
            }

            if (!$hasObjecttype) {
                $view->trigger_error(__f('Error! in %1$s: the %2$s parameter must be specified.',
                                         array('formdropdownrelationlist', 'objecttype')));
            }
            $this->objecttype = $params['objecttype'];
            unset($params['objecttype']);

            if (!$hasIdField) {
                $view->trigger_error(__f('Error! in %1$s: the %2$s parameter must be specified.',
                                         array('formdropdownrelationlist', 'idField')));
            }
            $this->idField = $params['idField'];
            unset($params['idField']);

            if (isset($params['prefix'])) {
                $this->prefix = $params['prefix'];
                unset($params['prefix']);
            }
        }


        if (!isset($params['displayField']) || empty($params['displayField'])) {
            $view->trigger_error(__f('Error! in %1$s: the %2$s parameter must be specified.',
                                     array('formdropdownrelationlist', 'displayField')));
        }
        $this->displayField = $params['displayField'];
        unset($params['displayField']);

        $this->displayFieldTwo = '';
        if (isset($params['displayField2'])) {
            $this->displayFieldTwo = $params['displayField2'];
            unset($params['displayField2']);
        }

        if (isset($params['where'])) {
            $this->where = $params['where'];
            unset($params['where']);
        }

        if (isset($params['orderby'])) {
            $this->orderby = $params['orderby'];
            unset($params['orderby']);
        }

        if (isset($params['pos'])) {
            $this->pos = $params['pos'];
            unset($params['pos']);
        }

        if (isset($params['num'])) {
            $this->num = $params['num'];
            unset($params['num']);
        }

        if (isset($params['showEmptyValue'])) {
            $this->showEmptyValue = $params['showEmptyValue'];
            unset($params['showEmptyValue']);
        }

        parent::create($view, $params);

        $this->cssClass .= ' z-form-relationlist';
    }

    /**
     * Load event handler.
     *
     * @param Zikula_Form_View $view Reference to Zikula_Form_View object.
     * @param array            &$params Parameters passed from the Smarty plugin function.
     *
     * @return void
     */
    public function load(Zikula_Form_View $view, &$params)
    {
        if ($this->showEmptyValue != 0) {
            $this->addItem('- - -', 0);
        }

        // switch between doctrine and dbobject mode
        if ($this->recordClass) {
            $q = Doctrine::getTable($this->recordClass)->createQuery();

            if ($this->where) {
                if (is_array($this->where)) {
                    $q->where($this->where[0], $this->where[1]);
                } else {
                    $q->where($this->where);
                }
            }

            if ($this->orderby) {
                $q->orderBy($this->orderby);
            }

            if ($this->pos >= 0) {
                $q->offset($this->pos);
            }

            if ($this->num > 0) {
                $q->limit($this->num);
            }

            $rows = $q->execute();

            foreach ($rows as $row) {
                $itemLabel = $row[$this->displayField];
                if (!empty($this->displayFieldTwo)) {
                    $itemLabel .= ' (' . $row[$this->displayFieldTwo] . ')';
                }
                $this->addItem($itemLabel, $row[$this->idField]);
            }
        } else {
            ModUtil::dbInfoLoad($this->module);

            // load the object class corresponding to $this->objecttype
            $class = "{$this->module}_DBObject_".StringUtil::camelize($this->objecttype).'Array';

<<<<<<< HEAD
           // instantiate the object-array
=======
            if (!class_exists($class) && System::isLegacyMode()) {
                if (!($class = Loader::loadArrayClassFromModule($this->module, $this->objecttype, false, $this->prefix))) {
                    throw new \Exception(__f('Unable to load class [%s] for module [%s]',
                               array(DataUtil::formatForDisplay($this->objecttype, $this->module))));
                }
            }

            // instantiate the object-array
>>>>>>> e901fec0
            $objectArray = new $class();

            // get() returns the cached object fetched from the DB during object instantiation
            // get() with parameters always performs a new select
            // while the result will be saved in the object, we assign in to a local variable for convenience.
            $objectData = $objectArray->get($this->where, $this->orderby, $this->pos, $this->num);

            foreach ($objectData as $obj) {
                $itemLabel = $obj[$this->displayField];
                if (!empty($this->displayFieldTwo)) {
                    $itemLabel .= ' (' . $obj[$this->displayFieldTwo] . ')';
                }
                $this->addItem($itemLabel, $obj[$this->idField]);
            }

        }

        parent::load($view, $params);
    }
}<|MERGE_RESOLUTION|>--- conflicted
+++ resolved
@@ -282,9 +282,6 @@
             // load the object class corresponding to $this->objecttype
             $class = "{$this->module}_DBObject_".StringUtil::camelize($this->objecttype).'Array';
 
-<<<<<<< HEAD
-           // instantiate the object-array
-=======
             if (!class_exists($class) && System::isLegacyMode()) {
                 if (!($class = Loader::loadArrayClassFromModule($this->module, $this->objecttype, false, $this->prefix))) {
                     throw new \Exception(__f('Unable to load class [%s] for module [%s]',
@@ -293,7 +290,6 @@
             }
 
             // instantiate the object-array
->>>>>>> e901fec0
             $objectArray = new $class();
 
             // get() returns the cached object fetched from the DB during object instantiation
