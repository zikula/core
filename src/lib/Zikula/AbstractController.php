--- conflicted
+++ resolved
@@ -112,20 +112,14 @@
      */
     public function __call($method, $args)
     {
-<<<<<<< HEAD
-        $event = new Zikula_Event($this, array('method' => $method, 'args' => $args));
-        $this->eventManager->dispatch('controller.method_not_found', $event);
-        if ($event->isPropagationStopped()) {
-=======
         $method = preg_replace('/(\w+)Action$/', '$1', $method);
         if (method_exists($this, $method)) {
             return call_user_func_array(array($this, $method), $args);
         }
 
-        $event = new Zikula_Event('controller.method_not_found', $this, array('method' => $method, 'args' => $args));
-        $this->eventManager->notify($event);
-        if ($event->isStopped()) {
->>>>>>> 7afdddac
+        $event = new Zikula_Event($this, array('method' => $method, 'args' => $args));
+        $this->eventManager->dispatch('controller.method_not_found', $event);
+        if ($event->isPropagationStopped()) {
             return $event->getData();
         }
 
