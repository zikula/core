--- conflicted
+++ resolved
@@ -78,22 +78,14 @@
      *
      * @param Zikula_AbstractHook $hook Hook interface.
      *
-<<<<<<< HEAD
-     * @deprecated since 1.4
-=======
      * @deprecated since 1.3.6
->>>>>>> c3ca19a5
      * @use self::dispatchHooks()
      *
      * @return Zikula_AbstractHook
      */
     public function notifyHooks(Zikula_AbstractHook $hook)
     {
-<<<<<<< HEAD
-        return $this->get('hook_dispatcher')->dispatch($hook->getName(), $hook);
-=======
         return $this->get('zikula.hookmanager')->dispatch($hook->getName(), $hook);
->>>>>>> c3ca19a5
     }
 
     /**
@@ -105,11 +97,7 @@
      */
     public function dispatchHooks($name, Zikula_AbstractHook $hook)
     {
-<<<<<<< HEAD
-        return $this->get('hook_dispatcher')->dispatch($name, $hook);
-=======
         return $this->get('zikula.hookmanager')->dispatch($name, $hook);
->>>>>>> c3ca19a5
     }
 
     /**
