<?php
/**
 * Copyright 2010 Zikula Foundation
 *
 * This work is contributed to the Zikula Foundation under one or more
 * Contributor Agreements and licensed to You under the following license:
 *
 * @license GNU/LGPLv3 (or at your option, any later version).
 * @package Zikula
 * @subpackage HookManager
 *
 * Please see the NOTICE file distributed with this source code for further
 * information regarding copyright and licensing.
 */

/**
 * Content validation hook.
 */
class Zikula_ValidationHook extends Zikula\Core\Hook\ValidationHook
{
<<<<<<< HEAD
    /**
     * @var Zikula_Hook_ValidationProviders
     */
    private $validators;

    public function __construct(Zikula_Hook_ValidationProviders $validators)
=======
    public function __construct($name, Zikula_Hook_ValidationProviders $validators)
>>>>>>> 3ae96860
    {
        $this->setName($name);

        parent::__construct($validators);
    }
}<|MERGE_RESOLUTION|>--- conflicted
+++ resolved
@@ -18,16 +18,7 @@
  */
 class Zikula_ValidationHook extends Zikula\Core\Hook\ValidationHook
 {
-<<<<<<< HEAD
-    /**
-     * @var Zikula_Hook_ValidationProviders
-     */
-    private $validators;
-
-    public function __construct(Zikula_Hook_ValidationProviders $validators)
-=======
     public function __construct($name, Zikula_Hook_ValidationProviders $validators)
->>>>>>> 3ae96860
     {
         $this->setName($name);
 
