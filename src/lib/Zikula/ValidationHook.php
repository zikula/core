--- conflicted
+++ resolved
@@ -25,10 +25,7 @@
 
     public function __construct(Zikula_Hook_ValidationProviders $validators)
     {
-<<<<<<< HEAD
-=======
         $this->setName($name);
->>>>>>> 3723726e
         $this->validators = $validators;
     }
 
