--- conflicted
+++ resolved
@@ -54,17 +54,10 @@
         if (!$this->doctrineManager) {
             Doctrine_Core::debug(System::isDevelopmentMode());
             $this->doctrineManager = Doctrine_Manager::getInstance();
-<<<<<<< HEAD
             $internalEvent = new Zikula_Event($this->doctrineManager);
             $this->eventManager->dispatch('doctrine.configure', $internalEvent);
 
             $internalEvent = new Zikula_Event($this->doctrineManager);
-=======
-            $internalEvent = new Zikula_Event('doctrine.configure', $this->doctrineManager);
-            $this->eventManager->dispatch('doctrine.configure', $internalEvent);
-
-            $internalEvent = new Zikula_Event('doctrine.cache', $this->doctrineManager);
->>>>>>> b6aa1078
             $this->eventManager->dispatch('doctrine.cache', $internalEvent);
         }
 
@@ -84,11 +77,7 @@
                 $connection->setOption('username', $connectionInfo['user']);
                 $connection->setOption('password', $connectionInfo['password']);
             }
-<<<<<<< HEAD
             $internalEvent = new Zikula_Event($connection);
-=======
-            $internalEvent = new Zikula_Event('doctrine.configure', $connection);
->>>>>>> b6aa1078
             $this->eventManager->dispatch('doctrine.configure', $internalEvent);
         } catch (PDOException $e) {
             throw new PDOException(__('Connection failed to database') . ': ' . $e->getMessage());
@@ -150,12 +139,7 @@
                 $options = array_merge($options, array('servers' => $servers, 'compression' => $this->serviceManager['dbcache.compression']));
             }
 
-<<<<<<< HEAD
-            $cacheDriver = $r->newInstance($options);
-            $this->serviceManager->set('doctrine.cachedriver', $cacheDriver);
-=======
             $this->serviceManager->set('doctrine.cachedriver', $cacheDriver = $r->newInstance($options));
->>>>>>> b6aa1078
             $manager->setAttribute(Doctrine_Core::ATTR_QUERY_CACHE, $cacheDriver);
             $manager->setAttribute(Doctrine_Core::ATTR_RESULT_CACHE, $cacheDriver);
 
