--- conflicted
+++ resolved
@@ -204,10 +204,7 @@
         $hookFactoryDef = new Zikula_ServiceManager_Definition('Zikula_HookManager_ServiceFactory', array($smRef, 'event_dispatcher'));
         $hookManagerDef = new Zikula_ServiceManager_Definition('Zikula_HookManager', array($storageDef, $eventManagerDef, $hookFactoryDef));
         $this->serviceManager->registerService('hook_dispatcher', $hookManagerDef);
-<<<<<<< HEAD
         $this->serviceManager->setAlias('zikula.hookmanager', 'hook_dispatcher');
-=======
->>>>>>> f4e81938
     }
 
     /**
@@ -559,11 +556,7 @@
      */
     public function setupDebugToolbar(Zikula_Event $event)
     {
-<<<<<<< HEAD
         if ($event['stage'] == Zikula_Core::STAGE_CONFIG && System::isDevelopmentMode() && $event->getSubject()->getContainer()->getParameter('log.to_debug_toolbar')) {
-=======
-        if ($event['stage'] == Zikula_Core::STAGE_CONFIG && System::isDevelopmentMode() && $event->getSubject()->getContainer()->getArgument('log.to_debug_toolbar')) {
->>>>>>> f4e81938
             // autoloaders don't work inside error handlers!
             include_once 'lib/Zikula/DebugToolbar/Panel/Log.php';
 
