--- conflicted
+++ resolved
@@ -13,11 +13,8 @@
  */
 
 use Doctrine\Common\Annotations\AnnotationRegistry;
-<<<<<<< HEAD
-use Symfony\Component\HttpFoundation\Response;
-=======
 use Zikula_Response_Http as Response;
->>>>>>> d2fe5b02
+
 
 /**
  * Event handler to override templates.
