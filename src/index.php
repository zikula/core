--- conflicted
+++ resolved
@@ -6,8 +6,9 @@
  *
  * @license GNU/LGPLv3 (or at your option, any later version).
  * @package Zikula
- *          Please see the NOTICE file distributed with this source code for further
- *          information regarding copyright and licensing.
+ *
+ * Please see the NOTICE file distributed with this source code for further
+ * information regarding copyright and licensing.
  */
 
 use Symfony\Component\HttpFoundation\Request;
@@ -15,16 +16,11 @@
 include 'lib/bootstrap.php';
 $core->init();
 
-<<<<<<< HEAD
-$core->getDispatcher()->dispatch('frontcontroller.predispatch');
-=======
 $request = Request::createFromGlobals();
 if ($request->isXmlHttpRequest()) {
     __frontcontroller_ajax();
 }
-
-$core->getEventManager()->notify(new Zikula_Event('frontcontroller.predispatch'));
->>>>>>> 645acc81
+$core->getDispatcher()->dispatch('frontcontroller.predispatch');
 
 // Get variables
 $module = FormUtil::getPassedValue('module', '', 'GETPOST', FILTER_SANITIZE_STRING);
