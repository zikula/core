--- conflicted
+++ resolved
@@ -24,11 +24,7 @@
 if ($request->isXmlHttpRequest()) {
     __frontcontroller_ajax();
 }
-<<<<<<< HEAD
-$core->getDispatcher()->dispatch('frontcontroller.predispatch', new Zikula_Event());
-=======
 $core->getDispatcher()->dispatch('frontcontroller.predispatch', new \Zikula\Core\Event\GenericEvent());
->>>>>>> dbf121f7
 
 $module = FormUtil::getPassedValue('module', '', 'GETPOST', FILTER_SANITIZE_STRING);
 $type = FormUtil::getPassedValue('type', '', 'GETPOST', FILTER_SANITIZE_STRING);
@@ -95,11 +91,7 @@
     }
 
 } catch (Exception $e) {
-<<<<<<< HEAD
-    $event = new Zikula_Event($e, array('modinfo' => $modinfo, 'type' => $type, 'func' => $func, 'arguments' => $arguments));
-=======
     $event = new \Zikula\Core\Event\GenericEvent($e, array('modinfo' => $modinfo, 'type' => $type, 'func' => $func, 'arguments' => $arguments));
->>>>>>> dbf121f7
     $core->getDispatcher()->dispatch('frontcontroller.exception', $event);
 
     if ($event->isPropagationStopped()) {
