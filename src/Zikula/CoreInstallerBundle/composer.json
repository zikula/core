--- conflicted
+++ resolved
@@ -14,17 +14,16 @@
     "require": {
         "php": ">=7.2.5",
         "symfony/contracts": "^2.3",
-        "symfony/console": "^5.2",
-        "symfony/form": "^5.2",
-        "symfony/framework-bundle": "^5.2",
-        "symfony/intl": "^5.2",
-        "symfony/mailer": "^5.2",
+        "symfony/console": "^5.4",
+        "symfony/form": "^5.4",
+        "symfony/framework-bundle": "^5.4",
+        "symfony/intl": "^5.4",
+        "symfony/mailer": "^5.4",
         "symfony/requirements-checker": "1.*",
-<<<<<<< HEAD
-        "symfony/security-bundle": "^5.2",
-        "symfony/string": "^5.2",
-        "symfony/validator": "^5.2",
-        "symfony/yaml": "^5.2",
+        "symfony/security-bundle": "^5.4",
+        "symfony/string": "^5.4",
+        "symfony/validator": "^5.4",
+        "symfony/yaml": "^5.4",
 
         "zikula/core-bundle": "dev-main",
         "zikula/formextension-bundle": "dev-main",
@@ -41,10 +40,6 @@
         "zikula/wizard": "dev-main",
 
         "matthiasnoback/symfony-console-form": "4.*"
-=======
-        "matthiasnoback/symfony-console-form": "4.*",
-        "zikula/wizard": "dev-main"
->>>>>>> fe435369
     },
     "autoload": {
         "psr-4": { "Zikula\\Bundle\\CoreInstallerBundle\\": "" }
