--- conflicted
+++ resolved
@@ -60,13 +60,8 @@
         $this->verifySchema();
         $scanner = new Scanner();
         $scanner->setTranslator($this->translator);
-<<<<<<< HEAD
-        $scanner->scan(['extensions', 'themes']);
+        $scanner->scan([$this->projectDir . '/src/extensions', $this->projectDir . '/src/themes']);
         $array = array_merge($scanner->getExtensionsMetaData(), $scanner->getThemesMetaData());
-=======
-        $scanner->scan([$this->projectDir . '/src/modules', $this->projectDir . '/src/themes']);
-        $array = array_merge($scanner->getModulesMetaData(), $scanner->getThemesMetaData());
->>>>>>> 24a49ca1
         $this->sync($array);
     }
 
