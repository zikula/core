--- conflicted
+++ resolved
@@ -57,11 +57,7 @@
 
 abstract class ZikulaKernel extends Kernel implements ZikulaHttpKernelInterface
 {
-<<<<<<< HEAD
-    public const VERSION = '3.1.0';
-=======
-    public const VERSION = '3.1.1-DEV';
->>>>>>> 8118320a
+    public const VERSION = '4.0.0-DEV';
 
     public const PHP_MINIMUM_VERSION = '7.2.5';
 
