CHANGELOG - ZIKULA 1.3.6
------------------------

Fixes:
- Fixed Zikula_Doctrine2_Entity_Category::toArray fails when used on proxied category
- Fixed not working password recovery process if using your email adress
- Fixed System::queryStringSetVar() does not update the request object, #753.
- Fixed category tree html encoding problem, #681
- Fixed extmenu drag and drop problem, #801.
- Fixed setState module problem, #843.
- Deprecated preg_replace() /e modifier in DataUtil replaced, #889.
- Fixed SecurityCenter - warnings during installation, #880.
<<<<<<< HEAD
- Fix ModUtil::getName() inconsistencies, #848.
=======
- Fixed strip entry point root access, #936.
>>>>>>> 3f7bf1ac

Features:
- Show an error message if version number of a module is incorrect.
- Added garbage collection to CSRF token generator
- Introduced Symfony2 Forms

- Controller methods need to be suffixed with the word 'Action'. Old methods will continue to work.
- Deprecated `Zikula_EventManager` for Symfony2 EventDispatcher component
- Deprecated `Zikula_ServiceManager` for symfony2 Dependency Injection component
- Switched to Composer dependency manager see http://getcomposer.org/ which are now
  managed in `composer.json`
- [FORWARD COMPAT] Added forward compatibility layer with Symfony2 HttpFoundation

  - `$request->isGet/Post()` should be replaced with `$request->isMethod('GET/POST')`.
  - The GET request is available from `$request->query->get()` and POST from
    `$request->request->get()`.
  - The routing request can be retrieved with `$request->attributes->get($key)`
    using the keys `_controller`, `_module`, `_type`, and `_func`.

- [FORWARD COMPAT] Merged `ajax.php` front controller into `index.php` - please use
  index.php?module=<modname>&type=ajax&func=<func> in AJAX calls.
- [FORWARD COMPAT] New module structure.
- Added ability to configure a mobile viewing URL, like m.example.com
- Update jQuery-UI to 1.9.2
- Zikula Form - automatically set proper form enctype when upload input is used
- Added ModUtil::getModuleImagePath() for getting the admin image of a module
- Update Smarty to 2.6.27
- Give possibility to set timezone_adjust default value global.
- Theme settings: mobile theme different then default; mobile domain; alternative site view
  theme and domain; set admin theme in theme settings section.
- Select if the mobile theme shall be applied for smartphones, tablets or both of them.
- Give the profile module the possibility to change the profilelink.
- Added viewplugin `nl2html`.
- Added hook to Blocks module to allow for use with Html Block (only).
- [BC BREAK] DoctrineExtensions Paginator has been removed, use Doctrine ORM paginator
  instead http://docs.doctrine-project.org/en/latest/tutorials/pagination.html
- Blocks: added display function and preview button in blocks list.
- [BC BREAK] Removed interactive installer from module specification.
- Update JqueryMobile to 1.3.0
- Update Mapstraction to 3.0.0
- Mobile Theme now has an configurable block position for startpage.
- Dont send an welcome email to new users function added, #731.
- The password reminder can be turned off now.
- The password reminder is turned of if a third-party auth-module is used.


CHANGELOG - ZIKULA 1.3.5
------------------------

Fixes:
- Fixed return of DBUtil::selectExpandedObjectCount(), should not return false for 0 count (issue #512)
- Fixed error related to wrong case use in the Mobile theme (issue #529)
- Fixed ValidationUtil::validateField() return if a validation error for given field already exists (issue #534)
- Fixed JSCCUtil attempting (incorrectly) to combine remote scripts/styles (refs #435)
- Fixed minor typo in UserUtil::loginUsing() that prevented correct usage of function
- Fixed issue with setting active panel by element ID in Zikula.UI.Panels
- Fixed display of translated date in jQuery datepicker

Features:
- Added development/debug email mode
- Added basic setup for jQuery ajax to pass csfr token checks
- Added new option for Zikula UI Windows - autoClose
- Update jQuery to 1.8.3
- Mark active item in modulelinks
- Mobile Theme: Changed blockposition in home.tpl to 'mobile'
- Added thumbnail management features to Imagine plugin
- Refactor Mailer module to use Zikula Form

CHANGELOG - ZIKULA 1.3.4
------------------------

- Update jQuery-UI to 1.8.23
- Update jQuery to 1.8.1
- Fixed invalid URL send in Password recovery (issue #443)
- Fixed users module failing to send password recovery (admin) (issue #459)
- Fixed category management migration 1.2.6 -> 1.3. The display_name and display_desc are updated fine during upgrade from Zikula 12x to Zikula 134 (issue #69)
- Fixed checks in DateUtil::getDateFormatData (issue #198)
- Added message about clearing the database when re-install is needed (issue #200)
- Updated config.php for PHP 5.4 compatibility with explicit E_STRICT excluding in production (issue #451)
- Fixed php warning with array usage in Users_Controller_Admin (issue #440)
- Added a param minLength to the Textinput form plugin (issue #445)
- Added mandatory Param for checkboxes to the Checkbox form plugin (issue #456, #457))
- Adjusted form contextmenu to work again in IE browsers for submitting from a hidden div (module Content uses this a lot) (issue #423)
- Fixed access to admin in IE8 (issue #420)
- Fixed no redirect from session expired page (issue #416)
- Fixed JS error in IE8 when clicking a submit button (issue #451)
- Fixed normalized paths in Menutree, especially for custom templates/styles (issue #414)
- Fixed formcategorycheckboxlist plugin to enable multiple category selection with Doctrine2 (issue #403, #404)
- Fixed creating a category via right click (issue #316)
- Added ability to edit empty menuitems (with a space char) in Menutree, although using stylesheets is the recommmended way (issue #264)
- Fixed Contextmenu in admin area to work in Opera browser (issue #258)
- Fixed error message when uninstalling a module (issue #231)
- Fixed incoherent permissions in Users_Controller_Admin (issue #167)
- Added ability to generate an overrides.yml file (issue #136)
- Extended DateUtil::getdatetime with an option for not translating dates, backwards compatible (issue #81)
- Fixed mailer smtp password being stored too short (issue #441)
- Added correct Categories in the ExampleDoctrine module (issue #401)
- Fixed using setSelectedValue in CategorySelector if there is no selected category (issue #479)
- Added option that a theme can avoid the loading of core.css, e.g. Mobile themes (issue #453)
- Fixed typo causing interactive installers not being recognised (issue #448)
- Fixed blocks migration from Zikula 1.2 to Zikula 1.3 (issue #406)
- Added reimplementation of a core solution for pagetitles/sitenames, (issue #237)
- Added check for outdated config.php in upgrade.php (issue #143)
- Fixed url of preview theme link (issue #493)
- Fixed formfloatinput plugin localisation (issue #462)
- Fixed localisation of formdateinput (issue #496)
- Fixed broken dateinput handling with time (issue #199)
- Fixed in IE8, clicking on a submit button, gives js error 'Object required' (issue #415)
- Added a default mobile theme (issue #436)
- Fixed strict standards: Non-static method ZLanguage::getLanguageCodeLegacy() should not be called statically (issue #442)
- Fixed ModulePlugins do not add the right template directory (issue #452)
- Fixed incorrect object field reference in DBObject.php (issue #494)
- Fixed module.users.ui.logout.succeeded logout event (issue #508)

CHANGELOG - ZIKULA 1.3.3
------------------------

- Change order in auto generated cache_id for theme caching to: module / type / function / customargs|homepage/startpageargs / uid_X|guest.
- In Admin -> Themes -> Settings: added possibility to delete theme cache for specific module or homepage.
- In Admin -> Themes -> Settings -> 'Length of time to keep cached theme pages' current value is for home page, added other value for modules.
- Addition of jQuery-UI
- update jQuery to latest stable version
- Conversion of Admin and Blocks modules to Doctrine 2


CHANGELOG - ZIKULA 1.3.1
------------------------

- Fixed issue with FileUtil::getFiles() not respecting nestedData arg (issue #3139).
- Updated DoctrineExtensions.
- Added Imagine image manipulation library - https://github.com/avalanche123/Imagine
- Added standard-fields, attributable, category and metadata extensions for Doctrine 2.
- Fixed DoctineUtil::renameColumn() - was corrupting TEXT to VARCHAR(255) and TINYINT(1) for TINYINT(4) when renaming.
- Added support for DateTime objects to DateUtil.
- Fixed XSS issues in Theme module.
- Clean up remaining table prefix reference closes #77.
- Increased hook name field lengths from 60 to 100 characters.
- Upgraded jQuery to 1.6.3.
- Fixed issue with DoctrineExtensions plugin and short URLs - issue #91.
- Adjusted installer to handle multilingual custom SQL files.
- Upgraded PHPIDS to 0.7.0.
- Fixed issue where restoring defauls for a module, the localization wasn't used (issue #71)
- Fixed issue where pager wasn't able to parse array with three dimensions (issue #111)


CHANGELOG - ZIKULA 1.3.0
------------------------

- Moved minimum PHP version to 5.3.2.
- Removed support for PHP register_globals and magic_quotes_gpc.
- Created new OO MVC module format.
- Introduced event notification system and added various events through out the core execution cycle for easy customisation and extension.
- Added system-wide and module specific event based plugin system (called 'system plugins' and 'module plugins'.
- Introduced a completely new module hooks system.
- Deprecated the old hooks system.
- Removed ADODB.
- Introduced Doctrine 1.2.4 and shifted entire object library to use Doctrine.
- Introduced Doctrine 2.0.5 as a plugin (was introduced after the PHP requirements were changed mid development).
- Introduced SwiftMailer as a plugin service.
- Upgraded to PHPMailer 5.1.
- Replaced SafeHTML with HTMLPurifier.
- Added PHPIDS intrusion protection support.
- Introduced LivePipe UI library.
- Added support for jQuery 1.6.1. with noConflict automatically set.
- Created a new Zikula.UI ajax interface and library.
- Large overhaul of interfaces to introduce AJAX into administration and give a more modern look and feel in the administration areas.
- Replaced CSRF protection system with new token system to make false hits less frequent and does not break with tabbed browsing.  Introduced an additional option which does not interfere the browser back button.
- Improved installer - less steps, less fiddling required and no need to
delete installation/upgrade scripts and less post install/upgrade steps like the requirement to delete install- and upgrade.php to access
administration.
- Merged all templating and rendering control to Theme module and overhauled caching.

Users Module
------------

There has been a significant overhaul of Users module:

  - Admin can now resend a verification e-mail for a pending registration.

  - Admin can now send a password reset e-mail to a user.

  - Improved password recovery workflow. (issue #1631).

  - Added user name recovery. (issue #243).

  - Removed old Authentication API.

  - Changed old password checker js sytem to "passwordchecker" library (issue #1841).

  - Introduced new Authentication API capable of dealing with modern
authentication (login) methods.

  - The Users module configuration variable 'changepassword', which
indicated that the Users module did not manage an account's password, has
been deprecated. To provide alternate management, override the appropriate
template(s) and/or function(s). To provide full authentication services,
implement the Authentication API in a module.

  - The mechanics of the authentication (login) process have changed, and
the templates and functions have been updated accordingly. Templates that override the standard templates used for the login process will need to be
updated, or removed.

  - Added the ability to register a new account that is associated with an
authentication method other than a username and password (Users module
authentication).

  - The mechanics of the registration process have changed, and the
templates and functions have been updated accordingly. Templates that
override the standard templates used for the login process will need to be
updated, or removed.

  - Several functions throughout the Users module have been either
deprecated or removed entirely, in order to support the new log-in and
registration paradigms. Customizations at the function level must be
updated accordingly.

  - Elements of the Legal module that were found in the Users module have
been removed, and their functionality replaced with hooks or events. The
age-check during registration has moved to the Legal module.

  - Removed MD5 as a valid hash method for user passwords.

  - Permission checks in the Users module were made more consistent
throughout (issue #1872).

  - All e-mail messages sent by the Users module can now be
multi-part/alternative messages, containing both a plain-text version and
an HTML version of the message. Templates for both are provided and
automatically used if present.

  - The subject line of all e-mail messages sent by the Users module can now be set from within the e-mail message template. See the templates provided for examples. If multi-part/alternative messages are to be sent, the subject from the HTML version of the message is used (however, the subject should not use HTML).

  - The template file names for all e-mail messages sent from the Users
module have changed. If a site upgrading from 1.2 has created custom
templates for these messages, they should be converted to the new names,
and the ability to send multi-part/alternative messages should be
accounted for.

  - If an attempt is made to log into an account that is pending
registration (either because it is awaiting approval, or is awaiting
verification, or both), the site admin can elect to display that status to
the user in the error message on log-in failure.

  - If an attempt is made to log into an account that is inactive (either
because or is awaiting legacy activation, or because the admin set that
activated state for the user), the site admin can elect to display that
status to the user in the error message on log-in failure.

  - The password recovery work flow has been improved to be clearer to the
user.

  - The new account registration process now collects a password reminder,
and displays this reminder to the user as part of the password recovery
process. For existing sites upgrading to 1.3, existing users will be asked
for a password reminder when they change their password.

  - The option to have the system generate a password and send it to a newly
registering user has been removed as a verification option. Sites
upgrading to 1.3 who have this option set will find this option changed to
verification with a user-selected password.

  - Except in one case, passwords are no longer sent via e-mail to newly
registering users. The one exception is when an admin creates a user
account, sets a password for that account himself, and specifically elects
to send the password via e-mail.

  - Confirmation or verification codes for registration verification,
verification of change of e-mail address, and for password reset requests
all now use the same mechanism and are handled consistently.

  - Requests to change e-mail addresses that go unverified can be set to
expire and be removed a specified number of days after the request is
made.

  - Requests to register a new account where e-mail address verification is required can be set to expire and be removed a specified number of days
after the e-mail verification message is sent. Registrations whose e-mail
verification expires will be removed from the system. Registrations
awaiting approval will not expire until after they are approved.

  - If the registration process is configured for both moderation (admin
approval) and e-mail verification, then the order in which these occur can
be set. Verification can be required before approval, after approval, or
at any time before or after. The admin can override the order and cause
one or the other process to occur at any time.

  - Error checking of registration and user account fields has been improved and unified.

  - All user names and e-mail addresses are now stored in (and thus
displayed in) lower case.

  - New user names are required to consist of only letters, numbers,
underscores and periods. Accented and other non-ASCII characters are
permitted as long as their Unicode type is set to the letter or digit
group.

  - When retrieving user accounts (for any purpose, including for logging
in) by e-mail address, a duplicate e-mail address check is performed even
if the Users module is set to require unique e-mail addresses. This is to
prevent the wrong account from being returned if duplicate e-mail
addresses were allowed at any point or were added by the administrator.

  - A user with rights to delete user accounts is prevented from deleting
his own account.

  - The registration date, last login date, and all other dates saved to the database tables by the Users module are now guaranteed to be UTC
date/times in the database. They might be adjusted for display by other
functions, however.

---

- Introduced new module AJAX workflow.

- Added advanced feature for themes to process AJAX via their own native controllers.

- Removed and replaced debugging architecture.

- Added debugging toolbar (configurable in config.php).

- Added database caching capabilities to DBUtil.

- Changed default template plugin delimiter to curl brackets.

- Fixed UserUtil::getVars & UserUtil::getIDFromName functions can retrieve
by all-numeric username.

- Removed on-the-fly JS minifier for performance reasons.

- Removed the need to 'regenerate' module list, this is now done
automatically each time the module list is viewed.  It will also
automatically remove invalid modules that have been removed from the file
system.

- Fixed problem with deleting group via ajax with insufficient permissions
(issue #1568).

- Fixed an issue where an incorrect group type was displayed when editing a
group through the administration panel (issue #2993).

- Allow module to specify core version requirements.

- Added missing icons for blocks collapsible function. (issue #1847).

- Moved search procedure to api function. (issue #1859).

- Admin panel icons are shown to a user if that user has edit access for
at least one instance. (issue #1026).

- When accessing the site through the admin.php entry point with no module
specified, if the user is not logged in then he is redirected to a login
screen. (issue #1729).

- Corrected minor defects that generated notices (issues #1901, #1902).

- The Mailer module can now send multipart/alternative e-mails with the
specification of a plain-text altbody (issue #1768).

- Fix a problem with the encodeurl function of the Search module (issue
#1866).

- Added {modulelinks} navigation plugin (issue #1238).

- Added new {helplink} plugin for documentation with ability to use Zikula.UI.

- Searchbox toggle (issue #1810).

- Link to help page for each security alert (issue #1692).

- Removed the requirement for block templates to specify language domain manually.

- Added ability to check all radios in HTML Settings (issue #1551).

- New APIs DataUtil::decodeNVP(), DataUtil::encodeNVP(),
DataUtil::encodeNVPArray().

- Adapted the Extensions module for a Zikula multisites system with
multiple domains (issue #1968).

- Modify html maxlength of block title to reflect the database structure.
(issue #1980).

- Addition of Zikula_FileSystem class libraries to allow easy interaction with
file systems via local/ftp(s)/sftp (issue #1517).

- Ability to export CSV file from users module added. (issue #1954).

- Escaped illegal char in pagelock template (issue #2004).

- Added minute based refresh times for blocks (issue #1999).

- Added ability to administrate the "Admin Panel" with using AJAX, drag and drop to move modules to different categories, create/edit/delete admin categories via right click (issue #1919).

- Improved and simplified `.htaccess` rulesets.

- Altered ZLanguage::countryMap() for Sweden from sv to se.  Note the
language code should be so, but the country code should be se. (issue
#2017).

- Blocks module admin section now has filtering options for
block-position, module, language and active-status. The allows remove of
the old showall/showinactive link in the admin section. (issue #2012,
#2020)

- Blocks module now has sorting options for the main columns in the admin
view. (issue #2012).

- Fixed Zikula_Form_View::registerPlugin() in environments where the
installation is not in the server document root.

- Overhauled Category administration interface with Zikula.UI.

- Added adapter to support the illegal use of DBUtil::executeSQL()
processing the ADODB object manually (without the use of
DBUtil::marshallObjects().

- Fixed theme list not sorted correctly on Theme view (issue #1974).

- Fixed pager plugin images always in english (issue #1883).

- Fixed wrong contents in modvar 'permareplace' (issue #2044).

- Updated css messages (issue #2043, #2030).

- Added support for HTTP 500 response in Errors module.

- Fixed issue with system vars and modvars that prevented retrieval of a
stored NULL value which would return the default value instead.

- Added exception support in front controller and module controllers.

- Added const render plugin and modifier to allow class constants in
templates.

- Added front controller exception handling.

- Removed Zikula_View singleton pattern, this is now handled via
Zikula_ServiceManager, one instance per module or plugin.

- Removed need to specify domain= in template {gt} calls.

- Improved StringUtil::highlightWords() (patch by Gabriele Pohl).

- When short URLs are enabled, 3-letter or 2-letters can't be used
anymore. This also fixes issues with the RSS theme. (issue #1800).

- Fixed validation of directory based short URLs to produce 404 if target
not found (issue #923).

- Removed support for filebased short URL rewriting.

- Deprecated FileUtil::mkdirs(), use native PHP mkdir() with $recursion
flag set true instead.

- Merged ObjectData and Workflow table definitions to Settings and deleted
the modules - don't need separate modules just to provide table
definitions.

- tables.php: $module_column is now unnecessary if the there is no column
prefix, i.e. if name => name.

- DataUtil::formatForOS() not Windows file path compatible (issue #1838).

- New location for core stylesheet in /style/core.css (issue #2211).

- Deprecated ZFeed and SimplePie from the core.

- New location for core stylesheet in /style/core.css (issue #2211).

- Added @import handling to css combiner (issue #1801).

- New button styling (issue #1574).

- Relocated system fatal error templates (siteoff.tpl, notinstalled.tpl,
dbconnectionerror.tpl and sessionfailed.tpl) to
system/Theme/templates/system.

- Add date in Zikula error log file (issue #2209).

- Allow override of style/core.css with config/style/core.css.

- Provide 'pageutil.addvar_filter' event to override anything added by
PageUtil::addVar, {pageaddvar}, or {pageaddvarblock}.  This allows for
complete override freedom.

- Added new default pager style (issue #2264)

- Streamlined user frontend of Themes module (issue #2279, #3034).

- Added Upgrade All options, and Module API to upgrade all modules with
one click.  This will work for all non-complicated upgrades of Core also.

- Fixed LogUtil errors in CategoryUtil (issue #2276).

- Admin icons update of the system modules. (issue #2300).

- tables.php now supports index options in the _column_idx array.
array(inxname, array('columns' => array(fld1, fld2..), 'options' =>
'unique') (issue #1885).

- Added the Menutree into the Blocks module.

- Added horizontal and vertical drop down menu examples for Menutree. (issue #2313).

- Added htmlentities modifier to properly convert utf8 chars to html
entities.

- Replaced SetEnvIf with FilesMatch in .htaccess files. Removed extensions
tif, flv, ico, cur from all .htaccess, swf from all except modules/ and
html from all except system/Theme/includes (issue #2334).

- Added FileUtil::exportCSV() to simplify data export to csv files.

- Themes can now process ajax request natively (issue #2326).

- New block with User account links (issue #2374).

- Deprecated DataUtil::parseIniFile(), use native PHP parse_ini_file()
instead.

- The Mailer module can now send text-only, HTML-only, and
multi-part/alternative e-mail messages. Multi-part/alternative messages
contain both a plain text message and an HTML-formatted message. If a
recipient's e-mail client does not support HTML messages, then the
plain-text message will be displayed to him.

- Added option to translate the language changer block option into native
language. (issue #2119).

- Added {gettext} block (issue #2414).

- Changed the label for the user's account activated status from
'Activated' to 'Status' in the administrator's Users manager.

- The users list in the administrator's Users manager is now sortable by
user name, uid (internal ID), registration date, date last logged in, and
status.

- Added markdown and markdown-extra support and with Smarty modifiers
(issue #2487).

- Added doctrine support to DropdownRelationlist form view plugin. (issue
#2442).

- Added more HTML5 tags to allowed HTML settings page (issues #2139 and #2460).

- Fixed conflict in search module short-urls url (issue #2494).

- Fixed minor issue in uploadinput form plugin (issue #2551).

- Added missing member var for display area format in dateinput form
plugin (issue #2552).

- Added doctrine support to selectmodobject(Array) view plugins (issue
#2542).

- Included generic url routing classes (issue #2557)

- Added a new attribute, precision, to the formfloatinput Form plugin,
which controls the number of digits after the decimal (issue #2616)

- The {userprofilelink} Smarty modifier was splitted on profilelinkbyuid and {profilelinkbyuname} to avoid problems with numeric usernames (issue #2971).

- Fix bad icon transparency.

- Recoded all icons to PNG format (issue #2831).

- Fix inconsistency with styles/ vs. style/ folders (issue #2805).

- Cleanup RSS icons (issue #2830).

- Altered style for number fields(issue #2757).

- Activate new Categories by default (issue #2748).

- Switchdisplaystate rendering Bug in IE7 and Chrome (issue #2714,
#2707).

- CSS issues in IE and Chrome (issue #2685, #2702).

- Removed smilies removed (issue #2640).

- New color picker solution (issue #2634).

- Created easy drop-menu for module (admin) links (issue #2646).

- Dropdown menus (issue #2649).

- Added a new template block function
{pageaddvarblock}...{/pageaddvarblock} to allow inline scripts, styles,
etc. to be placed in the page's head section or near the closing body tag.

- Renamed the page variable 'rawtext' to 'header' (Used with PageUtil,
{pageaddvar}, {pagesetvar}, etc.). If operating in legacy mode, 'rawtext'
will map to 'header', if not then 'rawtext' will be treated as just
another page variable name, and will NOT render to the page.

- Enabled support of persistent data on Zikula_Form_View to let Form
Handlers store data through the process (issue #3023).

- Theme config .ini files now can handle their own variables, overriding
the themevariables.ini general ones (issue #3034).

- Forms framework has been extended to allow multiple forms on a single page and does not break in a tabbed environment.

- improved functionality and usability of advanced block filtering (issue #2875)

- Fixed CSS/JS combination not working if using personal_config.php (issue #2916)

- Fixed Render and Theme cache (issue #3030)

- Theme Admin Panel fixed. Theme config .ini files now can handle their own variables, overriding the themevariables.ini general ones. (issue #3034)

- Changed template override system from 'scan everywhere' to explicit override mapping.

- Added indexes to object_attribution (issue #3048).

- Clear theme cache automatically when it gets disabled (issue #2743).

- Optimization of the admin templates (issue #3088).<|MERGE_RESOLUTION|>--- conflicted
+++ resolved
@@ -10,11 +10,8 @@
 - Fixed setState module problem, #843.
 - Deprecated preg_replace() /e modifier in DataUtil replaced, #889.
 - Fixed SecurityCenter - warnings during installation, #880.
-<<<<<<< HEAD
 - Fix ModUtil::getName() inconsistencies, #848.
-=======
 - Fixed strip entry point root access, #936.
->>>>>>> 3f7bf1ac
 
 Features:
 - Show an error message if version number of a module is incorrect.
