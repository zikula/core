--- conflicted
+++ resolved
@@ -8,11 +8,8 @@
 - Update jQuery-UI to 1.9.2
 - Zikula Form - automatically set proper form enctype when upload input is used
 - Added ModUtil::getModuleImagePath() for getting the admin image of a module
-<<<<<<< HEAD
 - Update Smarty to 2.6.27
-=======
 - Give possibility to set timezone_adjust default value global.
->>>>>>> f8ee9425
 
 CHANGELOG - ZIKULA 1.3.5
 ------------------------
