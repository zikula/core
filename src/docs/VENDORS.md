--- conflicted
+++ resolved
@@ -94,12 +94,8 @@
     Location in Zikula: javascript/jquery-ui
     Patch details: none
 
-<<<<<<< HEAD
-jQuery Mobile 1.2.0
+jQuery Mobile 1.3.0
 
-=======
-jQuery Mobile 1.3.0
->>>>>>> 3d87cf84
     Vendor website: http://jquerymobile.com/
     Downloaded from: http://jquerymobile.com/download/
     License: MIT
