--- conflicted
+++ resolved
@@ -382,11 +382,7 @@
             }
         }
 
-<<<<<<< HEAD
         if (!$passwordAuthenticates && $this->request->hasSession() && !$this->request->getSession()->hasMessages(Zikula_Session::MESSAGE_ERROR)) {
-=======
-        if (!$passwordAuthenticates && !LogUtil::hasErrors()) {
->>>>>>> 8c3c7017
             if ($authenticationMethod['method'] == 'email') {
                 $this->registerError($this->__('Sorry! The e-mail address or password you entered was incorrect.'));
             } else {
