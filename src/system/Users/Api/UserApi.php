<?php
/**
 * Copyright Zikula Foundation 2009 - Zikula Application Framework
 *
 * This work is contributed to the Zikula Foundation under one or more
 * Contributor Agreements and licensed to You under the following license:
 *
 * @license GNU/LGPLv3 (or at your option, any later version).
 * @package Zikula
 *
 * Please see the NOTICE file distributed with this source code for further
 * information regarding copyright and licensing.
 */

namespace Users\Api;

use Zikula_Fatal_Exception;
use Zikula_Exception_Forbidden;
use SecurityUtil;
use LogUtil;
use Zikula_Exception_Fatal;
use DBUtil;
use DataUtil;
use Users\Constant as UsersConstant;
use UserUtil;
use Zikula_View;
use System;
use ModUtil;
use DateTimeZone;
use DateTime;

/**
 * The system-level and database-level functions for user-initiated actions for the Users module.
 */
class UserApi extends \Zikula_AbstractApi
{
    /**
     * Get all users (for which the current user has permission to read).
     *
     * Parameters passed in the $args array:
     * -------------------------------------
     * string  $args['letter']   The first letter of the set of user names to return.
     * integer $args['starnum']  First item to return (optional).
     * integer $args['numitems'] Number if items to return (optional).
     * array   $args['sort']     The field(s) on which to sort the result (optional).
     *
     * @param array $args All parameters passed to this function.
     *
     * @return array An array of users, or false on failure.
     *
     * @throws Zikula_Exception_Fatal Thrown if invalid parameters are received in $args, or if the data cannot be loaded from the database.
     *
     * @throws Zikula_Exception_Forbidden Thrown if the current user does not have overview access.
     */
    public function getAll($args)
    {
        // Security check
        if (!SecurityUtil::checkPermission('Users::', '::', ACCESS_OVERVIEW)) {
            throw new Zikula_Exception_Forbidden();
        }

        // create a QueryBuilder instance
        $qb = $this->entityManager->createQueryBuilder();

        // add select and from params
        $qb->select('u')
           ->from('Users\Entity\UserEntity', 'u');

        // add clauses for filtering activation states
        $qb->andWhere($qb->expr()->neq('u.activated', $qb->expr()->literal(UsersConstant::ACTIVATED_PENDING_REG)));
        $qb->andWhere($qb->expr()->neq('u.activated', $qb->expr()->literal(UsersConstant::ACTIVATED_PENDING_DELETE)));

        // add clause for filtering letter
        if (isset($args['letter']) && !empty($args['letter'])) {
            $qb->andWhere($qb->expr()->like('u.uname', $qb->expr()->literal($args['letter'] . '%')));
        }

        // add ordering
        if (isset($args['sort']) && !empty($args['sort']) && is_array($args['sort'])) {
            foreach ($args['sort'] as $sort => $sortDir) {
                $qb->addOrderBy('u.' . $sort, $sortDir);
            }
        } else {
            $qb->addOrderBy('u.uname', 'ASC');
        }

        // add limit and offset
        $startnum = (!isset($args['startnum']) || empty($args['startnum']) || $args['startnum'] < 0) ? 0 : (int)$args['startnum'];
        $numitems = (!isset($args['numitems']) || empty($args['numitems']) || $args['numitems'] < 0) ? 0 : (int)$args['numitems'];
        if ($numitems > 0) {
            $qb->setFirstResult($startnum)
               ->setMaxResults($numitems);
        }

        // convert querybuilder instance into a Query object
        $query = $qb->getQuery();

        // execute query
        $objArray = $query->getResult(\Doctrine\ORM\AbstractQuery::HYDRATE_ARRAY);

        return $objArray;
    }

    /**
     * Get a specific user record.
     *
     * Parameters passed in the $args array:
     * -------------------------------------
     * numeric $args['uid']   The id of user to get (required, unless uname specified).
     * string  $args['uname'] The user name of user to get (ignored if uid is specified, otherwise required).
     *
     * @param array $args All parameters passed to this function.
     *
     * @return array The user record as an array, or false on failure.
     */
    public function get($args)
    {
        // Argument check
        if (isset($args['uid'])) {
            if (!is_numeric($args['uid']) || ((int)$args['uid'] != $args['uid'])) {
                $this->registerError(LogUtil::getErrorMsgArgs());

                return false;
            } else {
                $key = (int)$args['uid'];
                $field = 'uid';
            }
        } elseif (!isset($args['uname']) || !is_string($args['uname'])) {
            $this->registerError(LogUtil::getErrorMsgArgs());

            return false;
        } else {
            $key = $args['uname'];
            $field = 'uname';
        }

        $obj = UserUtil::getVars($key, false, $field);

        // Check for a DB error
        if ($obj === false) {
            $this->registerError($this->__('Error! Could not load data.'));

            return false;
        }

        // Return the item array
        return $obj;
    }

    /**
     * Count and return the number of users.
     *
     * Parameters passed in the $args array:
     * -------------------------------------
     * string $args['letter'] If specified, then only those user records whose user name begins with the specified letter are counted.
     *
     * @param array $args All parameters passed to this function.
     *
     * @return int Number of users.
     *
     * @todo Shouldn't there be some sort of limit on the select/loop??
     */
    public function countItems($args)
    {
        // Check validity of letter arg.
        // $args['letter'] is really an SQL LIKE filter
        if (isset($args['letter']) && (empty($args['letter']) || !is_string($args['letter']) || strstr($args['letter'], '%'))) {
            $this->registerError(LogUtil::getErrorMsgArgs());

            return false;
        }

        // create a QueryBuilder instance
        $qb = $this->entityManager->createQueryBuilder();

        // add select and from params
        $qb->select('count(u.uid)')
           ->from('Users\Entity\UserEntity', 'u');

        // add clauses for filtering activation states
        $qb->andWhere($qb->expr()->neq('u.activated', $qb->expr()->literal(UsersConstant::ACTIVATED_PENDING_REG)));
        $qb->andWhere($qb->expr()->neq('u.activated', $qb->expr()->literal(UsersConstant::ACTIVATED_PENDING_DELETE)));

        // add clause for filtering letter
        if (isset($args['letter']) && !empty($args['letter'])) {
            $qb->andWhere($qb->expr()->like('u.uname', $qb->expr()->literal($args['letter'] . '%')));
        }

        // convert querybuilder instance into a Query object
        $query = $qb->getQuery();

        // execute query
        $count = $query->getSingleScalarResult();

        return (int)$count;
    }

    /**
     * Sends a notification e-mail of a specified type to a user or registrant.
     *
     * Parameters passed in the $args array:
     * -------------------------------------
     * string $args['toAddress']        The destination e-mail address.
     * string $args['notificationType'] The type of notification, converted to the name of a template
     *                                          in the form users_userapi_{type}mail.tpl and/or .txt.
     * array  $args['templateArgs']     One or more arguments to pass to the renderer for use in the template.
     * string $args['subject']          The e-mail subject, overriding the template's subject.
     *
     * @param array $args All parameters passed to this function.
     *
     * @return <type>
     */
    public function sendNotification($args)
    {
        $toAddress = $args['toAddress'];
        $notificationType = $args['notificationType'];
        $templateArgs = $args['templateArgs'];

        $renderer = Zikula_View::getInstance($this->name, false);

        $mailerArgs = array();
        $mailerArgs['toaddress'] = $toAddress;

        $renderer->assign($templateArgs);

        $templateName = "users_email_{$notificationType}_html.tpl";
        if ($renderer->template_exists($templateName)) {
            $mailerArgs['html'] = true;
            $mailerArgs['body'] = $renderer->fetch($templateName);
            $subject = trim($renderer->get_template_vars('subject'));
        }

        $templateName = "users_email_{$notificationType}_txt.tpl";
        if ($renderer->template_exists($templateName)) {
            if (isset($mailerArgs['body'])) {
                $bodyType = 'altbody';
                unset($mailerArgs['html']);
            } else {
                $bodyType = 'body';
                $mailerArgs['html'] = false;
            }
            $mailerArgs[$bodyType] = $renderer->fetch($templateName);
            if (!isset($subject) || empty($subject)) {
                // Favor the subject set in the html template over this one.
                $subject = trim($renderer->get_template_vars('subject'));
            }
        }

        if (isset($subject) && !empty($subject)) {
            $mailerArgs['subject'] = $subject;
        } elseif (isset($args['subject']) && !empty($args['subject'])) {
            $mailerArgs['subject'] = $args['subject'];
        } else {
            switch ($notificationType) {
                case 'activation':
                    $mailerArgs['subject'] = $this->__('Verify your account.');
                    break;
                case 'regadminnotify':
                    $mailerArgs['subject'] = $this->__('New user or registration.');
                    break;
                case 'confirmchemail':
                    $mailerArgs['subject'] = $this->__('Verify your new e-mail address.');
                    break;
                case 'lostpasscode':
                    $mailerArgs['subject'] = $this->__('Recover your password.');
                    break;
                case 'lostuname':
                    $mailerArgs['subject'] = $this->__('Recover your user name.');
                    break;
                case 'welcome':
                    $mailerArgs['subject'] = $this->__('Welcome!');
                    break;
                default:
                    $mailerArgs['subject'] = $this->__f('A message from %s.', array(System::getVar('sitename', System::getBaseUrl())));
            }
        }

        if ($mailerArgs['body']) {
            return ModUtil::apiFunc('MailerModule', 'user', 'sendMessage', $mailerArgs);
        }

        return true;
    }

    /**
     * Send the user an account information recovery e-mail.
     *
     * Parameters passed in the $args array:
     * -------------------------------------
     * string $args['idfield'] The value 'email'.
     * string $args['id']      The user's e-mail address.
     *
     * @param array $args All parameters passed to this function.
     *
     * @return bool True if user name sent; otherwise false.
     */
    public function mailUname($args)
    {
        $emailMessageSent = false;

        if (!isset($args['id']) || empty($args['id']) || !isset($args['idfield']) || empty($args['idfield'])
                || (($args['idfield'] != 'email') && ($args['idfield'] != 'uid'))) {
            $this->registerError(LogUtil::getErrorMsgArgs());

            return false;
        }

        $adminRequested = (isset($args['adminRequest']) && is_bool($args['adminRequest']) && $args['adminRequest']);

        if ($args['idfield'] == 'email') {
            $dql = "SELECT count(u.uid) FROM Users\Entity\UserEntity u WHERE u.email = '{$args['id']}'";
            $query = $this->entityManager->createQuery($dql);
            $ucount = (int)$query->getSingleScalarResult();

            if ($ucount > 1) {
                return false;
            }
        }

        $userObj = UserUtil::getVars($args['id'], true, $args['idfield']);

        if ($userObj) {
            $authenticationMethods = UserUtil::getUserAccountRecoveryInfo($userObj['uid']);

            $view = Zikula_View::getInstance($this->name, false);
            $viewArgs = array(
                'uname'                 => $userObj['uname'],
                'email'                 => $userObj['email'],
                'has_password'          => !empty($userObj['pass']) && ($userObj['pass'] != UsersConstant::PWD_NO_USERS_AUTHENTICATION),
                'authentication_methods'=> $authenticationMethods,
                'sitename'              => System::getVar('sitename'),
                'hostname'              => System::serverGetVar('REMOTE_ADDR'),
                'url'                   => ModUtil::url($this->name, 'user', 'login', array(), null, null, true),
                'adminRequested'        => $adminRequested,
            );
            $view->assign($viewArgs);
            $htmlBody = $view->fetch('users_email_lostuname_html.tpl');
            $plainTextBody = $view->fetch('users_email_lostuname_txt.tpl');

            $subject = $this->__f('Account information for %s', $userObj['uname']);

            $emailMessageSent = ModUtil::apiFunc('Mailer', 'user', 'sendMessage', array(
                'toaddress' => $userObj['email'],
                'subject'   => $subject,
                'body'      => $htmlBody,
                'altbody'   => $plainTextBody
            ));

            if (!$emailMessageSent) {
                $this->registerError($this->__('Error! Unable to send user name e-mail message.'));
            }
        }

        return $emailMessageSent;
    }

    /**
     * Send the user a lost password confirmation code.
     *
     * Parameters passed in the $args array:
     * -------------------------------------
     * string $args['email'] The user's e-mail address.
     *
     * @param array $args All parameters passed to this function.
     *
     * @return bool True if confirmation code sent; otherwise false.
     */
    public function mailConfirmationCode($args)
    {
        $emailMessageSent = false;

        if (!isset($args['id']) || empty($args['id']) || !isset($args['idfield']) || empty($args['idfield'])
                || (($args['idfield'] != 'uname') && ($args['idfield'] != 'email') && ($args['idfield'] != 'uid'))
                ) {
            $this->registerError(LogUtil::getErrorMsgArgs());

            return false;
        }

        if ($args['idfield'] == 'email') {
            $ucount = UserUtil::getEmailUsageCount($args['id']);

            if ($ucount > 1) {
                return false;
            }
        }

        $adminRequested = (isset($args['adminRequest']) && is_bool($args['adminRequest']) && $args['adminRequest']);

        $user = UserUtil::getVars($args['id'], true, $args['idfield']);

        if ($user) {
            $confirmationCode = UserUtil::generatePassword();
            $hashedConfirmationCode = UserUtil::getHashedPassword($confirmationCode);

            if ($hashedConfirmationCode !== false) {
                $dql = "DELETE FROM Users\Entity\UserVerificationEntity v WHERE v.uid = " . $user['uid'] . " AND v.changetype = " . UsersConstant::VERIFYCHGTYPE_PWD;
                $query = $this->entityManager->createQuery($dql);
                $query->getResult();

                $nowUTC = new \DateTime(null, new \DateTimeZone('UTC'));

                $codeSaved = new \Users\Entity\UserVerificationEntity;
                $codeSaved['changetype'] = UsersConstant::VERIFYCHGTYPE_PWD;
                $codeSaved['uid'] = $user['uid'];
                $codeSaved['newemail'] = '';
                $codeSaved['verifycode'] = $hashedConfirmationCode;
                $codeSaved['created_dt'] = $nowUTC->format(UsersConstant::DATETIME_FORMAT);
                $this->entityManager->persist($codeSaved);
                $this->entityManager->flush();

                if ($codeSaved) {
                    $urlArgs = array();
                    $urlArgs['code'] = urlencode($confirmationCode);
                    $urlArgs[$args['idfield']] = urlencode($args['id']);

                    $view = Zikula_View::getInstance($this->name, false);
                    $viewArgs=array(
                        'uname'         => $user['uname'],
                        'sitename'      => System::getVar('sitename'),
                        'hostname'      => System::serverGetVar('REMOTE_ADDR'),
                        'code'          => $confirmationCode,
                        'url'           => ModUtil::url($this->name, 'user', 'lostPasswordCode', $urlArgs, null, null, true),
                        'adminRequested'=> $adminRequested,
                    );
                    $view->assign($viewArgs);
                    $htmlBody = $view->fetch('users_email_lostpassword_html.tpl');
                    $plainTextBody = $view->fetch('users_email_lostpassword_txt.tpl');

                    $subject = $this->__f('Confirmation code for %s', $user['uname']);

                    $emailMessageSent = ModUtil::apiFunc('Mailer', 'user', 'sendMessage', array(
                        'toaddress' => $user['email'],
                        'subject'   => $subject,
                        'body'      => $htmlBody,
                        'altbody'   => $plainTextBody
                    ));

                    if (!$emailMessageSent) {
                        $this->registerError($this->__('Error! Unable to send confirmation code e-mail message.'));
                    }
                } else {
                    $this->registerError($this->__('Error! Unable to save confirmation code.'));
                }
            } else {
                $this->registerError($this->__("Error! Unable to create confirmation code."));
            }
        }

        return $emailMessageSent;
    }

    /**
     * Check a lost password confirmation code.
     *
     * Parameters passed in the $args array:
     * -------------------------------------
     * string $args['idfield'] Either 'uname' or 'email'.
     * string $args['id']      The user's user name or e-mail address, depending on the value of idfield.
     * string $args['code']    The confirmation code.
     *
     * @param array $args All parameters passed to this function.
     *
     * @return bool True if the new password was sent; otherwise false.
     */
    public function checkConfirmationCode($args)
    {
        $codeIsGood = false;

        if (!isset($args['id']) || empty($args['id']) || !isset($args['idfield']) || empty($args['idfield']) || !isset($args['code'])
                || empty($args['code']) || (($args['idfield'] != 'uname') && ($args['idfield'] != 'email'))) {
            $this->registerError(LogUtil::getErrorMsgArgs());

            return false;
        }

        $user = UserUtil::getVars($args['id'], true, $args['idfield']);

        if (!$user) {
            $this->registerError(LogUtil::getErrorMsgArgs());

            return false;
        } else {
            // delete all the records for password reset confirmation that have expired
            $chgPassExpireDays = $this->getVar(UsersConstant::MODVAR_EXPIRE_DAYS_CHANGE_PASSWORD, UsersConstant::DEFAULT_EXPIRE_DAYS_CHANGE_PASSWORD);
            if ($chgPassExpireDays > 0) {
                $staleRecordUTC = new \DateTime(null, new \DateTimeZone('UTC'));
                $staleRecordUTC->modify("-{$chgPassExpireDays} days");
                $staleRecordUTCStr = $staleRecordUTC->format(UsersConstant::DATETIME_FORMAT);

                $dql = "DELETE FROM Users\Entity\UserVerificationEntity v WHERE v.created_dt < '" . $staleRecordUTCStr . "' AND v.changetype = " . UsersConstant::VERIFYCHGTYPE_PWD;
                $query = $this->entityManager->createQuery($dql);
                $query->getResult();
            }

            $verifychgObj = $this->entityManager->getRepository('Users\Entity\UserVerificationEntity')->findOneBy(array('uid' => $user['uid'], 'changetype' => UsersConstant::VERIFYCHGTYPE_PWD));
            if ($verifychgObj) {
                $codeIsGood = UserUtil::passwordsMatch($args['code'], $verifychgObj['verifycode']);
            } else {
                $this->registerError('Sorry! Could not retrieve a confirmation code for that account.');
            }
        }

        return $codeIsGood;
    }

    /**
     * Display a message indicating that the user's session has expired.
     *
     * @return string The rendered template.
     */
    public function expiredSession()
    {
        $view = Zikula_View::getInstance($this->name, false);
        $view->assign('returnpage', urlencode(System::getCurrentUri()));
        return $view->fetch('users_userapi_expiredsession.tpl');
    }

    /**
     * Retrieve the account links for each user module.
     *
     * @return array An array of links for the user account page.
     */
    public function accountLinks()
    {
        // Get all user modules
        $mods = ModUtil::getAllMods();

        if ($mods == false) {
            return false;
        }

        $accountlinks = array();

        foreach ($mods as $mod) {
            // saves 17 system checks
            if ($mod['type'] == 3 && !in_array($mod['name'], array('Admin', 'Categories', 'Groups', 'Theme', $this->name))) {
                continue;
            }

            $modpath = ($mod['type'] == ModUtil::TYPE_SYSTEM) ? 'system' : 'modules';

<<<<<<< HEAD
            $ooAccountApiFile = DataUtil::formatForOS("{$modpath}/{$mod['directory']}/Api/Account.php");
            $legacyAccountApiFile = DataUtil::formatForOS("{$modpath}/{$mod['directory']}/lib/{$mod['directory']}/Api/Account.php");
            if (file_exists($ooAccountApiFile) || file_exists($legacyAccountApiFile)) {
=======

            $ooAccountApiFileNs = DataUtil::formatForOS("{$modpath}/{$mod['directory']}/Api/AccountApi.php");
            $ooAccountApiFile = DataUtil::formatForOS("{$modpath}/{$mod['directory']}/Api/Account.php");
            $ooAccountApiFileOld = DataUtil::formatForOS("{$modpath}/{$mod['directory']}/lib/{$mod['directory']}/Api/Account.php");
            $legacyAccountApiFile = DataUtil::formatForOS("{$modpath}/{$mod['directory']}/pnaccountapi.php");
            if (file_exists($ooAccountApiFileNs) || file_exists($ooAccountApiFile) || file_exists($ooAccountApiFileOld) || file_exists($legacyAccountApiFile)) {
>>>>>>> 1817405f
                $items = ModUtil::apiFunc($mod['name'], 'account', 'getAll');
                if ($items) {
                    foreach ($items as $k => $item) {
                        // check every retured link for permissions
                        if (SecurityUtil::checkPermission('Users::', "$mod[name]::$item[title]", ACCESS_READ)) {
                            if (!isset($item['module'])) {
                                $item['module']  = $mod['name'];
                            }
                            // insert the indexed item
                            $accountlinks["$mod[name]{$k}"] = $item;
                        }
                    }
                }
            } else {
                $items = false;
            }
        }

        return $accountlinks;
    }

    /**
     * Save the preliminary user e-mail until user's confirmation.
     *
     * Parameters passed in the $args array:
     * -------------------------------------
     * string $args['newemail'] The new e-mail address to store pending confirmation.
     *
     * @param array $args All parameters passed to this function.
     *
     * @return bool True if success and false otherwise.
     *
     * @throws Zikula_Exception_Forbidden Thrown if the current user is logged in.
     */
    public function savePreEmail($args)
    {
        if (!UserUtil::isLoggedIn()) {
            throw new Zikula_Exception_Forbidden();
        }

        $nowUTC = new \DateTime(null, new \DateTimeZone('UTC'));

        $uid = UserUtil::getVar('uid');
        $uname = UserUtil::getVar('uname');

        // generate a randomize value of 7 characters needed to confirm the e-mail change
        $confirmCode = UserUtil::generatePassword();
        $confirmCodeHash = UserUtil::getHashedPassword($confirmCode);

        $dql = "DELETE FROM Users\Entity\UserVerification v WHERE v.uid = " . $uid . " AND v.changetype = " . UsersConstant::VERIFYCHGTYPE_EMAIL;
        $query = $this->entityManager->createQuery($dql);
        $query->getResult();

        $obj = new \Users\Entity\UserVerificationEntity;
        $obj['changetype'] = UsersConstant::VERIFYCHGTYPE_EMAIL;
        $obj['uid'] = $uid;
        $obj['newemail'] = DataUtil::formatForStore($args['newemail']);
        $obj['verifycode'] = $confirmCodeHash;
        $obj['created_dt'] = $nowUTC->format(UsersConstant::DATETIME_FORMAT);
        $this->entityManager->persist($obj);
        $this->entityManager->flush();

        // send confirmation e-mail to user with the changing code
        $subject = $this->__f('Confirmation change of e-mail for %s', $uname);

        $view = Zikula_View::getInstance($this->name, false);
        $viewArgs = array(
            'uname'     => $uname,
            'email'     => UserUtil::getVar('email'),
            'newemail'  => $args['newemail'],
            'sitename'  => System::getVar('sitename'),
            'url'       =>  ModUtil::url($this->name, 'user', 'confirmChEmail', array('confirmcode' => $confirmCode), null, null, true),
        );
        $view->assign($viewArgs);

        $message = $view->fetch('users_email_userverifyemail_html.tpl');
        $sent = ModUtil::apiFunc('Mailer', 'user', 'sendMessage', array(
            'toaddress' => $args['newemail'],
            'subject'   => $subject,
            'body'      => $message,
            'html'      => true
        ));

        if (!$sent) {
            return false;
        }

        return true;
    }

    /**
     * Retrieve the user's new e-mail address that is awaiting his confirmation.
     *
     * @return string The e-mail address waiting for confirmation for the current user.
     *
     * @throws Zikula_Exception_Forbidden Thrown if the current user is logged in.
     */
    public function getUserPreEmail()
    {
        if (!UserUtil::isLoggedIn()) {
            throw new Zikula_Exception_Forbidden();
        }

        // delete all the records from e-mail confirmation that have expired
        $chgEmailExpireDays = $this->getVar(UsersConstant::MODVAR_EXPIRE_DAYS_CHANGE_EMAIL, UsersConstant::DEFAULT_EXPIRE_DAYS_CHANGE_EMAIL);
        if ($chgEmailExpireDays > 0) {
            $staleRecordUTC = new \DateTime(null, new \DateTimeZone('UTC'));
            $staleRecordUTC->modify("-{$chgEmailExpireDays} days");
            $staleRecordUTCStr = $staleRecordUTC->format(UsersConstant::DATETIME_FORMAT);

            $dql = "DELETE FROM Users\Entity\UserVerificationEntity v WHERE v.created_dt < '" . $staleRecordUTCStr . "' AND v.changetype = " . UsersConstant::VERIFYCHGTYPE_EMAIL;
            $query = $this->entityManager->createQuery($dql);
            $query->getResult();
        }

        $uid = UserUtil::getVar('uid');

        $item = $this->entityManager->getRepository('Users\Entity\UserVerificationEntity')->findOneBy(array('uid' => $uid, 'changetype' => UsersConstant::VERIFYCHGTYPE_EMAIL));

        return $item;
    }

    /**
     * Removes a record from the users_verifychg table for a specified uid and changetype.
     *
     * Parameters passed in the $args array:
     * -------------------------------------
     * integer       $args['uid']        The uid of the verifychg record to remove. Required.
     * integer|array $args['changetype'] The changetype(s) of the verifychg record to remove. If more
     *                                          than one type is to be removed, use an array. Optional. If
     *                                          not specifed, all verifychg records for the user will be
     *                                          removed. Note: specifying an empty array will remove none.
     *
     * @param array $args All parameters passed to this function.
     *
     * @return void|bool Null on success, false on error.
     */
    public function resetVerifyChgFor($args)
    {
        if (!isset($args['uid'])) {
            $this->registerError(LogUtil::getErrorMsgArgs());

            return false;
        }

        $uid = $args['uid'];

        if (!is_numeric($uid) || ((int)$uid != $uid) || ($uid <= 1)) {
            $this->registerError(LogUtil::getErrorMsgArgs());

            return false;
        }

        if (!isset($args['changetype'])) {
            $changeType = null;
        } else {
            $changeType = $args['changetype'];
            if (!is_array($changeType)) {
                $changeType = array($changeType);
            } elseif (empty($changeType)) {
                return;
            }
            foreach ($changeType as $theType) {
                if (!is_numeric($theType) || ((int)$theType != $theType) || ($theType < 0)) {
                    $this->registerError(LogUtil::getErrorMsgArgs());

                    return false;
                }
            }
        }

        $dql = "DELETE FROM Users\Entity\UserVerificationEntity v WHERE v.uid = " . $uid;
        if (isset($changeType)) {
            $dql .= " AND v.changetype IN (" . implode(', ', $changeType) . ")";
        }
        $query = $this->entityManager->createQuery($dql);
        $query->getResult();
    }

    /**
     * Get available user menu links.
     *
     * @return array An array of menu links.
     */
    public function getLinks()
    {

        $allowregistration = $this->getVar('reg_allowreg');

        $links = array();

        if (SecurityUtil::checkPermission('Users::', '::', ACCESS_READ)) {
            $links[] = array(
                'url'   => ModUtil::url($this->name, 'user', 'login'),
                'text'  => $this->__('Log in'),
                'class' => 'z-icon-es-user',
            );
            $links[] = array(
                'url'   => ModUtil::url($this->name, 'user', 'lostPwdUname'),
                'text'  => $this->__('Recover account information or password'),
                'class' => 'user-icon-password',
            );
        }

        if ($allowregistration) {
            $links[] = array(
                'url'   => ModUtil::url($this->name, 'user', 'register'),
                'text'  => $this->__('New account'),
                'class' => 'user-icon-adduser',
            );
        }

        return $links;
    }

    /**
     * Convenience function for several functions; converts registration errors into easily displayable sets of data.
     *
     * Parameters passed in the $args array:
     * -------------------------------------
     * array   $args['registrationErrors'] The array of registration errors from getRegistrationErrors or one of its related functions.
     *
     * @param array $args All parameters passed to the function.
     *
     * @return array Modified error information.
     */
    public function processRegistrationErrorsForDisplay($args)
    {
        $errorFields = array();
        $errorMessages = array();

        if (isset($args['registrationErrors']) && is_array($args['registrationErrors']) && !empty($args['registrationErrors'])) {
            $registrationErrors = $args['registrationErrors'];

            foreach ($registrationErrors as $field => $messageList) {
                $errorFields[$field] = true;
                $errorMessages = array_merge($errorMessages, is_array($messageList) ? $messageList : array($messageList));
            }
        }

        return array(
            'errorFields' => $errorFields,
            'errorMessages' => $errorMessages,
        );
    }
}<|MERGE_RESOLUTION|>--- conflicted
+++ resolved
@@ -540,18 +540,10 @@
 
             $modpath = ($mod['type'] == ModUtil::TYPE_SYSTEM) ? 'system' : 'modules';
 
-<<<<<<< HEAD
+            $ooAccountApiFileNs = DataUtil::formatForOS("{$modpath}/{$mod['directory']}/Api/AccountApi.php");
             $ooAccountApiFile = DataUtil::formatForOS("{$modpath}/{$mod['directory']}/Api/Account.php");
             $legacyAccountApiFile = DataUtil::formatForOS("{$modpath}/{$mod['directory']}/lib/{$mod['directory']}/Api/Account.php");
-            if (file_exists($ooAccountApiFile) || file_exists($legacyAccountApiFile)) {
-=======
-
-            $ooAccountApiFileNs = DataUtil::formatForOS("{$modpath}/{$mod['directory']}/Api/AccountApi.php");
-            $ooAccountApiFile = DataUtil::formatForOS("{$modpath}/{$mod['directory']}/Api/Account.php");
-            $ooAccountApiFileOld = DataUtil::formatForOS("{$modpath}/{$mod['directory']}/lib/{$mod['directory']}/Api/Account.php");
-            $legacyAccountApiFile = DataUtil::formatForOS("{$modpath}/{$mod['directory']}/pnaccountapi.php");
-            if (file_exists($ooAccountApiFileNs) || file_exists($ooAccountApiFile) || file_exists($ooAccountApiFileOld) || file_exists($legacyAccountApiFile)) {
->>>>>>> 1817405f
+            if (file_exists($ooAccountApiFileNs) || file_exists($ooAccountApiFile) || file_exists($legacyAccountApiFile)) {
                 $items = ModUtil::apiFunc($mod['name'], 'account', 'getAll');
                 if ($items) {
                     foreach ($items as $k => $item) {
