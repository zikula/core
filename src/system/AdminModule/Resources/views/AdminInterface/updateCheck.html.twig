--- conflicted
+++ resolved
@@ -5,15 +5,7 @@
                 <i class="close" data-dismiss="alert">&times;</i>
                 <a href="#updatecheck_full" title="{% trans %}Update checker{% endtrans %}"
                    data-toggle="collapse" aria-expanded="false" aria-controls="updatecheck_full">
-<<<<<<< HEAD
-                    <span class="fa-stack">
-                        <i class="fa fa-sync fa-stack-2x"></i>
-                        <i class="fa fa-info fa-stack-1x"></i>
-                    </span>
-                    <strong> {% trans %}Update checker{% endtrans %}: </strong>
-=======
-                    <strong><i class="fa fa-sync"></i> {{ __('Update checker') }}: </strong>
->>>>>>> 19a7afb7
+                    <strong><i class="fa fa-sync">{% trans %}Update checker{% endtrans %}: </strong>
                     {% if updateCheckHelper.versionCompare == -1 %}
                         {# you use not released version #}
                         {% trans %}You are currently using an unreleased version of the Zikula Core.{% endtrans %}
@@ -93,20 +85,10 @@
                     </div>
                 {% else %}
                     <div class="col-md-12 text-center">
-<<<<<<< HEAD
                         <p>{% trans %}Stable Zikula Core available{% endtrans %}: {{ updateCheckHelper.updateversion }} </p>
-                        <a href="{{ path(caller._route, caller._route_params|merge({'forceupdatecheck':1})) }}" class="btn btn-sm btn-primary">
+                        <a href="{{ path(caller._route, caller._route_params|merge({'forceupdatecheck': 1})) }}" class="btn btn-primary">
                             {% trans %}Check now{% endtrans %}
-                            <span class="fa-stack">
-                                <i class="fa fa-sync fa-stack-2x"></i>
-                                <i class="fa fa-info fa-stack-1x"></i>
-                            </span>
-=======
-                        <p>{{ __('Stable Zikula Core available') }}: {{ updateCheckHelper.updateversion }} </p>
-                        <a href="{{ path(caller._route, caller._route_params|merge({'forceupdatecheck': 1})) }}" class="btn btn-primary">
-                            {{ __('Check now') }}
                             <i class="fa fa-sync"></i>
->>>>>>> 19a7afb7
                         </a>
                     </div>
                 {% endif %}
