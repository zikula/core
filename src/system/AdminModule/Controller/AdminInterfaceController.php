--- conflicted
+++ resolved
@@ -320,17 +320,8 @@
             try {
                 $adminIconPath = $this->get('zikula_core.common.theme.asset_helper')->resolve('@' . $adminModule['name'] . ':images/admin.png');
             } catch (\Exception $e) {
-<<<<<<< HEAD
                 // use default icon
-                $adminIconPath = $this->get('zikula_core.common.theme.asset_helper')->resolve('/bundles/core/images/admin.png');
-=======
-                // @deprecated remove at Core-2.0
-                $adminIconPath = $baseUrl . ModUtil::getModuleImagePath($adminModule['name']);
-                if (empty($adminIconPath)) {
-                    // use default icon - keep this (without empty test) in Core-2.0
-                    $adminIconPath = $this->get('zikula_core.common.theme.asset_helper')->resolve('bundles/core/images/admin.png');
-                }
->>>>>>> 28bb447a
+                $adminIconPath = $this->get('zikula_core.common.theme.asset_helper')->resolve('bundles/core/images/admin.png');
             }
 
             $module = [
