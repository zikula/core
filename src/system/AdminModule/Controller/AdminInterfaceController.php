<?php

/*
 * This file is part of the Zikula package.
 *
 * Copyright Zikula Foundation - http://zikula.org/
 *
 * For the full copyright and license information, please view the LICENSE
 * file that was distributed with this source code.
 */

namespace Zikula\AdminModule\Controller;

use DataUtil;
use StringUtil;
use System;
use Sensio\Bundle\FrameworkExtraBundle\Configuration\Method;
use Sensio\Bundle\FrameworkExtraBundle\Configuration\Route;
use Symfony\Component\HttpFoundation\Response;
use Symfony\Component\HttpKernel\Kernel;
use Symfony\Component\Security\Core\Exception\AccessDeniedException;
use Zikula\Core\Controller\AbstractController;

/**
 * @Route("/admininterface")
 */
class AdminInterfaceController extends AbstractController
{
    /**
     * @Route("/header")
     *
     * Open the admin container
     *
     * @return Response symfony response object
     */
    public function headerAction()
    {
        return $this->render('@ZikulaAdminModule/AdminInterface/header.html.twig', [
            'caller' => $this->get('request_stack')->getMasterRequest()->attributes->all()
        ]);
    }

    /**
     * @Route("/footer")
     *
     * Close the admin container
     *
     * @return Response symfony response object
     */
    public function footerAction()
    {
        $caller = $this->get('request_stack')->getMasterRequest()->attributes->all();
        $caller['info'] = $this->get('zikula_extensions_module.extension_repository')->get($caller['_zkModule']);

        return $this->render('@ZikulaAdminModule/AdminInterface/footer.html.twig', [
            'caller' => $caller,
            'symfonyVersion' => Kernel::VERSION,
            'phpVersion' => phpversion()
        ]);
    }

    /**
     * @Route("/breadcrumbs")
     * @Method("GET")
     *
     * Admin breadcrumbs
     *
     * @return Response symfony response object
     */
    public function breadcrumbsAction()
    {
        if (!$this->hasPermission('ZikulaAdminModule::', '::', ACCESS_ADMIN)) {
            throw new AccessDeniedException();
        }

        $masterRequest = $this->get('request_stack')->getMasterRequest();
        $caller = $masterRequest->attributes->all();
        $caller['info'] = $this->get('zikula_extensions_module.extension_repository')->get($caller['_zkModule']);

        $cid = null;
        if ($caller['_zkModule'] == 'ZikulaAdminModule') {
            $requested_cid = $masterRequest->attributes->get('acid');
            $cid = empty($requested_cid) ? $this->getVar('startcategory') : $requested_cid;
        } else {
            $moduleRelation = $this->get('doctrine')->getRepository('ZikulaAdminModule:AdminModuleEntity')->findOneBy(['mid' => $caller['info']['id']]);
            $cid = $moduleRelation->getCid();
        }
        $caller['category'] = $this->get('doctrine')->getRepository('ZikulaAdminModule:AdminCategoryEntity')->find($cid);

        return $this->render('@ZikulaAdminModule/AdminInterface/breadCrumbs.html.twig', [
            'caller' => $caller
        ]);
    }

    /**
     * @Route("/developernotices")
     *
     * Add developer notices
     *
     * @return Response symfony response object
     */
    public function developernoticesAction()
    {
        if (!$this->hasPermission('ZikulaAdminModule::', '::', ACCESS_ADMIN)) {
            throw new AccessDeniedException();
        }

        $modvars = $this->get('zikula_extensions_module.api.variable')->getAll('ZikulaThemeModule');
        $data = [];
        $data['mode'] = $this->get('kernel')->getEnvironment();
        if ($data['mode'] != 'prod') {
            $data['debug'] = $this->get('kernel')->isDebug() ? $this->__('Yes') : $this->__('No');
            $data['legacy'] = [
                'status' => true,
                'cssjscombine' => $modvars['cssjscombine'],
                'render' => [
                    'compile_check' => [
                        'state' => $modvars['render_compile_check'],
                        'title' => $this->__('Compile check')
                    ],
                    'force_compile' => [
                        'state' => $modvars['render_force_compile'],
                        'title' => $this->__('Force compile')
                    ],
                    'cache' => [
                        'state' => $modvars['render_cache'],
                        'title' => $this->__('Caching')
                    ]
                ],
                'theme' => [
                    'compile_check' => [
                        'state' => $modvars['compile_check'],
                        'title' => $this->__('Compile check')
                    ],
                    'force_compile' => [
                        'state' => $modvars['force_compile'],
                        'title' => $this->__('Force compile')
                    ],
                    'cache' => [
                        'state' => $modvars['enablecache'],
                        'title' => $this->__('Caching')
                    ]
                ]
            ];
        }

        return $this->render('@ZikulaAdminModule/AdminInterface/developerNotices.html.twig', [
            'developer' => $data
        ]);
    }

    /**
     * @Route("/securityanalyzer")
     *
     * Add security analyzer
     *
     * @return Response symfony response object
     */
    public function securityanalyzerAction()
    {
        if (!$this->hasPermission('ZikulaAdminModule::', '::', ACCESS_ADMIN)) {
            throw new AccessDeniedException();
        }

        // check for .htaccess in app directory
        $app_htaccess = false;
        $appDir = $this->get('kernel')->getRootDir();
        if ($appDir) {
            // check if we have an absolute path which is possibly not within the document root
            $docRoot = System::serverGetVar('DOCUMENT_ROOT');
            if (StringUtil::left($appDir, 1) == '/' && false === strpos($appDir, $docRoot)) {
                // temp dir is outside the webroot, no .htaccess file needed
                $app_htaccess = true;
            } else {
                if (false === strpos($appDir, $docRoot)) {
                    $ldir = dirname(__FILE__);
                    $p = strpos($ldir, DIRECTORY_SEPARATOR . 'system'); // we are in system/AdminModule
                    $b = substr($ldir, 0, $p);
                    $filePath = $b.'/'.$appDir.'/.htaccess';
                } else {
                    $filePath = $appDir.'/.htaccess';
                }
                $app_htaccess = file_exists($filePath);
            }
        } else {
            // already customised, admin should know about what he's doing...
            $app_htaccess = true;
        }

        $variableApi = $this->get('zikula_extensions_module.api.variable');
        $hasSecurityCenter = $this->get('kernel')->isBundle('ZikulaSecurityCenterModule');

        return $this->render('@ZikulaAdminModule/AdminInterface/securityAnalyzer.html.twig', [
            'security' => [
                'config_php' => is_writable('config/config.php'),
                'magic_quotes_gpc' => DataUtil::getBooleanIniValue('magic_quotes_gpc'),
                'register_globals' => DataUtil::getBooleanIniValue('register_globals'),
                'app_htaccess' => $app_htaccess,
                'updatecheck' => $variableApi->getSystemVar('updatecheck'),
                'scactive' => $hasSecurityCenter,
                // check for outputfilter
                'useids' => $hasSecurityCenter && $variableApi->getSystemVar('useids') == 1,
                'idssoftblock' => $variableApi->getSystemVar('idssoftblock')
            ]
        ]);
    }

    /**
     * @Route("/updatecheck")
     *
     * Add update check
     *
     * @return Response symfony response object
     */
    public function updatecheckAction()
    {
        if (!$this->hasPermission('ZikulaAdminModule::', '::', ACCESS_ADMIN)) {
            throw new AccessDeniedException();
        }

        $masterRequest = $this->get('request_stack')->getMasterRequest();

        return $this->render('@ZikulaAdminModule/AdminInterface/updateCheck.html.twig', [
            'caller' => [
                '_route' => $masterRequest->attributes->get('_route'),
                '_route_params' => $masterRequest->attributes->get('_route_params')
            ],
            'updateCheckHelper' => $this->get('zikulaadminmodule.update_check_helper')
        ]);
    }

    /**
     * @Route("/menu")
     *
     * Admin menu.
     *
     * @return Response symfony response object
     */
    public function menuAction()
    {
        if (!$this->hasPermission('ZikulaAdminModule::', '::', ACCESS_ADMIN)) {
            throw new AccessDeniedException();
        }

        $masterRequest = $this->get('request_stack')->getMasterRequest();
        $currentRequest = $this->get('request_stack')->getCurrentRequest();
        // get caller info
        $caller = [];
        $caller['_zkModule'] = $masterRequest->attributes->get('_zkModule');
        $caller['_zkType'] = $masterRequest->attributes->get('_zkType');
        $caller['_zkFunc'] = $masterRequest->attributes->get('_zkFunc');
        $caller['path'] = $masterRequest->getPathInfo();
        $caller['info'] = !empty($caller['_zkModule']) ? $this->get('zikula_extensions_module.extension_repository')->get($caller['_zkModule']) : [];
        // category we are in
        $requestedCid = $masterRequest->attributes->get('acid');
        if ($caller['_zkModule'] == 'ZikulaAdminModule' || empty($caller['_zkModule'])) {
            $cid = empty($requestedCid) ? $this->getVar('startcategory') : $requestedCid;
        } else {
            $moduleRelation = $this->get('doctrine')->getRepository('ZikulaAdminModule:AdminModuleEntity')->findOneBy(['mid' => $caller['info']['id']]);
            $cid = $moduleRelation->getCid();
        }
        $caller['category'] = $this->get('doctrine')->getRepository('ZikulaAdminModule:AdminCategoryEntity')->find($cid);
        // mode requested
        $mode = $currentRequest->attributes->has('mode') ? $currentRequest->attributes->get('mode') : 'categories';
        $mode = in_array($mode, ['categories', 'modules']) ? $mode : 'categories';
        // template requested
        $template = $currentRequest->attributes->has('template') ? $currentRequest->attributes->get('template') : 'tabs';
        $template = in_array($template, ['tabs', 'panel']) ? $template : 'tabs';
        // get admin capable modules
        $adminModules = $this->get('zikula_extensions_module.api.capability')->getExtensionsCapableOf('admin');
        // sort modules by displayname
        $moduleNames = [];
        foreach ($adminModules as $key => $module) {
            $moduleNames[$key] = $module['displayname'];
        }
        array_multisort($moduleNames, SORT_ASC, $adminModules);
        $baseUrl = $masterRequest->getBasePath() . '/';

        $moduleCategories = $this->getDoctrine()->getManager()->getRepository('ZikulaAdminModule:AdminCategoryEntity')->getIndexedCollection('cid');
        $menuModules = [];
        $menuCategories = [];
        foreach ($adminModules as $adminModule) {
            if (!$this->hasPermission("$adminModule[name]::", '::', ACCESS_EDIT)) {
                continue;
            }

            $categoryAssignment = $this->get('doctrine')->getRepository('ZikulaAdminModule:AdminModuleEntity')->findOneBy(['mid' => $adminModule['id']]);
            // cat
            $catid = $categoryAssignment->getCid();
            // order
            $order = $categoryAssignment->getSortorder();
            // url
            $menuTextUrl = isset($adminModule['capabilities']['admin']['route']) ? $this->get('router')->generate($adminModule['capabilities']['admin']['route']) : $adminModule['capabilities']['admin']['url'];

            $links = $this->get('zikula.link_container_collector')->getLinks($adminModule['name'], 'admin');
            if ($links == false) {
                $links = \ModUtil::apiFunc($adminModule['name'], 'admin', 'getLinks');
                if ($links == false) {
                    $links = [];
                }
            }
<<<<<<< HEAD
            $adminIconPath = $this->get('zikula_core.common.theme.asset_helper')->resolve('@' . $adminModule['name'] . ':images/admin.png');
=======
            try {
                $adminIconPath = $this->get('zikula_core.common.theme.asset_helper')->resolve('@' . $adminModule['name'] . ':images/admin.png');
            } catch (\Exception $e) {
                $adminIconPath = $baseUrl . ModUtil::getModuleImagePath($adminModule['name']);
            }
>>>>>>> 520dcc23

            $module = [
                'menutexturl' => $menuTextUrl,
                'menutext' => $adminModule['displayname'],
                'menutexttitle' => $adminModule['description'],
                'modname' => $adminModule['name'],
                'order' => $order,
                'id' => $adminModule['id'],
                'links' => $links,
                'icon' => $adminIconPath
            ];

            $menuModules[$adminModule['name']] = $module;
            // category menu
            $menuCategories[$moduleCategories[$catid]['sortorder']]['title'] = $moduleCategories[$catid]['name'];
            $menuCategories[$moduleCategories[$catid]['sortorder']]['url'] = $this->get('router')->generate('zikulaadminmodule_admin_adminpanel', [
                'acid' => $moduleCategories[$catid]['cid']
            ]);
            $menuCategories[$moduleCategories[$catid]['sortorder']]['description'] = $moduleCategories[$catid]['description'];
            $menuCategories[$moduleCategories[$catid]['sortorder']]['cid'] = $moduleCategories[$catid]['cid'];
            $menuCategories[$moduleCategories[$catid]['sortorder']]['modules'][$adminModule['name']] = $module;
        }

        // add empty categories
        /** @var \Zikula\AdminModule\Entity\AdminCategoryEntity[] $moduleCategories */
        foreach ($moduleCategories as $moduleCategory) {
            if (array_key_exists($moduleCategory->getSortorder(), $menuCategories)) {
                continue;
            }

            $menuCategories[$moduleCategory->getSortOrder()] = [
                'title' => $moduleCategory->getName(),
                'url' => $this->get('router')->generate('zikulaadminmodule_admin_adminpanel', [
                    'acid' => $moduleCategory->getCid()
                ]),
                'description' => $moduleCategory->getDescription(),
                'cid' => $moduleCategory->getCid(),
                'modules' => []
            ];
        }
        ksort($menuCategories);
        $fullTemplateName = $mode . '.' . $template;

        return $this->render("@ZikulaAdminModule/AdminInterface/$fullTemplateName.html.twig", [
            'adminMenu' => ('categories' == $mode) ? $menuCategories : $menuModules,
            'mode' => $mode,
            'caller' => $caller
        ]);
    }
}<|MERGE_RESOLUTION|>--- conflicted
+++ resolved
@@ -299,15 +299,7 @@
                     $links = [];
                 }
             }
-<<<<<<< HEAD
             $adminIconPath = $this->get('zikula_core.common.theme.asset_helper')->resolve('@' . $adminModule['name'] . ':images/admin.png');
-=======
-            try {
-                $adminIconPath = $this->get('zikula_core.common.theme.asset_helper')->resolve('@' . $adminModule['name'] . ':images/admin.png');
-            } catch (\Exception $e) {
-                $adminIconPath = $baseUrl . ModUtil::getModuleImagePath($adminModule['name']);
-            }
->>>>>>> 520dcc23
 
             $module = [
                 'menutexturl' => $menuTextUrl,
