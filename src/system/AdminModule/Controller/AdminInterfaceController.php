<?php

/*
 * This file is part of the Zikula package.
 *
 * Copyright Zikula Foundation - http://zikula.org/
 *
 * For the full copyright and license information, please view the LICENSE
 * file that was distributed with this source code.
 */

namespace Zikula\AdminModule\Controller;

use Sensio\Bundle\FrameworkExtraBundle\Configuration\Method;
use Sensio\Bundle\FrameworkExtraBundle\Configuration\Route;
use Symfony\Component\HttpFoundation\Request;
use Symfony\Component\HttpFoundation\Response;
use Symfony\Component\HttpKernel\Kernel;
use Symfony\Component\Routing\Exception\RouteNotFoundException;
use Symfony\Component\Security\Core\Exception\AccessDeniedException;
use Zikula\Core\Controller\AbstractController;

/**
 * @Route("/admininterface")
 */
class AdminInterfaceController extends AbstractController
{
    /**
     * @Route("/header")
     *
     * Open the admin container
     *
     * @return Response symfony response object
     */
    public function headerAction()
    {
        return $this->render('@ZikulaAdminModule/AdminInterface/header.html.twig', [
            'caller' => $this->get('request_stack')->getMasterRequest()->attributes->all()
        ]);
    }

    /**
     * @Route("/footer")
     *
     * Close the admin container
     *
     * @return Response symfony response object
     */
    public function footerAction()
    {
        $caller = $this->get('request_stack')->getMasterRequest()->attributes->all();
        $caller['info'] = $this->get('zikula_extensions_module.extension_repository')->get($caller['_zkModule']);

        return $this->render('@ZikulaAdminModule/AdminInterface/footer.html.twig', [
            'caller' => $caller,
            'symfonyVersion' => Kernel::VERSION,
            'phpVersion' => phpversion()
        ]);
    }

    /**
     * @Route("/breadcrumbs")
     * @Method("GET")
     *
     * Admin breadcrumbs
     *
     * @return Response symfony response object
     */
    public function breadcrumbsAction()
    {
        if (!$this->hasPermission('ZikulaAdminModule::', '::', ACCESS_ADMIN)) {
            throw new AccessDeniedException();
        }

        $masterRequest = $this->get('request_stack')->getMasterRequest();
        $caller = $masterRequest->attributes->all();
        $caller['info'] = $this->get('zikula_extensions_module.extension_repository')->get($caller['_zkModule']);

        $requestedCid = $masterRequest->attributes->get('acid');
        $defaultCid = empty($requestedCid) ? $this->getVar('startcategory') : $requestedCid;

<<<<<<< HEAD
        $categoryId = $defaultCid;
        if (!empty($caller['_zkModule']) && $caller['_zkModule'] != 'ZikulaAdminModule') {
=======
        $cid = null;
        if ('ZikulaAdminModule' == $caller['_zkModule']) {
            $cid = $defaultCid;
        } else {
>>>>>>> b5dc447c
            $moduleRelation = $this->get('doctrine')->getRepository('ZikulaAdminModule:AdminModuleEntity')->findOneBy(['mid' => $caller['info']['id']]);
            if (null !== $moduleRelation) {
                $categoryId = $moduleRelation->getCid();
            }
        }
        $caller['category'] = $this->get('doctrine')->getRepository('ZikulaAdminModule:AdminCategoryEntity')->find($categoryId);

        return $this->render('@ZikulaAdminModule/AdminInterface/breadCrumbs.html.twig', [
            'caller' => $caller
        ]);
    }

    /**
     * @Route("/developernotices")
     *
     * Add developer notices
     *
     * @return Response symfony response object
     */
    public function developernoticesAction()
    {
        if (!$this->hasPermission('ZikulaAdminModule::', '::', ACCESS_ADMIN)) {
            throw new AccessDeniedException();
        }

        $modvars = $this->get('zikula_extensions_module.api.variable')->getAll('ZikulaThemeModule');
        $data = [];
        $data['mode'] = $this->get('kernel')->getEnvironment();
        if ('prod' != $data['mode']) {
            $data['debug'] = $this->get('kernel')->isDebug() ? $this->__('Yes') : $this->__('No');
            $data['legacy'] = [
                'status' => true,
                'cssjscombine' => $modvars['cssjscombine'],
                'render' => [
                    'compile_check' => [
                        'state' => $modvars['render_compile_check'],
                        'title' => $this->__('Compile check')
                    ],
                    'force_compile' => [
                        'state' => $modvars['render_force_compile'],
                        'title' => $this->__('Force compile')
                    ],
                    'cache' => [
                        'state' => $modvars['render_cache'],
                        'title' => $this->__('Caching')
                    ]
                ],
                'theme' => [
                    'compile_check' => [
                        'state' => $modvars['compile_check'],
                        'title' => $this->__('Compile check')
                    ],
                    'force_compile' => [
                        'state' => $modvars['force_compile'],
                        'title' => $this->__('Force compile')
                    ],
                    'cache' => [
                        'state' => $modvars['enablecache'],
                        'title' => $this->__('Caching')
                    ]
                ]
            ];
        }

        return $this->render('@ZikulaAdminModule/AdminInterface/developerNotices.html.twig', [
            'developer' => $data
        ]);
    }

    /**
     * @Route("/securityanalyzer")
     *
     * Add security analyzer
     *
     * @param Request $request
     * @return Response symfony response object
     */
    public function securityanalyzerAction(Request $request)
    {
        if (!$this->hasPermission('ZikulaAdminModule::', '::', ACCESS_ADMIN)) {
            throw new AccessDeniedException();
        }

        // check for .htaccess in app directory
        $app_htaccess = false;
        $appDir = $this->get('kernel')->getRootDir();
        if ($appDir) {
            // check if we have an absolute path which is possibly not within the document root
            $docRoot = $request->server->get('DOCUMENT_ROOT');
            if ('/' == mb_substr($appDir, 0, 1) && false === strpos($appDir, $docRoot)) {
                // temp dir is outside the webroot, no .htaccess file needed
                $app_htaccess = true;
            } else {
                if (false === strpos($appDir, $docRoot)) {
                    $ldir = dirname(__FILE__);
                    $p = strpos($ldir, DIRECTORY_SEPARATOR . 'system'); // we are in system/AdminModule
                    $b = substr($ldir, 0, $p);
                    $filePath = $b . '/' . $appDir . '/.htaccess';
                } else {
                    $filePath = $appDir . '/.htaccess';
                }
                $app_htaccess = file_exists($filePath);
            }
        } else {
            // already customised, admin should know about what he's doing...
            $app_htaccess = true;
        }

        $variableApi = $this->get('zikula_extensions_module.api.variable');
        $hasSecurityCenter = $this->get('kernel')->isBundle('ZikulaSecurityCenterModule');

        return $this->render('@ZikulaAdminModule/AdminInterface/securityAnalyzer.html.twig', [
            'security' => [
                'app_htaccess' => $app_htaccess,
                'updatecheck' => $variableApi->getSystemVar('updatecheck'),
                'scactive' => $hasSecurityCenter,
                // check for outputfilter
                'useids' => $hasSecurityCenter && 1 == $variableApi->getSystemVar('useids'),
                'idssoftblock' => $variableApi->getSystemVar('idssoftblock')
            ]
        ]);
    }

    /**
     * @Route("/updatecheck")
     *
     * Add update check
     *
     * @return Response symfony response object
     */
    public function updatecheckAction()
    {
        if (!$this->hasPermission('ZikulaAdminModule::', '::', ACCESS_ADMIN)) {
            throw new AccessDeniedException();
        }

        $masterRequest = $this->get('request_stack')->getMasterRequest();

        return $this->render('@ZikulaAdminModule/AdminInterface/updateCheck.html.twig', [
            'caller' => [
                '_route' => $masterRequest->attributes->get('_route'),
                '_route_params' => $masterRequest->attributes->get('_route_params')
            ],
            'updateCheckHelper' => $this->get('zikula_admin_module.update_check_helper')
        ]);
    }

    /**
     * @Route("/menu")
     *
     * Admin menu.
     *
     * @return Response symfony response object
     */
    public function menuAction()
    {
        if (!$this->hasPermission('ZikulaAdminModule::', '::', ACCESS_ADMIN)) {
            throw new AccessDeniedException();
        }

        $masterRequest = $this->get('request_stack')->getMasterRequest();
        $currentRequest = $this->get('request_stack')->getCurrentRequest();

        // get caller info
        $caller = [];
        $caller['_zkModule'] = $masterRequest->attributes->get('_zkModule');
        $caller['_zkType'] = $masterRequest->attributes->get('_zkType');
        $caller['_zkFunc'] = $masterRequest->attributes->get('_zkFunc');
        $caller['path'] = $masterRequest->getPathInfo();
        $caller['info'] = !empty($caller['_zkModule']) ? $this->get('zikula_extensions_module.extension_repository')->get($caller['_zkModule']) : [];

        // category we are in
        $requestedCid = $masterRequest->attributes->get('acid');
        $defaultCid = empty($requestedCid) ? $this->getVar('startcategory') : $requestedCid;
<<<<<<< HEAD

        $categoryId = $defaultCid;
        if (!empty($caller['_zkModule']) && $caller['_zkModule'] != 'ZikulaAdminModule') {
=======
        if ('ZikulaAdminModule' == $caller['_zkModule'] || empty($caller['_zkModule'])) {
            $cid = $defaultCid;
        } else {
>>>>>>> b5dc447c
            $moduleRelation = $this->get('doctrine')->getRepository('ZikulaAdminModule:AdminModuleEntity')->findOneBy(['mid' => $caller['info']['id']]);
            if (null !== $moduleRelation) {
                $categoryId = $moduleRelation->getCid();
            }
        }
        $caller['category'] = $this->get('doctrine')->getRepository('ZikulaAdminModule:AdminCategoryEntity')->find($categoryId);

        // mode requested
        $mode = $currentRequest->attributes->has('mode') ? $currentRequest->attributes->get('mode') : 'categories';
        $mode = in_array($mode, ['categories', 'modules']) ? $mode : 'categories';
        // template requested
        $template = $currentRequest->attributes->has('template') ? $currentRequest->attributes->get('template') : 'tabs';
        $template = in_array($template, ['tabs', 'panel']) ? $template : 'tabs';

        // get admin capable modules
        $adminModules = $this->get('zikula_extensions_module.api.capability')->getExtensionsCapableOf('admin');

        // sort modules by displayname
        $moduleNames = [];
        foreach ($adminModules as $key => $module) {
            $moduleNames[$key] = $module['displayname'];
        }
        array_multisort($moduleNames, SORT_ASC, $adminModules);

        $moduleCategories = $this->getDoctrine()->getManager()->getRepository('ZikulaAdminModule:AdminCategoryEntity')->getIndexedCollection('cid');
        $menuModules = [];
        $menuCategories = [];
        foreach ($adminModules as $adminModule) {
            if (!$this->hasPermission("$adminModule[name]::", '::', ACCESS_EDIT)) {
                continue;
            }

            $categoryAssignment = $this->get('doctrine')->getRepository('ZikulaAdminModule:AdminModuleEntity')->findOneBy(['mid' => $adminModule['id']]);
            if (null !== $categoryAssignment) {
                $catid = $categoryAssignment->getCid();
                $order = $categoryAssignment->getSortorder();
            } else {
                $catid = $this->getVar('startcategory');
                $order = 999;
            }

            $menuText = $adminModule['displayname'];

            // url
            try {
                $menuTextUrl = isset($adminModule['capabilities']['admin']['route']) ? $this->get('router')->generate($adminModule['capabilities']['admin']['route']) : $adminModule['capabilities']['admin']['url'];
            } catch (RouteNotFoundException $routeNotFoundException) {
                $menuTextUrl = 'javascript:void(0)';
                $menuText .= ' (<i class="fa fa-warning"></i> ' . $this->__('invalid route') . ')';
            }

            $links = $this->get('zikula.link_container_collector')->getLinks($adminModule['name'], 'admin');
<<<<<<< HEAD
=======
            if (false == $links) {
                // @deprecated remove at Core-2.0
                $links = \ModUtil::apiFunc($adminModule['name'], 'admin', 'getLinks');
                if (false == $links) {
                    $links = [];
                }
            }
>>>>>>> b5dc447c
            try {
                $adminIconPath = $this->get('zikula_core.common.theme.asset_helper')->resolve('@' . $adminModule['name'] . ':images/admin.png');
            } catch (\Exception $e) {
                // use default icon
                $adminIconPath = $this->get('zikula_core.common.theme.asset_helper')->resolve('bundles/core/images/admin.png');
            }

            $module = [
                'menutexturl' => $menuTextUrl,
                'menutext' => $menuText,
                'menutexttitle' => $adminModule['description'],
                'modname' => $adminModule['name'],
                'order' => $order,
                'id' => $adminModule['id'],
                'links' => $links,
                'icon' => $adminIconPath
            ];

            $menuModules[$adminModule['name']] = $module;
            // category menu
            $menuCategories[$moduleCategories[$catid]['sortorder']]['title'] = $moduleCategories[$catid]['name'];
            $menuCategories[$moduleCategories[$catid]['sortorder']]['url'] = $this->get('router')->generate('zikulaadminmodule_admin_adminpanel', [
                'acid' => $moduleCategories[$catid]['cid']
            ]);
            $menuCategories[$moduleCategories[$catid]['sortorder']]['description'] = $moduleCategories[$catid]['description'];
            $menuCategories[$moduleCategories[$catid]['sortorder']]['cid'] = $moduleCategories[$catid]['cid'];
            $menuCategories[$moduleCategories[$catid]['sortorder']]['modules'][$adminModule['name']] = $module;
        }

        // add empty categories
        /** @var \Zikula\AdminModule\Entity\AdminCategoryEntity[] $moduleCategories */
        foreach ($moduleCategories as $moduleCategory) {
            if (array_key_exists($moduleCategory->getSortorder(), $menuCategories)) {
                continue;
            }

            $menuCategories[$moduleCategory->getSortOrder()] = [
                'title' => $moduleCategory->getName(),
                'url' => $this->get('router')->generate('zikulaadminmodule_admin_adminpanel', [
                    'acid' => $moduleCategory->getCid()
                ]),
                'description' => $moduleCategory->getDescription(),
                'cid' => $moduleCategory->getCid(),
                'modules' => []
            ];
        }
        ksort($menuCategories);
        $fullTemplateName = $mode . '.' . $template;

        return $this->render("@ZikulaAdminModule/AdminInterface/$fullTemplateName.html.twig", [
            'adminMenu' => ('categories' == $mode) ? $menuCategories : $menuModules,
            'mode' => $mode,
            'caller' => $caller
        ]);
    }
}<|MERGE_RESOLUTION|>--- conflicted
+++ resolved
@@ -79,15 +79,8 @@
         $requestedCid = $masterRequest->attributes->get('acid');
         $defaultCid = empty($requestedCid) ? $this->getVar('startcategory') : $requestedCid;
 
-<<<<<<< HEAD
         $categoryId = $defaultCid;
-        if (!empty($caller['_zkModule']) && $caller['_zkModule'] != 'ZikulaAdminModule') {
-=======
-        $cid = null;
-        if ('ZikulaAdminModule' == $caller['_zkModule']) {
-            $cid = $defaultCid;
-        } else {
->>>>>>> b5dc447c
+        if (!empty($caller['_zkModule']) && 'ZikulaAdminModule' != $caller['_zkModule']) {
             $moduleRelation = $this->get('doctrine')->getRepository('ZikulaAdminModule:AdminModuleEntity')->findOneBy(['mid' => $caller['info']['id']]);
             if (null !== $moduleRelation) {
                 $categoryId = $moduleRelation->getCid();
@@ -262,15 +255,9 @@
         // category we are in
         $requestedCid = $masterRequest->attributes->get('acid');
         $defaultCid = empty($requestedCid) ? $this->getVar('startcategory') : $requestedCid;
-<<<<<<< HEAD
 
         $categoryId = $defaultCid;
-        if (!empty($caller['_zkModule']) && $caller['_zkModule'] != 'ZikulaAdminModule') {
-=======
-        if ('ZikulaAdminModule' == $caller['_zkModule'] || empty($caller['_zkModule'])) {
-            $cid = $defaultCid;
-        } else {
->>>>>>> b5dc447c
+        if (!empty($caller['_zkModule']) && 'ZikulaAdminModule' != $caller['_zkModule']) {
             $moduleRelation = $this->get('doctrine')->getRepository('ZikulaAdminModule:AdminModuleEntity')->findOneBy(['mid' => $caller['info']['id']]);
             if (null !== $moduleRelation) {
                 $categoryId = $moduleRelation->getCid();
@@ -323,16 +310,6 @@
             }
 
             $links = $this->get('zikula.link_container_collector')->getLinks($adminModule['name'], 'admin');
-<<<<<<< HEAD
-=======
-            if (false == $links) {
-                // @deprecated remove at Core-2.0
-                $links = \ModUtil::apiFunc($adminModule['name'], 'admin', 'getLinks');
-                if (false == $links) {
-                    $links = [];
-                }
-            }
->>>>>>> b5dc447c
             try {
                 $adminIconPath = $this->get('zikula_core.common.theme.asset_helper')->resolve('@' . $adminModule['name'] . ':images/admin.png');
             } catch (\Exception $e) {
