--- conflicted
+++ resolved
@@ -317,27 +317,12 @@
             }
 
             $links = $this->get('zikula.link_container_collector')->getLinks($adminModule['name'], 'admin');
-<<<<<<< HEAD
-            $adminIconPath = $this->get('zikula_core.common.theme.asset_helper')->resolve('@' . $adminModule['name'] . ':images/admin.png');
-=======
-            if ($links == false) {
-                // @deprecated remove at Core-2.0
-                $links = \ModUtil::apiFunc($adminModule['name'], 'admin', 'getLinks');
-                if ($links == false) {
-                    $links = [];
-                }
-            }
             try {
                 $adminIconPath = $this->get('zikula_core.common.theme.asset_helper')->resolve('@' . $adminModule['name'] . ':images/admin.png');
             } catch (\Exception $e) {
-                // @deprecated remove at Core-2.0
-                $adminIconPath = $baseUrl . ModUtil::getModuleImagePath($adminModule['name']);
-                if (empty($adminIconPath)) {
-                    // use default icon - keep this (without empty test) in Core-2.0
-                    $adminIconPath = $this->get('zikula_core.common.theme.asset_helper')->resolve('/bundles/core/images/admin.png');
-                }
-            }
->>>>>>> bc0da40e
+                // use default icon
+                $adminIconPath = $this->get('zikula_core.common.theme.asset_helper')->resolve('/bundles/core/images/admin.png');
+            }
 
             $module = [
                 'menutexturl' => $menuTextUrl,
