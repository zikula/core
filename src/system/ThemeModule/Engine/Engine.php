<?php

/*
 * This file is part of the Zikula package.
 *
 * Copyright Zikula Foundation - http://zikula.org/
 *
 * For the full copyright and license information, please view the LICENSE
 * file that was distributed with this source code.
 */

namespace Zikula\ThemeModule\Engine;

use Symfony\Component\HttpFoundation\RequestStack;
use Symfony\Component\HttpFoundation\Response;
use Doctrine\Common\Annotations\Reader;
use Zikula\BlocksModule\Api\ApiInterface\BlockApiInterface;
use Zikula\Bundle\CoreBundle\HttpKernel\ZikulaKernel;
use Zikula\ExtensionsModule\Api\ApiInterface\VariableApiInterface;

/**
 * Class Engine
 *
 * The Theme Engine class is responsible to manage all aspects of theme management using the classes referenced below.
 * @see \Zikula\ThemeModule\Engine\*
 * @see \Zikula\ThemeModule\EventListener\*
 * @see \Zikula\ThemeModule\AbstractTheme
 *
 * The Engine works by intercepting the Response sent by the module controller (the controller action is the
 * 'primary actor'). It takes this response and "wraps" the theme around it and filters the resulting html to add
 * required page assets and variables and then sends the resulting Response to the browser. e.g.
 *     Request -> Controller -> CapturedResponse -> Filter -> ThemedResponse
 *
 * In this altered Symfony Request/Response cycle, the theme can be altered by the Controller Action through Annotation
 * @see \Zikula\ThemeModule\Engine\Annotation\Theme
 * The annotation only excepts defined values.
 *
 * Themes are fully-qualified Symfony bundles with specific requirements
 * @see https://github.com/zikula/SpecTheme
 * Themes can define 'realms' which determine specific templates based on Request
 */
class Engine
{
    /**
     * The instance of the currently active theme.
     * @var \Zikula\ThemeModule\AbstractTheme
     */
    private $activeThemeBundle = null;

    /**
     * Realm is a present value in the theme config determining which page templates to utilize.
     * @var string
     */
    private $realm;

    /**
     * AnnotationValue is the value of the active method Theme annotation.
     * @var null|string
     */
    private $annotationValue = null;

    /**
     * The requestStack.
     * @var RequestStack
     */
    private $requestStack;

    /**
     * The doctrine annotation reader service.
     * @var Reader
     */
    private $annotationReader;

    /**
     * @var \Zikula\Bundle\CoreBundle\HttpKernel\ZikulaKernel
     */
    private $kernel;

    /**
     * @var AssetFilter
     */
    private $filterService;

    /**
     * @var BlockApiInterface
     */
    private $blockApi;

    /**
     * @var VariableApiInterface
     */
    private $variableApi;

    /**
     * Engine constructor.
     * @param RequestStack $requestStack
     * @param Reader $annotationReader
     * @param ZikulaKernel $kernel
     * @param AssetFilter $filter
     * @param BlockApiInterface $blockApi
     * @param VariableApiInterface $variableApi
     */
    public function __construct(
        RequestStack $requestStack,
        Reader $annotationReader,
        ZikulaKernel $kernel,
        AssetFilter $filter,
        BlockApiInterface $blockApi,
        VariableApiInterface $variableApi
    ) {
        $this->requestStack = $requestStack;
        $this->annotationReader = $annotationReader;
        $this->kernel = $kernel;
        $this->filterService = $filter;
        $this->blockApi = $blockApi;
        $this->variableApi = $variableApi;
    }

    /**
     * Wrap the response in the theme.
     * @api Core-2.0
     * @param Response $response
     * @return Response
     */
    public function wrapResponseInTheme(Response $response)
    {
        $activeTheme = $this->getTheme();
<<<<<<< HEAD
=======
        // @todo remove twigBased check in 2.0
        if (!isset($activeTheme) || !$activeTheme->isTwigBased()) {
            return false;
        }

        $activeTheme->addStylesheet();
>>>>>>> a39534a2
        $moduleName = $this->requestStack->getMasterRequest()->attributes->get('_zkModule');
        $themedResponse = $activeTheme->generateThemedResponse($this->getRealm(), $response, $moduleName);
        $filteredResponse = $this->filter($themedResponse);

        return $filteredResponse;
    }

    /**
     * Wrap the block content in the theme block template and wrap that with a unique div if required.
     * @api Core-2.0
     * @param string $content
     * @param string $title
     * @param string $blockType
     * @param integer $bid
     * @param string $positionName
     * @return string
     */
    public function wrapBlockContentInTheme($content, $title, $blockType, $bid, $positionName)
    {
        $themeConfig = $this->getTheme()->getConfig();
        $wrap = isset($themeConfig['blockWrapping']) ? $themeConfig['blockWrapping'] : true;

        return $wrap ? $this->getTheme()->wrapBlockContentWithUniqueDiv($content, $positionName, $blockType, $bid) : $content;
    }

    /**
     * @api Core-2.0
     * @return \Zikula\ThemeModule\AbstractTheme
     */
    public function getTheme()
    {
        if (!isset($this->activeThemeBundle) && $this->kernel->getContainer()->getParameter('installed')) {
            $this->setActiveTheme();
        }

        return $this->activeThemeBundle;
    }

    /**
     * Get the template realm.
     * @api Core-2.0
     * @return string
     */
    public function getRealm()
    {
        if (!isset($this->realm)) {
            $this->setMatchingRealm();
        }

        return $this->realm;
    }

    /**
     * @api Core-2.0
     * @return null|string
     */
    public function getAnnotationValue()
    {
        return $this->annotationValue;
    }

    /**
     * Change a theme based on the annotationValue.
     * @api Core-2.0
     * @param string $controllerClassName
     * @param string $method
     * @return bool|string
     */
    public function changeThemeByAnnotation($controllerClassName, $method)
    {
        $reflectionClass = new \ReflectionClass($controllerClassName);
        $reflectionMethod = $reflectionClass->getMethod($method);
        $themeAnnotation = $this->annotationReader->getMethodAnnotation($reflectionMethod, 'Zikula\ThemeModule\Engine\Annotation\Theme');
        if (isset($themeAnnotation)) {
            // method annotations contain `@Theme` so set theme based on value
            $this->annotationValue = $themeAnnotation->value;
            switch ($themeAnnotation->value) {
                case 'admin':
                    $newThemeName = $this->variableApi->get('ZikulaAdminModule', 'admintheme', '');
                    break;
                case 'print':
                    $newThemeName = 'ZikulaPrinterTheme';
                    break;
                case 'atom':
                    $newThemeName = 'ZikulaAtomTheme';
                    break;
                case 'rss':
                    $newThemeName = 'ZikulaRssTheme';
                    break;
                default:
                    $newThemeName = $themeAnnotation->value;
            }
            if (!empty($newThemeName)) {
                $this->setActiveTheme($newThemeName);

                return $newThemeName;
            }
        }

        return false;
    }

    /**
     * @param $name
     * @return bool
     */
    public function positionIsAvailableInTheme($name)
    {
        $config = $this->getTheme()->getConfig();
        if (empty($config)) {
            return true;
        }
        foreach ($config as $realm => $definition) {
            if (isset($definition['block']['positions'][$name])) {
                return true;
            }
        }

        return false;
    }

    /**
     * Find the realm in the theme.yml that matches the given path, route or module.
     * Three 'alias' realms may be defined and do not require a pattern:
     *  1) 'master' (required) this is the default realm. any non-matching value will utilize the master realm
     *  2) 'home' (optional) will be used when the path matches `^/$`
     *  3) 'admin' (optional) will be used when the annotationValue is 'admin'
     * Uses regex to find the FIRST match to a pattern to one of three possible request attribute values.
     *  1) path   e.g. /pages/display/welcome-to-pages-content-manager
     *  2) route  e.g. zikulapagesmodule_user_display
     *  3) module e.g. zikulapagesmodule (case insensitive)
     *
     * @return int|string
     */
    private function setMatchingRealm()
    {
        $themeConfig = $this->getTheme()->getConfig();
        // defining an admin realm overrides all other options for 'admin' annotated methods
        if ($this->annotationValue == 'admin' && isset($themeConfig['admin'])) {
            $this->realm = 'admin';

            return;
        }
        $request = $this->requestStack->getMasterRequest();
        $requestAttributes = $request->attributes->all();
        // match `/` for home realm
        if (isset($requestAttributes['_route']) && $requestAttributes['_route'] == 'home') {
            $this->realm = 'home';

            return;
        }

        unset($themeConfig['admin'], $themeConfig['home'], $themeConfig['master']); // remove to avoid scanning/matching in loop
        $pathInfo = $request->getPathInfo();
        foreach ($themeConfig as $realm => $config) {
            // @todo is there a faster way to do this?
            if (!empty($config['pattern'])) {
                $pattern = ';' . str_replace('/', '\\/', $config['pattern']) . ';i'; // delimiters are ; and i means case-insensitive
                $valuesToMatch = [];
                if (isset($pathInfo)) {
                    $valuesToMatch[] = $pathInfo; // e.g. /pages/display/welcome-to-pages-content-manager
                }
                if (isset($requestAttributes['_route'])) {
                    $valuesToMatch[] = $requestAttributes['_route']; // e.g. zikulapagesmodule_user_display
                }
                if (isset($requestAttributes['_zkModule'])) {
                    $valuesToMatch[] = $requestAttributes['_zkModule']; // e.g. zikulapagesmodule
                }
                foreach ($valuesToMatch as $value) {
                    $match = preg_match($pattern, $value);
                    if ($match === 1) {
                        $this->realm = $realm;

                        return; // use first match and do not continue to attempt to match patterns
                    }
                }
            }
        }

        $this->realm = 'master';
    }

    /**
     * Set the theme based on:
     *  1) manual setting
     *  2) the default system theme
     * @param string|null $newThemeName
     * @return mixed
     * kernel::getTheme() @throws \InvalidArgumentException if theme is invalid
     */
    public function setActiveTheme($newThemeName = null)
    {
        $activeTheme = !empty($newThemeName) ? $newThemeName : $this->variableApi->getSystemVar('Default_Theme');
        try {
            $this->activeThemeBundle = $this->kernel->getTheme($activeTheme);
            $this->activeThemeBundle->loadThemeVars();
        } catch (\Exception $e) {
            // fail silently, this is a Core < 1.4 theme.
        }
    }

    /**
     * Filter the Response to add page assets and vars and return.
     * @param Response $response
     * @return Response
     */
    private function filter(Response $response)
    {
        $jsAssets = [];
        $cssAssets = [];
        $filteredContent = $this->filterService->filter($response->getContent(), $jsAssets, $cssAssets);
        $response->setContent($filteredContent);

        return $response;
    }
}<|MERGE_RESOLUTION|>--- conflicted
+++ resolved
@@ -125,15 +125,7 @@
     public function wrapResponseInTheme(Response $response)
     {
         $activeTheme = $this->getTheme();
-<<<<<<< HEAD
-=======
-        // @todo remove twigBased check in 2.0
-        if (!isset($activeTheme) || !$activeTheme->isTwigBased()) {
-            return false;
-        }
-
         $activeTheme->addStylesheet();
->>>>>>> a39534a2
         $moduleName = $this->requestStack->getMasterRequest()->attributes->get('_zkModule');
         $themedResponse = $activeTheme->generateThemedResponse($this->getRealm(), $response, $moduleName);
         $filteredResponse = $this->filter($themedResponse);
