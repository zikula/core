<?php

/*
 * This file is part of the Zikula package.
 *
 * Copyright Zikula Foundation - http://zikula.org/
 *
 * For the full copyright and license information, please view the LICENSE
 * file that was distributed with this source code.
 */

namespace Zikula\ThemeModule\Engine;

use Zikula\ThemeModule\Engine\Asset\ResolverInterface;

/**
 * Class Filter
 *
 * This class resolves, compiles and renders all page assets and adds them to the outgoing source content
 * Recently, the accepted practice for placement of javascript has changed from header to footer. Placement in this
 * class is determined by the `scriptPosition` parameter in `app/config/parameters.yml`. In Core-1.4 this defaults
 * to the header. In Core-2.0 it will default to footer. Scripts must be written to accommodate this change.
 */
class Filter
{
    /**
     * @var AssetBag
     */
    private $headers;

    /**
     * @var AssetBag
     */
    private $footers;

    /**
     * @var ResolverInterface
     */
    private $jsResolver;

    /**
     * @var ResolverInterface
     */
    private $cssResolver;

    /**
     * @var string
     */
    private $scriptPosition;

    public function __construct(
        AssetBag $headers,
        AssetBag $footers,
        ResolverInterface $js,
        ResolverInterface $css,
        $scriptPosition
    ) {
        $this->headers = $headers;
        $this->footers = $footers;
        $this->jsResolver = $js;
        $this->cssResolver = $css;
        // @todo default to 'head' for BC in Core 1.x but default to 'foot' in Core-2.0
        $this->scriptPosition = isset($scriptPosition) && in_array($scriptPosition, ['head', 'foot']) ? $scriptPosition : 'head';
    }

    /**
     * Inject header assets into the head of the raw source of a page (before </head>)
     * Inject footer assets into the foot of the raw source of a page (before </body>)
     *
     * @param string $source
     * @param array $js
     * @param array $css
     * @return string
     */
    public function filter($source, $js = [], $css = [])
    {
        if (!empty($css)) {
            $this->cssResolver->getBag()->add($css);
        }
        if (!empty($js)) {
            $this->jsResolver->getBag()->add($js);
        }

        // compile and replace head
        $header = $this->cssResolver->compile();
        $header .= implode("\n", $this->headers->all()) . "\n";
<<<<<<< HEAD
=======
        $header .= ($this->scriptPosition == 'head') ? $this->jsResolver->compile() : '';
        $header .= trim(implode("\n", \PageUtil::getVar('header', [])) . "\n"); // @todo legacy - remove at Core-2.0
>>>>>>> bc0d2bd3
        if (strripos($source, '</head>')) {
            $source = str_replace('</head>', $header."\n</head>", $source);
        }

        // compile and replace foot
        $footer = ($this->scriptPosition == 'foot') ? $this->jsResolver->compile() : '';
        $footer .= trim(implode("\n", $this->footers->all()) . "\n");
        if (false === empty($footer)) {
            $source = str_replace('</body>', $footer."\n</body>", $source);
        }

        return $source;
    }
}<|MERGE_RESOLUTION|>--- conflicted
+++ resolved
@@ -84,11 +84,7 @@
         // compile and replace head
         $header = $this->cssResolver->compile();
         $header .= implode("\n", $this->headers->all()) . "\n";
-<<<<<<< HEAD
-=======
         $header .= ($this->scriptPosition == 'head') ? $this->jsResolver->compile() : '';
-        $header .= trim(implode("\n", \PageUtil::getVar('header', [])) . "\n"); // @todo legacy - remove at Core-2.0
->>>>>>> bc0d2bd3
         if (strripos($source, '</head>')) {
             $source = str_replace('</head>', $header."\n</head>", $source);
         }
