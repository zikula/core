services:
    zikula_core.internal.theme.create_themed_response_listener:
        class: Zikula\ThemeModule\EventListener\CreateThemedResponseListener
        arguments: ["%installed%", "@zikula_core.common.theme_engine", "@zikula_extensions_module.api.variable"]
        tags:
            - { name: kernel.event_subscriber }
            - { name: monolog.logger, channel: request }

    zikula_core.internal.theme.default_page_asset_setter_listener:
        class: Zikula\ThemeModule\EventListener\DefaultPageAssetSetterListener
        arguments:
          - "@zikula_core.common.theme.assets_js"
          - "@zikula_core.common.theme.assets_css"
          - "@router"
          - "@zikula_core.common.theme.asset_helper"
          - "@zikula_core.common.theme_engine"
          - "%kernel.root_dir%"
<<<<<<< HEAD
        calls:
            - [setParameters, ["@service_container"]]
=======
          - "%compat_layer%"
          - "%env%"
          - "%installed%"
          - "%zikula.javascript.bootstrap.min.path%"
          - "%zikula.stylesheet.bootstrap-font-awesome.path%"
          - "%zikula.stylesheet.fontawesome.min.path%"
          - "@=container.hasParameter('zikula.stylesheet.bootstrap.min.path') ? parameter('zikula.stylesheet.bootstrap.min.path') : ''"
>>>>>>> 069419c4
        tags:
            - { name: kernel.event_subscriber }
            - { name: monolog.logger, channel: request }

    zikula_core.internal.theme.default_page_var_setter_listener:
        class: Zikula\ThemeModule\EventListener\DefaultPageVarSetterListener
        arguments:
          - "@zikula_core.common.theme.pagevars"
          - "@router"
          - "@zikula_extensions_module.api.variable"
          - "@kernel"
          - "%installed%"
        tags:
            - { name: kernel.event_subscriber }
            #- { name: monolog.logger, channel: request }

    zikula_core.internal.theme.controller_annotation_reader_listener:
        class: Zikula\ThemeModule\EventListener\ControllerAnnotationReaderListener
        arguments: ["@zikula_core.common.theme_engine"]
        tags:
            - { name: kernel.event_subscriber }
            - { name: monolog.logger, channel: request }

    zikula_core.internal.theme.template_path_override_listener:
        class: Zikula\ThemeModule\EventListener\TemplatePathOverrideListener
        arguments: ["@twig.loader", "@zikula_core.common.theme_engine"]
        tags:
            - { name: kernel.event_subscriber }
            - { name: monolog.logger, channel: request }

    zikula_core.internal.theme.module_stylesheet_insert_listener:
        class: Zikula\ThemeModule\EventListener\ModuleStylesheetInsertListener
        arguments: ["@kernel"]
        tags:
            - { name: kernel.event_subscriber }

    zikula_core.internal.theme.add_jsconfig_listener:
        class: Zikula\ThemeModule\EventListener\AddJSConfigListener
        arguments:
          - "%installed%"
          - "@zikula_extensions_module.api.variable"
          - "@zikula_users_module.current_user"
          - "@twig"
          - "@zikula_core.common.theme.pagevars"
          - "@zikula_core.common.theme.assets_header"
          - "%zikula.session.name%"
        tags:
            - { name: kernel.event_subscriber }

    zikula_core.internal.theme.template_name_expose_listener:
        class: Zikula\ThemeModule\EventListener\TemplateNameExposeListener
        arguments: ["%env%"]
        tags:
            - { name: kernel.event_subscriber }

    zikula_core.internal.theme.extension_installation_listener:
        class: Zikula\ThemeModule\EventListener\ExtensionInstallationListener
        arguments: ["%zikula_asset_manager.combine%", "@zikula.cache_clearer"]
        tags:
            - { name: kernel.event_subscriber }<|MERGE_RESOLUTION|>--- conflicted
+++ resolved
@@ -14,19 +14,12 @@
           - "@router"
           - "@zikula_core.common.theme.asset_helper"
           - "@zikula_core.common.theme_engine"
-          - "%kernel.root_dir%"
-<<<<<<< HEAD
-        calls:
-            - [setParameters, ["@service_container"]]
-=======
-          - "%compat_layer%"
           - "%env%"
           - "%installed%"
           - "%zikula.javascript.bootstrap.min.path%"
           - "%zikula.stylesheet.bootstrap-font-awesome.path%"
           - "%zikula.stylesheet.fontawesome.min.path%"
           - "@=container.hasParameter('zikula.stylesheet.bootstrap.min.path') ? parameter('zikula.stylesheet.bootstrap.min.path') : ''"
->>>>>>> 069419c4
         tags:
             - { name: kernel.event_subscriber }
             - { name: monolog.logger, channel: request }
