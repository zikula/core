--- conflicted
+++ resolved
@@ -19,17 +19,12 @@
 
     zikula_core.internal.theme.default_page_asset_setter_listener:
         class: "%zikula_core.internal.theme.default_page_asset_setter_listener.class%"
-<<<<<<< HEAD
-        arguments: ["@zikula_core.common.theme.assets_js", "@zikula_core.common.theme.assets_css", "@router", "@zikula_core.common.theme_engine", "%kernel.root_dir%"]
-=======
         arguments:
           - "@zikula_core.common.theme.assets_js"
           - "@zikula_core.common.theme.assets_css"
           - "@router"
           - "@zikula_core.common.theme_engine"
           - "%kernel.root_dir%"
-          - "%compat_layer%"
->>>>>>> 0eb999b2
         calls:
             - [setParameters, ["@service_container"]]
         tags:
@@ -70,9 +65,6 @@
 
     zikula_core.internal.theme.add_jsconfig_listener:
         class: "%zikula_core.internal.theme.add_jsconfig_listener.class%"
-<<<<<<< HEAD
-        arguments: ["%installed%", "@zikula_extensions_module.api.variable", "@zikula_users_module.current_user", "@templating.engine.twig", "@zikula_core.common.theme.themevars", "@zikula_core.common.theme.assets_header", "%zikula.session.name%"]
-=======
         arguments:
           - "%installed%"
           - "@zikula_extensions_module.api.variable"
@@ -81,8 +73,6 @@
           - "@zikula_core.common.theme.themevars"
           - "@zikula_core.common.theme.assets_header"
           - "%zikula.session.name%"
-          - "%compat_layer%"
->>>>>>> 0eb999b2
         tags:
             - { name: kernel.event_subscriber }
 
