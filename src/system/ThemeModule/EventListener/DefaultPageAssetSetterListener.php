<?php

/*
 * This file is part of the Zikula package.
 *
 * Copyright Zikula Foundation - http://zikula.org/
 *
 * For the full copyright and license information, please view the LICENSE
 * file that was distributed with this source code.
 */

namespace Zikula\ThemeModule\EventListener;

use Symfony\Component\EventDispatcher\EventSubscriberInterface;
use Symfony\Component\HttpKernel\Event\GetResponseEvent;
use Symfony\Component\HttpKernel\KernelEvents;
use Symfony\Component\Routing\RouterInterface;
use Zikula\ThemeModule\Engine\Asset;
use Zikula\ThemeModule\Engine\AssetBag;
use Zikula\ThemeModule\Engine\Engine;

/**
 * Class DefaultPageAssetSetterListener
 *
 * This class adds default assets (javascripts and stylesheets) to every page, regardless of the selected theme.
 * In some cases, the actual asset is configurable or able to be overridden.
 */
class DefaultPageAssetSetterListener implements EventSubscriberInterface
{
    /**
     * @var AssetBag
     */
    private $cssAssetBag;

    /**
     * @var AssetBag
     */
    private $jsAssetBag;

    /**
     * @var RouterInterface
     */
    private $router;

    /**
     * @var Asset
     */
    private $assetHelper;

    /**
     * @var Engine
     */
    private $themeEngine;

    /**
     * @var array
     */
    private $params;

    /**
     * DefaultPageAssetSetterListener constructor.
     * @param AssetBag $jsAssetBag
     * @param AssetBag $cssAssetBag
     * @param RouterInterface $router
     * @param Asset $assetHelper
     * @param Engine $themeEngine
     * @param string $env
     * @param bool $installed
     * @param string $bootstrapJavascriptPath
     * @param string $bootstrapFontAwesomeStylesheetPath
     * @param string $fontAwesomePath
     * @param string $bootstrapStylesheetPath
     */
    public function __construct(
        AssetBag $jsAssetBag,
        AssetBag $cssAssetBag,
        RouterInterface $router,
        Asset $assetHelper,
        Engine $themeEngine,
        $env,
        $installed,
        $bootstrapJavascriptPath,
        $bootstrapFontAwesomeStylesheetPath,
        $fontAwesomePath,
        $bootstrapStylesheetPath
    ) {
        $this->jsAssetBag = $jsAssetBag;
        $this->cssAssetBag = $cssAssetBag;
        $this->router = $router;
        $this->assetHelper = $assetHelper;
        $this->themeEngine = $themeEngine;
        $this->params = [
            'env' => $env,
            'installed' => $installed,
            'zikula.javascript.bootstrap.min.path' => $bootstrapJavascriptPath,
            'zikula.stylesheet.bootstrap-font-awesome.path' => $bootstrapFontAwesomeStylesheetPath,
            'zikula.stylesheet.fontawesome.min.path' => $fontAwesomePath,
            'zikula.stylesheet.bootstrap.min.path' => $bootstrapStylesheetPath
        ];
    }

    /**
     * Add all default assets to every page (scripts and stylesheets)
     * @param GetResponseEvent $event
     */
    public function setDefaultPageAssets(GetResponseEvent $event)
    {
        if (!$event->isMasterRequest()) {
            return;
        }

        // add default javascripts to jsAssetBag
        $this->addJquery();
        $this->jsAssetBag->add(
            [
                $this->assetHelper->resolve($this->params['zikula.javascript.bootstrap.min.path']) => AssetBag::WEIGHT_BOOTSTRAP_JS,
                $this->assetHelper->resolve('bundles/core/js/bootstrap-zikula.js') => AssetBag::WEIGHT_BOOTSTRAP_ZIKULA,
                $this->assetHelper->resolve('html5shiv/dist/html5shiv.js') => AssetBag::WEIGHT_HTML5SHIV,
            ]
        );
        $this->addFosJsRouting();
        $this->addJsTranslation();

        // add default stylesheets to cssAssetBag
        $this->addBootstrapCss();
        $this->cssAssetBag->add(
            [
                $this->assetHelper->resolve('bundles/core/css/core.css') => 1,
            ]
        );
    }

    public static function getSubscribedEvents()
    {
        return [
            KernelEvents::REQUEST => [
                ['setDefaultPageAssets', 1]
            ]
        ];
    }

    private function addJquery()
    {
        $jquery = 'dev' != $this->params['env'] ? 'jquery.min.js' : 'jquery.js';
        $this->jsAssetBag->add([$this->assetHelper->resolve("jquery/$jquery") => AssetBag::WEIGHT_JQUERY]);
        $this->jsAssetBag->add([$this->assetHelper->resolve('bundles/core/js/jquery_config.js') => AssetBag::WEIGHT_JQUERY + 1]);
    }

    private function addFosJsRouting()
    {
        // commented out as a workaround for #3807 until #3804 is solved
        /*if ($this->params['env'] != 'dev' && file_exists(realpath('web/js/fos_js_routes.js'))) {
            $this->jsAssetBag->add([
                $this->assetHelper->resolve('bundles/fosjsrouting/js/router.js') => AssetBag::WEIGHT_ROUTER_JS,
                $this->assetHelper->resolve('js/fos_js_routes.js') => AssetBag::WEIGHT_ROUTES_JS
            ]);
        } else {*/
        $routeScript = $this->router->generate('fos_js_routing_js', ['callback' => 'fos.Router.setData']);
        $this->jsAssetBag->add([
            $this->assetHelper->resolve('bundles/fosjsrouting/js/router.js') => AssetBag::WEIGHT_ROUTER_JS,
            $routeScript => AssetBag::WEIGHT_ROUTES_JS
        ]);
        /*}*/
    }

    private function addJsTranslation()
    {
        // consider option of dumping the translations to /web
        // add bundle translations? need domain name e.g. zikulapagesmodule
        // #3650
        $jsScript = $this->router->generate('bazinga_jstranslation_js', ['domain' => 'zikula_javascript'], RouterInterface::ABSOLUTE_URL);
        $this->jsAssetBag->add([
            $this->assetHelper->resolve('bundles/bazingajstranslation/js/translator.min.js') => AssetBag::WEIGHT_JS_TRANSLATOR,
            $this->assetHelper->resolve('bundles/core/js/Zikula.Translator.js') => AssetBag::WEIGHT_ZIKULA_JS_TRANSLATOR,
            $jsScript => AssetBag::WEIGHT_JS_TRANSLATIONS,
        ]);
    }

    private function addBootstrapCss()
    {
        $overrideBootstrapPath = '';
        if ($this->params['installed']) {
            // Check for override of bootstrap css path
            if (!empty($this->params['zikula.stylesheet.bootstrap.min.path'])) {
                $overrideBootstrapPath = $this->params['zikula.stylesheet.bootstrap.min.path'];
            } elseif (null !== $this->themeEngine->getTheme() && !empty($this->themeEngine->getTheme()->getConfig()['bootstrapPath'])) {
                $overrideBootstrapPath = $this->themeEngine->getTheme()->getConfig()['bootstrapPath'];
<<<<<<< HEAD
=======
            } else {
                // Core-1.4 method @deprecated
                $theme = $this->themeEngine->getTheme();
                if (isset($theme) && !$theme->isTwigBased()) {
                    $overrideBootstrapPath = \ThemeUtil::getVar('bootstrapPath', '');
                }
            }
        }
        if (!empty($overrideBootstrapPath)) {
            if ('@' == $overrideBootstrapPath[0]) {
                $overrideBootstrapPath = $this->assetHelper->resolve($overrideBootstrapPath); // throws exception if asset not found
            } else {
                // @deprecated method - remove at Core-2.0
                $path = realpath($this->rootdir . '/../') . "/$overrideBootstrapPath";
                $overrideBootstrapPath = !empty($overrideBootstrapPath) && is_readable($path) ? "$basePath/$overrideBootstrapPath" : '';
>>>>>>> b5dc447c
            }
        }
        if (empty($overrideBootstrapPath)) {
            $this->cssAssetBag->add([$this->assetHelper->resolve($this->params['zikula.stylesheet.bootstrap-font-awesome.path']) => 0]);
        } else {
            $this->cssAssetBag->add([
                $this->assetHelper->resolve($overrideBootstrapPath) => 0, // throws exception if asset not found
                $this->assetHelper->resolve($this->params['zikula.stylesheet.fontawesome.min.path']) => 1,
            ]);
        }
    }
}<|MERGE_RESOLUTION|>--- conflicted
+++ resolved
@@ -185,24 +185,6 @@
                 $overrideBootstrapPath = $this->params['zikula.stylesheet.bootstrap.min.path'];
             } elseif (null !== $this->themeEngine->getTheme() && !empty($this->themeEngine->getTheme()->getConfig()['bootstrapPath'])) {
                 $overrideBootstrapPath = $this->themeEngine->getTheme()->getConfig()['bootstrapPath'];
-<<<<<<< HEAD
-=======
-            } else {
-                // Core-1.4 method @deprecated
-                $theme = $this->themeEngine->getTheme();
-                if (isset($theme) && !$theme->isTwigBased()) {
-                    $overrideBootstrapPath = \ThemeUtil::getVar('bootstrapPath', '');
-                }
-            }
-        }
-        if (!empty($overrideBootstrapPath)) {
-            if ('@' == $overrideBootstrapPath[0]) {
-                $overrideBootstrapPath = $this->assetHelper->resolve($overrideBootstrapPath); // throws exception if asset not found
-            } else {
-                // @deprecated method - remove at Core-2.0
-                $path = realpath($this->rootdir . '/../') . "/$overrideBootstrapPath";
-                $overrideBootstrapPath = !empty($overrideBootstrapPath) && is_readable($path) ? "$basePath/$overrideBootstrapPath" : '';
->>>>>>> b5dc447c
             }
         }
         if (empty($overrideBootstrapPath)) {
