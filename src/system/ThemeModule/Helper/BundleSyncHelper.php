--- conflicted
+++ resolved
@@ -142,12 +142,6 @@
             }
         }
 
-<<<<<<< HEAD
-=======
-        $filethemes = $bundleThemes + LegacyBundleSyncHelper::scan();
-
-
->>>>>>> 16230524
         /**
          * Persist themes
          */
@@ -160,12 +154,7 @@
 
         // See if we have lost any themes since last generation
         foreach ($dbthemes as $name => $themeinfo) {
-            if (empty($filethemes[$name])) {
-<<<<<<< HEAD
-=======
-                LegacyBundleSyncHelper::deleteRunningConfig($name);
-
->>>>>>> 16230524
+            if (empty($bundleThemes[$name])) {
                 // delete item from db
                 $item = $this->themeEntityRepository->findOneBy(['name' => $name]);
                 $this->themeEntityRepository->removeAndFlush($item);
@@ -176,7 +165,7 @@
 
         // See if we have gained any themes since last generation,
         // or if any current themes have been upgraded
-        foreach ($filethemes as $name => $themeinfo) {
+        foreach ($bundleThemes as $name => $themeinfo) {
             if (empty($dbthemes[$name])) {
                 // add item to db
                 $item = new ThemeEntity();
@@ -186,7 +175,7 @@
         }
 
         // see if any themes have changed
-        foreach ($filethemes as $name => $themeinfo) {
+        foreach ($bundleThemes as $name => $themeinfo) {
             if (isset($dbthemes[$name])) {
                 if (($themeinfo['directory'] != $dbthemes[$name]['directory']) ||
                     ($themeinfo['type'] != $dbthemes[$name]['type']) ||
