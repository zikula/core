--- conflicted
+++ resolved
@@ -101,13 +101,6 @@
 
         /** @var \Zikula\Bundle\CoreBundle\Bundle\MetaData $themeMetaData */
         foreach ($newThemes as $name => $themeMetaData) {
-<<<<<<< HEAD
-=======
-            // PSR-0 is @deprecated - remove in Core-2.0
-            foreach ($themeMetaData->getPsr0() as $ns => $path) {
-                $this->kernel->getAutoloader()->add($ns, $path);
-            }
->>>>>>> af77d75f
             foreach ($themeMetaData->getPsr4() as $ns => $path) {
                 $this->kernel->getAutoloader()->addPsr4($ns, $path);
             }
