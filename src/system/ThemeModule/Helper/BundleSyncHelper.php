<?php

/*
 * This file is part of the Zikula package.
 *
 * Copyright Zikula Foundation - http://zikula.org/
 *
 * For the full copyright and license information, please view the LICENSE
 * file that was distributed with this source code.
 */

namespace Zikula\ThemeModule\Helper;

use Symfony\Component\Finder\Finder;
use Symfony\Component\HttpFoundation\Session\SessionInterface;
use Zikula\Bundle\CoreBundle\HttpKernel\ZikulaHttpKernelInterface;
use Zikula\Common\Translator\TranslatorInterface;
use Zikula\Bundle\CoreBundle\Bundle\Helper\BootstrapHelper;
use Zikula\Bundle\CoreBundle\Bundle\Scanner;
use Zikula\ExtensionsModule\Helper\ComposerValidationHelper;
use Zikula\ThemeModule\Entity\Repository\ThemeEntityRepository;
use Zikula\ThemeModule\Entity\ThemeEntity;

/**
 * Helper functions for the theme module
 */
class BundleSyncHelper
{
    /**
     * @var ZikulaHttpKernelInterface
     */
    private $kernel;

    /**
     * @var ThemeEntityRepository
     */
    private $themeEntityRepository;

    /**
     * @var BootstrapHelper
     */
    private $bootstrapHelper;

    /**
     * @var TranslatorInterface
     */
    private $translator;

    /**
     * @var ComposerValidationHelper
     */
    private $composerValidationHelper;

    /**
     * @var SessionInterface
     */
    protected $session;

    /**
     * BundleSyncHelper constructor.
     *
     * @param ZikulaHttpKernelInterface $kernel
     * @param ThemeEntityRepository $themeEntityRepository
     * @param BootstrapHelper $bootstrapHelper
     * @param TranslatorInterface $translator
     * @param ComposerValidationHelper $composerValidationHelper
     * @param SessionInterface $session
     */
    public function __construct(
        ZikulaHttpKernelInterface $kernel,
        ThemeEntityRepository $themeEntityRepository,
        BootstrapHelper $bootstrapHelper,
        TranslatorInterface $translator,
        ComposerValidationHelper $composerValidationHelper,
        SessionInterface $session
    ) {
        $this->kernel = $kernel;
        $this->themeEntityRepository = $themeEntityRepository;
        $this->bootstrapHelper = $bootstrapHelper;
        $this->translator = $translator;
        $this->composerValidationHelper = $composerValidationHelper;
        $this->session = $session;
    }

    /**
     * Regenerates the theme list
     * @return bool true
     * @throws \Exception
     */
    public function regenerate()
    {
        // sync the filesystem and the bundles table
        $this->bootstrapHelper->load();

        // Get all themes on filesystem
        $bundleThemes = [];

        $scanner = new Scanner();
        $scanner->scan(['themes']);
        $newThemes = $scanner->getThemesMetaData();

        /** @var \Zikula\Bundle\CoreBundle\Bundle\MetaData $themeMetaData */
        foreach ($newThemes as $name => $themeMetaData) {
            foreach ($themeMetaData->getPsr4() as $ns => $path) {
                $this->kernel->getAutoloader()->addPsr4($ns, $path);
            }

            $bundleClass = $themeMetaData->getClass();

            /** @var $bundle \Zikula\ThemeModule\AbstractTheme */
            $bundle = new $bundleClass();
            $themeMetaData->setTranslator($this->translator);
            $themeVersionArray = $themeMetaData->getThemeFilteredVersionInfoArray();

            // set defaults for all themes
            $themeVersionArray['type'] = 3;
            $themeVersionArray['state'] = ThemeEntityRepository::STATE_INACTIVE;
            $themeVersionArray['contact'] = 3;

            $finder = new Finder();
            $finder->files()->in($bundle->getPath())->depth(0)->name('composer.json');
            foreach ($finder as $splFileInfo) {
                // there will only be one loop here
                $this->composerValidationHelper->check($splFileInfo);
                if ($this->composerValidationHelper->isValid()) {
                    $bundleThemes[$bundle->getName()] = $themeVersionArray;
                } else {
                    $this->session->getFlashBag()->add('error', $this->translator->__f('Cannot load %extension because the composer file is invalid.', ['%extension' => $bundle->getName()]));
                    foreach ($this->composerValidationHelper->getErrors() as $error) {
                        $this->session->getFlashBag()->add('error', $error);
                    }
                }
            }
        }

        /**
         * Persist themes
         */
        $dbthemes = [];
        $themeEntities = $this->themeEntityRepository->findAll();
        foreach ($themeEntities as $entity) {
            $entity = $entity->toArray();
            $dbthemes[$entity['name']] = $entity;
        }

        // See if we have lost any themes since last generation
        foreach ($dbthemes as $name => $themeinfo) {
            if (empty($bundleThemes[$name])) {
                // delete item from db
                $item = $this->themeEntityRepository->findOneBy(['name' => $name]);
                $this->themeEntityRepository->removeAndFlush($item);

                unset($dbthemes[$name]);
            }
        }

        // See if we have gained any themes since last generation,
        // or if any current themes have been upgraded
        foreach ($bundleThemes as $name => $themeinfo) {
            if (empty($dbthemes[$name])) {
                // add item to db
                $item = new ThemeEntity();
                $item->merge($themeinfo);
                $this->themeEntityRepository->persistAndFlush($item);
            }
        }

        // see if any themes have changed
        foreach ($bundleThemes as $name => $themeinfo) {
            if (isset($dbthemes[$name])) {
<<<<<<< HEAD
                if (($themeinfo['type'] != $dbthemes[$name]['type'])
                    || ($themeinfo['description'] != $dbthemes[$name]['description'])
                    || ($themeinfo['version'] != $dbthemes[$name]['version'])
                    || ($themeinfo['admin'] != $dbthemes[$name]['admin'])
                    || ($themeinfo['user'] != $dbthemes[$name]['user'])
                    || ($themeinfo['system'] != $dbthemes[$name]['system'])
                    || ($themeinfo['contact'] != $dbthemes[$name]['contact'])
                    || ($themeinfo['xhtml'] != $dbthemes[$name]['xhtml'])
                ) {
=======
                if (($dbthemes[$name]['directory'] != $themeinfo['directory']) ||
                    ($dbthemes[$name]['type'] != $themeinfo['type']) ||
                    ($dbthemes[$name]['description'] != $themeinfo['description']) ||
                        ($dbthemes[$name]['version'] != $themeinfo['version']) ||
                        ($dbthemes[$name]['admin'] != $themeinfo['admin']) ||
                        ($dbthemes[$name]['user'] != $themeinfo['user']) ||
                        ($dbthemes[$name]['system'] != $themeinfo['system']) ||
                        ($dbthemes[$name]['contact'] != $themeinfo['contact']) ||
                        ($dbthemes[$name]['xhtml'] != $themeinfo['xhtml'])) {
>>>>>>> b5dc447c
                    $themeinfo['id'] = $dbthemes[$name]['id'];
                    // update item
                    /** @var $item ThemeEntity */
                    $item = $this->themeEntityRepository->find($themeinfo['id']);
                    $item->merge($themeinfo);
                    $this->themeEntityRepository->persistAndFlush($item);
                }
            }
        }

        return true;
    }
}<|MERGE_RESOLUTION|>--- conflicted
+++ resolved
@@ -168,19 +168,7 @@
         // see if any themes have changed
         foreach ($bundleThemes as $name => $themeinfo) {
             if (isset($dbthemes[$name])) {
-<<<<<<< HEAD
-                if (($themeinfo['type'] != $dbthemes[$name]['type'])
-                    || ($themeinfo['description'] != $dbthemes[$name]['description'])
-                    || ($themeinfo['version'] != $dbthemes[$name]['version'])
-                    || ($themeinfo['admin'] != $dbthemes[$name]['admin'])
-                    || ($themeinfo['user'] != $dbthemes[$name]['user'])
-                    || ($themeinfo['system'] != $dbthemes[$name]['system'])
-                    || ($themeinfo['contact'] != $dbthemes[$name]['contact'])
-                    || ($themeinfo['xhtml'] != $dbthemes[$name]['xhtml'])
-                ) {
-=======
-                if (($dbthemes[$name]['directory'] != $themeinfo['directory']) ||
-                    ($dbthemes[$name]['type'] != $themeinfo['type']) ||
+                if (($dbthemes[$name]['type'] != $themeinfo['type']) ||
                     ($dbthemes[$name]['description'] != $themeinfo['description']) ||
                         ($dbthemes[$name]['version'] != $themeinfo['version']) ||
                         ($dbthemes[$name]['admin'] != $themeinfo['admin']) ||
@@ -188,7 +176,6 @@
                         ($dbthemes[$name]['system'] != $themeinfo['system']) ||
                         ($dbthemes[$name]['contact'] != $themeinfo['contact']) ||
                         ($dbthemes[$name]['xhtml'] != $themeinfo['xhtml'])) {
->>>>>>> b5dc447c
                     $themeinfo['id'] = $dbthemes[$name]['id'];
                     // update item
                     /** @var $item ThemeEntity */
