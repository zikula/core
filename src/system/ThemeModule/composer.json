{
    "name": "zikula/theme-module",
    "version": "3.4.4",
    "description": "Theme system and administration",
    "type": "zikula-module",
    "license": "LGPL-3.0+",
    "authors": [
        {
            "name": "Zikula",
            "homepage": "http://zikula.org/"
        }
    ],
    "autoload": {
        "psr-4": { "Zikula\\ThemeModule\\": "" }
    },
    "require": {
        "php": ">=5.5.9",
        "robloach/component-installer": "*",
<<<<<<< HEAD
        "zikula/jquery-bundle": "dev-master",
        "zikula/jquery-ui-bundle": "dev-master",
        "zikula/bootstrap-bundle": "dev-master",
        "zikula/fontawesome-bundle": "dev-master",
=======
        "zikula/jquery-bundle": "1.*",
        "zikula/jquery-ui-bundle": "1.*",
        "zikula/bootstrap-bundle": "3.*",
        "zikula/fontawesome-bundle": "4.1.*",
        "zikula/jquery-minicolors-bundle": "1.*",
        "bootstrap-plus/bootstrap-media-lightbox": "3.*",
>>>>>>> c3e82cf5
        "bootstrap-plus/bootstrap-jqueryui": "dev-master",
        "dimsemenov/magnific-popup": "1.*",
        "vakata/jstree": "3.*"
    },
    "extra": {
        "zikula": {
            "url": "theme",
            "class": "Zikula\\ThemeModule\\ZikulaThemeModule",
            "core-compatibility": ">=1.4.2",
            "displayname": "Theme Module",
            "oldnames": [],
            "capabilities": {
                "admin": {"route": "zikulathememodule_theme_view"},
                "user": {"route": "zikulathememodule_user_index"}
            },
            "securityschema": {
                "ZikulaThemeModule::": "ThemeName::",
                "ZikulaThemeModule::ThemeChange": ":(ThemeName|ThemeName):"
            }
        }
    }
}<|MERGE_RESOLUTION|>--- conflicted
+++ resolved
@@ -16,19 +16,10 @@
     "require": {
         "php": ">=5.5.9",
         "robloach/component-installer": "*",
-<<<<<<< HEAD
-        "zikula/jquery-bundle": "dev-master",
-        "zikula/jquery-ui-bundle": "dev-master",
-        "zikula/bootstrap-bundle": "dev-master",
-        "zikula/fontawesome-bundle": "dev-master",
-=======
         "zikula/jquery-bundle": "1.*",
         "zikula/jquery-ui-bundle": "1.*",
         "zikula/bootstrap-bundle": "3.*",
         "zikula/fontawesome-bundle": "4.1.*",
-        "zikula/jquery-minicolors-bundle": "1.*",
-        "bootstrap-plus/bootstrap-media-lightbox": "3.*",
->>>>>>> c3e82cf5
         "bootstrap-plus/bootstrap-jqueryui": "dev-master",
         "dimsemenov/magnific-popup": "1.*",
         "vakata/jstree": "3.*"
