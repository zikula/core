--- conflicted
+++ resolved
@@ -60,12 +60,8 @@
     public function generateThemedResponse($realm, Response $response, $moduleName = null)
     {
         $template = $this->config[$realm]['page'];
-<<<<<<< HEAD
-        $classes = $realm == 'home' ? 'z-homepage' : '';
+        $classes = 'home' == $realm ? 'z-homepage' : '';
         $classes .= (empty($classes) ? '' : ' ') . (isset($moduleName) ? 'z-module-' . $moduleName : '');
-=======
-        $classes = 'home' == $realm ? 'z-homepage' : '' . (empty($classes) ? '' : ' ') . (isset($moduleName) ? 'z-module-' . $moduleName : '');
->>>>>>> b5dc447c
         $content = $this->getContainer()->get('templating')->render('ZikulaThemeModule:Default:maincontent.html.twig', [
             'classes' => $classes,
             'maincontent' => $response->getContent()
