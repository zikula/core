--- conflicted
+++ resolved
@@ -30,11 +30,6 @@
 
         $loader->load('services.xml');
         $loader->load('theme_engine.xml');
-<<<<<<< HEAD
-=======
         $loader->load('theme_engine_event_listeners.xml');
-        $loader->load('deprecated_aliases.xml');
-        $loader->load('legacy.xml');
->>>>>>> 16230524
     }
 }