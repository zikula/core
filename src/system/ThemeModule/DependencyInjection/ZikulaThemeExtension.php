<?php

/*
 * This file is part of the Zikula package.
 *
 * Copyright Zikula Foundation - http://zikula.org/
 *
 * For the full copyright and license information, please view the LICENSE
 * file that was distributed with this source code.
 */

namespace Zikula\ThemeModule\DependencyInjection;

use Symfony\Component\Config\FileLocator;
use Symfony\Component\DependencyInjection\ContainerBuilder;
use Symfony\Component\DependencyInjection\Loader\YamlFileLoader;
use Symfony\Component\HttpKernel\DependencyInjection\Extension;

class ZikulaThemeExtension extends Extension
{
    /**
     * Responds to the app.config configuration parameter.
     *
     * @param array            $configs
     * @param ContainerBuilder $container
     */
    public function load(array $configs, ContainerBuilder $container)
    {
        $loader = new YamlFileLoader($container, new FileLocator(realpath(__DIR__.'/../Resources/config')));

<<<<<<< HEAD
        $loader->load('services.xml');
        $loader->load('theme_engine.xml');
        $loader->load('theme_engine_event_listeners.xml');
=======
        $loader->load('services.yml');
        $loader->load('theme_engine.yml');
        $loader->load('theme_engine_event_listeners.yml');
        $loader->load('deprecated_aliases.yml');
        $loader->load('legacy.yml');
>>>>>>> a97d6317
    }
}<|MERGE_RESOLUTION|>--- conflicted
+++ resolved
@@ -28,16 +28,8 @@
     {
         $loader = new YamlFileLoader($container, new FileLocator(realpath(__DIR__.'/../Resources/config')));
 
-<<<<<<< HEAD
-        $loader->load('services.xml');
-        $loader->load('theme_engine.xml');
-        $loader->load('theme_engine_event_listeners.xml');
-=======
         $loader->load('services.yml');
         $loader->load('theme_engine.yml');
         $loader->load('theme_engine_event_listeners.yml');
-        $loader->load('deprecated_aliases.yml');
-        $loader->load('legacy.yml');
->>>>>>> a97d6317
     }
 }