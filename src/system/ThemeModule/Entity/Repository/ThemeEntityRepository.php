<?php

/*
 * This file is part of the Zikula package.
 *
 * Copyright Zikula Foundation - http://zikula.org/
 *
 * For the full copyright and license information, please view the LICENSE
 * file that was distributed with this source code.
 */

namespace Zikula\ThemeModule\Entity\Repository;

use Doctrine\ORM\EntityRepository;
use Zikula\Bundle\CoreBundle\HttpKernel\ZikulaHttpKernelInterface;
use Zikula\ThemeModule\Entity\ThemeEntity;

class ThemeEntityRepository extends EntityRepository
{
    const STATE_ALL = 0;
    const STATE_ACTIVE = 1;
    const STATE_INACTIVE = 2;

    const TYPE_ALL = 0;
    const TYPE_XANTHIA3 = 3;

    const FILTER_ALL = 0;
    const FILTER_USER = 1;
    const FILTER_SYSTEM = 2;
    const FILTER_ADMIN = 3;

    /**
     * @var ZikulaHttpKernelInterface
     */
    private $kernel;

    /**
     * @param ZikulaHttpKernelInterface $kernel
     */
    public function setKernel(ZikulaHttpKernelInterface $kernel)
    {
        $this->kernel = $kernel;
    }

    /**
     * @return ZikulaHttpKernelInterface
     */
    private function getKernel()
    {
        if (!$this->kernel instanceof ZikulaHttpKernelInterface) {
            // no need to translate this message as it will only be seen by developers.
            $message = 'The "kernel" attribute is NULL. '
                . 'Did you retrieved this repository using `$doctrine->getRepository()`? '
                . 'If so, retrieve it instead directly from the container';
            throw new \LogicException($message);
        }

        return $this->kernel;
    }

    public function get($filter = self::FILTER_ALL, $state = self::STATE_ACTIVE, $type = self::TYPE_ALL)
    {
        $qb = $this->getEntityManager()->createQueryBuilder()
            ->select('t')
            ->from('ZikulaThemeModule:ThemeEntity', 't');

        if ($state != self::STATE_ALL) {
            $qb->andWhere('t.state = :state')
                ->setParameter('state', $state);
        }
        if ($type != self::TYPE_ALL) {
            $qb->andWhere('t.type = :type')
                ->setParameter('type', $type);
        }
        switch ($filter) {
            case self::FILTER_USER:
                $qb->andWhere('t.user = 1');
                break;
            case self::FILTER_SYSTEM:
                $qb->andWhere('t.system = 1');
                break;
            case self::FILTER_ADMIN:
                $qb->andWhere('t.admin = 1');
                break;
        }

<<<<<<< HEAD
            $qb->orderBy('t.displayname', 'ASC');
            $query = $qb->getQuery();

            /** @var $result ThemeEntity[] */
            $result = $query->getResult();
            foreach ($result as $theme) {
                $this->filteredGetCache[$key][$theme->getDirectory()] = $theme->toArray();
                $kernel = $this->getKernel(); // allow to throw exception outside the try/catch block
                try {
                    $themeBundle = $kernel->getTheme($theme['name']);
                } catch (\Exception $e) {
                    $themeBundle = null;
                }
                $this->filteredGetCache[$key][$theme['directory']]['vars'] = isset($themeBundle) ? $themeBundle->getThemeVars() : false;
=======
        $qb->orderBy('t.displayname', 'ASC');
        $query = $qb->getQuery();

        /** @var $result ThemeEntity[] */
        $result = $query->getResult();
        $themesArray = [];
        foreach ($result as $theme) {
            $themesArray[$theme->getName()]= $theme->toArray();
            $kernel = $this->getKernel(); // allow to throw exception outside the try/catch block
            try {
                $themeBundle = $kernel->getTheme($theme['name']);
            } catch (\Exception $e) {
                $themeBundle = null;
>>>>>>> b11fc27f
            }
            $themesArray[$theme['name']]['isTwigBased'] = isset($themeBundle) ? $themeBundle->isTwigBased() : false;
            $themesArray[$theme['name']]['vars'] = isset($themeBundle) ? $themeBundle->getThemeVars() : false;
        }

        if (!$themesArray) {
            return false;
        }

        return $themesArray;
    }

    public function removeAndFlush($entity)
    {
        $this->_em->remove($entity);
        $this->_em->flush();
    }

    public function persistAndFlush($entity)
    {
        $this->_em->persist($entity);
        $this->_em->flush();
    }
}<|MERGE_RESOLUTION|>--- conflicted
+++ resolved
@@ -84,22 +84,6 @@
                 break;
         }
 
-<<<<<<< HEAD
-            $qb->orderBy('t.displayname', 'ASC');
-            $query = $qb->getQuery();
-
-            /** @var $result ThemeEntity[] */
-            $result = $query->getResult();
-            foreach ($result as $theme) {
-                $this->filteredGetCache[$key][$theme->getDirectory()] = $theme->toArray();
-                $kernel = $this->getKernel(); // allow to throw exception outside the try/catch block
-                try {
-                    $themeBundle = $kernel->getTheme($theme['name']);
-                } catch (\Exception $e) {
-                    $themeBundle = null;
-                }
-                $this->filteredGetCache[$key][$theme['directory']]['vars'] = isset($themeBundle) ? $themeBundle->getThemeVars() : false;
-=======
         $qb->orderBy('t.displayname', 'ASC');
         $query = $qb->getQuery();
 
@@ -113,7 +97,6 @@
                 $themeBundle = $kernel->getTheme($theme['name']);
             } catch (\Exception $e) {
                 $themeBundle = null;
->>>>>>> b11fc27f
             }
             $themesArray[$theme['name']]['isTwigBased'] = isset($themeBundle) ? $themeBundle->isTwigBased() : false;
             $themesArray[$theme['name']]['vars'] = isset($themeBundle) ? $themeBundle->getThemeVars() : false;
