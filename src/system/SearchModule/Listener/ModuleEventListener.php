--- conflicted
+++ resolved
@@ -119,26 +119,9 @@
 
     private function getModuleName(ModuleStateEvent $event)
     {
-<<<<<<< HEAD
         $moduleName = $event->getModule()->getName();
-        if ((null == $this->searchableModuleCollector->get($moduleName))) {
+        if (null === $this->searchableModuleCollector->get($moduleName)) {
             return null;
-=======
-        if (null === $event->getModule()) {
-            // @deprecated
-            $moduleName = $event->getModInfo()['name'];
-            if (!\ModUtil::apiFunc($moduleName, 'search', 'info')) {
-                return null;
-            }
-        } else {
-            // at Core-2.0, remove the capability check and only use the searchableModuleCollector
-            $moduleName = $event->getModule()->getName();
-            $capabilities = $event->getModule()->getMetaData()->getCapabilities();
-            if (null === $this->searchableModuleCollector->get($moduleName)
-                && !in_array(CapabilityApi::SEARCHABLE, $capabilities)) {
-                return null;
-            }
->>>>>>> e08e299d
         }
 
         return $moduleName;
