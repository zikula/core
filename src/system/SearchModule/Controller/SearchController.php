<?php

/*
 * This file is part of the Zikula package.
 *
 * Copyright Zikula Foundation - http://zikula.org/
 *
 * For the full copyright and license information, please view the LICENSE
 * file that was distributed with this source code.
 */

namespace Zikula\SearchModule\Controller;

use Sensio\Bundle\FrameworkExtraBundle\Configuration\Route;
use Sensio\Bundle\FrameworkExtraBundle\Configuration\Template;
use Symfony\Component\HttpFoundation\Request;
use Symfony\Component\HttpFoundation\Response;
use Symfony\Component\Security\Core\Exception\AccessDeniedException;
use Zikula\Core\Controller\AbstractController;
use Zikula\Core\Response\PlainResponse;

class SearchController extends AbstractController
{
    /**
     * @Route("/{page}", requirements={"page"="\d+"})
     * @Template("ZikulaSearchModule:Search:execute.html.twig")
     *
     * @param Request $request
     * @param int $page
     * @return array|Response
     */
    public function executeAction(Request $request, $page = -1)
    {
        if (!$this->hasPermission('ZikulaSearchModule::', '::', ACCESS_READ)) {
            throw new AccessDeniedException();
        }
        $setActiveDefaults = false;
        if (!$request->query->has('active')) {
            $setActiveDefaults = true;
            $activeModules = [];
        } else {
            $activeModules = $request->query->get('active');
            if (!is_array($activeModules)) {
                $activeModules = [$activeModules];
            }
        }
        $searchableModules = $this->get('zikula_search_module.internal.searchable_module_collector')->getAll();

<<<<<<< HEAD
        if (count($searchableModules) == 0) {
            return $this->render('@ZikulaSearchModule/Search/unsearchable.html.twig');
        }

=======
        if (0 == count($legacySearchModules) && 0 == count($core14searchableModules) && 0 == count($searchableModules)) {
            return $this->render('@ZikulaSearchModule/Search/unsearchable.html.twig');
        }

        $pluginOptions = [];
        // LEGACY handling (<1.4.0) @deprecated - remove at Core-2.0
        foreach ($legacySearchModules as $module) {
            // if active array is empty, we need to set defaults
            if ($setActiveDefaults) {
                $activeModules[$module['name']] = 1;
            }
            if (isset($module['title'])) {
                $pluginOptions[$module['title']] = \ModUtil::apiFunc($module['title'], 'search', 'options', [
                    'q' => $request->query->get('q', ''),
                ]);
            }
        }
        // 1.4.x type handling @deprecated - remove at Core-2.0
        foreach ($core14searchableModules as $searchableModule) {
            if ($this->getVar('disable_' . $searchableModule['name'], false)) {
                continue;
            }
            if (!$this->hasPermission('ZikulaSearchModule::Item', $searchableModule['name'] . '::', ACCESS_READ)) {
                continue;
            }
            if ($setActiveDefaults) {
                $activeModules[$searchableModule['name']] = 1;
            }
            $moduleBundle = \ModUtil::getModule($searchableModule['name']);
            /** @var $searchableInstance AbstractSearchable */
            $searchableInstance = new $searchableModule['capabilities']['searchable']['class']($this->get('service_container'), $moduleBundle);
            if (!($searchableInstance instanceof AbstractSearchable)) {
                continue;
            }
            $active = !$setActiveDefaults || (isset($activeModules[$searchableModule['name']]) && (1 == $activeModules[$searchableModule['name']]));
            $pluginOptions[$searchableModule['name']] = $searchableInstance->getOptions($active, $request->query->get('modvar', []));
        }

        // Core 2.0 handling
>>>>>>> b5dc447c
        $moduleFormBuilder = $this->get('form.factory')
            ->createNamedBuilder('modules', 'Symfony\Component\Form\Extension\Core\Type\FormType', [], [
                'auto_initialize' => false,
                'required' => false
            ]);
        foreach ($searchableModules as $moduleName => $searchableInstance) {
            if ($setActiveDefaults) {
                $activeModules[$moduleName] = 1;
            }
            if ($this->getVar('disable_' . $moduleName, false)) {
                continue;
            }
            if (!$this->hasPermission('ZikulaSearchModule::Item', $moduleName . '::', ACCESS_READ)) {
                continue;
            }
            $moduleFormBuilder->add($moduleName, 'Zikula\SearchModule\Form\Type\AmendableModuleSearchType', [
                'label' => $this->get('kernel')->getModule($moduleName)->getMetaData()->getDisplayName(),
                'translator' => $this->getTranslator(),
                'active' => !$setActiveDefaults || (isset($activeModules[$moduleName]) && (1 == $activeModules[$moduleName])),
                'permissionApi' => $this->get('zikula_permissions_module.api.permission')
            ]);
            $searchableInstance->amendForm($moduleFormBuilder->get($moduleName));
        }
        $form = $this->createForm('Zikula\SearchModule\Form\Type\SearchType', [], [
            'translator' => $this->get('translator.default'),
        ]);
        $form->add($moduleFormBuilder->getForm());

        $form->handleRequest($request);
        $noResultsFound = false;

        if ($form->isSubmitted() && $form->isValid()) {
            $searchApi = $this->get('zikula_search_module.api.search_api');
            $formData = $form->getData();
            $formData['numlimit'] = $this->getVar('itemsperpage', 25);
            $formData['firstPage'] = $page < 1;
            $formData['page'] = $page < 1 ? 1 : $page;
            $result = $searchApi->search($formData['q'], $page < 1, $formData['searchType'], $formData['searchOrder'], $this->getVar('itemsperpage', 25), $page, $formData['modules']);
            $searchApiErrors = $result['errors'];
            if ($result['resultCount'] > 0) {
                $templateParameters = array_merge($formData, [
                    'resultCount' => $result['resultCount'],
                    'results' => $result['sqlResult'],
                    'router' => $this->get('router'),
                    'limitSummary' => $this->getVar('limitsummary', 200),
                    'errors' => isset($searchApiErrors) ? $searchApiErrors : []
                ]);
                // log the search if on first page
                if ($formData['firstPage']) {
                    $searchApi->log($formData['q']);
                }

                return $this->render('@ZikulaSearchModule/Search/results.html.twig', $templateParameters);
            } else {
                $noResultsFound = true;
            }
        }

        return [
            'noResultsFound' => $noResultsFound,
            'form' => $form->createView(),
        ];
    }

    /**
     * @Route("/recent")
     * @Template("ZikulaSearchModule:Search:recent.html.twig")
     *
     * Display a list of recent searches
     *
     * @return array
     *
     * @throws AccessDeniedException Thrown if the user doesn't have read access
     */
    public function recentAction(Request $request)
    {
        // security check
        if (!$this->hasPermission('ZikulaSearchModule::', '::', ACCESS_READ)) {
            throw new AccessDeniedException();
        }

        $startnum = $request->query->getInt('startnum', 0);
        $itemsPerPage = $this->getVar('itemsperpage', 25);
        $statRepo = $this->get('zikula_search_module.search_stat_repository');
        $items = $statRepo->getStats([], ['date' => 'DESC'], $itemsPerPage, $startnum);

        $templateParameters = [
            'recentSearches' => $items,
            'pager' => [
                'amountOfItems' => $statRepo->countStats(),
                'itemsPerPage'  => $itemsPerPage
            ]
        ];

        return $templateParameters;
    }

    /**
     * @Route("/opensearch", options={"i18n"=false})
     *
     * Generate xml for opensearch syndication
     *
     * @return PlainResponse Thrown if the user doesn't have read access to the module
     */
    public function opensearchAction()
    {
        if (!$this->hasPermission('ZikulaSearchModule::', '::', ACCESS_READ)) {
            throw new AccessDeniedException();
        }

        $variableApi = $this->get('zikula_extensions_module.api.variable');
        $templateParameters = [
            'siteName' => $variableApi->getSystemVar('sitename', $variableApi->getSystemVar('sitename_en')),
            'slogan' => $variableApi->getSystemVar('slogan', $variableApi->getSystemVar('slogan_en')),
            'adminMail' => $variableApi->getSystemVar('adminmail'),
            'hasAdultContent' => $variableApi->get('ZikulaSearchModule', 'opensearch_adult_content', false)
        ];

        return new PlainResponse($this->renderView('@ZikulaSearchModule/Search/opensearch.xml.twig', $templateParameters), Response::HTTP_OK, ['Content-Type' => 'text/xml']);
    }
}<|MERGE_RESOLUTION|>--- conflicted
+++ resolved
@@ -46,52 +46,10 @@
         }
         $searchableModules = $this->get('zikula_search_module.internal.searchable_module_collector')->getAll();
 
-<<<<<<< HEAD
-        if (count($searchableModules) == 0) {
+        if (0 == count($searchableModules)) {
             return $this->render('@ZikulaSearchModule/Search/unsearchable.html.twig');
         }
 
-=======
-        if (0 == count($legacySearchModules) && 0 == count($core14searchableModules) && 0 == count($searchableModules)) {
-            return $this->render('@ZikulaSearchModule/Search/unsearchable.html.twig');
-        }
-
-        $pluginOptions = [];
-        // LEGACY handling (<1.4.0) @deprecated - remove at Core-2.0
-        foreach ($legacySearchModules as $module) {
-            // if active array is empty, we need to set defaults
-            if ($setActiveDefaults) {
-                $activeModules[$module['name']] = 1;
-            }
-            if (isset($module['title'])) {
-                $pluginOptions[$module['title']] = \ModUtil::apiFunc($module['title'], 'search', 'options', [
-                    'q' => $request->query->get('q', ''),
-                ]);
-            }
-        }
-        // 1.4.x type handling @deprecated - remove at Core-2.0
-        foreach ($core14searchableModules as $searchableModule) {
-            if ($this->getVar('disable_' . $searchableModule['name'], false)) {
-                continue;
-            }
-            if (!$this->hasPermission('ZikulaSearchModule::Item', $searchableModule['name'] . '::', ACCESS_READ)) {
-                continue;
-            }
-            if ($setActiveDefaults) {
-                $activeModules[$searchableModule['name']] = 1;
-            }
-            $moduleBundle = \ModUtil::getModule($searchableModule['name']);
-            /** @var $searchableInstance AbstractSearchable */
-            $searchableInstance = new $searchableModule['capabilities']['searchable']['class']($this->get('service_container'), $moduleBundle);
-            if (!($searchableInstance instanceof AbstractSearchable)) {
-                continue;
-            }
-            $active = !$setActiveDefaults || (isset($activeModules[$searchableModule['name']]) && (1 == $activeModules[$searchableModule['name']]));
-            $pluginOptions[$searchableModule['name']] = $searchableInstance->getOptions($active, $request->query->get('modvar', []));
-        }
-
-        // Core 2.0 handling
->>>>>>> b5dc447c
         $moduleFormBuilder = $this->get('form.factory')
             ->createNamedBuilder('modules', 'Symfony\Component\Form\Extension\Core\Type\FormType', [], [
                 'auto_initialize' => false,
