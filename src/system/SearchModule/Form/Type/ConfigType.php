--- conflicted
+++ resolved
@@ -50,13 +50,8 @@
             ->add('plugins', ChoiceType::class, [
                 'label' => $translator->__('Disabled plugins'),
                 'label_attr' => ['class' => 'checkbox-inline'],
-<<<<<<< HEAD
-                'empty_data' => [],
-                'choices' => $this->getPluginChoices($options['plugins']),
-=======
                 'choices' => $options['plugins'],
                 'choices_as_values' => true,
->>>>>>> 7c3c1601
                 'expanded' => true,
                 'multiple' => true,
                 'required' => false
