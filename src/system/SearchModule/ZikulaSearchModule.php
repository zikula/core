<?php

/*
 * This file is part of the Zikula package.
 *
 * Copyright Zikula Foundation - http://zikula.org/
 *
 * For the full copyright and license information, please view the LICENSE
 * file that was distributed with this source code.
 */

<<<<<<< HEAD
namespace Zikula\SearchModule;

use Zikula\Bundle\CoreBundle\Bundle\AbstractCoreModule;
=======
/**
 * Base module definition for the search module.
 */

namespace Zikula\SearchModule {
    use Symfony\Component\DependencyInjection\ContainerBuilder;
    use Zikula\Bundle\CoreBundle\Bundle\AbstractCoreModule;
    use Zikula\SearchModule\DependencyInjection\Compiler\SearchableModuleCollectorPass;

    /**
     * Base module definition for the search module.
     */
    class ZikulaSearchModule extends AbstractCoreModule
    {
        public function build(ContainerBuilder $container)
        {
            parent::build($container);

            $container->addCompilerPass(new SearchableModuleCollectorPass());
        }
    }
}
>>>>>>> 812b67a1

/**
 * Base module definition for the search module.
 */
class ZikulaSearchModule extends AbstractCoreModule
{
}<|MERGE_RESOLUTION|>--- conflicted
+++ resolved
@@ -9,38 +9,21 @@
  * file that was distributed with this source code.
  */
 
-<<<<<<< HEAD
 namespace Zikula\SearchModule;
 
+use Symfony\Component\DependencyInjection\ContainerBuilder;
 use Zikula\Bundle\CoreBundle\Bundle\AbstractCoreModule;
-=======
-/**
- * Base module definition for the search module.
- */
-
-namespace Zikula\SearchModule {
-    use Symfony\Component\DependencyInjection\ContainerBuilder;
-    use Zikula\Bundle\CoreBundle\Bundle\AbstractCoreModule;
-    use Zikula\SearchModule\DependencyInjection\Compiler\SearchableModuleCollectorPass;
-
-    /**
-     * Base module definition for the search module.
-     */
-    class ZikulaSearchModule extends AbstractCoreModule
-    {
-        public function build(ContainerBuilder $container)
-        {
-            parent::build($container);
-
-            $container->addCompilerPass(new SearchableModuleCollectorPass());
-        }
-    }
-}
->>>>>>> 812b67a1
+use Zikula\SearchModule\DependencyInjection\Compiler\SearchableModuleCollectorPass;
 
 /**
  * Base module definition for the search module.
  */
 class ZikulaSearchModule extends AbstractCoreModule
 {
+    public function build(ContainerBuilder $container)
+    {
+        parent::build($container);
+
+        $container->addCompilerPass(new SearchableModuleCollectorPass());
+    }
 }