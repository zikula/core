<?php

/*
 * This file is part of the Zikula package.
 *
 * Copyright Zikula Foundation - http://zikula.org/
 *
 * For the full copyright and license information, please view the LICENSE
 * file that was distributed with this source code.
 */

namespace Zikula\SearchModule\Block;

use Zikula\BlocksModule\AbstractBlockHandler;

/**
 * Block to display a search form
 */
class SearchBlock extends AbstractBlockHandler
{
    /**
     * display block
     *
     * @param array $properties
     * @return string the rendered bock
     */
    public function display(array $properties)
    {
        $title = !empty($properties['title']) ? $properties['title'] : '';
        if (!$this->hasPermission('Searchblock::', "$title::", ACCESS_READ)) {
            return '';
        }
        // set defaults
        $properties['displaySearchBtn'] = isset($properties['displaySearchBtn']) ? $properties['displaySearchBtn'] : false;
        $properties['active'] = isset($properties['active']) ? $properties['active'] : [];
        $pluginOptions = [];

        // LEGACY handling (<1.4.0) @deprecated - remove at Core-2.0
        foreach ($properties['active'] as $moduleName) {
            $pluginOptions[$moduleName] = \ModUtil::apiFunc($moduleName, 'search', 'options', $properties);
        }
        // 1.4.x type handling @deprecated - remove at Core-2.0
        $core14searchableModules = $this->get('zikula_extensions_module.api.capability')->getExtensionsCapableOf(AbstractSearchable::SEARCHABLE);
        foreach ($core14searchableModules as $searchableModule) {
            if (!in_array($searchableModule['name'], $properties['active'])) {
                continue;
            }
            if ($this->getVar('disable_' . $searchableModule['name'])) {
                continue;
            }
            if (!$this->hasPermission('ZikulaSearchModule::Item', $searchableModule['name'] . '::', ACCESS_READ)) {
                continue;
            }
            $moduleBundle = \ModUtil::getModule($searchableModule['name']);
            /** @var $searchableInstance AbstractSearchable */
            $searchableInstance = new $searchableModule['capabilities']['searchable']['class']($this->get('service_container'), $moduleBundle);
            if (!($searchableInstance instanceof AbstractSearchable)) {
                continue;
            }
            $pluginOptions[$searchableModule['name']] = $searchableInstance->getOptions(true, []);
        }

<<<<<<< HEAD
=======
        // get Core-2.0 searchable modules
        $searchableModules = $this->get('zikula_search_module.internal.searchable_module_collector')->getAll();
        $moduleFormBuilder = $this->get('form.factory')
            ->createNamedBuilder('modules', 'Symfony\Component\Form\Extension\Core\Type\FormType', [], [
                'auto_initialize' => false,
                'required' => false
            ]);
        foreach ($searchableModules as $moduleName => $searchableInstance) {
            if (!in_array($moduleName, $properties['active'])) {
                continue;
            }
            if (!$this->hasPermission('ZikulaSearchModule::Item', $moduleName . '::', ACCESS_READ)) {
                continue;
            }
            $moduleFormBuilder->add($moduleName, 'Zikula\SearchModule\Form\Type\AmendableModuleSearchType', [
                'label' => $this->get('kernel')->getModule($moduleName)->getMetaData()->getDisplayName(),
                'translator' => $this->getTranslator(),
                'active' => true,
                'permissionApi' => $this->get('zikula_permissions_module.api.permission')
            ]);
            $searchableInstance->amendForm($moduleFormBuilder->get($moduleName));
        }
        $form = $this->get('form.factory')->create('Zikula\SearchModule\Form\Type\SearchType', [], [
            'translator' => $this->get('translator.default'),
            'action' => $this->get('router')->generate('zikulasearchmodule_search_execute')
        ]);
        $form->add($moduleFormBuilder->getForm());

>>>>>>> 7c3c1601
        $templateParameters = [
            'form' => $form->createView(),
            'properties' => $properties,
            'pluginOptions' => []
        ];

        return $this->renderView('@ZikulaSearchModule/Block/search.html.twig', $templateParameters);
    }

    /**
     * Returns the fully qualified class name of the block's form class.
     *
     * @return string Template path
     */
    public function getFormClassName()
    {
        return 'Zikula\SearchModule\Block\Form\Type\SearchBlockType';
    }

    /**
     * Returns any array of form options.
     *
     * @return array Options array
     */
    public function getFormOptions()
    {
        $searchModules = [];
<<<<<<< HEAD
=======
        // get all the old type search plugins @deprecated remove at Core-2.0
        $search_modules = \ModUtil::apiFunc('ZikulaSearchModule', 'user', 'getallplugins');
        foreach ($search_modules as $module) {
            $searchModules[$module['title']] = $module['name'];
        }
        // get 1.4.x type searchable modules and add to array @deprecated remove at Core-2.0
        $searchableModules = \ModUtil::getModulesCapableOf(AbstractSearchable::SEARCHABLE);
        foreach ($searchableModules as $searchableModule) {
            $searchModules[$searchableModule['displayname']] = $searchableModule['name'];
        }
        // get Core-2.0 type searchable modules and add to array
>>>>>>> 7c3c1601
        $searchableModules = $this->get('zikula_search_module.internal.searchable_module_collector')->getAll();
        foreach (array_keys($searchableModules) as $moduleName) {
            $displayName = $this->get('kernel')->getModule($moduleName)->getMetaData()->getDisplayName();
            $searchModules[$displayName] = $moduleName;
        }
        // remove disabled
        foreach ($searchModules as $displayName => $moduleName) {
            if ((bool) $this->getVar('disable_' . $moduleName, false)) {
                unset($searchModules[$displayName]);
            }
        }

        // get all the search plugins
        return [
            'activeModules' => $searchModules
        ];
    }

    /**
     * Returns the template used for rendering the editing form.
     *
     * @return string Template path
     */
    public function getFormTemplate()
    {
        return '@ZikulaSearchModule/Block/search_modify.html.twig';
    }
}<|MERGE_RESOLUTION|>--- conflicted
+++ resolved
@@ -33,35 +33,7 @@
         // set defaults
         $properties['displaySearchBtn'] = isset($properties['displaySearchBtn']) ? $properties['displaySearchBtn'] : false;
         $properties['active'] = isset($properties['active']) ? $properties['active'] : [];
-        $pluginOptions = [];
 
-        // LEGACY handling (<1.4.0) @deprecated - remove at Core-2.0
-        foreach ($properties['active'] as $moduleName) {
-            $pluginOptions[$moduleName] = \ModUtil::apiFunc($moduleName, 'search', 'options', $properties);
-        }
-        // 1.4.x type handling @deprecated - remove at Core-2.0
-        $core14searchableModules = $this->get('zikula_extensions_module.api.capability')->getExtensionsCapableOf(AbstractSearchable::SEARCHABLE);
-        foreach ($core14searchableModules as $searchableModule) {
-            if (!in_array($searchableModule['name'], $properties['active'])) {
-                continue;
-            }
-            if ($this->getVar('disable_' . $searchableModule['name'])) {
-                continue;
-            }
-            if (!$this->hasPermission('ZikulaSearchModule::Item', $searchableModule['name'] . '::', ACCESS_READ)) {
-                continue;
-            }
-            $moduleBundle = \ModUtil::getModule($searchableModule['name']);
-            /** @var $searchableInstance AbstractSearchable */
-            $searchableInstance = new $searchableModule['capabilities']['searchable']['class']($this->get('service_container'), $moduleBundle);
-            if (!($searchableInstance instanceof AbstractSearchable)) {
-                continue;
-            }
-            $pluginOptions[$searchableModule['name']] = $searchableInstance->getOptions(true, []);
-        }
-
-<<<<<<< HEAD
-=======
         // get Core-2.0 searchable modules
         $searchableModules = $this->get('zikula_search_module.internal.searchable_module_collector')->getAll();
         $moduleFormBuilder = $this->get('form.factory')
@@ -90,11 +62,9 @@
         ]);
         $form->add($moduleFormBuilder->getForm());
 
->>>>>>> 7c3c1601
         $templateParameters = [
             'form' => $form->createView(),
             'properties' => $properties,
-            'pluginOptions' => []
         ];
 
         return $this->renderView('@ZikulaSearchModule/Block/search.html.twig', $templateParameters);
@@ -118,20 +88,6 @@
     public function getFormOptions()
     {
         $searchModules = [];
-<<<<<<< HEAD
-=======
-        // get all the old type search plugins @deprecated remove at Core-2.0
-        $search_modules = \ModUtil::apiFunc('ZikulaSearchModule', 'user', 'getallplugins');
-        foreach ($search_modules as $module) {
-            $searchModules[$module['title']] = $module['name'];
-        }
-        // get 1.4.x type searchable modules and add to array @deprecated remove at Core-2.0
-        $searchableModules = \ModUtil::getModulesCapableOf(AbstractSearchable::SEARCHABLE);
-        foreach ($searchableModules as $searchableModule) {
-            $searchModules[$searchableModule['displayname']] = $searchableModule['name'];
-        }
-        // get Core-2.0 type searchable modules and add to array
->>>>>>> 7c3c1601
         $searchableModules = $this->get('zikula_search_module.internal.searchable_module_collector')->getAll();
         foreach (array_keys($searchableModules) as $moduleName) {
             $displayName = $this->get('kernel')->getModule($moduleName)->getMetaData()->getDisplayName();
