<?php

/*
 * This file is part of the Zikula package.
 *
 * Copyright Zikula Foundation - http://zikula.org/
 *
 * For the full copyright and license information, please view the LICENSE
 * file that was distributed with this source code.
 */

namespace Zikula\SearchModule\Block\Form\Type;

use Symfony\Component\Form\AbstractType;
use Symfony\Component\Form\Extension\Core\Type\CheckboxType;
use Symfony\Component\Form\Extension\Core\Type\ChoiceType;
use Symfony\Component\Form\FormBuilderInterface;
use Symfony\Component\OptionsResolver\OptionsResolver;
use Zikula\Common\Translator\TranslatorInterface;
use Zikula\Common\Translator\TranslatorTrait;

/**
 * Class SearchBlockType
 */
class SearchBlockType extends AbstractType
{
    use TranslatorTrait;

    /**
     * SearchBlockType constructor.
     *
     * @param TranslatorInterface $translator Translator service instance
     */
    public function __construct(TranslatorInterface $translator)
    {
        $this->setTranslator($translator);
    }

    /**
     * Sets the translator.
     *
     * @param TranslatorInterface $translator Translator service instance
     */
    public function setTranslator(/*TranslatorInterface */$translator)
    {
        $this->translator = $translator;
    }

    /**
     * {@inheritdoc}
     */
    public function buildForm(FormBuilderInterface $builder, array $options)
    {
        $builder
            ->add('displaySearchBtn', CheckboxType::class, [
                'label' => $this->__('Show \'Search now\' button'),
                'required' => false
            ])
<<<<<<< HEAD
            ->add('active', ChoiceType::class, [
=======
            ->add('active', 'Symfony\Component\Form\Extension\Core\Type\ChoiceType', [
                'label_attr' => ['class' => 'checkbox-inline'],
>>>>>>> 7c3c1601
                'required' => false,
                'expanded' => true,
                'multiple' => true,
                'choices' => $options['activeModules'],
            ])
        ;
    }

    /**
     * {@inheritdoc}
     */
    public function getBlockPrefix()
    {
        return 'zikulasearchmodule_searchblock';
    }

    /**
     * {@inheritdoc}
     */
    public function configureOptions(OptionsResolver $resolver)
    {
        $resolver->setDefaults([
            'displaySearchBtn' => true,
            'activeModules' => []
        ]);
    }
}<|MERGE_RESOLUTION|>--- conflicted
+++ resolved
@@ -56,12 +56,8 @@
                 'label' => $this->__('Show \'Search now\' button'),
                 'required' => false
             ])
-<<<<<<< HEAD
             ->add('active', ChoiceType::class, [
-=======
-            ->add('active', 'Symfony\Component\Form\Extension\Core\Type\ChoiceType', [
                 'label_attr' => ['class' => 'checkbox-inline'],
->>>>>>> 7c3c1601
                 'required' => false,
                 'expanded' => true,
                 'multiple' => true,
