--- conflicted
+++ resolved
@@ -46,55 +46,6 @@
      */
     public function safeHtml($string)
     {
-<<<<<<< HEAD
-        // @todo!!!
-        return $string;
-
-        $string = \DataUtil::formatForDisplayHTML($string);
-
-        if (!$this->isInstalled || $this->upgrading) {
-            return $string;
-        }
-
-        if ($this->variableApi->getSystemVar('outputfilter') < 1) {
-            return $string;
-        }
-
-        /*if (!$event->isMasterRequest()) {
-            return $string;
-        }
-        if ($request->isXmlHttpRequest()) {
-            return $string;
-        }*/
-
-        // recursive call for arrays
-        // [removed as it's duplicated in datautil]
-
-        // prepare htmlpurifier class
-        static $safeCache;
-        $purifier = $this->purifierHelper->getPurifier();
-
-        $md5 = md5($string);
-        // check if the value is in the safecache
-        if (isset($safeCache[$md5])) {
-            $string = $safeCache[$md5];
-        } else {
-            // save renderer delimiters
-            $string = str_replace('{', '%VIEW_LEFT_DELIMITER%', $string);
-            $string = str_replace('}', '%VIEW_RIGHT_DELIMITER%', $string);
-            $string = $purifier->purify($string);
-
-            // restore renderer delimiters
-            $string = str_replace('%VIEW_LEFT_DELIMITER%', '{', $string);
-            $string = str_replace('%VIEW_RIGHT_DELIMITER%', '}', $string);
-
-            // cache the value
-            $safeCache[$md5] = $string;
-        }
-
-        return $string;
-=======
         return $this->htmlFilterApi->filter($string);
->>>>>>> 7a37a64c
     }
 }