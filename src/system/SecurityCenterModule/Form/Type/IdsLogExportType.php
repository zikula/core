<?php

declare(strict_types=1);

/*
 * This file is part of the Zikula package.
 *
 * Copyright Zikula Foundation - https://ziku.la/
 *
 * For the full copyright and license information, please view the LICENSE
 * file that was distributed with this source code.
 */

namespace Zikula\SecurityCenterModule\Form\Type;

use Symfony\Component\Form\AbstractType;
use Symfony\Component\Form\Extension\Core\Type\CheckboxType;
use Symfony\Component\Form\Extension\Core\Type\ChoiceType;
use Symfony\Component\Form\Extension\Core\Type\SubmitType;
use Symfony\Component\Form\Extension\Core\Type\TextType;
use Symfony\Component\Form\FormBuilderInterface;
use Symfony\Component\OptionsResolver\OptionsResolver;

/**
 * IDS Log export form type class.
 */
class IdsLogExportType extends AbstractType
{
    public function buildForm(FormBuilderInterface $builder, array $options)
    {
        $builder
            ->add('titles', CheckboxType::class, [
                'label' => 'Export title row',
                'label_attr' => ['class' => 'switch-custom'],
                'empty_data' => 1,
                'required' => false
            ])
            ->add('file', TextType::class, [
                'label' => 'CSV filename',
                'required' => false
            ])
            ->add('delimiter', ChoiceType::class, [
                'label' => 'CSV delimiter',
                'empty_data' => 1,
                'choices' => [
                    'Comma (,)' => 1,
                    'Semicolon (;)' => 2,
                    'Colon (:)' => 3,
                    'Tab' => 4
                ],
                'multiple' => false,
                'expanded' => false
            ])
            ->add('export', SubmitType::class, [
                'label' => 'Export',
                'icon' => 'fa-download',
                'attr' => [
                    'class' => 'btn-success'
                ]
            ])
            ->add('cancel', SubmitType::class, [
<<<<<<< HEAD
                'label' => 'Cancel',
                'icon' => 'fa-times',
                'attr' => [
                    'class' => 'btn btn-default'
                ]
=======
                'label' => $this->trans('Cancel'),
                'icon' => 'fa-times'
>>>>>>> 2bc2ad96
            ])
        ;
    }

    public function getBlockPrefix()
    {
        return 'zikulasecuritycentermodule_idslogexport';
    }

    public function configureOptions(OptionsResolver $resolver)
    {
        $resolver->setDefaults([
            'translation_domain' => 'security'
        ]);
    }
}<|MERGE_RESOLUTION|>--- conflicted
+++ resolved
@@ -59,16 +59,8 @@
                 ]
             ])
             ->add('cancel', SubmitType::class, [
-<<<<<<< HEAD
                 'label' => 'Cancel',
-                'icon' => 'fa-times',
-                'attr' => [
-                    'class' => 'btn btn-default'
-                ]
-=======
-                'label' => $this->trans('Cancel'),
                 'icon' => 'fa-times'
->>>>>>> 2bc2ad96
             ])
         ;
     }
