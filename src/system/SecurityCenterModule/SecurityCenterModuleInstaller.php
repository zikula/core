--- conflicted
+++ resolved
@@ -12,11 +12,7 @@
 namespace Zikula\SecurityCenterModule;
 
 use CacheUtil;
-<<<<<<< HEAD
-use System;
-=======
 use Zikula\ExtensionsModule\Api\VariableApi;
->>>>>>> 4ef2164f
 use Zikula\Core\AbstractExtensionInstaller;
 use Zikula\SecurityCenterModule\Util as SecurityCenterUtil;
 
@@ -45,34 +41,10 @@
         $this->setVar('itemsperpage', 10);
 
         // We use config vars for the rest of the configuration as config vars
-<<<<<<< HEAD
-        System::setVar('updatecheck', 1);
-        System::setVar('updatefrequency', 7);
-        System::setVar('updatelastchecked', 0);
-        System::setVar('updateversion', \ZikulaKernel::VERSION);
-        System::setVar('keyexpiry', 0);
-        System::setVar('sessionauthkeyua', 0);
-        System::setVar('secure_domain', '');
-        System::setVar('signcookies', 1);
-        System::setVar('signingkey', sha1(mt_rand(0, time())));
-        System::setVar('seclevel', 'Medium');
-        System::setVar('secmeddays', 7);
-        System::setVar('secinactivemins', 20);
-        System::setVar('sessionstoretofile', 0);
-        System::setVar('sessionsavepath', '');
-        System::setVar('gc_probability', 100);
-        System::setVar('sessioncsrftokenonetime', 1);  // 1 means use same token for entire session
-        System::setVar('anonymoussessions', 1); // @deprecated
-        System::setVar('sessionrandregenerate', 1);
-        System::setVar('sessionregenerate', 1);
-        System::setVar('sessionregeneratefreq', 10);
-        System::setVar('sessionipcheck', 0);
-        System::setVar('sessionname', '_zsid');
-=======
         $this->setSystemVar('updatecheck', 1);
         $this->setSystemVar('updatefrequency', 7);
         $this->setSystemVar('updatelastchecked', 0);
-        $this->setSystemVar('updateversion', \Zikula_Core::VERSION_NUM);
+        $this->setSystemVar('updateversion', \ZikulaKernel::VERSION);
         $this->setSystemVar('keyexpiry', 0);
         $this->setSystemVar('sessionauthkeyua', 0);
         $this->setSystemVar('secure_domain', '');
@@ -91,7 +63,6 @@
         $this->setSystemVar('sessionregeneratefreq', 10);
         $this->setSystemVar('sessionipcheck', 0);
         $this->setSystemVar('sessionname', '_zsid');
->>>>>>> 4ef2164f
 
         $this->setSystemVar('filtergetvars', 1);
         $this->setSystemVar('filterpostvars', 1);
