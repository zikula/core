<?php

/*
 * This file is part of the Zikula package.
 *
 * Copyright Zikula Foundation - http://zikula.org/
 *
 * For the full copyright and license information, please view the LICENSE
 * file that was distributed with this source code.
 */

namespace Zikula\ExtensionsModule\Controller;

use Sensio\Bundle\FrameworkExtraBundle\Configuration\Method;
use Sensio\Bundle\FrameworkExtraBundle\Configuration\Route;
use Sensio\Bundle\FrameworkExtraBundle\Configuration\Template;
use Symfony\Component\Form\Extension\Core\Type\SubmitType;
use Symfony\Component\HttpFoundation\RedirectResponse;
use Symfony\Component\HttpFoundation\Request;
use Symfony\Component\HttpFoundation\Response;
use Symfony\Component\HttpKernel\Exception\NotFoundHttpException;
use Symfony\Component\Routing\Exception\RouteNotFoundException;
use Symfony\Component\Security\Core\Exception\AccessDeniedException;
use Zikula\Bundle\CoreBundle\Bundle\MetaData;
use Zikula\Bundle\CoreBundle\HttpKernel\ZikulaKernel;
use Zikula\Bundle\FormExtensionBundle\Form\Type\DeletionType;
use Zikula\Component\SortableColumns\Column;
use Zikula\Component\SortableColumns\SortableColumns;
use Zikula\Core\Controller\AbstractController;
use Zikula\Core\CoreEvents;
use Zikula\Core\Event\GenericEvent;
use Zikula\Core\Event\ModuleStateEvent;
use Zikula\ExtensionsModule\Constant;
use Zikula\ExtensionsModule\Entity\ExtensionDependencyEntity;
use Zikula\ExtensionsModule\Entity\ExtensionEntity;
use Zikula\ExtensionsModule\ExtensionEvents;
use Zikula\ExtensionsModule\Form\Type\ExtensionInstallType;
use Zikula\ExtensionsModule\Form\Type\ExtensionModifyType;
use Zikula\ThemeModule\Engine\Annotation\Theme;

/**
 * Class ModuleController
 * @Route("/module")
 */
class ModuleController extends AbstractController
{
    const NEW_ROUTES_AVAIL = 'new.routes.avail';

    /**
     * @Route("/list/{pos}")
     * @Theme("admin")
     * @Template
     * @param Request $request
     * @param int $pos
     * @return array
     */
    public function viewModuleListAction(Request $request, $pos = 1)
    {
        if (!$this->hasPermission('ZikulaExtensionsModule::', '::', ACCESS_ADMIN)) {
            throw new AccessDeniedException();
        }
        $modulesJustInstalled = $request->query->get('justinstalled', null);
        if (!empty($modulesJustInstalled)) {
            // notify the event dispatcher that new routes are available (ids of modules just installed avail as args)
            $event = new GenericEvent(null, json_decode($modulesJustInstalled));
            $this->get('event_dispatcher')->dispatch(self::NEW_ROUTES_AVAIL, $event);
        }

        $sortableColumns = new SortableColumns($this->get('router'), 'zikulaextensionsmodule_module_viewmodulelist');
        $sortableColumns->addColumns([new Column('displayname'), new Column('state')]);
        $sortableColumns->setOrderByFromRequest($request);

        $upgradedExtensions = [];
        $vetoEvent = new GenericEvent();
        $this->get('event_dispatcher')->dispatch(ExtensionEvents::REGENERATE_VETO, $vetoEvent);
        if (!$vetoEvent->isPropagationStopped() && $pos == 1) {
            // regenerate the extension list only when viewing the first page
            $bundleSyncHelper = $this->get('zikula_extensions_module.bundle_sync_helper');
            $extensionsInFileSystem = $bundleSyncHelper->scanForBundles();
            $upgradedExtensions = $bundleSyncHelper->syncExtensions($extensionsInFileSystem);
        }

        $pagedResult = $this->getDoctrine()->getManager()
            ->getRepository('ZikulaExtensionsModule:ExtensionEntity')
            ->getPagedCollectionBy([], [$sortableColumns->getSortColumn()->getName() => $sortableColumns->getSortDirection()], $this->getVar('itemsperpage'), $pos);

        $adminRoutes = [];

        foreach ($pagedResult as $module) {
            if (!isset($module['capabilities']['admin']) || empty($module['capabilities']['admin']) || $module['state'] != Constant::STATE_ACTIVE) {
                continue;
            }

            $adminCapabilityInfo = $module['capabilities']['admin'];
            $adminUrl = '';
            if (isset($adminCapabilityInfo['route'])) {
                try {
                    $adminUrl = $this->get('router')->generate($adminCapabilityInfo['route']);
                } catch (RouteNotFoundException $routeNotFoundException) {
                    // do nothing, just skip this link
                }
            } elseif (isset($adminCapabilityInfo['url'])) {
                $adminUrl = $adminCapabilityInfo['url'];
            }

            if (!empty($adminUrl)) {
                $adminRoutes[$module['name']] = $adminUrl;
            }
        }

        return [
            'sort' => $sortableColumns->generateSortableColumns(),
            'pager' => [
                'limit' => $this->getVar('itemsperpage'),
                'count' => count($pagedResult)
            ],
            'modules' => $pagedResult,
            'adminRoutes' => $adminRoutes,
            'upgradedExtensions' => $upgradedExtensions
        ];
    }

    /**
     * @Route("/modules/activate/{id}/{csrftoken}", requirements={"id" = "^[1-9]\d*$"})
     * @Method("GET")
     *
     * Activate an extension
     *
     * @param integer $id
     * @param string $csrftoken
     * @return RedirectResponse
     */
    public function activateAction($id, $csrftoken)
    {
        if (!$this->hasPermission('ZikulaExtensionsModule::', '::', ACCESS_ADMIN)) {
            throw new AccessDeniedException();
        }

        $this->get('zikula_core.common.csrf_token_handler')->validate($csrftoken);

        $extension = $this->getDoctrine()->getManager()->find('ZikulaExtensionsModule:ExtensionEntity', $id);
        if ($extension->getState() == Constant::STATE_NOTALLOWED) {
            $this->addFlash('error', $this->__f('Error! Activation of module %s not allowed.', ['%s' => $extension->getName()]));
        } else {
            // Update state
            $this->get('zikula_extensions_module.extension_state_helper')->updateState($id, Constant::STATE_ACTIVE);
            $this->get('zikula.cache_clearer')->clear('symfony.routing');
            $this->addFlash('status', $this->__f('Done! Activated %s module.', ['%s' => $extension->getName()]));
        }

        return $this->redirectToRoute('zikulaextensionsmodule_module_viewmodulelist');
    }

    /**
     * @Route("/modules/deactivate/{id}/{csrftoken}", requirements={"id" = "^[1-9]\d*$"})
     * @Method("GET")
     *
     * Deactivate an extension
     *
     * @param integer $id
     * @param string $csrftoken
     * @return RedirectResponse
     */
    public function deactivateAction($id, $csrftoken)
    {
        if (!$this->hasPermission('ZikulaExtensionsModule::', '::', ACCESS_ADMIN)) {
            throw new AccessDeniedException();
        }

        $this->get('zikula_core.common.csrf_token_handler')->validate($csrftoken);

        $extension = $this->getDoctrine()->getManager()->find('ZikulaExtensionsModule:ExtensionEntity', $id);
        if (ZikulaKernel::isCoreModule($extension->getName())) {
            $this->addFlash('error', $this->__f('Error! You cannot deactivate this extension [%s]. It is a mandatory core extension, and is required by the system.', ['%s' => $extension->getName()]));
        } else {
            // Update state
            $this->get('zikula_extensions_module.extension_state_helper')->updateState($id, Constant::STATE_INACTIVE);
            $this->get('zikula.cache_clearer')->clear('symfony.routing');
            $this->addFlash('status', $this->__('Done! Deactivated module.'));
        }

        return $this->redirectToRoute('zikulaextensionsmodule_module_viewmodulelist');
    }

    /**
     * @Route("/modify/{id}/{forceDefaults}", requirements={"id" = "^[1-9]\d*$", "forceDefaults" = "0|1"})
     * @Template
     * @Theme("admin")
     *
     * Modify a module.
     *
     * @param Request $request
     * @param ExtensionEntity $extension
     * @param bool $forceDefaults
     * @return array|RedirectResponse|Response
     */
    public function modifyAction(Request $request, ExtensionEntity $extension, $forceDefaults = false)
    {
        if (!$this->hasPermission('ZikulaExtensionsModule::modify', $extension->getName() . '::' . $extension->getId(), ACCESS_ADMIN)) {
            throw new AccessDeniedException();
        }

        $bundle = $this->get('kernel')->getModule($extension->getName());
        $metaData = $bundle->getMetaData()->getFilteredVersionInfoArray();

        if ($forceDefaults) {
            $extension->setName($metaData['name']);
            $extension->setUrl($metaData['url']);
            $extension->setDescription($metaData['description']);
        }

        $form = $this->createForm(ExtensionModifyType::class, $extension, [
            'translator' => $this->get('translator.default')
        ]);

        if ($form->handleRequest($request)->isValid()) {
            if ($form->get('defaults')->isClicked()) {
                $this->addFlash('info', $this->__('Default values reloaded. Save to confirm.'));

                return $this->redirectToRoute('zikulaextensionsmodule_module_modify', ['id' => $extension->getId(), 'forceDefaults' => 1]);
            }
            if ($form->get('save')->isClicked()) {
                $em = $this->getDoctrine()->getManager();
                $em->persist($extension);
                $em->flush();

                $this->get('zikula.cache_clearer')->clear('symfony.routing');
                $this->addFlash('status', $this->__('Done! Extension updated.'));
            }
            if ($form->get('cancel')->isClicked()) {
                $this->addFlash('status', $this->__('Operation cancelled.'));
            }

            return $this->redirectToRoute('zikulaextensionsmodule_module_viewmodulelist');
        }

        return [
            'form' => $form->createView(),
        ];
    }

    /**
     * @Route("/compatibility/{id}", requirements={"id" = "^[1-9]\d*$"})
     * @Method("GET")
     * @Template
     * @Theme("admin")
     *
     * Display information of a module compatibility with the version of the core
     *
     * @param ExtensionEntity $extension
     * @return array|Response
     * @throws NotFoundHttpException Thrown if the requested module id doesn't exist
     * @throws AccessDeniedException Thrown if the user doesn't have admin permission to the requested module
     */
    public function compatibilityAction(ExtensionEntity $extension)
    {
        if (!$this->hasPermission('ZikulaExtensionsModule::', $extension->getName() . "::" . $extension->getId(), ACCESS_ADMIN)) {
            throw new AccessDeniedException();
        }

        return [
            'extension' => $extension
        ];
    }

    /**
     * @Route("/install/{id}", requirements={"id" = "^[1-9]\d*$"})
     * @Theme("admin")
     * @Template
     *
     * Initialise an extension.
     *
     * @param ExtensionEntity $extension
     * @return array|RedirectResponse
     */
    public function installAction(Request $request, ExtensionEntity $extension)
    {
        if (!$this->hasPermission('ZikulaExtensionsModule::', '::', ACCESS_ADMIN)) {
            throw new AccessDeniedException();
        }
        if (!$this->get('kernel')->isBundle($extension->getName())) {
            $this->get('zikula_extensions_module.extension_state_helper')->updateState($extension->getId(), Constant::STATE_TRANSITIONAL);
            $this->get('zikula.cache_clearer')->clear('symfony');

            return $this->redirectToRoute('zikulaextensionsmodule_module_install', ['id' => $extension->getId()]);
        }
        $unsatisfiedDependencies = $this->get('zikula_extensions_module.extension_dependency_helper')->getUnsatisfiedExtensionDependencies($extension);
        $form = $this->createForm(ExtensionInstallType::class, [
            'dependencies' => $this->formatDependencyCheckboxArray($unsatisfiedDependencies)
        ], [
            'translator' => $this->get('translator.default')
        ]);

        if ($form->handleRequest($request)->isValid() || empty($unsatisfiedDependencies)) {
            if ($form->get('install')->isClicked() || empty($unsatisfiedDependencies)) {
                $extensionsInstalled = [];
                $data = $form->getData();
                foreach ($data['dependencies'] as $dependencyId => $installSelected) {
                    if (!$installSelected && $unsatisfiedDependencies[$dependencyId]->getStatus() != MetaData::DEPENDENCY_REQUIRED) {
                        continue;
                    }
                    $dependencyExtensionEntity = $this->get('zikula_extensions_module.extension_repository')->get($unsatisfiedDependencies[$dependencyId]->getModname());
                    if (isset($dependencyExtensionEntity)) {
                        if (!$this->get('zikula_extensions_module.extension_helper')->install($dependencyExtensionEntity)) {
                            $this->addFlash('error', $this->__f('Failed to install dependency %s!', ['%s' => $dependencyExtensionEntity->getName()]));

                            return $this->redirectToRoute('zikulaextensionsmodule_module_viewmodulelist');
                        }
                        $extensionsInstalled[] = $dependencyExtensionEntity->getId();
                        $this->addFlash('status', $this->__f('Installed dependency %s.', ['%s' => $dependencyExtensionEntity->getName()]));
                    } else {
                        $this->addFlash('warning', $this->__f('Warning: could not install selected dependency %s', ['%s' => $unsatisfiedDependencies[$dependencyId]->getModname()]));
                    }
                }
                if ($this->get('zikula_extensions_module.extension_helper')->install($extension)) {
                    $this->addFlash('status', $this->__f('Done! Installed %s.', ['%s' => $extension->getName()]));
                    $extensionsInstalled[] = $extension->getId();
                    $this->get('zikula.cache_clearer')->clear('symfony');

                    return $this->redirectToRoute('zikulaextensionsmodule_module_postinstall', ['extensions' => json_encode($extensionsInstalled)]);
                } else {
                    $this->get('zikula_extensions_module.extension_state_helper')->updateState($extension->getId(), Constant::STATE_UNINITIALISED);
                    $this->addFlash('error', $this->__f('Initialization of %s failed!', ['%s' => $extension->getName()]));
                }
            }
            if ($form->get('cancel')->isClicked()) {
                $this->get('zikula_extensions_module.extension_state_helper')->updateState($extension->getId(), Constant::STATE_UNINITIALISED);
                $this->addFlash('status', $this->__('Operation cancelled.'));
            }

            return $this->redirectToRoute('zikulaextensionsmodule_module_viewmodulelist');
        }

        return [
            'dependencies' => $unsatisfiedDependencies,
            'extension' => $extension,
            'form' => $form->createView(),
        ];
    }

    /**
     * Post-installation action to trigger the MODULE_POSTINSTALL event.
     * The additional Action is required because this event must occur AFTER the rebuild of the cache which occurs on Request.
     * @Route("/postinstall/{extensions}")
     * @Method("GET")
     * @param string $extensions
     * @return RedirectResponse
     */
    public function postInstallAction($extensions = null)
    {
        if (!empty($extensions)) {
            $extensions = json_decode($extensions);
            foreach ($extensions as $extensionId) {
                $extensionEntity = $this->get('zikula_extensions_module.extension_repository')->find($extensionId);
                $bundle = $this->get('kernel')->getModule($extensionEntity->getName());
                if (!empty($bundle)) {
                    $event = new ModuleStateEvent($bundle, $extensionEntity->toArray());
                    $this->get('event_dispatcher')->dispatch(CoreEvents::MODULE_POSTINSTALL, $event);
                }
            }
            // currently commented out because it takes a long time.
//            $this->get('zikula_extensions_module.extension_helper')->installAssets();
        }

        return $this->redirectToRoute('zikulaextensionsmodule_module_viewmodulelist', ['justinstalled' => json_encode($extensions)]);
    }

    /**
     * Create array suitable for checkbox FormType [[ID => bool][ID => bool]]
     * @param array $dependencies
     * @return array
     */
    private function formatDependencyCheckboxArray(array $dependencies)
    {
        $return = [];
        /** @var ExtensionDependencyEntity[] $dependencies */
        foreach ($dependencies as $dependency) {
            $dependencyExtension = $this->get('zikula_extensions_module.extension_repository')->get($dependency->getModname());
            $return[$dependency->getId()] = empty($dependencyExtension) ? false : true;
        }

        return $return;
    }

    /**
     * @Route("/upgrade/{id}/{csrftoken}", requirements={"id" = "^[1-9]\d*$"})
     *
     * Upgrade an extension.
     *
     * @param ExtensionEntity $extension
     * @param string $csrftoken
     * @return RedirectResponse
     */
    public function upgradeAction(ExtensionEntity $extension, $csrftoken)
    {
        if (!$this->hasPermission('ZikulaExtensionsModule::', '::', ACCESS_ADMIN)) {
            throw new AccessDeniedException();
        }

        $this->get('zikula_core.common.csrf_token_handler')->validate($csrftoken);

        $result = $this->get('zikula_extensions_module.extension_helper')->upgrade($extension);
        if ($result) {
            $this->addFlash('status', $this->__f('%name% upgraded to new version and activated.', ['%name%' => $extension->getDisplayname()]));
        } else {
            $this->addFlash('error', $this->__('Extension upgrade failed!'));
        }

        return $this->redirectToRoute('zikulaextensionsmodule_module_viewmodulelist');
    }

    /**
     * @Route("/uninstall/{id}", requirements={"id" = "^[1-9]\d*$"})
     * @Theme("admin")
     * @Template
     *
     * Uninstall an extension.
     *
     * @param Request $request
     * @param ExtensionEntity $extension
     *
     * @return array|Response|RedirectResponse
     */
    public function uninstallAction(Request $request, ExtensionEntity $extension)
    {
        if (!$this->hasPermission('ZikulaExtensionsModule::', '::', ACCESS_ADMIN)) {
            throw new AccessDeniedException();
        }
        if ($extension->getState() == Constant::STATE_MISSING) {
            throw new \RuntimeException($this->__("Error! The requested extension cannot be uninstalled because its files are missing!"));
        }
        if (!$this->get('kernel')->isBundle($extension->getName())) {
            $this->get('zikula_extensions_module.extension_state_helper')->updateState($extension->getId(), Constant::STATE_TRANSITIONAL);
            $this->get('zikula.cache_clearer')->clear('symfony');
        }
        $requiredDependents = $this->get('zikula_extensions_module.extension_dependency_helper')->getDependentExtensions($extension);
        $blocks = $this->getDoctrine()->getManager()->getRepository('ZikulaBlocksModule:BlockEntity')->findBy(['module' => $extension]);

<<<<<<< HEAD
        $form = $this->createFormBuilder()
            ->add('uninstall', SubmitType::class, [
                'label' => $this->__('Delete'),
                'icon' => 'fa-trash-o',
                'attr' => [
                    'class' => 'btn btn-success'
                ]
            ])
            ->add('cancel', SubmitType::class, [
                'label' => $this->__('Cancel'),
                'icon' => 'fa-times',
                'attr' => [
                    'class' => 'btn btn-default'
                ]
            ])
            ->getForm();
=======
        $form = $this->createForm(DeletionType::class);
>>>>>>> 7941a44b

        if ($form->handleRequest($request)->isValid()) {
            if ($form->get('delete')->isClicked()) {
                // remove dependent extensions
                if (!$this->get('zikula_extensions_module.extension_helper')->uninstallArray($requiredDependents)) {
                    $this->addFlash('error', $this->__('Error: Could not uninstall dependent extensions.'));

                    return $this->redirectToRoute('zikulaextensionsmodule_module_viewmodulelist');
                }
                // remove blocks
                foreach ($blocks as $block) {
                    $this->getDoctrine()->getManager()->remove($block);
                }
                $this->getDoctrine()->getManager()->flush();

                // remove the extension
                if ($this->get('zikula_extensions_module.extension_helper')->uninstall($extension)) {
                    $this->addFlash('status', $this->__('Done! Uninstalled extension.'));
                } else {
                    $this->addFlash('error', $this->__('Extension removal failed! (note: blocks and dependents may have been removed)'));
                }
            }
            if ($form->get('cancel')->isClicked()) {
                $this->addFlash('status', $this->__('Operation cancelled.'));
            }

            return $this->redirectToRoute('zikulaextensionsmodule_module_viewmodulelist');
        }

        return [
            'form' => $form->createView(),
            'extension' => $extension,
            'blocks' => $blocks,
            'requiredDependents' => $requiredDependents
        ];
    }
}<|MERGE_RESOLUTION|>--- conflicted
+++ resolved
@@ -436,26 +436,7 @@
         $requiredDependents = $this->get('zikula_extensions_module.extension_dependency_helper')->getDependentExtensions($extension);
         $blocks = $this->getDoctrine()->getManager()->getRepository('ZikulaBlocksModule:BlockEntity')->findBy(['module' => $extension]);
 
-<<<<<<< HEAD
-        $form = $this->createFormBuilder()
-            ->add('uninstall', SubmitType::class, [
-                'label' => $this->__('Delete'),
-                'icon' => 'fa-trash-o',
-                'attr' => [
-                    'class' => 'btn btn-success'
-                ]
-            ])
-            ->add('cancel', SubmitType::class, [
-                'label' => $this->__('Cancel'),
-                'icon' => 'fa-times',
-                'attr' => [
-                    'class' => 'btn btn-default'
-                ]
-            ])
-            ->getForm();
-=======
         $form = $this->createForm(DeletionType::class);
->>>>>>> 7941a44b
 
         if ($form->handleRequest($request)->isValid()) {
             if ($form->get('delete')->isClicked()) {
