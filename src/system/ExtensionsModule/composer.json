--- conflicted
+++ resolved
@@ -14,12 +14,8 @@
         "psr-4": { "Zikula\\ExtensionsModule\\": "" }
     },
     "require": {
-<<<<<<< HEAD
         "php": ">=5.5.9",
-=======
-        "php": ">5.4.0",
         "composer/semver": "1.*",
->>>>>>> de47b0e9
         "justinrainbow/json-schema": "4.*"
     },
     "extra": {
