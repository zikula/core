<?php

/*
 * This file is part of the Zikula package.
 *
 * Copyright Zikula Foundation - http://zikula.org/
 *
 * For the full copyright and license information, please view the LICENSE
 * file that was distributed with this source code.
 */

namespace Zikula\ExtensionsModule\Entity;

use Doctrine\ORM\Mapping as ORM;
use Zikula\Core\Doctrine\EntityAccess;

/**
 * Extension Entity.
 *
 * @ORM\Entity(repositoryClass="Zikula\ExtensionsModule\Entity\Repository\ExtensionRepository")
 * @ORM\Table(name="modules")
 */
class ExtensionEntity extends EntityAccess
{
    /**
     * @ORM\Id
     * @ORM\GeneratedValue
     * @ORM\Column(type="integer")
     * @var integer
     */
    private $id;

    /**
     * @ORM\Column(type="string", length=64)
     * @var string
     */
    private $name;

    /**
     * @ORM\Column(type="integer", length=2)
     * @var integer
     */
    private $type;

    /**
     * @ORM\Column(type="string", length=64)
     * @var string
     */
    private $displayname;

    /**
     * @ORM\Column(type="string", length=64)
     * @var string
     */
    private $url;

    /**
     * @ORM\Column(type="string", length=255)
     * @var string
     */
    private $description;

    /**
     * @ORM\Column(type="string", length=10)
     * @var string
     */
    private $version;

    /**
     * @ORM\Column(type="array")
     * @var array
     */
    private $capabilities = [];

    /**
     * @ORM\Column(type="integer", length=2)
     * @var integer
     */
    private $state;

    /**
     * @ORM\Column(type="array")
     * @var array
     */
    private $securityschema = [];

    /**
     * @ORM\Column(type="string", length=64)
     * @var string
     */
    private $core_min;

    /**
     * @ORM\Column(type="string", length=64)
     * @var string
     */
    private $core_max;

    public function getId()
    {
        return $this->id;
    }

    public function setId($id)
    {
        $this->id = $id;
    }

    public function getName()
    {
        return $this->name;
    }

    public function setName($name)
    {
        $this->name = $name;
    }

<<<<<<< HEAD
    /*
    public function getNamespace()
    {
        return $this->namespace;
    }

    public function setNamespace($namespace)
    {
        $this->namespace = $namespace;
    }*/

=======
>>>>>>> 91e9855b
    public function getType()
    {
        return $this->type;
    }

    public function setType($type)
    {
        $this->type = $type;
    }

    public function getDisplayname()
    {
        return $this->displayname;
    }

    public function setDisplayname($displayname)
    {
        $this->displayname = $displayname;
    }

    public function getUrl()
    {
        return $this->url;
    }

    public function setUrl($url)
    {
        $this->url = $url;
    }

    public function getDescription()
    {
        return $this->description;
    }

    public function setDescription($description)
    {
        $this->description = $description;
    }

    public function getVersion()
    {
        return $this->version;
    }

    public function setVersion($version)
    {
        $this->version = $version;
    }

    public function getCapabilities()
    {
        return $this->capabilities;
    }

    public function setCapabilities($capabilities)
    {
        $this->capabilities = $capabilities;
    }

    public function getState()
    {
        return $this->state;
    }

    public function setState($state)
    {
        $this->state = $state;
    }

    public function getSecurityschema()
    {
        return $this->securityschema;
    }

    public function setSecurityschema($securityschema)
    {
        $this->securityschema = $securityschema;
    }

    public function getCore_min()
    {
        return $this->core_min;
    }

    public function setCore_min($core_min)
    {
        $this->core_min = $core_min;
    }

    public function getCore_max()
    {
        return $this->core_max;
    }

    public function setCore_max($core_max)
    {
        $this->core_max = $core_max;
    }

    public function setCorecompatibility($coreCompatibility)
    {
        // temporarily use core_min to store the string - rename and remove core_max refs #3649
        $this->core_min = $coreCompatibility;
    }
}<|MERGE_RESOLUTION|>--- conflicted
+++ resolved
@@ -116,20 +116,6 @@
         $this->name = $name;
     }
 
-<<<<<<< HEAD
-    /*
-    public function getNamespace()
-    {
-        return $this->namespace;
-    }
-
-    public function setNamespace($namespace)
-    {
-        $this->namespace = $namespace;
-    }*/
-
-=======
->>>>>>> 91e9855b
     public function getType()
     {
         return $this->type;
