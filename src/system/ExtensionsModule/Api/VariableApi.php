<?php

/*
 * This file is part of the Zikula package.
 *
 * Copyright Zikula Foundation - http://zikula.org/
 *
 * For the full copyright and license information, please view the LICENSE
 * file that was distributed with this source code.
 */

namespace Zikula\ExtensionsModule\Api;

use Zikula\Bundle\CoreBundle\HttpKernel\ZikulaHttpKernelInterface;
use Zikula\ExtensionsModule\Entity\ExtensionVarEntity;
use Zikula\ExtensionsModule\Entity\RepositoryInterface\ExtensionVarRepositoryInterface;

/**
 * Class VariableApi
 *
<<<<<<< HEAD
 * This class manages the storage and retrieval of extension variables.
=======
 * This class manages the storage and retrieval of extension variables
>>>>>>> ae608966
 */
class VariableApi
{
    const CONFIG = 'ZConfig';

    private $isInitialized = false;

    /**
     * @var boolean Site is installed or not
     */
    private $installed;

    /**
     * @var ExtensionVarRepositoryInterface
     */
    private $repository;

    /**
     * @var ZikulaHttpKernelInterface
     */
    private $kernel;

    /**
     * @var array
     */
    private $protectedSystemVars;

    /**
     * @var array
     */
    private $variables;

    /**
     * VariableApi constructor.
     *
     * @param $installed
     * @param ExtensionVarRepositoryInterface $repository
     * @param ZikulaHttpKernelInterface $kernel
     * @param array $multisitesParameters
     */
    public function __construct(
        $installed,
        ExtensionVarRepositoryInterface $repository,
        ZikulaHttpKernelInterface $kernel,
        array $multisitesParameters
    ) {
        $this->installed = $installed;
        $this->repository = $repository;
        $this->kernel = $kernel;
        $this->protectedSystemVars = $multisitesParameters['protected.systemvars'];
    }

    /**
     * Loads extension vars for all extensions to reduce sql statements.
     *
     * @return void
     */
    private function initialize()
    {
        if (!$this->installed) {
            return;
        }

        // The empty arrays for handlers and settings are required to prevent messages with E_ALL error reporting
        $this->variables = [
            'ZikulaSettingsModule' => [],
            self::CONFIG => [],
        ];

        // Load all variables into the variables property.
        /** @var ExtensionVarEntity[] $vars */
        $vars = $this->repository->findAll();
        foreach ($vars as $var) {
            if (!array_key_exists($var->getModname(), $this->variables)) {
                $this->variables[$var->getModname()] = [];
            }
            $this->variables[$var->getModname()][$var->getName()] = $var->getValue();
        }

        // Pre-load the variables array with empty arrays for known extensions that do not define any variables to
        // prevent unnecessary queries to the database.
        foreach ($this->kernel->getBundles() as $bundle) {
            if (!array_key_exists($bundle->getName(), $this->variables)) {
                $this->variables[$bundle->getName()] = [];
            }
        }
        // set default values for localized variables
        $this->localizeVariables('en');

        $this->isInitialized = true;
    }

    /**
     * Replace specified variable values with their localized value
     * @see \Zikula\SettingsModule\Listener\LocalizedVariableListener
     * @param $lang
     */
    public function localizeVariables($lang)
    {
        $items = ['sitename', 'slogan', 'metakeywords', 'defaultpagetitle', 'defaultmetadescription'];
        foreach ($items as $item) {
            if (isset($this->variables[self::CONFIG][$item . '_en'])) {
                $this->variables[self::CONFIG][$item] = !empty($this->variables[self::CONFIG][$item . '_' . $lang]) ? $this->variables[self::CONFIG][$item . '_' . $lang] : $this->variables[self::CONFIG][$item . '_en'];
            }
        }
    }

    /**
     * Checks to see if an extension variable is set.
     * @api Core-2.0
     *
     * @param string $extensionName The name of the extension
     * @param string $variableName The name of the variable
     *
     * @return boolean True if the variable exists in the database, false if not
     */
    public function has($extensionName, $variableName)
    {
        if (empty($extensionName) || !is_string($extensionName) || empty($variableName) || !is_string($variableName)) {
            throw new \InvalidArgumentException();
        }
        if (!$this->isInitialized) {
            $this->initialize();
        }

        return isset($this->variables[$extensionName]) && array_key_exists($variableName, $this->variables[$extensionName]);
    }

    /**
     * Get an extension variable.
     * @api Core-2.0
     *
     * @param string $extensionName The name of the extension or pseudo-extension (e.g., 'ZikulaUsersModule', 'ZConfig', '/EventHandlers')
     * @param string $variableName The name of the variable
     * @param mixed $default The value to return if the requested var is not set
     *
     * @return mixed - extension variable value
     */
    public function get($extensionName, $variableName, $default = false)
    {
        if (empty($extensionName) || !is_string($extensionName) || empty($variableName) || !is_string($variableName)) {
            throw new \InvalidArgumentException();
        }
        if (!$this->isInitialized) {
            $this->initialize();
        }

        if (isset($this->variables[$extensionName]) && array_key_exists($variableName, $this->variables[$extensionName])) {
            return $this->variables[$extensionName][$variableName];
        }

        return $default;
    }

    /**
     * Get a system variable.
     * @api Core-2.0
     *
     * @param string $variableName The name of the variable
     * @param mixed $default The value to return if the requested var is not set
     *
     * @return mixed - extension variable value
     */
    public function getSystemVar($variableName, $default = false)
    {
        return $this->get(self::CONFIG, $variableName, $default);
    }

    /**
     * Get all the variables for an extension.
     * @api Core-2.0
     *
     * @param $extensionName
     * @return array
     */
    public function getAll($extensionName)
    {
        if (empty($extensionName) || !is_string($extensionName)) {
            throw new \InvalidArgumentException();
        }
        if (!$this->isInitialized) {
            $this->initialize();
        }

        return isset($this->variables[$extensionName]) ? $this->variables[$extensionName] : [];
    }

    /**
     * Set an extension variable.
     * @api Core-2.0
     *
     * @param string $extensionName The name of the extension
     * @param string $variableName The name of the variable
     * @param string $value The value of the variable
     *
     * @return boolean True if successful, false otherwise
     */
    public function set($extensionName, $variableName, $value = '')
    {
        if (empty($extensionName) || !is_string($extensionName) || empty($variableName) || !is_string($variableName)) {
            throw new \InvalidArgumentException();
        }
        if (!$this->isInitialized) {
            $this->initialize();
        }
        if ($extensionName == self::CONFIG && in_array($variableName, $this->protectedSystemVars)) {
            return false;
        }

        $entities = $this->repository->findBy(['modname' => $extensionName, 'name' => $variableName]);
        if (count($entities) > 1 || count($entities) == 0) {
            foreach ($entities as $entity) {
                // possible duplicates exist. remove all (refs #2385)
                $this->repository->remove($entity);
            }
            $entity = new ExtensionVarEntity();
            $entity->setModname($extensionName);
            $entity->setName($variableName);
        } else {
            $entity = $entities[0];
        }
        $entity->setValue($value);
        $this->repository->persistAndFlush($entity);
        $this->variables[$extensionName][$variableName] = $value;

        return true;
    }

    /**
     * The setAll method sets multiple extension variables.
     * @api Core-2.0
     *
     * @param string $extensionName The name of the extension
     * @param array $vars An associative array of varnames/varvalues
     *
     * @return boolean True if successful, false otherwise
     */
    public function setAll($extensionName, array $vars)
    {
        $ok = true;
        foreach ($vars as $var => $value) {
            $ok = $ok && $this->set($extensionName, $var, $value);
        }

        return $ok;
    }

    /**
     * Delete an extension variable.
     * @api Core-2.0
     *
     * @param string $extensionName The name of the extension
     * @param string $variableName The name of the variable
     *
     * @return boolean True if successful (or var didn't exist), false otherwise
     */
    public function del($extensionName, $variableName)
    {
        if (empty($extensionName) || !is_string($extensionName) || empty($variableName) || !is_string($variableName)) {
            throw new \InvalidArgumentException();
        }
        if (!$this->isInitialized) {
            $this->initialize();
        }

        if (!isset($this->variables[$extensionName])) {
            return true;
        }
        if (array_key_exists($variableName, $this->variables[$extensionName])) {
            unset($this->variables[$extensionName][$variableName]);
        }

        return $this->repository->deleteByExtensionAndName($extensionName, $variableName);
    }

    /**
     * Delete all variables for one extension.
     * @api Core-2.0
     *
     * @param $extensionName
     * @return bool
     */
    public function delAll($extensionName)
    {
        if (empty($extensionName) || !is_string($extensionName)) {
            throw new \InvalidArgumentException();
        }
        if (!$this->isInitialized) {
            $this->initialize();
        }

        if (array_key_exists($extensionName, $this->variables)) {
            unset($this->variables[$extensionName]);
        }

        return $this->repository->deleteByExtension($extensionName);
    }
}<|MERGE_RESOLUTION|>--- conflicted
+++ resolved
@@ -18,11 +18,7 @@
 /**
  * Class VariableApi
  *
-<<<<<<< HEAD
- * This class manages the storage and retrieval of extension variables.
-=======
  * This class manages the storage and retrieval of extension variables
->>>>>>> ae608966
  */
 class VariableApi
 {
