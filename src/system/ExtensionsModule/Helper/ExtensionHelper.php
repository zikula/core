--- conflicted
+++ resolved
@@ -69,12 +69,6 @@
             throw new \RuntimeException($this->translator->__f('Error! %s is not compatible with this version of Zikula.', ['%s' => $extension->getName()]));
         }
 
-<<<<<<< HEAD
-=======
-        if (!$this->container->get('kernel')->isBundle($extension->getName())) {
-            return LegacyExtensionHelper::install($extension);
-        }
->>>>>>> a39534a2
         $bundle = $this->container->get('kernel')->getBundle($extension->getName());
 
         $installer = $this->getExtensionInstallerInstance($bundle);
@@ -113,12 +107,6 @@
                 }
         }
 
-<<<<<<< HEAD
-=======
-        if (!$this->container->get('kernel')->isBundle($extension->getName())) {
-            return LegacyExtensionHelper::upgrade($extension);
-        }
->>>>>>> a39534a2
         $bundle = $this->container->get('kernel')->getModule($extension->getName());
 
         // @TODO: Need to check status of Dependencies here to be sure they are met for upgraded extension.
@@ -177,18 +165,7 @@
             return false;
         }
 
-<<<<<<< HEAD
         $bundle = $this->container->get('kernel')->getBundle($extension->getName());
-=======
-        if (!$this->container->get('kernel')->isBundle($extension->getName())) {
-            return LegacyExtensionHelper::uninstall($extension);
-        }
-        $bundle = $this->container->get('kernel')->getBundle($extension->getName());
-
-        // remove hooks
-        $this->container->get('zikula_hook_bundle.api.hook')->uninstallProviderHooks($bundle->getMetaData());
-        $this->container->get('zikula_hook_bundle.api.hook')->uninstallSubscriberHooks($bundle->getMetaData());
->>>>>>> a39534a2
 
         $installer = $this->getExtensionInstallerInstance($bundle);
         $result = $installer->uninstall();
