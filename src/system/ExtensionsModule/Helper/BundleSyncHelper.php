--- conflicted
+++ resolved
@@ -148,14 +148,6 @@
         // scan for all bundle-type bundles (psr-4) in either /system or /bundles
         /** @var MetaData $bundleMetaData */
         foreach ($newModules as $name => $bundleMetaData) {
-<<<<<<< HEAD
-=======
-            /* @todo psr-0 is deprecated - remove this in Core-2.0 */
-            foreach ($bundleMetaData->getPsr0() as $ns => $path) {
-                $this->kernel->getAutoloader()->add($ns, $path);
-            }
-
->>>>>>> af77d75f
             foreach ($bundleMetaData->getPsr4() as $ns => $path) {
                 $this->kernel->getAutoloader()->addPsr4($ns, $path);
             }
