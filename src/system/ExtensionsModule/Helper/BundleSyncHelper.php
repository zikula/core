<?php

/*
 * This file is part of the Zikula package.
 *
 * Copyright Zikula Foundation - http://zikula.org/
 *
 * For the full copyright and license information, please view the LICENSE
 * file that was distributed with this source code.
 */

namespace Zikula\ExtensionsModule\Helper;

use Symfony\Component\EventDispatcher\EventDispatcherInterface;
use Symfony\Component\Finder\Finder;
use Symfony\Component\HttpFoundation\Session\SessionInterface;
use vierbergenlars\SemVer\expression;
use vierbergenlars\SemVer\version;
use Zikula\Bundle\CoreBundle\Bundle\Helper\BootstrapHelper;
use Zikula\Bundle\CoreBundle\Bundle\MetaData;
use Zikula\Bundle\CoreBundle\Bundle\Scanner;
use Zikula\Bundle\CoreBundle\HttpKernel\ZikulaHttpKernelInterface;
use Zikula\Bundle\CoreBundle\HttpKernel\ZikulaKernel;
use Zikula\Common\Translator\TranslatorInterface;
use Zikula\Core\Event\GenericEvent;
use Zikula\Core\Exception\FatalErrorException;
use Zikula\ExtensionsModule\Api\ExtensionApi;
use Zikula\ExtensionsModule\Entity\ExtensionEntity;
use Zikula\ExtensionsModule\Entity\Repository\ExtensionDependencyRepository;
use Zikula\ExtensionsModule\Entity\Repository\ExtensionRepository;
use Zikula\ExtensionsModule\Entity\Repository\ExtensionVarRepository;
use Zikula\ExtensionsModule\ExtensionEvents;

/**
 * Helper functions for the extensions bundle
 */
class BundleSyncHelper
{
    /**
     * @var ZikulaHttpKernelInterface
     */
    private $kernel;

    /**
     * @var ExtensionRepository
     */
    private $extensionRepository;

    /**
     * @var ExtensionVarRepository
     */
    private $extensionVarRepository;

    /**
     * @var ExtensionDependencyRepository
     */
    private $extensionDependencyRepository;

    /**
     * @var TranslatorInterface
     */
    private $translator;

    /**
     * @var EventDispatcherInterface
     */
    private $dispatcher;

    /**
     * @var ExtensionStateHelper
     */
    private $extensionStateHelper;

    /**
     * @var BootstrapHelper
     */
    private $bootstrapHelper;

    /**
     * @var ComposerValidationHelper
     */
    private $composerValidationHelper;

    /**
     * @var SessionInterface
     */
    protected $session;

    /**
     * BundleSyncHelper constructor.
     *
     * @param ZikulaHttpKernelInterface $kernel
     * @param ExtensionRepository $extensionRepository
     * @param ExtensionVarRepository $extensionVarRepository
     * @param ExtensionDependencyRepository $extensionDependencyRepository
     * @param TranslatorInterface $translator
     * @param EventDispatcherInterface $dispatcher
     * @param ExtensionStateHelper $extensionStateHelper
     * @param ComposerValidationHelper $composerValidationHelper
     * @param SessionInterface $session
     */
    public function __construct(
        ZikulaHttpKernelInterface $kernel,
        ExtensionRepository $extensionRepository,
        ExtensionVarRepository $extensionVarRepository,
        ExtensionDependencyRepository $extensionDependencyRepository,
        TranslatorInterface $translator,
        EventDispatcherInterface $dispatcher,
        ExtensionStateHelper $extensionStateHelper,
        BootstrapHelper $bootstrapHelper,
        ComposerValidationHelper $composerValidationHelper,
        SessionInterface $session
    ) {
        $this->kernel = $kernel;
        $this->extensionRepository = $extensionRepository;
        $this->extensionVarRepository = $extensionVarRepository;
        $this->extensionDependencyRepository = $extensionDependencyRepository;
        $this->translator = $translator;
        $this->dispatcher = $dispatcher;
        $this->extensionStateHelper = $extensionStateHelper;
        $this->bootstrapHelper = $bootstrapHelper;
        $this->composerValidationHelper = $composerValidationHelper;
        $this->session = $session;
    }

    /**
     * Scan the file system for bundles.
     *
     * This function scans the file system for bundles and returns an array with all (potential) bundles found.
     *
     * @param array $directories
     * @return array Thrown if the user doesn't have admin permissions over the bundle
     * @throws \Exception
     */
    public function scanForBundles(array $directories = [])
    {
        $directories = empty($directories) ? ['system', 'modules'] : $directories;

        // sync the filesystem and the bundles table
        $this->bootstrapHelper->load();

        // Get all bundles on filesystem
        $bundles = [];

        $scanner = new Scanner();
        $scanner->scan($directories, 5);
        $newModules = $scanner->getModulesMetaData();

        // scan for all bundle-type bundles (psr-4) in either /system or /bundles
        /** @var MetaData $bundleMetaData */
        foreach ($newModules as $name => $bundleMetaData) {
            foreach ($bundleMetaData->getPsr4() as $ns => $path) {
                $this->kernel->getAutoloader()->addPsr4($ns, $path);
            }

            $bundleClass = $bundleMetaData->getClass();

            /** @var $bundle \Zikula\Core\AbstractModule */
            $bundle = new $bundleClass();
            $bundleMetaData->setTranslator($this->translator);
            $bundleMetaData->setDirectoryFromBundle($bundle);
            $bundleVersionArray = $bundleMetaData->getFilteredVersionInfoArray();
            $bundleVersionArray['capabilities'] = serialize($bundleVersionArray['capabilities']);
            $bundleVersionArray['securityschema'] = serialize($bundleVersionArray['securityschema']);
            $bundleVersionArray['dependencies'] = serialize($bundleVersionArray['dependencies']);

            $finder = new Finder();
            $finder->files()->in($bundle->getPath())->depth(0)->name('composer.json');
            foreach ($finder as $splFileInfo) {
                // there will only be one loop here
                $this->composerValidationHelper->check($splFileInfo);
                if ($this->composerValidationHelper->isValid()) {
                    $bundles[$bundle->getName()] = $bundleVersionArray;
                    $bundles[$bundle->getName()]['oldnames'] = isset($bundleVersionArray['oldnames']) ? $bundleVersionArray['oldnames'] : '';
                } else {
                    $this->session->getFlashBag()->add('error', $this->translator->__f('Cannot load %extension because the composer file is invalid.', ['%extension' => $bundle->getName()]));
                    foreach ($this->composerValidationHelper->getErrors() as $error) {
                        $this->session->getFlashBag()->add('error', $error);
                    }
                }
            }
        }

<<<<<<< HEAD
=======
        if ($directories != ['system']) {
            $legacyModules = LegacyBundleSyncHelper::scanForModules();
            $bundles = $bundles + $legacyModules;
        }
>>>>>>> 70b11276
        $this->validate($bundles);

        return $bundles;
    }

    /**
     * Validate the extensions and ensure there are no duplicate names, displaynames or urls.
     *
     * @param array $extensions
     * @throws FatalErrorException
     */
    private function validate(array $extensions)
    {
        $modulenames = [];
        $displaynames = [];
        $urls = [];

        // check for duplicate name, displayname or url
        foreach ($extensions as $dir => $modInfo) {
            $fields = ['name', 'displayname', 'url'];
            foreach ($fields as $field) {
                if (isset($modulenames[strtolower($modInfo[$field])])) {
                    throw new FatalErrorException($this->translator->__f('Fatal Error: Two extensions share the same %field. [%ext1%] and [%ext2%]', [
                        '%field' => $field,
                        '%ext1%' => $modInfo['name'],
                        '%ext2%' => $modulenames[strtolower($modInfo['name'])]
                    ]));
                }
            }

            $modulenames[strtolower($modInfo['name'])] = $dir;
            $displaynames[strtolower($modInfo['displayname'])] = $dir;
            $urls[strtolower($modInfo['url'])] = $dir;
        }
    }

    /**
     * Sync extensions in the filesystem and the database.
     * @param array $extensionsFromFile
     * @param bool $forceDefaults
     * @return array $upgradedExtensions[<name>] = <version>
     */
    public function syncExtensions(array $extensionsFromFile, $forceDefaults = false)
    {
        // Get all extensions in DB, indexed by name
        $extensionsFromDB = $this->extensionRepository->getIndexedArrayCollection('name');

        // see if any extensions have changed since last regeneration
        $this->syncUpdatedExtensions($extensionsFromFile, $extensionsFromDB, $forceDefaults);

        // See if any extensions have been lost since last sync
        $this->syncLostExtensions($extensionsFromFile, $extensionsFromDB);

        // See any extensions have been gained since last sync,
        // or if any current extensions have been upgraded
        $upgradedExtensions = $this->syncAddedExtensions($extensionsFromFile, $extensionsFromDB);

        // Clear and reload the dependencies table with all current dependencies
        $this->extensionDependencyRepository->reloadExtensionDependencies($extensionsFromFile);

        return $upgradedExtensions;
    }

    /**
     * Sync extensions that are already in the Database.
     *  - update from old names
     *  - update compatibility
     *  - update user settings (or reset to defaults)
     *  - ensure current core compatibility
     *
     * @param array $extensionsFromFile
     * @param array $extensionsFromDB
     * @param bool $forceDefaults
     */
    private function syncUpdatedExtensions(array $extensionsFromFile, array &$extensionsFromDB, $forceDefaults = false)
    {
        foreach ($extensionsFromFile as $name => $extensionFromFile) {
            foreach ($extensionsFromDB as $dbname => $extensionFromDB) {
                if (isset($extensionFromDB['name']) && in_array($extensionFromDB['name'], (array)$extensionFromFile['oldnames'])) {
                    // migrate its modvars
                    $this->extensionVarRepository->updateName($dbname, $name);
                    // rename the module register
                    $this->extensionRepository->updateName($dbname, $name);
                    // replace the old module with the new one in the $extensionsFromDB array
                    $extensionsFromDB[$name] = $extensionFromDB;
                    unset($extensionsFromDB[$dbname]);
                }
            }

            // If extension was previously determined to be incompatible with the core. return to original state
            if (isset($extensionsFromDB[$name]) && $extensionsFromDB[$name]['state'] > 10) {
                $extensionsFromDB[$name]['state'] = $extensionsFromDB[$name]['state'] - ExtensionApi::INCOMPATIBLE_CORE_SHIFT;
                $this->extensionStateHelper->updateState($extensionsFromDB[$name]['id'], $extensionsFromDB[$name]['state']);
            }

            // update the DB information for this extension to reflect user settings (e.g. url)
            if (isset($extensionsFromDB[$name]['id'])) {
                $extensionFromFile['id'] = $extensionsFromDB[$name]['id'];
                if ($extensionsFromDB[$name]['state'] != ExtensionApi::STATE_UNINITIALISED && $extensionsFromDB[$name]['state'] != ExtensionApi::STATE_INVALID) {
                    unset($extensionFromFile['version']);
                }
                if (!$forceDefaults) {
                    unset($extensionFromFile['displayname']);
                    unset($extensionFromFile['description']);
                    unset($extensionFromFile['url']);
                }

                unset($extensionFromFile['oldnames']);
                unset($extensionFromFile['dependencies']);
                $extensionFromFile['capabilities'] = unserialize($extensionFromFile['capabilities']);
                $extensionFromFile['securityschema'] = unserialize($extensionFromFile['securityschema']);
                $extension = $this->extensionRepository->find($extensionFromFile['id']);
                $extension->merge($extensionFromFile);
                $this->extensionRepository->persistAndFlush($extension);
            }

            // check extension core requirement is compatible with current core
            $coreCompatibility = isset($extensionFromFile['corecompatibility'])
                ? $extensionFromFile['corecompatibility']
                : $this->formatCoreCompatibilityString($extensionFromFile['core_min'], $extensionFromFile['core_max']);
            $isCompatible = $this->isCoreCompatible($coreCompatibility);
            if (isset($extensionsFromDB[$name])) {
                if (!$isCompatible) {
                    // extension is incompatible with current core
                    $extensionsFromDB[$name]['state'] = $extensionsFromDB[$name]['state'] + ExtensionApi::INCOMPATIBLE_CORE_SHIFT;
                    $this->extensionStateHelper->updateState($extensionsFromDB[$name]['id'], $extensionsFromDB[$name]['state']);
                }
                if (isset($extensionsFromDB[$name]['state'])) {
                    $extensionFromFile['state'] = $extensionsFromDB[$name]['state'];
                }
            }
        }
    }

    /**
     * Remove extensions from the DB that have been removed from the filesystem.
     *
     * @param array $extensionsFromFile
     * @param array $extensionsFromDB
     */
    private function syncLostExtensions(array $extensionsFromFile, array &$extensionsFromDB)
    {
        foreach ($extensionsFromDB as $name => $unusedVariable) {
            if (array_key_exists($name, $extensionsFromFile)) {
                continue;
            }

            $lostModule = $this->extensionRepository->get($name); // must obtain Entity because value from $extensionsFromDB is only an array
            if (!$lostModule) {
                throw new \RuntimeException($this->translator->__f('Error! Could not load data for module %s.', [$name]));
            }
            $lostModuleState = $lostModule->getState();
            if (($lostModuleState == ExtensionApi::STATE_INVALID)
                || ($lostModuleState == ExtensionApi::STATE_INVALID + ExtensionApi::INCOMPATIBLE_CORE_SHIFT)) {
                // extension was invalid and subsequently removed from file system,
                // or extension was incompatible with core and subsequently removed, delete it
                $this->extensionRepository->removeAndFlush($lostModule);
            } elseif (($lostModuleState == ExtensionApi::STATE_UNINITIALISED)
                || ($lostModuleState == ExtensionApi::STATE_UNINITIALISED + ExtensionApi::INCOMPATIBLE_CORE_SHIFT)) {
                // extension was uninitialised and subsequently removed from file system, delete it
                $this->extensionRepository->removeAndFlush($lostModule);
            } else {
                // Set state of module to 'missing'
                // This state cannot be reached in with an ACTIVE bundle. - ACTIVE bundles are part of the pre-compiled Kernel.
                // extensions that are inactive can be marked as missing.
                $this->extensionStateHelper->updateState($lostModule->getId(), ExtensionApi::STATE_MISSING);
            }

            unset($extensionsFromDB[$name]);
        }
    }

    /**
     * Add extensions to the DB that have been added to the filesystem.
     *  - add uninitialized extensions
     *  - update missing or invalid extensions
     *
     * @param array $extensionsFromFile
     * @param array $extensionsFromDB
     * @return array $upgradedExtensions[<name>] => <version>
     */
    private function syncAddedExtensions(array $extensionsFromFile, array $extensionsFromDB)
    {
        $upgradedExtensions = [];

        foreach ($extensionsFromFile as $name => $extensionFromFile) {
            if (empty($extensionsFromDB[$name])) {
                $extensionFromFile['state'] = ExtensionApi::STATE_UNINITIALISED;
                if (!$extensionFromFile['version']) {
                    // set state to invalid if we can't determine a version
                    $extensionFromFile['state'] = ExtensionApi::STATE_INVALID;
                } else {
                    $coreCompatibility = isset($extensionFromFile['corecompatibility'])
                        ? $extensionFromFile['corecompatibility']
                        : $this->formatCoreCompatibilityString($extensionFromFile['core_min'], $extensionFromFile['core_max']);
                    // shift state if module is incompatible with core version
                    $extensionFromFile['state'] = $this->isCoreCompatible($coreCompatibility)
                        ? $extensionFromFile['state']
                        : $extensionFromFile['state'] + ExtensionApi::INCOMPATIBLE_CORE_SHIFT;
                }

                // unset vars that don't matter
                unset($extensionFromFile['oldnames']);
                unset($extensionFromFile['dependencies']);

                // unserialize vars
                $extensionFromFile['capabilities'] = unserialize($extensionFromFile['capabilities']);
                $extensionFromFile['securityschema'] = unserialize($extensionFromFile['securityschema']);

                // insert new module to db
                $newExtension = new ExtensionEntity();
                $newExtension->merge($extensionFromFile);
                $vetoEvent = new GenericEvent($newExtension);
                $this->dispatcher->dispatch(ExtensionEvents::INSERT_VETO, $vetoEvent);
                if (!$vetoEvent->isPropagationStopped()) {
                    $this->extensionRepository->persistAndFlush($newExtension);
                }
            } else {
                // extension is in the db already
                if (($extensionsFromDB[$name]['state'] == ExtensionApi::STATE_MISSING)
                    || ($extensionsFromDB[$name]['state'] == ExtensionApi::STATE_MISSING + ExtensionApi::INCOMPATIBLE_CORE_SHIFT)) {
                    // extension was lost, now it is here again
                    $this->extensionStateHelper->updateState($extensionsFromDB[$name]['id'], ExtensionApi::STATE_INACTIVE);
                } elseif ((($extensionsFromDB[$name]['state'] == ExtensionApi::STATE_INVALID)
                        || ($extensionsFromDB[$name]['state'] == ExtensionApi::STATE_INVALID + ExtensionApi::INCOMPATIBLE_CORE_SHIFT))
                    && $extensionFromFile['version']) {
                    $coreCompatibility = isset($extensionFromFile['corecompatibility'])
                        ? $extensionFromFile['corecompatibility']
                        : $this->formatCoreCompatibilityString($extensionFromFile['core_min'], $extensionFromFile['core_max']);
                    $isCompatible = $this->isCoreCompatible($coreCompatibility);
                    if ($isCompatible) {
                        // extension was invalid, now it is valid
                        $this->extensionStateHelper->updateState($extensionsFromDB[$name]['id'], ExtensionApi::STATE_UNINITIALISED);
                    }
                }

                if ($extensionsFromDB[$name]['version'] != $extensionFromFile['version']) {
                    if ($extensionsFromDB[$name]['state'] != ExtensionApi::STATE_UNINITIALISED &&
                        $extensionsFromDB[$name]['state'] != ExtensionApi::STATE_INVALID) {
                        $this->extensionStateHelper->updateState($extensionsFromDB[$name]['id'], ExtensionApi::STATE_UPGRADED);
                        $upgradedExtensions[$name] = $extensionFromFile['version'];
                    }
                }
            }
        }

        return $upgradedExtensions;
    }

    /**
     * Determine if $min and $max values are compatible with Current Core version
     *
     * @param string $compatibilityString Semver
     * @return bool
     */
    private function isCoreCompatible($compatibilityString)
    {
        $coreVersion = new version(ZikulaKernel::VERSION);
        $requiredVersionExpression = new expression($compatibilityString);

        return $requiredVersionExpression->satisfiedBy($coreVersion);
    }

    /**
     * Format a compatibility string suitable for semver comparison using vierbergenlars/php-semver
     *
     * @param null $coreMin
     * @param null $coreMax
     * @return string
     */
    private function formatCoreCompatibilityString($coreMin = null, $coreMax = null)
    {
        $coreMin = !empty($coreMin) ? $coreMin : '1.4.0';
        $coreMax = !empty($coreMax) ? $coreMax : '2.9.99';

        return $coreMin . ' - ' . $coreMax;
    }
}<|MERGE_RESOLUTION|>--- conflicted
+++ resolved
@@ -181,13 +181,6 @@
             }
         }
 
-<<<<<<< HEAD
-=======
-        if ($directories != ['system']) {
-            $legacyModules = LegacyBundleSyncHelper::scanForModules();
-            $bundles = $bundles + $legacyModules;
-        }
->>>>>>> 70b11276
         $this->validate($bundles);
 
         return $bundles;
