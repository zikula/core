<?php

/*
 * This file is part of the Zikula package.
 *
 * Copyright Zikula Foundation - http://zikula.org/
 *
 * For the full copyright and license information, please view the LICENSE
 * file that was distributed with this source code.
 */

namespace Zikula\ExtensionsModule\Helper;

use Symfony\Component\EventDispatcher\EventDispatcherInterface;
use Symfony\Component\Finder\Finder;
use Symfony\Component\HttpFoundation\Session\SessionInterface;
use Symfony\Component\HttpKernel\KernelInterface;
use vierbergenlars\SemVer\expression;
use vierbergenlars\SemVer\version;
use Zikula\Bundle\CoreBundle\Bundle\Helper\BootstrapHelper;
use Zikula\Bundle\CoreBundle\Bundle\MetaData;
use Zikula\Bundle\CoreBundle\Bundle\Scanner;
use Zikula\Common\Translator\TranslatorInterface;
use Zikula\Core\Event\GenericEvent;
use Zikula\Core\Exception\FatalErrorException;
use Zikula\ExtensionsModule\Api\ExtensionApi;
use Zikula\ExtensionsModule\Entity\ExtensionEntity;
use Zikula\ExtensionsModule\Entity\Repository\ExtensionDependencyRepository;
use Zikula\ExtensionsModule\Entity\Repository\ExtensionRepository;
use Zikula\ExtensionsModule\Entity\Repository\ExtensionVarRepository;
use Zikula\ExtensionsModule\ExtensionEvents;

/**
 * Helper functions for the extensions bundle
 */
class BundleSyncHelper
{
    /**
     * @var KernelInterface
     */
    private $kernel;

    /**
     * @var ExtensionRepository
     */
    private $extensionRepository;

    /**
     * @var ExtensionVarRepository
     */
    private $extensionVarRepository;

    /**
     * @var ExtensionDependencyRepository
     */
    private $extensionDependencyRepository;

    /**
     * @var TranslatorInterface
     */
    private $translator;

    /**
     * @var EventDispatcherInterface
     */
    private $dispatcher;

    /**
     * @var ExtensionStateHelper
     */
    private $extensionStateHelper;

    /**
     * @var BootstrapHelper
     */
    private $bootstrapHelper;

    /**
     * @var ComposerValidationHelper
     */
    private $composerValidationHelper;

    /**
     * @var SessionInterface
     */
    protected $session;

    /**
     * BundleSyncHelper constructor.
     *
     * @param KernelInterface $kernel
     * @param ExtensionRepository $extensionRepository
     * @param ExtensionVarRepository $extensionVarRepository
     * @param ExtensionDependencyRepository $extensionDependencyRepository
     * @param TranslatorInterface $translator
     * @param EventDispatcherInterface $dispatcher
     * @param ExtensionStateHelper $extensionStateHelper
     * @param ComposerValidationHelper $composerValidationHelper
     * @param SessionInterface $session
     */
    public function __construct(
        KernelInterface $kernel,
        ExtensionRepository $extensionRepository,
        ExtensionVarRepository $extensionVarRepository,
        ExtensionDependencyRepository $extensionDependencyRepository,
        TranslatorInterface $translator,
        EventDispatcherInterface $dispatcher,
        ExtensionStateHelper $extensionStateHelper,
        BootstrapHelper $bootstrapHelper,
        ComposerValidationHelper $composerValidationHelper,
        SessionInterface $session
    ) {
        $this->kernel = $kernel;
        $this->extensionRepository = $extensionRepository;
        $this->extensionVarRepository = $extensionVarRepository;
        $this->extensionDependencyRepository = $extensionDependencyRepository;
        $this->translator = $translator;
        $this->dispatcher = $dispatcher;
        $this->extensionStateHelper = $extensionStateHelper;
        $this->bootstrapHelper = $bootstrapHelper;
        $this->composerValidationHelper = $composerValidationHelper;
        $this->session = $session;
    }

    /**
     * Scan the file system for bundles.
     *
     * This function scans the file system for bundles and returns an array with all (potential) bundles found.
     *
     * @param array $directories
     * @return array Thrown if the user doesn't have admin permissions over the bundle
     * @throws \Exception
     */
    public function scanForBundles(array $directories = [])
    {
        $directories = empty($directories) ? ['system', 'modules'] : $directories;

        // sync the filesystem and the bundles table
        $this->bootstrapHelper->load();

        // Get all bundles on filesystem
        $bundles = [];

        $scanner = new Scanner();
        $scanner->scan($directories, 5);
        $newModules = $scanner->getModulesMetaData();

        // scan for all bundle-type bundles (psr-4) in either /system or /bundles
        /** @var MetaData $bundleMetaData */
        foreach ($newModules as $name => $bundleMetaData) {
            foreach ($bundleMetaData->getPsr4() as $ns => $path) {
                $this->kernel->getAutoloader()->addPsr4($ns, $path);
            }

            $bundleClass = $bundleMetaData->getClass();

            /** @var $bundle \Zikula\Core\AbstractModule */
            $bundle = new $bundleClass();
<<<<<<< HEAD
            $bundleMetaData->setTranslator($this->translator);
            $bundleMetaData->setDirectoryFromBundle($bundle);
            $bundleVersionArray = $bundleMetaData->getFilteredVersionInfoArray();

            // loads the gettext domain for 3rd party bundles
            if (!strpos($bundle->getPath(), 'bundles') === false) {
                \ZLanguage::bindModuleDomain($bundle->getName());
            }

=======
            $versionClass = $bundle->getVersionClass();

            if (class_exists($versionClass)) {
                // @todo 1.4-bundle spec - deprecated - remove in Core-2.0
                $version = new $versionClass($bundle);
                $version['name'] = $bundle->getName();

                $bundleVersionArray = $version->toArray();
                unset($bundleVersionArray['id']);
            } else {
                // 2.0-bundle spec
                $bundleMetaData->setTranslator($this->translator);
                $bundleMetaData->setDirectoryFromBundle($bundle);
                $bundleVersionArray = $bundleMetaData->getFilteredVersionInfoArray();
            }

            // Work out if admin-capable
            // @deprecated - author must declare in Core 2.0
            // e.g. "capabilities": {"admin": {"route": "zikulafoobundle_admin_index"} }
            if (empty($bundleVersionArray['capabilities']['admin']) && file_exists($bundle->getPath().'/Controller/AdminController.php')) {
                $bundleVersionArray['capabilities']['admin'] = ['url' => \ModUtil::url($bundle->getName(), 'admin', 'index')];
            }

            // Work out if user-capable
            // @deprecated - author must declare in Core 2.0
            // e.g. "capabilities": {"user": {"route": "zikulafoobundle_user_index"} }
            if (empty($bundleVersionArray['capabilities']['user']) && file_exists($bundle->getPath().'/Controller/UserController.php')) {
                $bundleVersionArray['capabilities']['user'] = ['url' => \ModUtil::url($bundle->getName(), 'user', 'index')];
            }
>>>>>>> 0eb999b2
            $bundleVersionArray['capabilities'] = serialize($bundleVersionArray['capabilities']);
            $bundleVersionArray['securityschema'] = serialize($bundleVersionArray['securityschema']);
            $bundleVersionArray['dependencies'] = serialize($bundleVersionArray['dependencies']);

            $finder = new Finder();
            $finder->files()->in($bundle->getPath())->depth(0)->name('composer.json');
            foreach ($finder as $splFileInfo) {
                // there will only be one loop here
                $this->composerValidationHelper->check($splFileInfo);
                if ($this->composerValidationHelper->isValid()) {
                    $bundles[$bundle->getName()] = $bundleVersionArray;
                    $bundles[$bundle->getName()]['oldnames'] = isset($bundleVersionArray['oldnames']) ? $bundleVersionArray['oldnames'] : '';
                } else {
                    $this->session->getFlashBag()->add('error', $this->translator->__f('Cannot load %extension because the composer file is invalid.', ['%extension' => $bundle->getName()]));
                    foreach ($this->composerValidationHelper->getErrors() as $error) {
                        $this->session->getFlashBag()->add('error', $error);
                    }
                }
            }
        }

        $this->validate($bundles);

        return $bundles;
    }

    /**
     * Validate the extensions and ensure there are no duplicate names, displaynames or urls.
     *
     * @param array $extensions
     * @throws FatalErrorException
     */
    private function validate(array $extensions)
    {
        $modulenames = [];
        $displaynames = [];
        $urls = [];

        // check for duplicate names, display names or urls
        foreach ($extensions as $dir => $modInfo) {
            if (isset($modulenames[strtolower($modInfo['name'])])) {
                throw new FatalErrorException($this->translator->__f('Fatal Error: Two extensions share the same name. [%ext1%] and [%ext2%]', [
                    '%ext1%' => $modInfo['name'],
                    '%ext2%' => $modulenames[strtolower($modInfo['name'])]
                ]));
            }

            if (isset($displaynames[strtolower($modInfo['displayname'])])) {
                throw new FatalErrorException($this->translator->__f('Fatal Error: Two extensions share the same displayname. [%ext1%] and [%ext2%]', [
                    '%ext1%' => $modInfo['name'],
                    '%ext2%' => $modulenames[strtolower($modInfo['name'])]
                ]));
            }

            if (isset($urls[strtolower($modInfo['url'])])) {
                throw new FatalErrorException($this->translator->__f('Fatal Error: Two extensions share the same url. [%ext1%] and [%ext2%]', [
                    '%ext1%' => $modInfo['name'],
                    '%ext2%' => $modulenames[strtolower($modInfo['name'])]
                ]));
            }

            $modulenames[strtolower($modInfo['name'])] = $dir;
            $displaynames[strtolower($modInfo['displayname'])] = $dir;
            $urls[strtolower($modInfo['url'])] = $dir;
        }
    }

    /**
     * Sync extensions in the filesystem and the database.
     *
     * @param array $extensionsFromFile
     * @param bool $forceDefaults
     * @return array $upgradedExtensions[<name>] = <version>
     */
    public function syncExtensions(array $extensionsFromFile, $forceDefaults = false)
    {
        // Get all extensions in DB, indexed by name
        $extensionsFromDB = $this->extensionRepository->getIndexedArrayCollection('name');

        // see if any extensions have changed since last regeneration
        $this->syncUpdatedExtensions($extensionsFromFile, $extensionsFromDB, $forceDefaults);

        // See if any extensions have been lost since last sync
        $this->syncLostExtensions($extensionsFromFile, $extensionsFromDB);

        // See any extensions have been gained since last sync,
        // or if any current extensions have been upgraded
        $upgradedExtensions = $this->syncAddedExtensions($extensionsFromFile, $extensionsFromDB);

        // Clear and reload the dependencies table with all current dependencies
        $this->extensionDependencyRepository->reloadExtensionDependencies($extensionsFromFile);

        return $upgradedExtensions;
    }

    /**
     * Sync extensions that are already in the Database.
     *  - update from old names
     *  - update compatibility
     *  - update user settings (or reset to defaults)
     *  - ensure current core compatibility
     *
     * @param array $extensionsFromFile
     * @param array $extensionsFromDB
     * @param bool $forceDefaults
     */
    private function syncUpdatedExtensions(array $extensionsFromFile, array &$extensionsFromDB, $forceDefaults = false)
    {
        foreach ($extensionsFromFile as $name => $extensionFromFile) {
            foreach ($extensionsFromDB as $dbname => $extensionFromDB) {
                if (isset($extensionFromDB['name']) && in_array($extensionFromDB['name'], (array)$extensionFromFile['oldnames'])) {
                    // migrate its modvars
                    $this->extensionVarRepository->updateName($dbname, $name);
                    // rename the module register
                    $this->extensionRepository->updateName($dbname, $name);
                    // replace the old module with the new one in the $extensionsFromDB array
                    $extensionsFromDB[$name] = $extensionFromDB;
                    unset($extensionsFromDB[$dbname]);
                }
            }

            // If extension was previously determined to be incompatible with the core. return to original state
            if (isset($extensionsFromDB[$name]) && $extensionsFromDB[$name]['state'] > 10) {
                $extensionsFromDB[$name]['state'] = $extensionsFromDB[$name]['state'] - ExtensionApi::INCOMPATIBLE_CORE_SHIFT;
                $this->extensionStateHelper->updateState($extensionsFromDB[$name]['id'], $extensionsFromDB[$name]['state']);
            }

            // update the DB information for this extension to reflect user settings (e.g. url)
            if (isset($extensionsFromDB[$name]['id'])) {
                $extensionFromFile['id'] = $extensionsFromDB[$name]['id'];
                if ($extensionsFromDB[$name]['state'] != ExtensionApi::STATE_UNINITIALISED && $extensionsFromDB[$name]['state'] != ExtensionApi::STATE_INVALID) {
                    unset($extensionFromFile['version']);
                }
                if (!$forceDefaults) {
                    unset($extensionFromFile['displayname']);
                    unset($extensionFromFile['description']);
                    unset($extensionFromFile['url']);
                }

                unset($extensionFromFile['oldnames']);
                unset($extensionFromFile['dependencies']);
                $extensionFromFile['capabilities'] = unserialize($extensionFromFile['capabilities']);
                $extensionFromFile['securityschema'] = unserialize($extensionFromFile['securityschema']);
                $extension = $this->extensionRepository->find($extensionFromFile['id']);
                $extension->merge($extensionFromFile);
                $this->extensionRepository->persistAndFlush($extension);
            }

            // check extension core requirement is compatible with current core
            $coreCompatibility = isset($extensionFromFile['corecompatibility'])
                ? $extensionFromFile['corecompatibility']
                : $this->formatCoreCompatibilityString($extensionFromFile['core_min'], $extensionFromFile['core_max']);
            $isCompatible = $this->isCoreCompatible($coreCompatibility);
            if (isset($extensionsFromDB[$name])) {
                if (!$isCompatible) {
                    // extension is incompatible with current core
                    $extensionsFromDB[$name]['state'] = $extensionsFromDB[$name]['state'] + ExtensionApi::INCOMPATIBLE_CORE_SHIFT;
                    $this->extensionStateHelper->updateState($extensionsFromDB[$name]['id'], $extensionsFromDB[$name]['state']);
                }
                if (isset($extensionsFromDB[$name]['state'])) {
                    $extensionFromFile['state'] = $extensionsFromDB[$name]['state'];
                }
            }
        }
    }

    /**
     * Remove extensions from the DB that have been removed from the filesystem.
     *
     * @param array $extensionsFromFile
     * @param array $extensionsFromDB
     */
    private function syncLostExtensions(array $extensionsFromFile, array &$extensionsFromDB)
    {
        foreach ($extensionsFromDB as $name => $unusedVariable) {
            if (array_key_exists($name, $extensionsFromFile)) {
                continue;
            }

            $lostModule = $this->extensionRepository->get($name); // must obtain Entity because value from $extensionsFromDB is only an array
            if (!$lostModule) {
                throw new \RuntimeException($this->translator->__f('Error! Could not load data for module %s.', [$name]));
            }
            $lostModuleState = $lostModule->getState();
            if (($lostModuleState == ExtensionApi::STATE_INVALID)
                || ($lostModuleState == ExtensionApi::STATE_INVALID + ExtensionApi::INCOMPATIBLE_CORE_SHIFT)) {
                // extension was invalid and subsequently removed from file system,
                // or extension was incompatible with core and subsequently removed, delete it
                $this->extensionRepository->removeAndFlush($lostModule);
            } elseif (($lostModuleState == ExtensionApi::STATE_UNINITIALISED)
                || ($lostModuleState == ExtensionApi::STATE_UNINITIALISED + ExtensionApi::INCOMPATIBLE_CORE_SHIFT)) {
                // extension was uninitialised and subsequently removed from file system, delete it
                $this->extensionRepository->removeAndFlush($lostModule);
            } else {
                // Set state of module to 'missing'
                // This state cannot be reached in with an ACTIVE bundle. - ACTIVE bundles are part of the pre-compiled Kernel.
                // extensions that are inactive can be marked as missing.
                $this->extensionStateHelper->updateState($lostModule->getId(), ExtensionApi::STATE_MISSING);
            }

            unset($extensionsFromDB[$name]);
        }
    }

    /**
     * Add extensions to the DB that have been added to the filesystem.
     *  - add uninitialized extensions
     *  - update missing or invalid extensions
     *
     * @param array $extensionsFromFile
     * @param array $extensionsFromDB
     * @return array $upgradedExtensions[<name>] => <version>
     */
    private function syncAddedExtensions(array $extensionsFromFile, array $extensionsFromDB)
    {
        $upgradedExtensions = [];

        foreach ($extensionsFromFile as $name => $extensionFromFile) {
            if (empty($extensionsFromDB[$name])) {
                $extensionFromFile['state'] = ExtensionApi::STATE_UNINITIALISED;
                if (!$extensionFromFile['version']) {
                    // set state to invalid if we can't determine a version
                    $extensionFromFile['state'] = ExtensionApi::STATE_INVALID;
                } else {
                    $coreCompatibility = isset($extensionFromFile['corecompatibility'])
                        ? $extensionFromFile['corecompatibility']
                        : $this->formatCoreCompatibilityString($extensionFromFile['core_min'], $extensionFromFile['core_max']);
                    // shift state if module is incompatible with core version
                    $extensionFromFile['state'] = $this->isCoreCompatible($coreCompatibility)
                        ? $extensionFromFile['state']
                        : $extensionFromFile['state'] + ExtensionApi::INCOMPATIBLE_CORE_SHIFT;
                }

                // unset vars that don't matter
                unset($extensionFromFile['oldnames']);
                unset($extensionFromFile['dependencies']);

                // unserialize vars
                $extensionFromFile['capabilities'] = unserialize($extensionFromFile['capabilities']);
                $extensionFromFile['securityschema'] = unserialize($extensionFromFile['securityschema']);

                // insert new module to db
                $newExtension = new ExtensionEntity();
                $newExtension->merge($extensionFromFile);
                $vetoEvent = new GenericEvent($newExtension);
                $this->dispatcher->dispatch(ExtensionEvents::INSERT_VETO, $vetoEvent);
                if (!$vetoEvent->isPropagationStopped()) {
                    $this->extensionRepository->persistAndFlush($newExtension);
                }
            } else {
                // extension is in the db already
                if (($extensionsFromDB[$name]['state'] == ExtensionApi::STATE_MISSING)
                    || ($extensionsFromDB[$name]['state'] == ExtensionApi::STATE_MISSING + ExtensionApi::INCOMPATIBLE_CORE_SHIFT)) {
                    // extension was lost, now it is here again
                    $this->extensionStateHelper->updateState($extensionsFromDB[$name]['id'], ExtensionApi::STATE_INACTIVE);
                } elseif ((($extensionsFromDB[$name]['state'] == ExtensionApi::STATE_INVALID)
                        || ($extensionsFromDB[$name]['state'] == ExtensionApi::STATE_INVALID + ExtensionApi::INCOMPATIBLE_CORE_SHIFT))
                    && $extensionFromFile['version']) {
                    $coreCompatibility = isset($extensionFromFile['corecompatibility'])
                        ? $extensionFromFile['corecompatibility']
                        : $this->formatCoreCompatibilityString($extensionFromFile['core_min'], $extensionFromFile['core_max']);
                    $isCompatible = $this->isCoreCompatible($coreCompatibility);
                    if ($isCompatible) {
                        // extension was invalid, now it is valid
                        $this->extensionStateHelper->updateState($extensionsFromDB[$name]['id'], ExtensionApi::STATE_UNINITIALISED);
                    }
                }

                if ($extensionsFromDB[$name]['version'] != $extensionFromFile['version']) {
                    if ($extensionsFromDB[$name]['state'] != ExtensionApi::STATE_UNINITIALISED &&
                        $extensionsFromDB[$name]['state'] != ExtensionApi::STATE_INVALID) {
                        $this->extensionStateHelper->updateState($extensionsFromDB[$name]['id'], ExtensionApi::STATE_UPGRADED);
                        $upgradedExtensions[$name] = $extensionFromFile['version'];
                    }
                }
            }
        }

        return $upgradedExtensions;
    }

    /**
     * Determine if $min and $max values are compatible with Current Core version
     *
     * @param string $compatibilityString Semver
     * @return bool
     */
    private function isCoreCompatible($compatibilityString)
    {
        $coreVersion = new version(\ZikulaKernel::VERSION);
        $requiredVersionExpression = new expression($compatibilityString);

        return $requiredVersionExpression->satisfiedBy($coreVersion);
    }

    /**
     * Format a compatibility string suitable for semver comparison using vierbergenlars/php-semver
     *
     * @param null $coreMin
     * @param null $coreMax
     * @return string
     */
    private function formatCoreCompatibilityString($coreMin = null, $coreMax = null)
    {
        $coreMin = !empty($coreMin) ? $coreMin : '1.4.0';
        $coreMax = !empty($coreMax) ? $coreMax : '2.9.99';

        return $coreMin . ' - ' . $coreMax;
    }
}<|MERGE_RESOLUTION|>--- conflicted
+++ resolved
@@ -156,47 +156,9 @@
 
             /** @var $bundle \Zikula\Core\AbstractModule */
             $bundle = new $bundleClass();
-<<<<<<< HEAD
             $bundleMetaData->setTranslator($this->translator);
             $bundleMetaData->setDirectoryFromBundle($bundle);
             $bundleVersionArray = $bundleMetaData->getFilteredVersionInfoArray();
-
-            // loads the gettext domain for 3rd party bundles
-            if (!strpos($bundle->getPath(), 'bundles') === false) {
-                \ZLanguage::bindModuleDomain($bundle->getName());
-            }
-
-=======
-            $versionClass = $bundle->getVersionClass();
-
-            if (class_exists($versionClass)) {
-                // @todo 1.4-bundle spec - deprecated - remove in Core-2.0
-                $version = new $versionClass($bundle);
-                $version['name'] = $bundle->getName();
-
-                $bundleVersionArray = $version->toArray();
-                unset($bundleVersionArray['id']);
-            } else {
-                // 2.0-bundle spec
-                $bundleMetaData->setTranslator($this->translator);
-                $bundleMetaData->setDirectoryFromBundle($bundle);
-                $bundleVersionArray = $bundleMetaData->getFilteredVersionInfoArray();
-            }
-
-            // Work out if admin-capable
-            // @deprecated - author must declare in Core 2.0
-            // e.g. "capabilities": {"admin": {"route": "zikulafoobundle_admin_index"} }
-            if (empty($bundleVersionArray['capabilities']['admin']) && file_exists($bundle->getPath().'/Controller/AdminController.php')) {
-                $bundleVersionArray['capabilities']['admin'] = ['url' => \ModUtil::url($bundle->getName(), 'admin', 'index')];
-            }
-
-            // Work out if user-capable
-            // @deprecated - author must declare in Core 2.0
-            // e.g. "capabilities": {"user": {"route": "zikulafoobundle_user_index"} }
-            if (empty($bundleVersionArray['capabilities']['user']) && file_exists($bundle->getPath().'/Controller/UserController.php')) {
-                $bundleVersionArray['capabilities']['user'] = ['url' => \ModUtil::url($bundle->getName(), 'user', 'index')];
-            }
->>>>>>> 0eb999b2
             $bundleVersionArray['capabilities'] = serialize($bundleVersionArray['capabilities']);
             $bundleVersionArray['securityschema'] = serialize($bundleVersionArray['securityschema']);
             $bundleVersionArray['dependencies'] = serialize($bundleVersionArray['dependencies']);
