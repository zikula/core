services:
    zikula_extensions_module.container.link_container:
        class: Zikula\ExtensionsModule\Container\LinkContainer
        arguments: ["@translator.default", "@jms_i18n_routing.router", "@zikula_permissions_module.api.permission"]
        tags:
            - { name: zikula.link_container }

    zikula_extensions_module.listener.extension_services_listener:
        class: Zikula\ExtensionsModule\Listener\ExtensionServicesListener
        arguments: ["@event_dispatcher", "@router", "@translator.default"]
        tags:
            - { name: kernel.event_subscriber }

    zikula_extensions_module.extension_var_repository:
        class: Zikula\ExtensionsModule\Entity\Repository\ExtensionVarRepository
        factory: ["@doctrine.orm.default_entity_manager", getRepository]
        arguments: ["ZikulaExtensionsModule:ExtensionVarEntity"]

    zikula_extensions_module.extension_repository:
        class: Zikula\ExtensionsModule\Entity\Repository\ExtensionRepository
        factory: ["@doctrine.orm.default_entity_manager", getRepository]
        arguments: ["ZikulaExtensionsModule:ExtensionEntity"]

    zikula_extensions_module.extension_dependency_repository:
        class: Zikula\ExtensionsModule\Entity\Repository\ExtensionDependencyRepository
        factory: ["@doctrine.orm.default_entity_manager", getRepository]
        arguments: ["ZikulaExtensionsModule:ExtensionDependencyEntity"]

    zikula_extensions_module.api.variable:
        class: Zikula\ExtensionsModule\Api\VariableApi
        arguments:
          - "%installed%"
          - "@zikula_extensions_module.extension_var_repository"
          - "@kernel"
          - "%multisites%"

    zikula_extensions_module.api.extension:
        class: Zikula\ExtensionsModule\Api\ExtensionApi
        arguments: ["@kernel"]

    zikula_extensions_module.api.capability:
        class: Zikula\ExtensionsModule\Api\CapabilityApi
        arguments: ["@zikula_extensions_module.extension_repository"]

    twig.extension.zikula_extensions_module:
        class: Zikula\ExtensionsModule\Twig\Extension\ExtensionsExtension
        public: false
        arguments: ["@translator.default"]
        tags:
            - { name: twig.extension }

    twig.extension.zikula_extensions_module.user_interface:
        class: Zikula\ExtensionsModule\Twig\Extension\UserInterfaceExtension
        public: true
        arguments: ["@fragment.handler"]
        tags:
            - { name: twig.extension }

    zikula_extensions_module.bundle_sync_helper:
        class: Zikula\ExtensionsModule\Helper\BundleSyncHelper
        lazy: true
        arguments:
          - "@kernel"
          - "@zikula_extensions_module.extension_repository"
          - "@zikula_extensions_module.extension_var_repository"
          - "@zikula_extensions_module.extension_dependency_repository"
          - "@translator.default"
          - "@event_dispatcher"
          - "@zikula_extensions_module.extension_state_helper"
          - "@zikula_core.internal.bootstrap_helper"
          - "@zikula_extensions_module.composer_validation_helper"
          - "@session"

    zikula_extensions_module.extension_state_helper:
        class: Zikula\ExtensionsModule\Helper\ExtensionStateHelper
        lazy: true
<<<<<<< HEAD
        arguments: ["@event_dispatcher", "@zikula.cache_clearer", "@zikula_extensions_module.extension_repository", "@translator.default", "@kernel"]
=======
        arguments:
          - "@event_dispatcher"
          - "@zikula.cache_clearer"
          - "@zikula_extensions_module.extension_repository"
          - "@translator.default"
          - "@zikula_extensions_module.api.extension"
>>>>>>> 64009a28

    zikula_extensions_module.extension_helper:
        class: Zikula\ExtensionsModule\Helper\ExtensionHelper
        arguments: ["@service_container"]

    zikula_extensions_module.extension_dependency_helper:
        class: Zikula\ExtensionsModule\Helper\ExtensionDependencyHelper
        arguments:
          - "@zikula_extensions_module.extension_dependency_repository"
          - "@zikula_extensions_module.extension_repository"
          - "@kernel"

    zikula_extensions_module.composer_validation_helper:
        class: Zikula\ExtensionsModule\Helper\ComposerValidationHelper
        arguments: ["@kernel", "@translator.default"]<|MERGE_RESOLUTION|>--- conflicted
+++ resolved
@@ -74,16 +74,12 @@
     zikula_extensions_module.extension_state_helper:
         class: Zikula\ExtensionsModule\Helper\ExtensionStateHelper
         lazy: true
-<<<<<<< HEAD
-        arguments: ["@event_dispatcher", "@zikula.cache_clearer", "@zikula_extensions_module.extension_repository", "@translator.default", "@kernel"]
-=======
         arguments:
           - "@event_dispatcher"
           - "@zikula.cache_clearer"
           - "@zikula_extensions_module.extension_repository"
           - "@translator.default"
-          - "@zikula_extensions_module.api.extension"
->>>>>>> 64009a28
+          - "@kernel"
 
     zikula_extensions_module.extension_helper:
         class: Zikula\ExtensionsModule\Helper\ExtensionHelper
