{
    "name": "zikula/printer-theme",
<<<<<<< HEAD
    "version": "3.1.0",
=======
    "version": "3.1.1-dev",
>>>>>>> 8118320a
    "description": "The Printer theme is an auxiliary theme designed specially for outputting pages in a printer-friendly format.",
    "type": "zikula-system-theme",
    "license": "LGPL-3.0-or-later",
    "authors": [
        {
            "name": "Zikula",
            "homepage": "https://ziku.la/"
        }
    ],
    "autoload": {
        "psr-4": { "Zikula\\PrinterTheme\\": "" }
    },
    "require": {
        "php": ">=7.2.5",
        "symfony/http-foundation": "^5.4",

        "zikula/core-bundle": "dev-3.1",
        "zikula/extensions-module": "dev-3.1",
        "zikula/theme-module": "dev-3.1"
    },
    "extra": {
        "zikula" : {
            "core-compatibility": ">=3.0.0",
            "class": "Zikula\\PrinterTheme\\ZikulaPrinterTheme",
            "displayname": "Printer Theme",
            "icon": "fas fa-print",
            "capabilities": {
                "user": {
                    "theme": true
                },
                "admin": {
                    "theme": false
                }
            }
        }
    }
}<|MERGE_RESOLUTION|>--- conflicted
+++ resolved
@@ -1,10 +1,6 @@
 {
     "name": "zikula/printer-theme",
-<<<<<<< HEAD
-    "version": "3.1.0",
-=======
-    "version": "3.1.1-dev",
->>>>>>> 8118320a
+    "version": "4.0.0-dev",
     "description": "The Printer theme is an auxiliary theme designed specially for outputting pages in a printer-friendly format.",
     "type": "zikula-system-theme",
     "license": "LGPL-3.0-or-later",
