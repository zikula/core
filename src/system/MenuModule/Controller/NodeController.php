--- conflicted
+++ resolved
@@ -62,13 +62,8 @@
                         $menuItemEntity->setRoot($sibling->getRoot());
                     }
                 }
-<<<<<<< HEAD
                 $form = $this->createForm(MenuItemType::class, $menuItemEntity, [
-                    'translator' => $this->get('translator.default'),
-=======
-                $form = $this->createForm('Zikula\MenuModule\Form\Type\MenuItemType', $menuItemEntity, [
                     'translator' => $this->getTranslator(),
->>>>>>> 9e17b899
                 ]);
                 $form->get('after')->setData($request->request->get('after', null));
                 if ($form->handleRequest($request)->isValid()) {
