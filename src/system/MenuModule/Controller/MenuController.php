--- conflicted
+++ resolved
@@ -46,13 +46,6 @@
         }
         $repo = $this->get('zikula_menu_module.menu_item_repository');
         $rootNodes = $repo->getRootNodes();
-<<<<<<< HEAD
-=======
-        /*
-        $children = $repo->getChildren();
-        $childrenHierarchy = $repo->childrenHierarchy();
-        */
->>>>>>> fc56312e
 
         return [
             'rootNodes' => $rootNodes
