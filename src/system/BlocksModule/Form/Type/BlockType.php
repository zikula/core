<?php

/*
 * This file is part of the Zikula package.
 *
 * Copyright Zikula Foundation - http://zikula.org/
 *
 * For the full copyright and license information, please view the LICENSE
 * file that was distributed with this source code.
 */

namespace Zikula\BlocksModule\Form\Type;

use Symfony\Bridge\Doctrine\Form\Type\EntityType;
use Symfony\Component\Form\AbstractType;
use Symfony\Component\Form\Extension\Core\Type\ChoiceType;
use Symfony\Component\Form\Extension\Core\Type\CollectionType;
use Symfony\Component\Form\Extension\Core\Type\HiddenType;
use Symfony\Component\Form\Extension\Core\Type\SubmitType;
use Symfony\Component\Form\Extension\Core\Type\TextType;
use Symfony\Component\Form\FormBuilderInterface;
use Symfony\Component\OptionsResolver\OptionsResolver;
use Zikula\BlocksModule\Api\BlockApi;
use Zikula\BlocksModule\Api\BlockFilterApi;
use Zikula\Bundle\FormExtensionBundle\Form\DataTransformer\NullToEmptyTransformer;
use Zikula\Common\Translator\TranslatorInterface;
use Zikula\SettingsModule\Api\LocaleApi;

class BlockType extends AbstractType
{
    /**
     * @var BlockApi
     */
    private $blockApi;

    /**
     * @var BlockFilterApi
     */
    private $blockFilterApi;

    /**
     * @var TranslatorInterface
     */
    private $translator;

    /**
     * @var LocaleApi
     */
    private $localeApi;

    /**
     * BlockType constructor.
     * @param BlockApi $blockApi
     * @param BlockFilterApi $blockFilterApi
     * @param TranslatorInterface $translator
     * @param LocaleApi $localeApi
     */
    public function __construct(BlockApi $blockApi, BlockFilterApi $blockFilterApi, TranslatorInterface $translator, LocaleApi $localeApi)
    {
        $this->blockApi = $blockApi;
        $this->blockFilterApi = $blockFilterApi;
        $this->translator = $translator;
        $this->localeApi = $localeApi;
    }

    /**
     * {@inheritdoc}
     */
    public function buildForm(FormBuilderInterface $builder, array $options)
    {
        $builder
            ->add('bid', HiddenType::class)
            ->add('bkey', HiddenType::class)
            ->add('blocktype', HiddenType::class)
            ->add($builder->create('title', TextType::class, [
                'required' => false
            ])->addModelTransformer(new NullToEmptyTransformer()))
            ->add($builder->create('description', TextType::class, [
                'required' => false
            ])->addModelTransformer(new NullToEmptyTransformer()))
<<<<<<< HEAD
            ->add($builder->create('language', ChoiceType::class, [
                'choices' => \ZLanguage::getInstalledLanguageNames(),
=======
            ->add($builder->create('language', 'Symfony\Component\Form\Extension\Core\Type\ChoiceType', [
                'choices' => $this->localeApi->getSupportedLocaleNames(),
                'choices_as_values' => true,
>>>>>>> 0eb999b2
                'required' => false,
                'placeholder' => $this->translator->__('All')
            ])->addModelTransformer(new NullToEmptyTransformer()))
            ->add('positions', EntityType::class, [
                'class' => 'Zikula\BlocksModule\Entity\BlockPositionEntity',
                'choice_label' => 'name',
                'multiple' => true,
                'required' => false,
            ])
            ->add('filters', CollectionType::class, [
                'entry_type' => BlockFilterType::class,
                'allow_add' => true,
                'allow_delete' => true,
                'label' => 'Custom filters',
                'required' => false
            ])
            ->add('save', SubmitType::class, [
                'label' => $this->translator->__('Save'),
                'icon' => 'fa-check',
                'attr' => [
                    'class' => 'btn btn-success'
                ]
            ])
            ->add('cancel', SubmitType::class, [
                'label' => $this->translator->__('Cancel'),
                'icon' => 'fa-times',
                'attr' => [
                    'class' => 'btn btn-default'
                ]
            ])
        ;
    }

    /**
     * {@inheritdoc}
     */
    public function getBlockPrefix()
    {
        return 'zikulablocksmodule_block';
    }

    /**
     * {@inheritdoc}
     */
    public function configureOptions(OptionsResolver $resolver)
    {
        $resolver->setDefaults([
            'data_class' => 'Zikula\BlocksModule\Entity\BlockEntity',
        ]);
    }
}<|MERGE_RESOLUTION|>--- conflicted
+++ resolved
@@ -78,14 +78,8 @@
             ->add($builder->create('description', TextType::class, [
                 'required' => false
             ])->addModelTransformer(new NullToEmptyTransformer()))
-<<<<<<< HEAD
             ->add($builder->create('language', ChoiceType::class, [
-                'choices' => \ZLanguage::getInstalledLanguageNames(),
-=======
-            ->add($builder->create('language', 'Symfony\Component\Form\Extension\Core\Type\ChoiceType', [
                 'choices' => $this->localeApi->getSupportedLocaleNames(),
-                'choices_as_values' => true,
->>>>>>> 0eb999b2
                 'required' => false,
                 'placeholder' => $this->translator->__('All')
             ])->addModelTransformer(new NullToEmptyTransformer()))
