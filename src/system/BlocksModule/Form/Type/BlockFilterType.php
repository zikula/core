<?php

/*
 * This file is part of the Zikula package.
 *
 * Copyright Zikula Foundation - http://zikula.org/
 *
 * For the full copyright and license information, please view the LICENSE
 * file that was distributed with this source code.
 */

namespace Zikula\BlocksModule\Form\Type;

use Symfony\Component\Form\AbstractType;
use Symfony\Component\Form\Extension\Core\Type\ChoiceType;
use Symfony\Component\Form\Extension\Core\Type\TextType;
use Symfony\Component\Form\FormBuilderInterface;
use Zikula\BlocksModule\Api\BlockFilterApi;

class BlockFilterType extends AbstractType
{
    /**
     * @var BlockFilterApi
     */
    private $blockFilterApi;

    /**
     * BlockFilterType constructor.
     * @param $blockFilterApi
     */
    public function __construct(BlockFilterApi $blockFilterApi)
    {
        $this->blockFilterApi = $blockFilterApi;
    }

    public function buildForm(FormBuilderInterface $builder, array $options)
    {
        $builder
<<<<<<< HEAD
            ->add('attribute', 'Symfony\Component\Form\Extension\Core\Type\ChoiceType', [
=======
            ->add('attribute', ChoiceType::class, [
>>>>>>> 6f6ae15e
                'choices' => $this->blockFilterApi->getFilterAttributeChoices()
            ])
            ->add('queryParameter', TextType::class, [
                'required' => false
            ])
            ->add('comparator', ChoiceType::class, [
                'choices' => [
                    '==' => '==',
                    '!=' => '!=',
                    '>=' => '>=',
                    '<=' => '<=',
                    '>' => '>',
                    '<' => '<',
                    'in_array' => 'in_array',
                    '!in_array' => '!in_array'
                ]
            ])
            ->add('value', TextType::class, [
                'required' => false
            ])
        ;
    }

    public function getBlockPrefix()
    {
        return 'zikulablocksmodule_blockfilter';
    }
}<|MERGE_RESOLUTION|>--- conflicted
+++ resolved
@@ -36,11 +36,7 @@
     public function buildForm(FormBuilderInterface $builder, array $options)
     {
         $builder
-<<<<<<< HEAD
-            ->add('attribute', 'Symfony\Component\Form\Extension\Core\Type\ChoiceType', [
-=======
             ->add('attribute', ChoiceType::class, [
->>>>>>> 6f6ae15e
                 'choices' => $this->blockFilterApi->getFilterAttributeChoices()
             ])
             ->add('queryParameter', TextType::class, [
