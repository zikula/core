--- conflicted
+++ resolved
@@ -46,14 +46,8 @@
                     'class' => 'input-sm'
                 ]
             ])
-<<<<<<< HEAD
             ->add('language', ChoiceType::class, [
-                'choices' => \ZLanguage::getInstalledLanguageNames(),
-=======
-            ->add('language', 'Symfony\Component\Form\Extension\Core\Type\ChoiceType', [
                 'choices' => $options['localeChoices'],
-                'choices_as_values' => true,
->>>>>>> 0eb999b2
                 'required' => false,
                 'placeholder' => $options['translator']->__('All'),
                 'attr' => [
@@ -65,7 +59,6 @@
                     $options['translator']->__('Active') => BlockApi::BLOCK_ACTIVE,
                     $options['translator']->__('Inactive') => BlockApi::BLOCK_INACTIVE,
                 ],
-                'choices_as_values' => true,
                 'required' => false,
                 'placeholder' => $options['translator']->__('All'),
                 'attr' => [
