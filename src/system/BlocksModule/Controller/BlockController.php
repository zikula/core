--- conflicted
+++ resolved
@@ -21,13 +21,9 @@
 use Symfony\Component\Security\Core\Exception\AccessDeniedException;
 use Zikula\BlocksModule\Api\BlockApi;
 use Zikula\BlocksModule\BlockHandlerInterface;
-<<<<<<< HEAD
 use Zikula\BlocksModule\Entity\BlockEntity;
 use Zikula\BlocksModule\Form\Type\BlockType;
 use Zikula\Bundle\FormExtensionBundle\Form\Type\DeletionType;
-=======
-use Zikula\BlocksModule\Form\Type\BlockType;
->>>>>>> d25da2e3
 use Zikula\Core\Controller\AbstractController;
 use Zikula\Core\Response\Ajax\FatalResponse;
 use Zikula\Core\Response\Ajax\ForbiddenResponse;
@@ -105,11 +101,7 @@
             $blockEntity->setBlocktype($blockInstance->getType());
         }
 
-<<<<<<< HEAD
-        $form = $this->createForm(BlockType::class, $blockEntity);
-=======
         $form = $this->createForm(BlockType::class, $blockEntity, ['locale' => $request->getLocale()]);
->>>>>>> d25da2e3
         if (($blockInstance instanceof BlockHandlerInterface) && (null !== $blockInstance->getFormClassName())) {
             $form->add('properties', $blockInstance->getFormClassName(), $blockInstance->getFormOptions());
         }
