--- conflicted
+++ resolved
@@ -23,6 +23,7 @@
 use Zikula\BlocksModule\BlockHandlerInterface;
 use Zikula\BlocksModule\Entity\BlockEntity;
 use Zikula\BlocksModule\Form\Type\BlockType;
+use Zikula\Bundle\FormExtensionBundle\Form\Type\DeletionType;
 use Zikula\Core\Controller\AbstractController;
 use Zikula\Core\Response\Ajax\FatalResponse;
 use Zikula\Core\Response\Ajax\ForbiddenResponse;
@@ -151,26 +152,7 @@
             throw new AccessDeniedException();
         }
 
-<<<<<<< HEAD
-        $form = $this->createFormBuilder()
-            ->add('delete', SubmitType::class, [
-                'label' => $this->__('Delete'),
-                'icon' => 'fa-trash-o',
-                'attr' => [
-                    'class' => 'btn btn-danger'
-                ]
-            ])
-            ->add('cancel', SubmitType::class, [
-                'label' => $this->__('Cancel'),
-                'icon' => 'fa-times',
-                'attr' => [
-                    'class' => 'btn btn-default'
-                ]
-            ])
-            ->getForm();
-=======
-        $form = $this->createForm('Zikula\Bundle\FormExtensionBundle\Form\Type\DeletionType');
->>>>>>> 41a4b59a
+        $form = $this->createForm(DeletionType::class);
 
         if ($form->handleRequest($request)->isValid()) {
             if ($form->get('delete')->isClicked()) {
