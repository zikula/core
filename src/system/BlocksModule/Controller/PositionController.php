<?php

/*
 * This file is part of the Zikula package.
 *
 * Copyright Zikula Foundation - http://zikula.org/
 *
 * For the full copyright and license information, please view the LICENSE
 * file that was distributed with this source code.
 */

namespace Zikula\BlocksModule\Controller;

use Sensio\Bundle\FrameworkExtraBundle\Configuration\Route;
use Sensio\Bundle\FrameworkExtraBundle\Configuration\Template;
use Symfony\Component\Form\Extension\Core\Type\SubmitType;
use Symfony\Component\HttpFoundation\Request;
use Symfony\Component\Security\Core\Exception\AccessDeniedException;
use Zikula\BlocksModule\Entity\BlockPositionEntity;
use Zikula\BlocksModule\Form\Type\BlockPositionType;
use Zikula\Core\Controller\AbstractController;
use Zikula\ThemeModule\Engine\Annotation\Theme;

/**
 * Class PositionController
 * @Route("/admin/position")
 */
class PositionController extends AbstractController
{
    /**
     * Create a new position or edit an existing position.
     *
     * @Route("/edit/{positionEntity}", requirements={"positionEntity" = "^[1-9]\d*$"})
     * @Theme("admin")
     * @Template
     *
     * @param Request $request
     * @param BlockPositionEntity $positionEntity
     * @return \Symfony\Component\HttpFoundation\RedirectResponse|\Symfony\Component\HttpFoundation\Response
     */
    public function editAction(Request $request, BlockPositionEntity $positionEntity = null)
    {
        $permParam = (null !== $positionEntity) ? $positionEntity->getName() : 'position';
        if (!$this->hasPermission('ZikulaBlocksModule::' . $permParam, '::', ACCESS_ADMIN)) {
            throw new AccessDeniedException();
        }

        if (null === $positionEntity) {
            $positionEntity = new BlockPositionEntity(); // sets defaults in constructor
        }

        $form = $this->createForm(BlockPositionType::class, $positionEntity, [
            'translator' => $this->getTranslator()
        ]);

        if ($form->handleRequest($request)->isValid()) {
            if ($form->get('save')->isClicked()) {
                /** @var \Doctrine\ORM\EntityManager $em */
                $em = $this->getDoctrine()->getManager();
                $em->persist($positionEntity);
                $em->flush();
                $this->addFlash('status', $this->__('Position saved!'));
            }
            if ($form->get('cancel')->isClicked()) {
                $this->addFlash('status', $this->__('Operation cancelled.'));
            }

            return $this->redirectToRoute('zikulablocksmodule_admin_view');
        }

        return [
            'form' => $form->createView(),
        ];
    }

    /**
     * @Route("/delete/{pid}", requirements={"pid" = "^[1-9]\d*$"})
     * @Theme("admin")
     * @Template
     *
     * Delete a position.
     *
     * @param Request $request
     * @param BlockPositionEntity $positionEntity
     * @return \Symfony\Component\HttpFoundation\RedirectResponse|\Symfony\Component\HttpFoundation\Response
     */
    public function deleteAction(Request $request, BlockPositionEntity $positionEntity)
    {
        if (!$this->hasPermission('ZikulaBlocksModule::position', $positionEntity->getName() .'::'. $positionEntity->getPid(), ACCESS_DELETE)) {
            throw new AccessDeniedException();
        }

<<<<<<< HEAD
        $form = $this->createFormBuilder()
            ->add('delete', SubmitType::class, [
                'label' => $this->__('Delete'),
                'icon' => 'fa-trash-o',
                'attr' => [
                    'class' => 'btn btn-danger'
                ]
            ])
            ->add('cancel', SubmitType::class, [
                'label' => $this->__('Cancel'),
                'icon' => 'fa-times',
                'attr' => [
                    'class' => 'btn btn-default'
                ]
            ])
            ->getForm();
=======
        $form = $this->createForm('Zikula\Bundle\FormExtensionBundle\Form\Type\DeletionType');
>>>>>>> 41a4b59a

        if ($form->handleRequest($request)->isValid()) {
            if ($form->get('delete')->isClicked()) {
                $em = $this->getDoctrine()->getManager();
                $em->remove($positionEntity);
                $em->flush();
                $this->addFlash('status', $this->__('Done! Position deleted.'));
            } elseif ($form->get('cancel')->isClicked()) {
                $this->addFlash('status', $this->__('Operation cancelled.'));
            }

            return $this->redirectToRoute('zikulablocksmodule_admin_view');
        }

        return [
            'form' => $form->createView(),
            'position' => $positionEntity
        ];
    }
}<|MERGE_RESOLUTION|>--- conflicted
+++ resolved
@@ -18,6 +18,7 @@
 use Symfony\Component\Security\Core\Exception\AccessDeniedException;
 use Zikula\BlocksModule\Entity\BlockPositionEntity;
 use Zikula\BlocksModule\Form\Type\BlockPositionType;
+use Zikula\Bundle\FormExtensionBundle\Form\Type\DeletionType;
 use Zikula\Core\Controller\AbstractController;
 use Zikula\ThemeModule\Engine\Annotation\Theme;
 
@@ -90,26 +91,7 @@
             throw new AccessDeniedException();
         }
 
-<<<<<<< HEAD
-        $form = $this->createFormBuilder()
-            ->add('delete', SubmitType::class, [
-                'label' => $this->__('Delete'),
-                'icon' => 'fa-trash-o',
-                'attr' => [
-                    'class' => 'btn btn-danger'
-                ]
-            ])
-            ->add('cancel', SubmitType::class, [
-                'label' => $this->__('Cancel'),
-                'icon' => 'fa-times',
-                'attr' => [
-                    'class' => 'btn btn-default'
-                ]
-            ])
-            ->getForm();
-=======
-        $form = $this->createForm('Zikula\Bundle\FormExtensionBundle\Form\Type\DeletionType');
->>>>>>> 41a4b59a
+        $form = $this->createForm(DeletionType::class);
 
         if ($form->handleRequest($request)->isValid()) {
             if ($form->get('delete')->isClicked()) {
