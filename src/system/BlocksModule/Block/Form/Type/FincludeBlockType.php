<?php

/*
 * This file is part of the Zikula package.
 *
 * Copyright Zikula Foundation - http://zikula.org/
 *
 * For the full copyright and license information, please view the LICENSE
 * file that was distributed with this source code.
 */

namespace Zikula\BlocksModule\Block\Form\Type;

use Symfony\Component\Form\AbstractType;
use Symfony\Component\Form\Extension\Core\Type\ChoiceType;
use Symfony\Component\Form\Extension\Core\Type\TextType;
use Symfony\Component\Form\FormBuilderInterface;
use Symfony\Component\OptionsResolver\OptionsResolver;
use Symfony\Component\Validator\Constraints\Callback;
use Symfony\Component\Validator\Constraints\File;
use Symfony\Component\Validator\Constraints\NotBlank;
use Symfony\Component\Validator\Context\ExecutionContextInterface;
use Zikula\Common\Translator\IdentityTranslator;

/**
 * Class FincludeBlockType
 */
class FincludeBlockType extends AbstractType
{
    public function buildForm(FormBuilderInterface $builder, array $options)
    {
        $translator = $options['translator'];
        $builder
            ->add('filo', TextType::class, [
                'constraints' => [
                    new NotBlank(),
                    new File([
                        'mimeTypes' => ['text/html', 'text/plain'],
                    ])
                ],
                'label' => $translator->__('File Path'),
                'attr' => ['placeholder' => '/full/path/to/file.txt']
            ])
            ->add('typo', ChoiceType::class, [
                'choices' => [
                    'HTML' => 0,
                    'Text' => 1,
                    'PHP' => 2
                ],
<<<<<<< HEAD
                'label' => __('File type')
=======
                'choices_as_values' => true, // defaults to true in Sy3.0
                'label' => $translator->__('File type')
>>>>>>> 64009a28
            ])
        ;
    }

    public function getBlockPrefix()
    {
        return 'zikulablocksmodule_fincludeblock';
    }

    public function configureOptions(OptionsResolver $resolver)
    {
        // add a constraint to the entire form
        $resolver->setDefaults([
            'constraints' => new Callback(['callback' => [$this, 'validateFileAgainstMimeType']]),
            'translator' => new IdentityTranslator()
        ]);
    }

    /**
     * Validate file type against the mime type.
     *
     * @param $data
     * @param ExecutionContextInterface $context
     */
    public function validateFileAgainstMimeType($data, ExecutionContextInterface $context)
    {
        if (('text/html' == mime_content_type($data['filo'])) && (0 !== $data['typo'])) {
            $context->addViolation('For Html files please select the Html file type.'); // @todo get translator instance from somewhere?
        }
    }
}<|MERGE_RESOLUTION|>--- conflicted
+++ resolved
@@ -47,12 +47,7 @@
                     'Text' => 1,
                     'PHP' => 2
                 ],
-<<<<<<< HEAD
-                'label' => __('File type')
-=======
-                'choices_as_values' => true, // defaults to true in Sy3.0
                 'label' => $translator->__('File type')
->>>>>>> 64009a28
             ])
         ;
     }
