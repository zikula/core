<?php

/*
 * This file is part of the Zikula package.
 *
 * Copyright Zikula Foundation - http://zikula.org/
 *
 * For the full copyright and license information, please view the LICENSE
 * file that was distributed with this source code.
 */

namespace Zikula\BlocksModule\Block\Form\Type;

use Symfony\Component\Form\AbstractType;
use Symfony\Component\Form\Extension\Core\Type\TextType;
use Symfony\Component\Form\Extension\Core\Type\TextareaType;
use Symfony\Component\Form\FormBuilderInterface;
use Symfony\Component\OptionsResolver\OptionsResolver;
use Symfony\Component\Validator\Constraints\Callback;
use Symfony\Component\Validator\Constraints\Url;
use Symfony\Component\Validator\Context\ExecutionContextInterface;
use Zikula\Common\Translator\IdentityTranslator;

/**
 * Class XsltBlockType
 */
class XsltBlockType extends AbstractType
{
    public function buildForm(FormBuilderInterface $builder, array $options)
    {
        $translator = $options['translator'];
        $builder
            ->add('docurl', TextType::class, [
                'constraints' => [
                    new Url()
                ],
                'required' => false,
                'label' => $translator->__('Document URL')
            ])
<<<<<<< HEAD
            ->add('doccontents', TextareaType::class, [
                'label' => __('Document contents'),
=======
            ->add('doccontents', 'Symfony\Component\Form\Extension\Core\Type\TextareaType', [
                'label' => $translator->__('Document contents'),
>>>>>>> 8f7b4d4f
                'required' => false,
                'attr' => [
                    'rows' => 15
                ]
            ])
            ->add('styleurl', TextType::class, [
                'constraints' => [
                    new Url()
                ],
                'required' => false,
                'label' => $translator->__('Style sheet URL')
            ])
<<<<<<< HEAD
            ->add('stylecontents', TextareaType::class, [
                'label' => __('Style sheet contents'),
=======
            ->add('stylecontents', 'Symfony\Component\Form\Extension\Core\Type\TextareaType', [
                'label' => $translator->__('Style sheet contents'),
>>>>>>> 8f7b4d4f
                'required' => false,
                'attr' => [
                    'rows' => 15
                ]
            ])
        ;
    }

    public function configureOptions(OptionsResolver $resolver)
    {
        // add a constraint to the entire form
        $resolver->setDefaults([
            'constraints' => new Callback(['callback' => [$this, 'validateOrFields']]),
            'translator' => new IdentityTranslator()
        ]);
    }

    public function getBlockPrefix()
    {
        return 'zikulablocksmodule_xsltblock';
    }

    /**
     * Validation method for entire form.
     *
     * @param $data
     * @param ExecutionContextInterface $context
     */
    public function validateOrFields($data, ExecutionContextInterface $context)
    {
        if (empty($data['docurl']) && empty($data['doccontents'])) {
            $context->addViolation('Either the Document URL or the Document contents must contain a value.');
        }
        if (!empty($data['docurl']) && !empty($data['doccontents'])) {
            $context->addViolation('Either the Document URL of the Document contents can contain a value, not both.');
        }
        if (empty($data['styleurl']) && empty($data['stylecontents'])) {
            $context->addViolation('Either the Style sheet URL or the Style sheet contents must contain a value.');
        }
        if (!empty($data['styleurl']) && !empty($data['stylecontents'])) {
            $context->addViolation('Either the Style sheet URL or the Style sheet contents can contain a value, not both.');
        }
    }
}<|MERGE_RESOLUTION|>--- conflicted
+++ resolved
@@ -37,13 +37,8 @@
                 'required' => false,
                 'label' => $translator->__('Document URL')
             ])
-<<<<<<< HEAD
             ->add('doccontents', TextareaType::class, [
-                'label' => __('Document contents'),
-=======
-            ->add('doccontents', 'Symfony\Component\Form\Extension\Core\Type\TextareaType', [
                 'label' => $translator->__('Document contents'),
->>>>>>> 8f7b4d4f
                 'required' => false,
                 'attr' => [
                     'rows' => 15
@@ -56,13 +51,8 @@
                 'required' => false,
                 'label' => $translator->__('Style sheet URL')
             ])
-<<<<<<< HEAD
             ->add('stylecontents', TextareaType::class, [
-                'label' => __('Style sheet contents'),
-=======
-            ->add('stylecontents', 'Symfony\Component\Form\Extension\Core\Type\TextareaType', [
                 'label' => $translator->__('Style sheet contents'),
->>>>>>> 8f7b4d4f
                 'required' => false,
                 'attr' => [
                     'rows' => 15
