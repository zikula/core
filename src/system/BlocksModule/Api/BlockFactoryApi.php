--- conflicted
+++ resolved
@@ -48,17 +48,7 @@
     }
 
     /**
-<<<<<<< HEAD
-     * Factory method to create an instance of a block given its name and the providing module instance.
-     *  Supports either Zikula\BlocksModule\BlockHandlerInterface or
-     *  Zikula_Controller_AbstractBlock (to be removed).
-     *
-     * @param $blockClassName
-     * @param AbstractModule $moduleBundle
-     * @return BlockHandlerInterface
-=======
      * {@inheritdoc}
->>>>>>> fbead1ae
      */
     public function getInstance($blockClassName, AbstractModule $moduleBundle)
     {
@@ -75,13 +65,8 @@
         if (!class_exists($blockClassName)) {
             throw new \RuntimeException($this->translator->__f('Block class %c does not exist.', ['%c' => $blockClassName]));
         }
-<<<<<<< HEAD
-        if (!is_subclass_of($blockClassName, 'Zikula\BlocksModule\BlockHandlerInterface')) {
-            throw new \RuntimeException(sprintf('Block class %s must implement Zikula\BlocksModule\BlockHandlerInterface.', $blockClassName));
-=======
         if (!is_subclass_of($blockClassName, BlockHandlerInterface::class)) {
             throw new \RuntimeException($this->translator->__f('Block class %c must implement %i.', ['%c' => $blockClassName, '%i' => BlockHandlerInterface::class]));
->>>>>>> fbead1ae
         }
 
         $serviceNameHelper = new ServiceNameHelper();
@@ -90,19 +75,7 @@
             return $this->container->get($blockServiceName);
         }
 
-<<<<<<< HEAD
-        if (is_subclass_of($blockClassName, 'Zikula\BlocksModule\AbstractBlockHandler')) {
-            if (!($moduleBundle instanceof AbstractModule)) {
-                throw new \LogicException('$moduleBundle must be instance of AbstractModule and not null.');
-=======
-        if (is_subclass_of($blockClassName, 'Zikula_Controller_AbstractBlock')) {
-            $blockInstance = new $blockClassName($this->container, $moduleBundle);
-            $blockInstance->init();
-        } elseif (is_subclass_of($blockClassName, AbstractBlockHandler::class)) {
-            if ((null === $moduleBundle) || (!($moduleBundle instanceof AbstractModule))) {
-                throw new \LogicException($this->translator->__f('%b must be instance of %a and not null.', ['%b' => '$moduleBundle', '%a' => AbstractModule::class]));
->>>>>>> fbead1ae
-            }
+        if (is_subclass_of($blockClassName, AbstractBlockHandler::class)) {
             $blockInstance = new $blockClassName($moduleBundle);
         } else {
             $blockInstance = new $blockClassName();
