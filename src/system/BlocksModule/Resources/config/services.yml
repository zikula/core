services:
    zikula_blocks_module.container.link_container:
        class: Zikula\BlocksModule\Container\LinkContainer
        arguments: ["@translator.default", "@jms_i18n_routing.router", "@zikula_permissions_module.api.permission"]
        tags:
            - { name: zikula.link_container }

    zikula_blocks_module.block_position_repository:
        class: Zikula\BlocksModule\Entity\Repository\BlockPositionRepository
        factory: ["@doctrine.orm.default_entity_manager", getRepository]
        arguments: ["ZikulaBlocksModule:BlockPositionEntity"]

    zikula_blocks_module.api.block_factory:
        class: Zikula\BlocksModule\Api\BlockFactoryApi
        arguments: ["@service_container"]

    zikula_blocks_module.api.block:
<<<<<<< HEAD
        class: "%zikula_blocks_module.api.block.class%"
        arguments: ["@zikula_blocks_module.block_position_repository", "@zikula_blocks_module.api.block_factory", "@zikula_extensions_module.extension_repository", "@zikula_blocks_module.internal.block_collector", "@kernel"]
=======
        class: Zikula\BlocksModule\Api\BlockApi
        arguments: ["@zikula_blocks_module.block_position_repository", "@zikula_blocks_module.api.block_factory", "@zikula_extensions_module.api.extension", "@zikula_extensions_module.extension_repository", "@zikula_blocks_module.internal.block_collector", "%kernel.root_dir%"]
>>>>>>> 1bab6289

    zikula_blocks_module.api.block_filter:
        class: Zikula\BlocksModule\Api\BlockFilterApi
        arguments: ["@request_stack"]

    zikula_blocks_module.internal.block_collector:
        class: Zikula\BlocksModule\Collector\BlockCollector

    zikula_blocks_module.form.block_filter_type:
        class: Zikula\BlocksModule\Form\Type\BlockFilterType
        arguments: ["@zikula_blocks_module.api.block_filter"]
        tags:
            - { name: form.type }

    zikula_blocks_module.form.block_type:
        class: Zikula\BlocksModule\Form\Type\BlockType
        arguments:
          - "@zikula_blocks_module.api.block"
          - "@zikula_blocks_module.api.block_filter"
          - "@translator.default"
          - "@zikula_settings_module.locale_api"
        tags:
            - { name: form.type }

    twig.extension.zikula_blocks_module:
        class: Zikula\BlocksModule\Twig\Extension\BlocksExtension
        public: false
        arguments: ["@zikula_blocks_module.api.block", "@zikula_blocks_module.api.block_filter", "@zikula_core.common.theme_engine", "@kernel", "@twig.loader"]
        tags:
            - { name: twig.extension }

    zikula_blocks_module.listener.collapseable_block_listener:
        class: Zikula\BlocksModule\Listener\CollapseableBlockListener
        arguments: ["@zikula_core.common.theme.assets_js", "@zikula_extensions_module.api.variable", "@zikula_core.common.theme.asset_helper", "%installed%", "@=container.hasParameter('upgrading') ? parameter('upgrading') : false"]
        tags:
            - { name: kernel.event_subscriber }<|MERGE_RESOLUTION|>--- conflicted
+++ resolved
@@ -15,13 +15,8 @@
         arguments: ["@service_container"]
 
     zikula_blocks_module.api.block:
-<<<<<<< HEAD
-        class: "%zikula_blocks_module.api.block.class%"
+        class: Zikula\BlocksModule\Api\BlockApi
         arguments: ["@zikula_blocks_module.block_position_repository", "@zikula_blocks_module.api.block_factory", "@zikula_extensions_module.extension_repository", "@zikula_blocks_module.internal.block_collector", "@kernel"]
-=======
-        class: Zikula\BlocksModule\Api\BlockApi
-        arguments: ["@zikula_blocks_module.block_position_repository", "@zikula_blocks_module.api.block_factory", "@zikula_extensions_module.api.extension", "@zikula_extensions_module.extension_repository", "@zikula_blocks_module.internal.block_collector", "%kernel.root_dir%"]
->>>>>>> 1bab6289
 
     zikula_blocks_module.api.block_filter:
         class: Zikula\BlocksModule\Api\BlockFilterApi
