--- conflicted
+++ resolved
@@ -59,14 +59,6 @@
                 'icon' => 'fa-check',
                 'attr' => ['class' => 'btn btn-success']
             ])
-<<<<<<< HEAD
-            ->add('cancel', SubmitType::class, [
-                'label' => $this->translator->__('Cancel'),
-                'icon' => 'fa-times',
-                'attr' => ['class' => 'btn btn-default']
-            ])
-=======
->>>>>>> 9db8c859
         ;
     }
 }