<?php

/*
 * This file is part of the Zikula package.
 *
 * Copyright Zikula Foundation - http://zikula.org/
 *
 * For the full copyright and license information, please view the LICENSE
 * file that was distributed with this source code.
 */

namespace Zikula\UsersModule\Container;

use Symfony\Component\Routing\RouterInterface;
use Zikula\Common\Translator\TranslatorInterface;
use Zikula\Core\LinkContainer\LinkContainerInterface;
use Zikula\ExtensionsModule\Api\ApiInterface\VariableApiInterface;
use Zikula\PermissionsModule\Api\ApiInterface\PermissionApiInterface;
use Zikula\SettingsModule\Api\ApiInterface\LocaleApiInterface;
use Zikula\UsersModule\Api\ApiInterface\CurrentUserApiInterface;
use Zikula\UsersModule\Constant as UsersConstant;
use Zikula\UsersModule\Helper\RegistrationHelper;

class LinkContainer implements LinkContainerInterface
{
    /**
     * @var TranslatorInterface
     */
    private $translator;

    /**
     * @var RouterInterface
     */
    private $router;

    /**
     * @var PermissionApiInterface
     */
    private $permissionApi;

    /**
     * @var VariableApiInterface
     */
    private $variableApi;

    /**
     * @var RegistrationHelper
     */
    private $registrationHelper;

    /**
     * @var CurrentUserApiInterface
     */
    private $currentUser;

    /**
     * @var LocaleApiInterface
     */
    private $localeApi;

    /**
     * constructor.
     *
     * @param TranslatorInterface $translator
     * @param RouterInterface $router
     * @param PermissionApiInterface $permissionApi
     * @param VariableApiInterface $variableApi
     * @param RegistrationHelper $registrationHelper
<<<<<<< HEAD
     * @param CurrentUserApi $currentUserApi
     * @param LocaleApi $localeApi
=======
     * @param CurrentUserApiInterface $currentUserApi
     * @param LocaleApiInterface $localeApi
     * @param UserRepositoryInterface $userRepository
>>>>>>> fdab2c9e
     */
    public function __construct(
        TranslatorInterface $translator,
        RouterInterface $router,
        PermissionApiInterface $permissionApi,
        VariableApiInterface $variableApi,
        RegistrationHelper $registrationHelper,
<<<<<<< HEAD
        CurrentUserApi $currentUserApi,
        LocaleApi $localeApi
=======
        CurrentUserApiInterface $currentUserApi,
        LocaleApiInterface $localeApi,
        UserRepositoryInterface $userRepository // @deprecated
>>>>>>> fdab2c9e
    ) {
        $this->translator = $translator;
        $this->router = $router;
        $this->permissionApi = $permissionApi;
        $this->variableApi = $variableApi;
        $this->registrationHelper = $registrationHelper;
        $this->currentUser = $currentUserApi;
        $this->localeApi = $localeApi;
    }

    /**
     * set the BundleName as required by the interface
     *
     * @return string
     */
    public function getBundleName()
    {
        return 'ZikulaUsersModule';
    }

    /**
     * get Links of any type for this extension
     * required by the interface
     *
     * @param string $type
     * @return array
     */
    public function getLinks($type = LinkContainerInterface::TYPE_ADMIN)
    {
        $method = 'get' . ucfirst(strtolower($type));
        if (method_exists($this, $method)) {
            return $this->$method();
        }

        return [];
    }

    /**
     * get the Admin links for this extension
     *
     * @return array
     */
    private function getAdmin()
    {
        $links = [];

        if ($this->permissionApi->hasPermission($this->getBundleName() . '::', '::', ACCESS_MODERATE)) {
            $links[] = [
                'url' => $this->router->generate('zikulausersmodule_useradministration_list'),
                'text' => $this->translator->__('Users list'),
                'icon' => 'list'
            ];
        }
        if ($this->permissionApi->hasPermission($this->getBundleName() . '::', '::', ACCESS_ADMIN)) {
            $links[] = [
                'url' => $this->router->generate('zikulausersmodule_config_config'),
                'text' => $this->translator->__('Settings'),
                'icon' => 'wrench'
            ];
            $links[] = [
                'url' => $this->router->generate('zikulausersmodule_config_authenticationmethods'),
                'text' => $this->translator->__('Authentication methods'),
                'icon' => 'lock'
            ];
        }
        if ($this->permissionApi->hasPermission($this->getBundleName() . '::', '::', ACCESS_MODERATE)) {
            $links[] = [
                'url' => $this->router->generate('zikulausersmodule_fileio_export'),
                'text' => $this->translator->__('Export users'),
                'icon' => 'download',
            ];
            $links[] = [
                'url' => $this->router->generate('zikulausersmodule_useradministration_search'),
                'text' => $this->translator->__('Find/Mail/Delete users'),
                'icon' => 'search'
            ];
        }

        return $links;
    }

    private function getUser()
    {
        $links = [];
        $links[] = [
            'icon' => 'fa fa-user-circle-o',
            'text' => $this->translator->__('Account menu'),
            'url' => $this->router->generate('zikulausersmodule_account_menu')
        ];

        if (!$this->currentUser->isLoggedIn()) {
            $links[] = [
                'icon' => 'sign-in',
                'text' => $this->translator->__('Log in'),
                'url' => $this->router->generate('zikulausersmodule_access_login')
            ];

            if ($this->variableApi->get($this->getBundleName(), UsersConstant::MODVAR_REGISTRATION_ENABLED)) {
                $links[] = [
                    'icon' => 'plus',
                    'text'  => $this->translator->__('New account'),
                    'url'   => $this->router->generate('zikulausersmodule_registration_register')
                ];
            }
        }

        return $links;
    }

    private function getAccount()
    {
        $links = [];
        if (!$this->currentUser->isLoggedIn()) {
            return $links;
        }

        if ($this->variableApi->getSystemVar('multilingual')) {
            $locales = $this->localeApi->getSupportedLocales();
            if (count($locales) > 1) {
                $links[] = [
                    'url'   => $this->router->generate('zikulausersmodule_account_changelanguage'),
                    'text' => $this->translator->__('Language switcher'),
                    'icon'  => 'language'
                ];
            }
        }

        $links[] = [
            'url'   => $this->router->generate('zikulausersmodule_access_logout'),
            'text' => $this->translator->__('Log out'),
            'icon'  => 'power-off text-danger'
        ];

        return $links;
    }
}<|MERGE_RESOLUTION|>--- conflicted
+++ resolved
@@ -66,14 +66,8 @@
      * @param PermissionApiInterface $permissionApi
      * @param VariableApiInterface $variableApi
      * @param RegistrationHelper $registrationHelper
-<<<<<<< HEAD
-     * @param CurrentUserApi $currentUserApi
-     * @param LocaleApi $localeApi
-=======
      * @param CurrentUserApiInterface $currentUserApi
      * @param LocaleApiInterface $localeApi
-     * @param UserRepositoryInterface $userRepository
->>>>>>> fdab2c9e
      */
     public function __construct(
         TranslatorInterface $translator,
@@ -81,14 +75,8 @@
         PermissionApiInterface $permissionApi,
         VariableApiInterface $variableApi,
         RegistrationHelper $registrationHelper,
-<<<<<<< HEAD
-        CurrentUserApi $currentUserApi,
-        LocaleApi $localeApi
-=======
         CurrentUserApiInterface $currentUserApi,
-        LocaleApiInterface $localeApi,
-        UserRepositoryInterface $userRepository // @deprecated
->>>>>>> fdab2c9e
+        LocaleApiInterface $localeApi
     ) {
         $this->translator = $translator;
         $this->router = $router;
