<?php

/*
 * This file is part of the Zikula package.
 *
 * Copyright Zikula Foundation - http://zikula.org/
 *
 * For the full copyright and license information, please view the LICENSE
 * file that was distributed with this source code.
 */

namespace Zikula\UsersModule\Block;

use Zikula\BlocksModule\AbstractBlockHandler;
use Zikula\Core\Event\GenericEvent;
use Zikula\UsersModule\AccessEvents;
use Zikula\UsersModule\AuthenticationMethodInterface\NonReEntrantAuthenticationMethodInterface;
use Zikula\UsersModule\Event\UserFormAwareEvent;

/**
 * A block that allows users to log into the system.
 */
class LoginBlock extends AbstractBlockHandler
{
    public function display(array $properties)
    {
        if ($this->hasPermission('Loginblock::', $properties['title'].'::', ACCESS_READ)) {
            if (!$this->get('zikula_users_module.current_user')->isLoggedIn()) {
                $request = $this->get('request_stack')->getCurrentRequest();

                $authenticationMethodCollector = $this->get('zikula_users_module.internal.authentication_method_collector');
                $template = '@ZikulaUsersModule/Block/login.html.twig';
                $templateParams = [
                    'collector' => $authenticationMethodCollector,
                    'path' => 'zikulausersmodule_access_login',
                    'position' => $properties['position']
                ];
<<<<<<< HEAD
                $hasListeners = false;
                if ($this->get('event_dispatcher')->hasListeners(AccessEvents::AUTHENTICATION_FORM)) {
                    $mockForm = $this->get('form.factory')->create();
                    $mockLoginFormEvent = new UserFormAwareEvent($mockForm);
                    $this->get('event_dispatcher')->dispatch(AccessEvents::AUTHENTICATION_FORM, $mockLoginFormEvent);
                    $hasListeners = $mockForm->count() > 0;
=======
                $dispatcher = $this->get('event_dispatcher');
                $hasListeners = $dispatcher->hasListeners(AccessEvents::LOGIN_FORM); // @deprecated
                $addedContent = $hasListeners ? !empty($dispatcher->dispatch(AccessEvents::LOGIN_FORM, new GenericEvent())->getData()) : false; // @deprecated
                if ($dispatcher->hasListeners(AccessEvents::AUTHENTICATION_FORM)) {
                    $mockForm = $this->get('form.factory')->create();
                    $mockLoginFormEvent = new UserFormAwareEvent($mockForm);
                    $dispatcher->dispatch(AccessEvents::AUTHENTICATION_FORM, $mockLoginFormEvent);
                    $addedContent = $hasListeners && $mockForm->count() > 0;
>>>>>>> 62b82f67
                }
                $hookBindings = $this->get('hook_dispatcher')->getBindingsFor('subscriber.users.ui_hooks.login_screen');
                // if form is too complicated for a simple block display, display only a link to main form
                $templateParams['linkOnly'] = ($addedContent || count($hookBindings) > 0);

                if (!$addedContent && count($hookBindings) == 0 && count($authenticationMethodCollector->getActiveKeys()) == 1) {
                    $selectedMethod = $authenticationMethodCollector->getActiveKeys()[0];
                    if ($request->hasSession()) {
                        $request->getSession()->set('authenticationMethod', $selectedMethod);
                        if (!$request->getSession()->has('returnUrl')) {
                            $request->getSession()->set('returnUrl', $request->isMethod('GET') ? $request->getUri() : '');
                        }
                    }
                    $authenticationMethod = $authenticationMethodCollector->get($selectedMethod);
                    if ($authenticationMethod instanceof NonReEntrantAuthenticationMethodInterface) {
                        $form = $this->get('form.factory')->create($authenticationMethod->getLoginFormClassName(), [], [
                            'action' => $this->get('router')->generate('zikulausersmodule_access_login')
                        ]);
                        $templateParams['form'] = $form->createView();
                        $template = $authenticationMethod->getLoginTemplateName('block', $properties['position']);
                    }
                }

                return $this->renderView($template, $templateParams);
            }
        }

        return '';
    }
}<|MERGE_RESOLUTION|>--- conflicted
+++ resolved
@@ -35,23 +35,13 @@
                     'path' => 'zikulausersmodule_access_login',
                     'position' => $properties['position']
                 ];
-<<<<<<< HEAD
-                $hasListeners = false;
-                if ($this->get('event_dispatcher')->hasListeners(AccessEvents::AUTHENTICATION_FORM)) {
-                    $mockForm = $this->get('form.factory')->create();
-                    $mockLoginFormEvent = new UserFormAwareEvent($mockForm);
-                    $this->get('event_dispatcher')->dispatch(AccessEvents::AUTHENTICATION_FORM, $mockLoginFormEvent);
-                    $hasListeners = $mockForm->count() > 0;
-=======
                 $dispatcher = $this->get('event_dispatcher');
-                $hasListeners = $dispatcher->hasListeners(AccessEvents::LOGIN_FORM); // @deprecated
-                $addedContent = $hasListeners ? !empty($dispatcher->dispatch(AccessEvents::LOGIN_FORM, new GenericEvent())->getData()) : false; // @deprecated
+                $addedContent = false;
                 if ($dispatcher->hasListeners(AccessEvents::AUTHENTICATION_FORM)) {
                     $mockForm = $this->get('form.factory')->create();
                     $mockLoginFormEvent = new UserFormAwareEvent($mockForm);
                     $dispatcher->dispatch(AccessEvents::AUTHENTICATION_FORM, $mockLoginFormEvent);
-                    $addedContent = $hasListeners && $mockForm->count() > 0;
->>>>>>> 62b82f67
+                    $addedContent = $mockForm->count() > 0;
                 }
                 $hookBindings = $this->get('hook_dispatcher')->getBindingsFor('subscriber.users.ui_hooks.login_screen');
                 // if form is too complicated for a simple block display, display only a link to main form
