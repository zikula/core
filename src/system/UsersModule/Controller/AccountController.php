--- conflicted
+++ resolved
@@ -59,12 +59,7 @@
         $form = $this->createFormBuilder()
             ->add('language', ChoiceType::class, [
                 'label' => $this->__('Choose language'),
-<<<<<<< HEAD
-                'choices' => array_flip($installedLanguages),
-=======
                 'choices' => $installedLanguages,
-                'choices_as_values' => true,
->>>>>>> 0eb999b2
                 'placeholder' => $this->__('Site default'),
                 'required' => false,
                 'data' => $request->getLocale()
