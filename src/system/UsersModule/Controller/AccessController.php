--- conflicted
+++ resolved
@@ -25,11 +25,8 @@
 use Zikula\UsersModule\Event\UserFormAwareEvent;
 use Zikula\UsersModule\Event\UserFormDataEvent;
 use Zikula\UsersModule\Exception\InvalidAuthenticationMethodLoginFormException;
-<<<<<<< HEAD
 use Zikula\UsersModule\Form\Type\DefaultLoginType;
-=======
 use Zikula\UsersModule\HookSubscriber\LoginUiHooksSubscriber;
->>>>>>> a568f458
 
 class AccessController extends AbstractController
 {
@@ -114,14 +111,8 @@
         if (isset($uid)) {
             $user = $this->get('zikula_users_module.user_repository')->find($uid);
             if (isset($user)) {
-<<<<<<< HEAD
                 $hook = new ValidationHook();
-                $this->get('hook_dispatcher')->dispatch(HookContainer::LOGIN_VALIDATE, $hook);
-=======
-                $validators = $dispatcher->dispatch(AccessEvents::LOGIN_VALIDATE, new GenericEvent($user, [], new ValidationProviders()))->getData();
-                $hook = new ValidationHook($validators);
                 $this->get('hook_dispatcher')->dispatch(LoginUiHooksSubscriber::LOGIN_VALIDATE, $hook);
->>>>>>> a568f458
                 $validators = $hook->getValidators();
                 if (!$validators->hasErrors() && $this->get('zikula_users_module.helper.access_helper')->loginAllowed($user)) {
                     $formDataEvent = new UserFormDataEvent($user, $form);
