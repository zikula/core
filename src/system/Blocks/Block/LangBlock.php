<?php
/**
 * Copyright Zikula Foundation 2009 - Zikula Application Framework
 *
 * This work is contributed to the Zikula Foundation under one or more
 * Contributor Agreements and licensed to You under the following license:
 *
 * @license GNU/LGPLv3 (or at your option, any later version).
 * @package Zikula
 *
 * Please see the NOTICE file distributed with this source code for further
 * information regarding copyright and licensing.
 */

namespace Blocks\Block;

use SecurityUtil;
use System;
use ZLanguage;
use BlockUtil;
use Zikula_View;
use FormUtil;
use ModUtil;
use Zikula_View_Theme;

class LangBlock extends \Zikula_Controller_AbstractBlock
{
    /**
     * initialise block
     */
    public function init()
    {
        SecurityUtil::registerPermissionSchema('Languageblock::', 'Block title::');
    }

    /**
     * get information on block
     *
     * @return array The block information
     */
    public function info()
    {
        // Requirement
        // $requirement_message must contain the error message or be empty
        $requirement_message = '';
        $multilanguageEnable = System::getVar('multilingual');
        if (!$multilanguageEnable) {
            $requirement_message .= $this->__('Notice: This language block will not be display until you enable the multilanguage, you can enable/disable this into into the settings of Zikula.');
        }

        return array('module'          => 'Blocks',
                     'text_type'       => $this->__('Language'),
                     'text_type_long'  => $this->__('Language selector block'),
                     'allow_multiple'  => false,
                     'form_content'    => false,
                     'form_refresh'    => false,
                     'show_preview'    => true,
                     'admin_tableless' => true,
                     'requirement'     => $requirement_message);
    }

    /**
     * Display the block
     *
     * @param        row           blockinfo array
     */
    public function display($blockinfo)
    {
        // security check
        if (!SecurityUtil::checkPermission('Languageblock::', "$blockinfo[title]::", ACCESS_OVERVIEW)) {
            return;
        }

        // if the site's not an ML site don't display the block
        if (!System::getVar('multilingual')) {
            return;
        }

        $currentlanguage = ZLanguage::getLanguageCode();
        $languages = ZLanguage::getInstalledLanguages();

        // Get current content
        $vars = BlockUtil::varsFromContent($blockinfo['content']);
        $vars['bid'] = $blockinfo['bid'];
        // Defaults
        if (empty($vars['format'])) {
            $vars['format'] = 2;
        }

        if (empty($vars['fulltranslation'])) {
            $vars['fulltranslation'] = 1;
        }

        if ($vars['fulltranslation'] == 2) {
            foreach ($languages as $code) {
                // bind all languages, we'll need them later.
                ZLanguage::setLocale($code);
                ZLanguage::bindCoreDomain();
            }
            ZLanguage::setLocale($currentlanguage);
        }

        if (!isset($vars['languages']) || empty($vars['languages']) || !is_array($vars['languages'])) {
            $vars['languages'] = $this->getAvailableLanguages($vars['fulltranslation']);
        }

        $this->view->setCaching(Zikula_View::CACHE_DISABLED);

        // assign the block vars
        $this->view->assign($vars);

        $this->view->assign('currentlanguage', $currentlanguage);

        // set a block title
        if (empty($blockinfo['title'])) {
            $blockinfo['title'] = $this->__('Choose a language');
        }

        // prepare vars for ModUtil::url
        $module = FormUtil::getPassedValue('module', null, 'GET', FILTER_SANITIZE_STRING);
        $type = FormUtil::getPassedValue('type', null, 'GET', FILTER_SANITIZE_STRING);
        $func = FormUtil::getPassedValue('func', null, 'GET', FILTER_SANITIZE_STRING);
        $get = $_GET;
        if (isset($get['module'])) {
            unset($get['module']);
        }
        if (isset($get['type'])) {
            unset($get['type']);
        }
        if (isset($get['func'])) {
            unset($get['func']);
        }
        if (isset($get['lang'])) {
            unset($get['lang']);
        }

<<<<<<< HEAD
=======
        if (System::isLegacyMode()) {
            if (!isset($type)) {
                $type = 'user';
            }
            if (!isset($func)) {
                $func = 'index';
            }
        }

>>>>>>> c103f91f
        // make homepage calculations
        $shorturls = System::getVar('shorturls', false);

        if ($shorturls) {
            $homepage = System::getBaseUrl().System::getVar('entrypoint', 'index.php');
            $forcefqdn = true;
        } else {
            $homepage = System::getVar('entrypoint', 'index.php');
            $forcefqdn = false;
        }

        // build URLS

        $urls = array();
        foreach ($languages as $code) {
            if (isset($module) && isset($type) && isset($func)) {
                $thisurl = ModUtil::url($module, $type, $func, $get, null, null, $forcefqdn, !$shorturls, $code);
            } else {
                $thisurl = ($shorturls ? $code : "$homepage?lang=$code");
            }

            $codeFS = ZLanguage::transformFS($code);

            $flag = '';
            if ($vars['format']) {
                $flag = "images/flags/flag-$codeFS.png";
                if (!file_exists($flag)) {
                    $flag = '';
                }
                $flag = (($flag && $shorturls) ? System::getBaseUrl() . $flag : $flag);
            }

            if ($vars['fulltranslation'] == 2) {
                ZLanguage::setLocale($code);
            }

            $urls[] = array('code' => $code, 'name' => ZLanguage::getLanguageName($code), 'url' => $thisurl, 'flag' => $flag);

            if ($vars['fulltranslation'] == 2) {
                ZLanguage::setLocale($currentlanguage);
            }
        }
        usort($urls, '_blocks_thelangblock_sort');

        $this->view->assign('urls', $urls);

        // get the block content from the template then end the templating
        $blockinfo['content'] = $this->view->fetch('blocks_block_thelang.tpl');

        // return the block to the theme
        return BlockUtil::themeBlock($blockinfo);
    }

    /**
     * modify block settings
     *
     * @param  array  $blockinfo a blockinfo structure
     * @return output the bock form
     */
    public function modify($blockinfo)
    {
        // Get current content
        $vars = BlockUtil::varsFromContent($blockinfo['content']);

        // Defaults
        if (empty($vars['format'])) {
            $vars['format'] = 2;
        }

        if (empty($vars['fulltranslation'])) {
            $vars['fulltranslation'] = 1;
        }

        $this->view->setCaching(Zikula_View::CACHE_DISABLED);

        // assign the approriate values
        $this->view->assign($vars);

        // clear the block cache
        $this->view->clear_cache('blocks_block_thelang.tpl');

        // Return the output that has been generated by this function
        return $this->view->fetch('blocks_block_thelang_modify.tpl');
    }

    /**
     * update block settings
     *
     * @param  array $blockinfo a blockinfo structure
     * @return       $blockinfo  the modified blockinfo structure
     */
    public function update($blockinfo)
    {
        // Get current content
        $vars = BlockUtil::varsFromContent($blockinfo['content']);

        // Read inputs
        $vars['format'] = FormUtil::getPassedValue('format');

        // Read inputs
        $vars['fulltranslation'] = FormUtil::getPassedValue('fulltranslation');

        // Scan for languages and save cached version
        $vars['languages'] = $this->getAvailableLanguages();

        // write back the new contents
        $blockinfo['content'] = BlockUtil::varsToContent($vars);

        // clear the block cache
        $this->view->clear_cache('blocks_block_thelang.tpl');

        // and clear the theme cache
        Zikula_View_Theme::getInstance()->clear_cache();

        return $blockinfo;
    }

    public function getAvailableLanguages($translate)
    {
        $savedLanguage = ZLanguage::getLanguageCode();
        $langlist = ZLanguage::getInstalledLanguages();

        $list = array();
        foreach ($langlist as $code) {
            $img = file_exists("images/flags/flag-$code.png");

            if ($translate == 2) {
                // configuration requires to translate each item in the list into the language of the country being shown
                ZLanguage::setLocale($code);
                $langname = ZLanguage::getLanguageName($code);
                ZLanguage::setLocale($savedLanguage);
            } else {
                $langname = ZLanguage::getLanguageName($code);
            }
            $list[] = array('code' => $code,
                            'name' => $langname,
                            'flag' => $img ? "images/flags/flag-$code.png" : '');
        }

        usort($list, '_blocks_thelangblock_sort');

        return $list;
    }
}

function _blocks_thelangblock_sort($a, $b)
{
    return strcmp($a['name'], $b['name']);
}<|MERGE_RESOLUTION|>--- conflicted
+++ resolved
@@ -134,18 +134,7 @@
             unset($get['lang']);
         }
 
-<<<<<<< HEAD
-=======
-        if (System::isLegacyMode()) {
-            if (!isset($type)) {
-                $type = 'user';
-            }
-            if (!isset($func)) {
-                $func = 'index';
-            }
-        }
-
->>>>>>> c103f91f
+
         // make homepage calculations
         $shorturls = System::getVar('shorturls', false);
 
