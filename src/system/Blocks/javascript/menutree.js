// Copyright Zikula Foundation 2009 - license GNU/LGPLv3 (or at your option, any later version).
/*
todo:

bugs:
- opera: dziwny wyglad listy (tymczasowy fix - rozwiniecie i zwiniececie calej listy)

*/

var myTree = Class.create();

myTree.prototype = {
    initialize: function() {
        this.config = Object.extend({
            treeElement:        '',//id ul, ktore ma byc przeksztalcone w drzewko
            imagesDir:          'img/',
            handler:            'handle',
            toggler:            'toggle',
            nodeNoChildren:     'noC',
            nodeLast:           'last',
            unactiveClass:      'unactive',
            draggableClass:     'draggable',
            onDragClass:        'onDragClass',
            dropOnClass:        'dropOnClass',
            dropAfterClass:     'dropAfterClass',
            dropBeforeClass:    'dropBeforeClass',
            dropAfterOverlap:   [0.3, 0.7],
            expandTimeout:      1500,
            maxDepth:           0,
            onLangChange:      Prototype.emptyFunction,
            langs:              [],//lista langow, obslugiwanych przez drzewko; puste - brak opcji wielojezycznych
            linkclasses:        [],//lista klas dla linkow, jesli puste - beda wprowadzane przez input
            formToObserve:      '',
            formElement:        'treeData',
            nodeIdPrefix:       'node_',
            nodeIdPattern:       /^[^_\-](?:[A-Za-z0-9\-\_]*)[_](.*)$/,
            stripbaseurl:       false,
            baseurl:            '',
            cookieName:         'menutree',
            dynamicClass:       'dynamic',
            dynamicPattern:     function(str) {return str ? str.startsWith('{ext:') : false;},
            langLabels: {},
            images: {},
            menuConfig: {}
        }, arguments[0] || { });

        //uzupelnij langi wartosciami domyslnymi
        this.config.langLabels = Object.extend({
            delConfirm:         'Do you really want to delete this node and all of it child nodes?',
            linkname:           'Link name',
            linkhref:           'Link URL',
            linktitle:          'Link title',
            linkclass:          'Link class',
            linkclassblank:     'Select class',
            linklang:           'Language',
            linkstate:          'Active?',
            activate:           'Activate',
            deactivate:         'Deactivate',
            edit:               'Edit',
            remove:             'Delete',
            add:                'Add new...',
            before:             'before',
            after:              'after',
            bottom:             'as child',
            expand:             'Expand this node',
            collapse:           'Collapse this node',
            multitoggle:        'Status',
            multiactivate:      'Activate for all langs',
            multideactivate:    'Deactivate for all langs',
            usedefault:         'Use one for all langs',
            cancel:             'Cancel',
            submit:             'Save',
            required:           'Please fill required fields',
            forminfo:           'Marked fields are required',
            maxdepthreached:    'Maximum depth reached. Limit is: ',
            warnbeforeunload:   'You have unsaved changes!'
        },this.config.langLabels);

        //uzupelnij langi wartosciami domyslnymi
        this.config.images = Object.extend({
            handler:            'folder.gif',
            toggle_minus:       'minus.gif',
            toggle_plus:        'plus.gif',
            edit:               'folder_edit.gif',
            remove:             'folder_delete.gif',
            add:                'folder_add.gif',
            before:             'before.gif',
            after:              'after.gif',
            bottom:             'aschild.gif',
            collapse:           'collapse.gif',
            expand:             'expand.gif',
            activate:           'folder_on.gif',
            deactivate:         'folder_off.gif',
            multitoggle:        'all-onoff.gif',
            multiactivate:      'all-on.gif',
            multideactivate:    'all-off.gif'
        },this.config.images);

        //dodaj do img sciezke
        for (var item in this.config.images) {
            if (this.config.images.hasOwnProperty(item)) {
                this.config.images[item] = this.config.imagesDir + this.config.images[item];
            }
        }

        //uzupelnij config menu wartosciami domyslnymi
        this.config.menuConfig = Object.extend({
            objs:       '',
            trigger:    'click',
            dynamic:    true
        },this.config.menuConfig);

        this.tree = $(this.config.treeElement);
        this.menuItemsBind = this.menuItems.bind(this);

        if(this.config.langs.length > 1) {
            this.multilingual = true;
            this.cLang = this.config.langs[0];
            this.defaultLang = this.config.langs[0];
        }
        if(this.config.linkclasses.size() > 0) {
            this.multiclass = true;
        }

        // load node status from cookie
//        this.cookie = new CookieJar({expires:'',path:'/'});
        this.cookieStatus = Zikula.Cookie.get(this.config.cookieName) ? $H($H(Zikula.Cookie.get(this.config.cookieName)).get('tree')) : new Hash();

        //przygotuj kazde li
        this.tree.select('li').each(this.initNode.bind(this));

        // stripbaseurl
        if(this.config.stripbaseurl) {
            var baseurl = new RegExp('^'+this.config.baseurl);
            this.tree.select('a').each(function(n) {
                n.href = n.readAttribute('href').replace(baseurl, '');
            }.bind(this));
        }


        //http://www.thefutureoftheweb.com/blog/detect-ie6-in-javascript 
        this.ie6 = false /*@cc_on || @_jscript_version < 5.7 @*/;

        this.attachMenu();
        this.observeForm();

        this.unsaved = false;
        Event.observe(window, 'unload', this.saveCookie.bindAsEventListener(this));
        Event.observe(window, 'beforeunload', this.beforeUnloadHandler.bindAsEventListener(this));
    },
    //WYSWIETLANIE
    initNode: function(node) {
        //ukryj na start dzieci
        if (node.down('ul') && !this.cookieStatus.get(node.id)) {
            node.down('ul').hide();
        }
        //ukryj nieaktywne wersje jezykowe
        if(this.multilingual) {
            node.select('a[lang!='+this.cLang+']').invoke('hide');
        }

        //wstaw element handler
        node.insert({
            top : new Element('img',{className:this.config.handler,src:this.config.images.handler})
        });
        //wstaw element toggler
        var toggler = new Element('img',{className:this.config.toggler,src:this.config.images.toggle_plus});
        node.insert({
            top : toggler
        });
        toggler.observe('click',this.toggleNode.bindAsEventListener(this));

        //rysowanie drzewka
        this.drawNode(node);

        //dodaj klase dla droppables
        node.addClassName(this.config.draggableClass);

        //init Draggable
        new Draggable(node,{
            handle:this.config.handler,
            onEnd: this.endDrag.bind(this),
            onStart : this.startDrag.bind(this),
            revert:true,
            //ghosting: true,
            starteffect:null,
            scroll: window
        });
        //init Droppables
        Droppables.add(node, {
            accept:this.config.draggableClass,
            hoverclass:this.config.dropOnClass,
            //overlap:'horizontal',
            overlap:'vertical',
            onDrop:this.dropNode.bind(this),
            onHover:this.hoverNode.bind(this)
        });

    },
    drawNode: function (node) {
        //czy jest to ostatnia galaz?
        if (node.next() == undefined) {
            node.addClassName(this.config.nodeLast);
        } else {
            node.removeClassName(this.config.nodeLast);
        }
        //czy ma dzieci?
        if (node.down('li') == undefined) {
            node.addClassName(this.config.nodeNoChildren);
            if (node.down('ul') != undefined) {
                node.down('ul').remove();
            }
        } else {
            node.removeClassName(this.config.nodeNoChildren);
            if(node.down('ul').visible()) {
                node.down('img.'+this.config.toggler).writeAttribute({src: this.config.images.toggle_minus});
            }
        }
    },
    drawNodes: function() {
        this.tree.select('li').each(this.drawNode.bind(this));
    },
    startDrag: function(draggable) {
        this.dropCache = {};
        draggable.element.addClassName(this.config.onDragClass);
    },
    endDrag: function(draggable) {
        if(this.dropCache.lastElement) {
            this.insertNode(draggable.element,this.dropCache.lastElement);
            this.drawNodes();
        }
        this.tree.select('.'+this.config.dropAfterClass)
            .invoke('removeClassName',this.config.dropAfterClass);
        this.tree.select('.'+this.config.dropBeforeClass)
            .invoke('removeClassName',this.config.dropBeforeClass);
        draggable.element.removeClassName(this.config.onDragClass);
    },
    hoverNode: function(node,dropOnNode,overlap) {
        window.clearTimeout(this.dropCache.timeout);
        this.tree.select('.'+this.config.dropAfterClass)
            .invoke('removeClassName',this.config.dropAfterClass);
        this.tree.select('.'+this.config.dropBeforeClass)
            .invoke('removeClassName',this.config.dropBeforeClass);
        if (overlap > this.config.dropAfterOverlap[1]) {
            dropOnNode.addClassName(this.config.dropBeforeClass);
            this.dropCache.lastElement = ['before',dropOnNode.id];
        } else if (overlap < this.config.dropAfterOverlap[0]) {
            dropOnNode.addClassName(this.config.dropAfterClass);
            this.dropCache.lastElement = ['after',dropOnNode.id];
        } else {
            this.dropCache.expand = this.expandOne.bindAsEventListener(this);
            this.dropCache.element = dropOnNode;
            this.dropCache.timeout = window.setTimeout(this.dropCache.expand, this.config.expandTimeout);
            dropOnNode.removeClassName(this.config.dropAfterClass);
            dropOnNode.removeClassName(this.config.dropBeforeClass);
        }
    },
    dropNode: function(node,dropOnNode,point) {
        var insertion = true,
            direction = 'bottom';
        if (dropOnNode.hasClassName(this.config.dropAfterClass)) {
            direction = 'after';
        } else if (dropOnNode.hasClassName(this.config.dropBeforeClass)) {
            direction = 'before';
        } else if(dropOnNode.hasClassName(this.config.dynamicClass)) {
            direction = 'after';
        }
        insertion = this.insertNode(node,[direction,dropOnNode]);
        if(!insertion) {
            return false;
        }
        //uporzadkuj drzewko
        this.dropCache = {};
        this.drawNodes();
    },
    insertNode: function(node,params) {
        var dropOnNode = $(params[1]),
            position = params[0],
            newlevel = position == 'bottom';
        if(this.config.maxDepth > 0) {
            var dropOnNodeLevel = this.countLevels(dropOnNode,'up'),
                nodeLevel = this.countLevels(node,'down'),
                treeDepth = dropOnNodeLevel + nodeLevel + Number(newlevel) + 1;
            if(treeDepth > this.config.maxDepth) {
                alert(this.config.langLabels.maxdepthreached + this.config.maxDepth);
                this.dropCache = {};
                return false;
            }
        }
        if(newlevel) {
            var ul = dropOnNode.down('ul',0);
            if (ul == undefined) {
                ul = new Element('ul');
                dropOnNode.insert(ul);
            }
            ul.show();
            dropOnNode = ul;
        }
        var obj = {}
        obj[position] = node;
        dropOnNode.insert(obj);
        this.unsaved = true;
        return true;
    },
    countLevels : function(node,mode,stop) {
        var levels = 0;
        if (mode == 'up') {
            stop = (stop == undefined) ? this.tree : stop;
            var ancestors = node.ancestors();
            levels = stop.select('ul')
                .select(function(item) {
                    return ancestors.include(item);
                }).size();
        } else if (mode == 'down') {
            levels = node.select('li').max(function(subnode) {
                return this.countLevels(subnode,"up",node);
            }.bind(this));
        }
        return isNaN(levels) ? 0 : levels;
    },
    toggleNode: function (event) {
        var target = event.element(),
            ul = target.up('li').down('ul');
        if (ul != undefined) {
            ul.toggle();
            target.src = (ul.visible()) ? (this.config.images.toggle_minus) : (this.config.images.toggle_plus);
        }
    },
    expandOne: function() {
        if(this.dropCache.element && this.dropCache.element.down('ul') != undefined) {
            this.dropCache.element.down('img.'+ this.config.toggler).writeAttribute({src: this.config.images.toggle_minus});
            this.dropCache.element.down('ul').show();
            this.dropCache.element = false;
        }
    },
    expandAll: function(node) {
        var base = node ? node : this.tree;
        base.select('li img.'+ this.config.toggler).invoke('writeAttribute',{src: this.config.images.toggle_minus});
        if(node) {
            node.down('img.'+ this.config.toggler).writeAttribute({src: this.config.images.toggle_minus});
        }
        base.select('ul').invoke('show');
    },
    collapseAll: function(node) {
        var base = node ? node : this.tree;
        base.select('li img.'+ this.config.toggler).invoke('writeAttribute',{src: this.config.images.toggle_plus});
        if(node) {
            node.down('img.'+ this.config.toggler).writeAttribute({src: this.config.images.toggle_plus});
        }
        base.select('ul').reverse(true).invoke('hide');
    },
    changeLang: function(lang){
        if(this.multilingual) {
            this.tree.select('li a[lang='+this.cLang+']').invoke('hide');
            this.cLang = lang;
            this.tree.select('li a[lang='+this.cLang+']').invoke('show');
            this.config.onLangChange(lang);
        }
    },
    //EDYCJA
    attachMenu: function() {
        if(!this.config.menuConfig.objs) {
            this.config.menuConfig.objs = '#'+this.tree.id+' li a';
        }
        this.config.menuConfig.items = this.menuItemsBind;
        this.menu = new ContextMenu(this.config.menuConfig);
    },
    //evt wywolujacy menu (gdzie byl klik)
    menuItems: function(elementEvt) {
        var actionBind = this.action.bind(this),
            element = elementEvt.element(),
            expandItem = {};
        if(element.up('li').down('ul') && element.up('li').down('ul').visible()) {
            expandItem = {name: 'collapse', displayname: this.config.langLabels.collapse, img: this.config.images.collapse, action: actionBind};
        } else if (element.up('li').down('ul') && !element.up('li').down('ul').visible()) {
            expandItem = {name: 'expand', displayname: this.config.langLabels.expand, img: this.config.images.expand, action: actionBind};
        } else {
            expandItem = {name: 'expand', displayname: this.config.langLabels.expand, disabled: true, img: this.config.images.expand, action: actionBind};
        }
        if(this.config.maxDepth > 0) {
            var addAsChildDisabled = (this.countLevels(element.up('li'),'up') + 2) > this.config.maxDepth;
        }
        var menuItems = {
            edit: {name: 'edit', displayname: this.config.langLabels.edit, img: this.config.images.edit,action: actionBind},
            remove: {name: 'remove', displayname: this.config.langLabels.remove, img: this.config.images.remove, confirm: this.config.langLabels.delConfirm, action: actionBind},
            add: {name: 'add', displayname: this.config.langLabels.add, img: this.config.images.add,
                action: {
                    before: {name: 'before', displayname: this.config.langLabels.before,img: this.config.images.before,action: actionBind},
                    after: {name: 'after', displayname: this.config.langLabels.after,img: this.config.images.after,action: actionBind},
                    bottom: {name: 'bottom', displayname: this.config.langLabels.bottom,img: this.config.images.bottom, action: actionBind, disabled: addAsChildDisabled}
                }
            },
            s1: true,
            expand: expandItem,
            toggle: {name: 'toggle', displayname: element.hasClassName(this.config.unactiveClass) ? this.config.langLabels.activate : this.config.langLabels.deactivate,img: element.hasClassName(this.config.unactiveClass) ? this.config.images.activate : this.config.images.deactivate , action: actionBind}
        };
        if(this.multilingual) {
            Object.extend(menuItems,{
                onoffs: {name: 'onoffs', displayname: this.config.langLabels.multitoggle, img: this.config.images.multitoggle,
                    action: {
                        on: {name: 'on', displayname: this.config.langLabels.multiactivate,img: this.config.images.multiactivate, action: actionBind},
                        off: {name: 'off', displayname: this.config.langLabels.multideactivate,img: this.config.images.multideactivate, action: actionBind}
                    }
                }
            });
        }
        return menuItems;
    },
    //dwa args - evt wywolujacy menu (gdzie byl klik) oraz evt zamykajacy menu (jaka opcja z menu zostala wybrana)
    action: function(elementEvt,actionEvt) {
        var action = actionEvt.element().tagName == 'LI' ? actionEvt.element()._name : actionEvt.element().up('li')._name,
            obj = elementEvt.element();
        switch (action) {
            case 'expand':
                this.expandAll(obj.up('li'));
                break;
            case 'collapse':
                this.collapseAll(obj.up('li'));
                break;
            case 'remove':
                this.deleteNode(obj);
                break;
            case 'toggle':
                this.switchNode(obj);
                break;
            case 'on':
                this.switchNode(obj, true, true);
                break;
            case 'off':
                this.switchNode(obj, true, false);
                break;
            case 'edit':
                this.readNode(obj);
                this.formaction = action;
                this.showForm(obj);
                break;
            case 'before':
            case 'after':
            case 'bottom':
                this.readNode();
                this.formaction = action;
                this.referer = obj.up('li');
                this.showForm(obj);
                break;
        }
    },
    newNode: function(data) {
        //data - trzeba obsluzyc predefininowane dane
        //np na potrzeby "add this url"
        //najpierw przeczysc data
        if(data) {
            for (var item in data) {
                data[item] = data[item].unescapeHTML();
            }
        }
        this.readNode(data);
        this.formaction = 'new';
        this.showForm(data);
    },
    deleteNode: function(obj) {
        var li = obj.up('li');
        Droppables.remove(li);
        li.select('li').each(function(node) {
            Droppables.remove(node);
        }.bind(this));
        li.remove();
        this.drawNodes();
        this.unsaved = true;
    },
    //link do deaktywacji, full - czy wszystkie wersje jezykowe?
    switchNode: function(obj,full,on) {
        if(full) {
            if(on) {
                obj.up('li').select('a').invoke('removeClassName',this.config.unactiveClass);
            } else {
                obj.up('li').select('a').invoke('addClassName',this.config.unactiveClass);
            }
        } else {
            obj.toggleClassName(this.config.unactiveClass);
        }
    },
/*
 */
    buildForm: function() {
        this.overlay = new Element('div',{id:'overlay'});
        this.formbox = new Element('div',{id:'formbox'});
        //href row
        var hrefRow = new Element('div',{className:'formrow z-clearfix'});
        if(this.multilingual){
            hrefRow
                .insert(new Element('label',{'for':'linkhref'}).appendText(this.config.langLabels.linkhref))
                .insert(new Element('div',{className:'formsubrow z-clearfix'})
                    .insert(new Element('input',{type:'text',name:'linkhref',id:'linkhref'}))
                    .insert(new Element('div',{className:'formrow z-clearfix'})
                        .insert(new Element('input',{type:'checkbox',className:'checkbox',name:'globallinkhref',id:'globallinkhref'}))
                        .insert(new Element('label',{'for':'globallinkhref'}).appendText(this.config.langLabels.usedefault))
                )
            );
        } else {
            hrefRow
                .insert(new Element('label',{'for':'linkhref'}).appendText(this.config.langLabels.linkhref))
                .insert(new Element('input',{type:'text',name:'linkhref',id:'linkhref'}));
        }
        //class row
        var classRow = new Element('div',{className:'formrow z-clearfix'});
        if(this.multiclass) {
            var classFormElement = new Element('select',{name:'linkclass',id:'linkclass'})
                .insert(new Element('option',{value: ''}).appendText(this.config.langLabels.linkclassblank));
            this.config.linkclasses.each(function(item){
                classFormElement.insert(new Element('option',{value: Object.keys(item)[0]}).appendText(Object.values(item)[0]));
            }.bind(this));
        } else {
            var classFormElement = new Element('input',{type:'text',name:'linkclass',id:'linkclass'});
        }
        if(this.multilingual){
            classRow
                .insert(new Element('label',{'for':'linkclass'}).appendText(this.config.langLabels.linkclass))
                .insert(new Element('div',{className:'formsubrow z-clearfix'})
                    .insert(classFormElement)
                    .insert(new Element('div',{className:'formrow z-clearfix'})
                        .insert(new Element('input',{type:'checkbox',className:'checkbox',name:'globallinkclass',id:'globallinkclass'}))
                        .insert(new Element('label',{'for':'globallinkclass'}).appendText(this.config.langLabels.usedefault))
                )
            );
        } else {
            classRow
                .insert(new Element('label',{'for':'linkclass'}).appendText(this.config.langLabels.linkclass))
                .insert(classFormElement)
        }
        this.form = new Element('form',{action:'#',id:'nodeBuilder'})
                .insert(new Element('div',{className:'z-clearfix'})
                    .insert(new Element('input',{type:'hidden',name:'clang',id:'clang'}))
                    .insert(new Element('div',{className:'formrow z-clearfix'})
                        .insert(new Element('label',{'for':'linkname'}).appendText(this.config.langLabels.linkname))
                        .insert(new Element('input',{type:'text',name:'linkname',id:'linkname',className:'required'}))
                    )
                    .insert(new Element('div',{className:'formrow z-clearfix'})
                        .insert(new Element('label',{'for':'linktitle'}).appendText(this.config.langLabels.linktitle))
                        .insert(new Element('input',{type:'text',name:'linktitle',id:'linktitle'}))
                    )
                    .insert(hrefRow)
                    .insert(classRow)
                    .insert(new Element('div',{className:'formrow z-clearfix'})
                        .insert(new Element('label',{'for':'linkstate'}).appendText(this.config.langLabels.linkstate))
                        .insert(new Element('input',{type:'checkbox',className:'checkbox',name:'linkstate',id:'linkstate'}))
                    )
                    .insert(new Element('div',{className:'formrow z-clearfix'})
                        .insert(new Element('input',{type:'submit',className:'submit',name: 'submit',value:this.config.langLabels.submit}))
                        .insert(new Element('input',{type:'button',className:'submit',name: 'cancel',id:'nodeBuilderCancel',value:this.config.langLabels.cancel}))
                    )
                );
        if(this.multilingual){
            var langSelect = new Element('select',{name:'linklang',id:'linklang',className:'required'});
            this.config.langs.each(function(lang){
                langSelect.insert(new Element('option',{value: lang}).appendText(lang));
            }.bind(this));
            this.form.down('div')
                .insert({top:(new Element('div',{className:'formrow z-clearfix'})
                    .insert(new Element('label',{'for':'linklang'}).appendText(this.config.langLabels.linklang))
                    .insert(langSelect)
                )});
        }
        if(this.config.langLabels.forminfo) {
            this.formbox.insert(new Element('p',{id:'forminfo'}).appendText(this.config.langLabels.forminfo));
        }

        //na poczatek ukryj
        this.formbox.hide();
        this.overlay.hide();

        document.body.appendChild(this.overlay);
        document.body.appendChild(this.formbox);
        this.formbox.appendChild(this.form);

        this.form.observe('submit',this.submitForm.bindAsEventListener(this));
        if(this.multilingual){
            $('linklang').observe('change',this.changeFormLang.bindAsEventListener(this));
        }
        $('nodeBuilderCancel').observe('click',this.removeForm.bindAsEventListener(this));
    },
    showForm: function(obj) {
        if(!this.form) {
            //create form
            this.buildForm();
        }
        //reset form, set initial values
        this.form.reset();
        $('clang').value = this.cLang;
        $('linkstate').checked = 'checked';
        if(this.multilingual){
            $('linklang').down('option[value='+this.cLang+']').selected = 'selected';
        }
        if($('requiredInfo')) {
            $('requiredInfo').hide();
        }

        this.editedNode = Object.isElement(obj) ? obj.up('li').id : this.genNextId();
        this.loadElementValues();

        if(this.ie6) {
            document.body.style.height = '100%';
            document.body.style.overflow = 'hidden';
            document.documentElement.style.height = '100%';
            document.documentElement.style.overflow = 'hidden';
            $$('select').invoke('addClassName','hideSelectsFromIE');
            window.scrollTo(0, 0);
        }
        this.overlay.show();
        this.formbox.show();
        $('linkname').focus();
    },
    readNode: function(obj) {
        this.tmp = {};
        if(obj && Object.isElement(obj)){
            if(this.multilingual){
                var node = obj.up('li');
                var urls = [];
                var classnames = [];
                this.config.langs.each(function(lang){
                    obj = node.down('a[lang='+lang+']');
                    this.tmp[lang] = {
                        linkname:   obj.innerHTML.unescapeHTML(),
                        linkhref:   obj.readAttribute('href'),
                        linktitle:  obj.title.unescapeHTML(),
                        linkclass:  $w(obj.className).without(this.config.unactiveClass).join(' '),
                        linkstate:  !obj.hasClassName(this.config.unactiveClass),
                        linklang:   lang
                    }
                    urls.push(this.tmp[lang].linkhref);
                    classnames.push(this.tmp[lang].linkclass);
                }.bind(this));
                this.tmp.global = {
                    linkhref:   urls.uniq().size() <= 1,
                    linkclass:  classnames.uniq().size() <= 1
                }
            } else {
                this.tmp = {
                    linkname:   obj.innerHTML.unescapeHTML(),
                    linkhref:   obj.readAttribute('href'),
                    linktitle:  obj.title.unescapeHTML(),
                    linkclass:  $w(obj.className).without(this.config.unactiveClass).join(' '),
                    linkstate:  !obj.hasClassName(this.config.unactiveClass)
                };
            }
        } else {
            if(this.multilingual){
                this.config.langs.each(function(lang){
                    this.tmp[lang] = Object.extend({
                        linkstate:  true,
                        linklang:   lang
                    }, obj || {});
                }.bind(this));
                this.tmp.global = {
                    linkhref:   true,
                    linkclass:  true
                }
            } else {
                this.tmp = {
                    linkstate:  true
                }
            }
        }
    },
    loadElementValues: function(lang,oldlang) {
        if(this.multilingual){
            lang = lang ? lang : this.cLang;
            var data = this.tmp[lang];
            $('globallinkhref').checked =  this.tmp.global.linkhref ? 'checked' : null;
            $('globallinkclass').checked =  this.tmp.global.linkclass ? 'checked' : null;
            if(oldlang && this.tmp.global.linkhref) {
                data.linkhref = this.tmp[oldlang].linkhref;
            }
            if(oldlang && this.tmp.global.linkclass) {
                data.linkclass = this.tmp[oldlang].linkclass;
            }
        } else {
            var data = this.tmp;
        }
        $('clang').value = data.linklang || lang;
        $('linkname').value = data.linkname || '';
        $('linkhref').value = data.linkhref || '';
        $('linktitle').value = data.linktitle || '';
        $('linkstate').checked = data.linkstate ? 'checked' : null;
        if(this.multiclass) {
            if(data.linkclass) {
                var clinkclass = $('linkclass').down('option[value='+data.linkclass+']');
                if(clinkclass) {
                    $('linkclass').down('option[value='+data.linkclass+']').selected = 'selected';
                } else {
                    $('linkclass').down('option[value=""]').selected = 'selected';
                }
            } else {
                $('linkclass').down('option[value=""]').selected = 'selected';
            }
        } else {
            $('linkclass').value = data.linkclass || '';
        }
    },
    changeFormLang: function(event) {
        var newlang = event.element().value,
            data = this.form.serialize(true);
        data.linklang = data.clang;
        this.tmp[data.clang] = data;
        this.tmp.global.linkhref = data.globallinkhref;
        this.tmp.global.linkclass = data.globallinkclass;
        this.loadElementValues(newlang,data.clang);
    },
    removeForm: function() {
        delete this.tmp;
        if(this.ie6) {
            document.body.style.height = 'auto';
            document.body.style.overflow = 'auto';
            document.documentElement.style.height = 'auto';
            document.documentElement.style.overflow = 'auto';
            $$('select').invoke('removeClassName','hideSelectsFromIE');
            this.tree.scrollTo();
        }
        this.formbox.hide();
        this.overlay.hide();
    },
    submitForm: function(event) {
        event.stop();
        var data = this.form.serialize(true);
        if(this.multilingual){
            this.tmp[data.clang] = data;
            this.tmp.global.linkhref = data.globallinkhref;
            this.tmp.global.linkclass = data.globallinkclass;
        } else {
            this.tmp = data;
        }
        if(!$('linkname').present()) {
            if(!$('requiredInfo')) {
                this.form.insert({before: new Element('p',{id:'requiredInfo'}).appendText(this.config.langLabels.required)});
            } else {
                $('requiredInfo').show();
            }
            $('linkname').focus();
            return;
        }
        if(this.tmp.global && (this.tmp.global.linkhref || this.tmp.global.linkclass)) {
            this.config.langs.each(function(lang){
                if(this.tmp.global.linkhref) {
                    this.tmp[lang].linkhref = data.linkhref;
                }
                if(this.tmp.global.linkclass) {
                    this.tmp[lang].linkclass = data.linkclass;
                }
            }.bind(this));
        }
        if(this.formaction == 'edit') {
            this.editNode();
        } else {
            this.addNode();
        }
        this.removeForm();
    },
    editNode: function() {
        this.tree.select('#'+this.editedNode+' > a').each(function(node) {
            if(this.multilingual) {
                this.saveNode(node,this.tmp[node.lang]);
            } else {
                this.saveNode(node,this.tmp);
            }
        }.bind(this));
    },
    addNode: function() {
        var node = new Element('li',{id:this.config.nodeIdPrefix+this.genNextId()});
        switch(this.formaction) {
            case 'new':
                this.tree.insert(node);
                break;
            case 'before':
                this.referer.insert({before: node});
                break;
            case 'after':
                this.referer.insert({after: node});
                break;
            case 'bottom':
                var subnode = this.referer.down('ul');
                if(subnode) {
                    subnode.insert({bottom: node});
                    subnode.show();
                } else {
                    this.referer.insert(new Element('ul').insert(node));
                }
                break;
        }
        if(this.multilingual){
            this.config.langs.each(function(language){
                var link = new Element('a',{lang:language});
                node.insert(link);
                if(this.tmp[language]) {
                    if(!this.tmp[language].linkname) {
                        //dla tego langa nie ma linku
                        //stworz pusty z nazwa glownego langa lub innego istniejacego
                        var validlang = this.config.langs.find(function(n) {
                           return this.tmp[n].linkname;
                        }.bind(this))
                        this.tmp[language].linkname = this.tmp[validlang].linkname;
                        this.tmp[language].linkstate = false;
                    }
                    this.saveNode(link,this.tmp[language]);
                }
                this.menu.add(link);
            }.bind(this));
        } else {
            var link = new Element('a');
            node.insert(link);
            this.saveNode(link,this.tmp);
            this.menu.add(link);
        }
        if(node.select('a').any(function(a) {
            return this.config.dynamicPattern(a.readAttribute('href'));
        }.bind(this))) {
            node.addClassName(this.config.dynamicClass);
        }
        this.initNode(node,true);
        this.drawNodes();
    },
    saveNode: function(obj,data) {
        obj.innerHTML = data.linkname.escapeHTML() || '';
        obj.writeAttribute('href',data.linkhref || null);
        obj.writeAttribute('title',data.linktitle ? data.linktitle.escapeHTML() : null);
        obj.writeAttribute('className',data.linkclass || null);
        if(!data.linkstate) {
            obj.addClassName(this.config.unactiveClass);
        }
        obj.writeAttribute('lang',data.linklang || null);
        this.unsaved = true;
    },
    genNextId: function() {
        var maxId = this.tree.select('li').max(function(node) {
            return Number(node.id.match(this.config.nodeIdPattern)[1]);
        }.bind(this));
        maxId = isNaN(maxId) ? 0 : maxId;
        return ++maxId;
    },
    //ZAPIS
    observeForm: function() {
        var treeForm = this.config.formToObserve ? $(this.config.formToObserve) : this.tree.up('form');
        if(treeForm) {
            treeForm.observe('submit', this.sendSaved.bindAsEventListener(this));
        }
    },
    sendSaved: function(event) {
        var form = event.element() ? Event.element(event) : $(event);
        this.save();
        this.unsaved = false;
<<<<<<< HEAD
        form.insert(new Element('input',{type:'hidden',name:this.config.formElement,id:this.config.formElement,value:this.saved}));
=======
        form.insert(new Element('input',{
            type:'hidden',
            name:this.config.formElement,
            id:this.config.formElement,
            value:Zikula.urlsafeJsonEncode(this.saved,false)
        }));
>>>>>>> ebf58e5e
    },
    save: function() {
        this.saved = {};
        this.counter = 0;
        this.makeArray(this.tree.childElements(),0);
        delete this.counter;
        this.saved = this.serialize(this.saved);
    },
    makeArray: function(nodes,parent) {
        nodes.each(function(node,index){
            var node_id = Number(node.id.match(this.config.nodeIdPattern)[1]);
            if(this.multilingual){
                this.saved[this.counter] = {}
                this.config.langs.each(function(lang){
                    obj = node.down('a[lang='+lang+']');
                    this.saved[this.counter][lang] = {
                        id:         node_id,
                        name:       obj.innerHTML,
                        href:       obj.readAttribute('href'),
                        title:      obj.title,
                        className:  $w(obj.className).without(this.config.unactiveClass).join(' '),
                        state:      !obj.hasClassName(this.config.unactiveClass),
                        lang:       lang,
                        lineno:     index,
                        parent:     parent
                    };
                }.bind(this));
            } else {
                obj = node.down('a');
                var data = {
                    id:         node_id,
                    name:       obj.innerHTML,
                    href:       obj.readAttribute('href'),
                    title:      obj.title,
                    className:  $w(obj.className).without(this.config.unactiveClass).join(' '),
                    state:      !obj.hasClassName(this.config.unactiveClass),
                    lineno:     index,
                    parent:     parent
                };
                //jesli jest podany jeden jezyk - uwglednij to przy zapisie
                if(this.config.langs[0]) {
                    data.lang = this.config.langs[0];
                    this.saved[this.counter] = {}
                    this.saved[this.counter][this.config.langs[0]] = data;
                } else {
                    this.saved[this.counter] = data;
                }
            }

            this.counter++;
            if(node.down('ul')) {
                this.makeArray(node.down('ul').childElements(),node_id);
            }
        }.bind(this));
        return this.saved;
    },
    serialize: function (object) {
        // return PHPSerializer.serialize(object);
        return Object.toJSON(object);
    },
    saveCookie: function() {
        // get expanded nodes
        this.tree.select('ul').each(function(u) {
            if(u.visible()) {
                this.cookieStatus.set(u.up('li').identify(),true);
            }
        }.bind(this));
        var menutreeCookie = Zikula.Cookie.get(this.config.cookieName) ? $H($H(Zikula.Cookie.get(this.config.cookieName))) : new Hash();
        menutreeCookie.set('tree',this.cookieStatus);
        Zikula.Cookie.set(this.config.cookieName,menutreeCookie);
    },
    beforeUnloadHandler: function (event) {
        if(this.unsaved && this.config.langLabels.warnbeforeunload) {
            return event.returnValue = this.config.langLabels.warnbeforeunload;
        }
    }
}

//http://www.prototypejs.org/2007/5/12/dom-builder#comment-15901
//new Element('p').appendText('test');
Element.addMethods({
    appendText: function(element, text) {
        element.appendChild(document.createTextNode(text));
        return $(element);
    }
});<|MERGE_RESOLUTION|>--- conflicted
+++ resolved
@@ -846,16 +846,12 @@
         var form = event.element() ? Event.element(event) : $(event);
         this.save();
         this.unsaved = false;
-<<<<<<< HEAD
-        form.insert(new Element('input',{type:'hidden',name:this.config.formElement,id:this.config.formElement,value:this.saved}));
-=======
         form.insert(new Element('input',{
             type:'hidden',
             name:this.config.formElement,
             id:this.config.formElement,
             value:Zikula.urlsafeJsonEncode(this.saved,false)
         }));
->>>>>>> ebf58e5e
     },
     save: function() {
         this.saved = {};
