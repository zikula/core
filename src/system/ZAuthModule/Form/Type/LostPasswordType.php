--- conflicted
+++ resolved
@@ -89,11 +89,7 @@
         $resolver->setDefaults([
             'translator' => null,
             'includeReset' => false,
-<<<<<<< HEAD
-            'constraints' => new Callback(['callback' => function($data, ExecutionContextInterface $context) use ($resolver) {
-=======
-            'constraints' => new Callback(['callback' => function ($data, ExecutionContextInterface $context) {
->>>>>>> ee713870
+            'constraints' => new Callback(['callback' => function($data, ExecutionContextInterface $context) {
                 if (!isset($data['pass']) && empty($data['uname']) && empty($data['email'])) {
                     $context->buildViolation('Error! You must enter either your username or email address.')
                         ->addViolation();
