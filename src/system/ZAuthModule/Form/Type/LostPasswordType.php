<?php

/*
 * This file is part of the Zikula package.
 *
 * Copyright Zikula Foundation - http://zikula.org/
 *
 * For the full copyright and license information, please view the LICENSE
 * file that was distributed with this source code.
 */

namespace Zikula\ZAuthModule\Form\Type;

use Symfony\Component\Form\AbstractType;
use Symfony\Component\Form\Extension\Core\Type\EmailType;
use Symfony\Component\Form\Extension\Core\Type\PasswordType;
use Symfony\Component\Form\Extension\Core\Type\RepeatedType;
use Symfony\Component\Form\Extension\Core\Type\SubmitType;
use Symfony\Component\Form\Extension\Core\Type\TextType;
use Symfony\Component\Form\FormBuilderInterface;
use Symfony\Component\OptionsResolver\OptionsResolver;
use Symfony\Component\Validator\Constraints\Callback;
use Symfony\Component\Validator\Constraints\NotNull;
use Symfony\Component\Validator\Context\ExecutionContextInterface;
use Zikula\ZAuthModule\Validator\Constraints\ValidPassword;

class LostPasswordType extends AbstractType
{
    /**
     * {@inheritdoc}
     */
    public function buildForm(FormBuilderInterface $builder, array $options)
    {
<<<<<<< HEAD
        $builder
            ->add('uname', TextType::class, [
                'required' => false,
                'label' => $options['translator']->__('User name'),
                'input_group' => ['left' => '<i class="fa fa-user"></i>'],
            ])
            ->add('email', EmailType::class, [
                'required' => false,
                'label' => $options['translator']->__('Email Address'),
                'input_group' => ['left' => '<i class="fa fa-at"></i>'],
            ])
=======
        if (!$options['includeReset']) {
            $builder
                ->add('uname', TextType::class, [
                    'required' => false,
                    'label' => $options['translator']->__('User name'),
                    'input_group' => ['left' => '<i class="fa fa-user"></i>'],
                ])
                ->add('email', EmailType::class, [
                    'required' => false,
                    'label' => $options['translator']->__('Email Address'),
                    'input_group' => ['left' => '<i class="fa fa-at"></i>'],
                ])
            ;
        } else {
            $builder
                ->add('pass', RepeatedType::class, [
                    'type' => PasswordType::class,
                    'first_options' => [
                        'label' => $options['translator']->__('Create new password'),
                        'input_group' => ['left' => '<i class="fa fa-asterisk"></i>']
                    ],
                    'second_options' => [
                        'label' => $options['translator']->__('Repeat new password'),
                        'input_group' => ['left' => '<i class="fa fa-asterisk"></i>']
                    ],
                    'invalid_message' => $options['translator']->__('The passwords must match!'),
                    'constraints' => [
                        new NotNull(),
                        new ValidPassword()
                    ]
                ])
            ;
        }
        $builder
>>>>>>> 5099de83
            ->add('submit', SubmitType::class, [
                'label' => $options['translator']->__('Submit'),
                'icon' => 'fa-check',
                'attr' => ['class' => 'btn btn-success']
            ])
        ;
        $builder
            ->add('pass', RepeatedType::class, [
                'type' => PasswordType::class,
                'first_options' => [
                    'label' => $options['translator']->__('Create new password'),
                    'input_group' => ['left' => '<i class="fa fa-asterisk"></i>']
                ],
                'second_options' => [
                    'label' => $options['translator']->__('Repeat new password'),
                    'input_group' => ['left' => '<i class="fa fa-asterisk"></i>']
                ],
                'invalid_message' => $options['translator']->__('The passwords must match!'),
                'constraints' => [
                    new NotNull(),
                    new ValidPassword()
                ]
            ])
        ;
    }

    /**
     * {@inheritdoc}
     */
    public function getBlockPrefix()
    {
        return 'zikulazauthmodule_account_lostpassword';
    }

    /**
     * {@inheritdoc}
     */
    public function configureOptions(OptionsResolver $resolver)
    {
        $resolver->setDefaults([
            'translator' => null,
            'includeReset' => false,
            'constraints' => new Callback(['callback' => function ($data, ExecutionContextInterface $context) use ($resolver) {
                if (!isset($data['pass']) && empty($data['uname']) && empty($data['email'])) {
                    $context->buildViolation('Error! You must enter either your username or email address.')
                        ->addViolation();
                }
            }]),
        ]);
    }
}<|MERGE_RESOLUTION|>--- conflicted
+++ resolved
@@ -31,19 +31,6 @@
      */
     public function buildForm(FormBuilderInterface $builder, array $options)
     {
-<<<<<<< HEAD
-        $builder
-            ->add('uname', TextType::class, [
-                'required' => false,
-                'label' => $options['translator']->__('User name'),
-                'input_group' => ['left' => '<i class="fa fa-user"></i>'],
-            ])
-            ->add('email', EmailType::class, [
-                'required' => false,
-                'label' => $options['translator']->__('Email Address'),
-                'input_group' => ['left' => '<i class="fa fa-at"></i>'],
-            ])
-=======
         if (!$options['includeReset']) {
             $builder
                 ->add('uname', TextType::class, [
@@ -78,29 +65,10 @@
             ;
         }
         $builder
->>>>>>> 5099de83
             ->add('submit', SubmitType::class, [
                 'label' => $options['translator']->__('Submit'),
                 'icon' => 'fa-check',
                 'attr' => ['class' => 'btn btn-success']
-            ])
-        ;
-        $builder
-            ->add('pass', RepeatedType::class, [
-                'type' => PasswordType::class,
-                'first_options' => [
-                    'label' => $options['translator']->__('Create new password'),
-                    'input_group' => ['left' => '<i class="fa fa-asterisk"></i>']
-                ],
-                'second_options' => [
-                    'label' => $options['translator']->__('Repeat new password'),
-                    'input_group' => ['left' => '<i class="fa fa-asterisk"></i>']
-                ],
-                'invalid_message' => $options['translator']->__('The passwords must match!'),
-                'constraints' => [
-                    new NotNull(),
-                    new ValidPassword()
-                ]
             ])
         ;
     }
