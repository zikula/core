<?php

/*
 * This file is part of the Zikula package.
 *
 * Copyright Zikula Foundation - http://zikula.org/
 *
 * For the full copyright and license information, please view the LICENSE
 * file that was distributed with this source code.
 */

namespace Zikula\ZAuthModule\Form\Type;

use Symfony\Component\Form\AbstractType;
use Symfony\Component\Form\Extension\Core\Type\HiddenType;
<<<<<<< HEAD
use Symfony\Component\Form\Extension\Core\Type\PasswordType;
use Symfony\Component\Form\Extension\Core\Type\RepeatedType;
use Symfony\Component\Form\Extension\Core\Type\SubmitType;
=======
>>>>>>> 50adc245
use Symfony\Component\Form\FormBuilderInterface;
use Symfony\Component\OptionsResolver\OptionsResolver;
use Symfony\Component\Validator\Constraints\NotNull;
use Zikula\ZAuthModule\Validator\Constraints\ValidPassword;
use Zikula\ZAuthModule\Validator\Constraints\ValidPasswordChange;

class ChangePasswordType extends AbstractType
{
    /**
     * {@inheritdoc}
     */
    public function buildForm(FormBuilderInterface $builder, array $options)
    {
        $builder
<<<<<<< HEAD
            ->add('uid', HiddenType::class)
            ->add('authenticationMethod', HiddenType::class)
            ->add('oldpass', PasswordType::class, [
=======
            ->add('uid', 'Symfony\Component\Form\Extension\Core\Type\HiddenType')
            ->add('login', HiddenType::class)
            ->add('authenticationMethod', 'Symfony\Component\Form\Extension\Core\Type\HiddenType')
            ->add('oldpass', 'Symfony\Component\Form\Extension\Core\Type\PasswordType', [
>>>>>>> 50adc245
                'required' => false,
                'label' => $options['translator']->__('Old password'),
                'input_group' => ['left' => '<i class="fa fa-asterisk"></i>']
            ])
            ->add('pass', RepeatedType::class, [
                'type' => PasswordType::class,
                'first_options' => ['label' => $options['translator']->__('New password')],
                'second_options' => ['label' => $options['translator']->__('Repeat new password')],
                'invalid_message' => $options['translator']->__('The passwords must match!'),
                'constraints' => [
                    new NotNull(),
                    new ValidPassword()
                ]
            ])
            ->add('submit', SubmitType::class, [
                'label' => $options['translator']->__('Save'),
                'icon' => 'fa-check',
                'attr' => ['class' => 'btn btn-success']
            ])
            ->add('cancel', SubmitType::class, [
                'label' => $options['translator']->__('Cancel'),
                'icon' => 'fa-times',
                'attr' => ['class' => 'btn btn-default']
            ])
        ;
    }

    /**
     * {@inheritdoc}
     */
    public function getBlockPrefix()
    {
        return 'zikulazauthmodule_changepassword';
    }

    /**
     * {@inheritdoc}
     */
    public function configureOptions(OptionsResolver $resolver)
    {
        $resolver->setDefaults([
            'translator' => null,
            'constraints' => [
                new ValidPasswordChange()
            ]
        ]);
    }
}<|MERGE_RESOLUTION|>--- conflicted
+++ resolved
@@ -13,12 +13,9 @@
 
 use Symfony\Component\Form\AbstractType;
 use Symfony\Component\Form\Extension\Core\Type\HiddenType;
-<<<<<<< HEAD
 use Symfony\Component\Form\Extension\Core\Type\PasswordType;
 use Symfony\Component\Form\Extension\Core\Type\RepeatedType;
 use Symfony\Component\Form\Extension\Core\Type\SubmitType;
-=======
->>>>>>> 50adc245
 use Symfony\Component\Form\FormBuilderInterface;
 use Symfony\Component\OptionsResolver\OptionsResolver;
 use Symfony\Component\Validator\Constraints\NotNull;
@@ -33,16 +30,10 @@
     public function buildForm(FormBuilderInterface $builder, array $options)
     {
         $builder
-<<<<<<< HEAD
             ->add('uid', HiddenType::class)
+            ->add('login', HiddenType::class)
             ->add('authenticationMethod', HiddenType::class)
             ->add('oldpass', PasswordType::class, [
-=======
-            ->add('uid', 'Symfony\Component\Form\Extension\Core\Type\HiddenType')
-            ->add('login', HiddenType::class)
-            ->add('authenticationMethod', 'Symfony\Component\Form\Extension\Core\Type\HiddenType')
-            ->add('oldpass', 'Symfony\Component\Form\Extension\Core\Type\PasswordType', [
->>>>>>> 50adc245
                 'required' => false,
                 'label' => $options['translator']->__('Old password'),
                 'input_group' => ['left' => '<i class="fa fa-asterisk"></i>']
