--- conflicted
+++ resolved
@@ -344,24 +344,13 @@
             $uid = $currentUser->get('uid');
         }
 
-<<<<<<< HEAD
         $form = $this->createForm(ChangePasswordType::class, [
-                'uid' => $uid,
-                'login' => $login,
-                'authenticationMethod' => $authenticationMethod
-            ], [
-                'translator' => $this->get('translator.default')
-            ]
-        );
-=======
-        $form = $this->createForm('Zikula\ZAuthModule\Form\Type\ChangePasswordType', [
             'uid' => $uid,
             'login' => $login,
             'authenticationMethod' => $authenticationMethod
         ], [
             'translator' => $this->get('translator.default')
         ]);
->>>>>>> c0ca0d68
         $form->handleRequest($request);
         if ($form->isSubmitted() && $form->isValid()) {
             $data = $form->getData();
