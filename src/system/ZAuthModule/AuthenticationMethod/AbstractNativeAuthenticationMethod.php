--- conflicted
+++ resolved
@@ -126,35 +126,7 @@
     private function getMapping($field, $value)
     {
         $mapping = $this->mappingRepository->findOneBy([$field => $value]);
-<<<<<<< HEAD
         if (($field == 'email' && ZAuthConstant::AUTHENTICATION_METHOD_UNAME == $mapping->getMethod())
-=======
-        if (!isset($mapping)) {
-            $userEntity = $this->userRepository->findOneBy([$field => $value]);
-            if ($userEntity) {
-                // This is a migration from existing UserEntity. Create new mapping.
-                $mapping = new AuthenticationMappingEntity();
-                $mapping->setUid($userEntity->getUid());
-                $mapping->setUname($userEntity->getUname());
-                $mapping->setEmail($userEntity->getEmail());
-                $mapping->setVerifiedEmail(true);
-                $mapping->setPass($userEntity->getPass()); // previously salted and hashed
-                $mapping->setMethod($this->getAlias());
-                $errors = $this->validator->validate($mapping);
-                if (count($errors) > 0) {
-                    $error = implode(',', $errors);
-                    throw new \Exception($error);
-                }
-                $this->mappingRepository->persistAndFlush($mapping);
-                // remove data from UserEntity
-                $userEntity->setPass('');
-                $userEntity->setAttribute(UsersConstant::AUTHENTICATION_METHOD_ATTRIBUTE_KEY, $mapping->getMethod());
-                $this->userRepository->persistAndFlush($userEntity);
-
-                return $mapping;
-            }
-        } elseif (($field == 'email' && ZAuthConstant::AUTHENTICATION_METHOD_UNAME == $mapping->getMethod())
->>>>>>> 520dcc23
             || ($field == 'uname' && ZAuthConstant::AUTHENTICATION_METHOD_EMAIL == $mapping->getMethod())) {
             // mapping exists but method is set to opposite. allow either if possible.
             $mapping->setMethod(ZAuthConstant::AUTHENTICATION_METHOD_EITHER);
