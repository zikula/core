--- conflicted
+++ resolved
@@ -301,11 +301,7 @@
         }
     
         $entity = null;
-<<<<<<< HEAD
-        $this->templateParameters['mode'] = $this->idValue > 0 ? 'edit' : 'create';
-=======
         $this->templateParameters['mode'] = !empty($this->idValue) ? 'edit' : 'create';
->>>>>>> 27b67077
     
         if ($this->templateParameters['mode'] == 'edit') {
             if (!$this->permissionApi->hasPermission($this->permissionComponent, $this->idValue . '::', ACCESS_EDIT)) {
