--- conflicted
+++ resolved
@@ -22,11 +22,7 @@
     },
     "extra": {
         "zikula": {
-<<<<<<< HEAD
-            "core-compatibility": ">=1.4.4",
-=======
             "core-compatibility": "~1.4.5",
->>>>>>> dfbdda22
             "class": "Zikula\\RoutesModule\\ZikulaRoutesModule",
             "displayname": "Routes",
             "url": "routes",
