{# purpose of this template: build the form to edit an instance of route #}
{% extends routeArea == 'admin' ? 'ZikulaRoutesModule::adminBase.html.twig' : 'ZikulaRoutesModule::base.html.twig' %}

{% block header %}
    {{ parent() }}
    {{ pageAddAsset('javascript', zasset('@ZikulaRoutesModule:js/ZikulaRoutesModule.Validation.js', 98)) }}
    {{ pageAddAsset('javascript', zasset('@ZikulaRoutesModule:js/ZikulaRoutesModule.EditFunctions.js', 99)) }}
{% set customScript %}
    <script type="text/javascript">
        (function($) {
            $(function() {
                function updatePathPrefix() {
                    var i18n = $('#zikularoutesmodule_route_translatable').prop('checked');
                    var bundlePrefix = $('#zikularoutesmodule_route_prependBundlePrefix').prop('checked');
                    var baseUrl = {{ app.request.baseUrl|json_encode }};
                    var moduleUrlNames = {{ moduleUrlNames|json_encode|raw }};

                    if (bundlePrefix) {
                        var bundle = $('#zikularoutesmodule_route_bundle').val();
                        bundlePrefix = '/' + moduleUrlNames[bundle];
                    } else {
                        bundlePrefix = '';
                    }

                    if (i18n) {
                        i18n = '/{' + '{{ __('lang') }}' + '}';
                    } else {
                        i18n = '';
                    }

                    var pathPrefix = baseUrl + i18n + bundlePrefix;
                    $('#pathPrefix').text(pathPrefix.replace('"', ''));
                }

                updatePathPrefix();
                $('#zikularoutesmodule_route_bundle, #zikularoutesmodule_route_prependBundlePrefix, #zikularoutesmodule_route_translatable').change(updatePathPrefix);
            });
        })(jQuery)
    </script>
{% endset %}
{{ pageAddAsset('header', customScript) }}
{% endblock %}

{% block title mode == 'create' ? __('Create route') : __('Edit route') %}
{% block admin_page_icon mode == 'create' ? 'plus' : 'pencil-square-o' %}
{% block content %}
    <div class="zikularoutesmodule-route zikularoutesmodule-edit">
{% form_theme form with [
    '@ZikulaRoutesModule/Form/bootstrap_3.html.twig',
    'ZikulaFormExtensionBundle:Form:form_div_layout.html.twig'
] %}
{{ form_start(form, {attr: {id: 'routeEditForm', class: 'zikularoutes-edit-form'}}) }}
{{ form_errors(form) }}
<fieldset>
    <legend>{{ __('Content') }}</legend>

    {{ form_row(form.routeType) }}

    {{ form_row(form.replacedRouteName) }}

    {{ form_row(form.bundle) }}

    {{ form_row(form.controller) }}

    {{ form_row(form.action) }}

    {{ form_row(form.path) }}

    {{ form_row(form.host) }}

    {{ form_row(form.schemes) }}

    {{ form_row(form.methods) }}

    {{ form_row(form.prependBundlePrefix) }}

    {{ form_row(form.translatable) }}

    {{ form_row(form.translationPrefix) }}

    {{ form_row(form.condition) }}

    {{ form_row(form.description) }}

    <div class="hidden">
        {{ form_row(form.sort) }}

        {{ form_row(form.group) }}
    </div>
</fieldset>

{% if mode != 'create' %}
    {{ include('@ZikulaRoutesModule/Helper/includeStandardFieldsEdit.html.twig', { obj: route }) }}
{% endif %}


{# include return control #}
{% if mode == 'create' %}
    <fieldset>
        <legend>{{ __('Return control') }}</legend>
        {{ form_row(form.repeatCreation) }}
    </fieldset>
{% endif %}

{# include possible submit actions #}
<div class="form-group form-buttons">
    <div class="col-sm-offset-3 col-sm-9">
        {% for action in actions %}
            {{ form_widget(attribute(form, action.id)) }}
        {% endfor %}
        {{ form_widget(form.reset) }}
        {{ form_widget(form.cancel) }}
    </div>
</div>
{{ form_end(form) }}
</div>
{% endblock %}
{% block footer %}
    {{ parent() }}

    {% set editImage = '<span class="fa fa-pencil-square-o"></span>' %}
    {% set deleteImage = '<span class="fa fa-trash-o"></span>' %}

    <script type="text/javascript">
    /* <![CDATA[ */

<<<<<<< HEAD

        ( function($) {
            $(document).ready(function() {
                zikulaRoutesInitEditForm('{{ mode }}', '{% if mode != 'create' %}{{ route.id }}{% endif %}');
            });
        })(jQuery);
=======
                var formButtons;
                var triggerValidation = true;

                function executeCustomValidationConstraints()
                {
                    zikulaRoutesPerformCustomValidationRules('route', '{% if mode != 'create' %}{{ route.id }}{% endif %}');
                }

                function triggerFormValidation()
                {
                    executeCustomValidationConstraints();
                    if (!document.getElementById('routeEditForm').checkValidity()) {
                        // This does not really submit the form,
                        // but causes the browser to display the error message
                        jQuery('#routeEditForm').find(':submit').first().click();
                    }
                }

                function handleFormSubmit (event) {
                    if (triggerValidation) {
                        triggerFormValidation();
                        if (!document.getElementById('routeEditForm').checkValidity()) {
                            event.preventDefault();
                            return false;
                        }
                    }

                    // hide form buttons to prevent double submits by accident
                    formButtons.each(function (index) {
                        jQuery(this).addClass('hidden');
                    });

                    return true;
                }

                ( function($) {
                    $(document).ready(function() {

                        var allFormFields = $('#routeEditForm input, #routeEditForm select, #routeEditForm textarea');
                        allFormFields.change(executeCustomValidationConstraints);

                        formButtons = $('#routeEditForm .form-buttons input');
                        $('.btn-danger').first().bind('click keypress', function (event) {
                            if (!window.confirm('{{ __('Really delete this route?') }}')) {
                                event.preventDefault();
                            }
                        });
                        $('#routeEditForm button[type=submit]').bind('click keypress', function (event) {
                            triggerValidation = !$(this).attr('formnovalidate');
                        });
                        $('#routeEditForm').submit(handleFormSubmit);

                        {% if mode != 'create' %}
                            triggerFormValidation();
                        {% endif %}
                    });
                })(jQuery);
>>>>>>> e192fac9
    /* ]]> */
    </script>
{% endblock %}<|MERGE_RESOLUTION|>--- conflicted
+++ resolved
@@ -124,72 +124,11 @@
     <script type="text/javascript">
     /* <![CDATA[ */
 
-<<<<<<< HEAD
-
         ( function($) {
             $(document).ready(function() {
                 zikulaRoutesInitEditForm('{{ mode }}', '{% if mode != 'create' %}{{ route.id }}{% endif %}');
             });
         })(jQuery);
-=======
-                var formButtons;
-                var triggerValidation = true;
-
-                function executeCustomValidationConstraints()
-                {
-                    zikulaRoutesPerformCustomValidationRules('route', '{% if mode != 'create' %}{{ route.id }}{% endif %}');
-                }
-
-                function triggerFormValidation()
-                {
-                    executeCustomValidationConstraints();
-                    if (!document.getElementById('routeEditForm').checkValidity()) {
-                        // This does not really submit the form,
-                        // but causes the browser to display the error message
-                        jQuery('#routeEditForm').find(':submit').first().click();
-                    }
-                }
-
-                function handleFormSubmit (event) {
-                    if (triggerValidation) {
-                        triggerFormValidation();
-                        if (!document.getElementById('routeEditForm').checkValidity()) {
-                            event.preventDefault();
-                            return false;
-                        }
-                    }
-
-                    // hide form buttons to prevent double submits by accident
-                    formButtons.each(function (index) {
-                        jQuery(this).addClass('hidden');
-                    });
-
-                    return true;
-                }
-
-                ( function($) {
-                    $(document).ready(function() {
-
-                        var allFormFields = $('#routeEditForm input, #routeEditForm select, #routeEditForm textarea');
-                        allFormFields.change(executeCustomValidationConstraints);
-
-                        formButtons = $('#routeEditForm .form-buttons input');
-                        $('.btn-danger').first().bind('click keypress', function (event) {
-                            if (!window.confirm('{{ __('Really delete this route?') }}')) {
-                                event.preventDefault();
-                            }
-                        });
-                        $('#routeEditForm button[type=submit]').bind('click keypress', function (event) {
-                            triggerValidation = !$(this).attr('formnovalidate');
-                        });
-                        $('#routeEditForm').submit(handleFormSubmit);
-
-                        {% if mode != 'create' %}
-                            triggerFormValidation();
-                        {% endif %}
-                    });
-                })(jQuery);
->>>>>>> e192fac9
     /* ]]> */
     </script>
 {% endblock %}