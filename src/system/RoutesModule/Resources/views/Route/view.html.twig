{# purpose of this template: routes list view #}
{% extends routeArea == 'admin' ? 'ZikulaRoutesModule::adminBase.html.twig' : 'ZikulaRoutesModule::base.html.twig' %}
{% block title own ? __('My custom routes') : __('Custom routes list') %}
{% block admin_page_icon 'list-alt' %}
{% block content %}
<div class="zikularoutesmodule-route zikularoutesmodule-view">

    <div class="alert alert-warning">
        {{ __f('Below you see your current routing configuration (see %s for reference).', { '%s': '<a href="http://jmsyst.com/bundles/JMSI18nRoutingBundle/master/configuration">JMSI18nRoutingBundle</a>' })|raw }}
        {% set title = __('Localisation settings') %}
        {% set url = path('zikulasettingsmodule_settings_locale') %}
        {{ __f('You can change your routing configuration in the general settings: %s.', { '%s': '<a href="' ~ url ~ '">' ~ title ~ '</a>' })|raw }}
        {% set title = __('reload installed languages') %}
        {% set url = path('zikularoutesmodule_update_renew') %}
        {{ __f('In case one or more installed languages are not listed below, %s.', { '%s': '<a href="' ~ url ~ '">' ~ title ~ '</a>' })|raw }}
        {{ jms_i18n_routing|raw }}
    </div>

    {{ block('page_nav_links') }}

    {{ include('@ZikulaRoutesModule/Route/viewQuickNav.html.twig', { workflowStateFilter: false, schemesFilter: false, methodsFilter: false, sorting: false, pageSizeSelector: false }) }}{# see template file for available options #}

    {% if routeArea == 'admin' %}
    <form action="{{ path('zikularoutesmodule_route_' ~ routeArea ~ 'handleselectedentries') }}" method="post" id="routesViewForm" class="form-horizontal" role="form">
        <div>
    {% endif %}
        {% set activateSortable = routeArea == 'admin' and sort.sort.class == 'z-order-asc' %}
        <div class="table-responsive">
        <table{% if activateSortable and items|length > 1 %} id="sortableTable" data-object-type="route" data-min="{{ items|first.sort }}" data-max="{{ items|last.sort }}"{% endif %} class="table table-striped table-bordered table-hover table-condensed">
            <colgroup>
                {% if routeArea == 'admin' %}
                    <col id="cSelect" />
                {% endif %}
                <col id="cItemActions" />
                {% if activateSortable %}
                    <col id="cSortable" />
                {% endif %}
                <col id="cBundle" />
                <col id="cPath" />
                <col id="cHost" />
                <col id="cSchemes" />
                <col id="cMethods" />
                <col id="cPrependBundlePrefix" />
                <col id="cTranslatable" />
                <col id="cTranslationPrefix" />
                <col id="cDescription" />
            </colgroup>
            <thead>
            <tr>
                {% if routeArea == 'admin' %}
                    <th id="hSelect" scope="col" class="{% if items|length > 0 %}fixed-column {% endif %}text-center z-w02">
                        <input type="checkbox" class="zikularoutes-mass-toggle" />
                    </th>
                {% endif %}
                <th id="hItemActions" scope="col" class="{% if items|length > 0 %}fixed-column {% endif %}z-order-unsorted">{{ __('Actions') }}</th>
                {% if activateSortable %}
                    <th id="hSortable" scope="col" class="z-order-unsorted z-w02">{{ __('Sorting') }}</th>
                {% endif %}
                <th id="hBundle" scope="col" class="text-left">
                    <a href="{{ sort.bundle.url }}" title="{{ __f('Sort by %s', {'%s': 'bundle'}) }}" class="{{ sort.bundle.class }}">{{ __('Bundle') }}</a>
                </th>
                <th id="hPath" scope="col" class="text-left">
                    <a href="{{ sort.path.url }}" title="{{ __f('Sort by %s', {'%s': 'path'}) }}" class="{{ sort.path.class }}">{{ __('Path') }}</a>
                </th>
                <th id="hHost" scope="col" class="text-left">
                    <a href="{{ sort.host.url }}" title="{{ __f('Sort by %s', {'%s': 'host'}) }}" class="{{ sort.host.class }}">{{ __('Host') }}</a>
                </th>
                <th id="hSchemes" scope="col" class="text-left">
                    <a href="{{ sort.schemes.url }}" title="{{ __f('Sort by %s', {'%s': 'schemes'}) }}" class="{{ sort.schemes.class }}">{{ __('Schemes') }}</a>
                </th>
                <th id="hMethods" scope="col" class="text-left">
                    <a href="{{ sort.methods.url }}" title="{{ __f('Sort by %s', {'%s': 'methods'}) }}" class="{{ sort.methods.class }}">{{ __('Methods') }}</a>
                </th>
                <th id="hPrependBundlePrefix" scope="col" class="text-center">
                    <a href="{{ sort.prependBundlePrefix.url }}" title="{{ __f('Sort by %s', {'%s': 'prepend bundle prefix'}) }}" class="{{ sort.prependBundlePrefix.class }}">{{ __('Prepend bundle prefix') }}</a>
                </th>
                <th id="hTranslatable" scope="col" class="text-center">
                    <a href="{{ sort.translatable.url }}" title="{{ __f('Sort by %s', {'%s': 'translatable'}) }}" class="{{ sort.translatable.class }}">{{ __('Translatable') }}</a>
                </th>
                <th id="hTranslationPrefix" scope="col" class="text-left">
                    <a href="{{ sort.translationPrefix.url }}" title="{{ __f('Sort by %s', {'%s': 'translation prefix'}) }}" class="{{ sort.translationPrefix.class }}">{{ __('Translation prefix') }}</a>
                </th>
                <th id="hDescription" scope="col" class="text-left">
                    <a href="{{ sort.description.url }}" title="{{ __f('Sort by %s', {'%s': 'description'}) }}" class="{{ sort.description.class }}">{{ __('Description') }}</a>
                </th>
            </tr>
            </thead>
            <tbody>

        {% for route in items %}
            <tr{% if activateSortable %} data-item-id="{{ route.getKey() }}" class="sort-item"{% endif %}>
                {% if routeArea == 'admin' %}
                    <td headers="hSelect" class="fixed-column text-center">
                        <input type="checkbox" name="items[]" value="{{ route.id }}" class="zikularoutes-toggle-checkbox" />
                    </td>
                {% endif %}
                <td id="itemActions{{ route.id }}" headers="hItemActions" class="fixed-column actions nowrap z-w02">
                    {% set itemActions = knp_menu_get('ZikulaRoutesModule:ItemActionsMenu:menu', [], { entity: route, area: routeArea, context: 'view' }) %}
                    <div class="dropdown">
                        <a id="itemActions{{ route.id }}DropDownToggle" role="button" data-toggle="dropdown" data-target="#" href="javascript:void(0);" class="hidden dropdown-toggle"><i class="fa fa-tasks"></i> <span class="caret"></span></a>
                        {{ knp_menu_render(itemActions, { template: 'ZikulaMenuModule:Override:actions.html.twig' }) }}
                    </div>
                </td>
                {% if activateSortable %}
                    <td headers="hSortable" class="text-center z-w02">
                        <i class="fa fa-arrows sort-handle pointer" title="{{ __('Drag to reorder') }}"></i>
                    </td>
                {% endif %}
                <td headers="hBundle" class="text-left">
                    <abbr title="{{ route.controller|e('html_attr') }} # {{ route.action|e('html_attr') }}">{{ route.bundle }}</abbr>
                </td>
                <td headers="hPath" class="text-left">
                    {{ route.path|zikularoutesmodule_pathToString(route) }}
                </td>
                <td headers="hHost" class="text-left">
                    {{ route.host }}
                </td>
                <td headers="hSchemes" class="text-left">
                    {{ route.schemes|zikularoutesmodule_listEntry('route', 'schemes') }}
                </td>
                <td headers="hMethods" class="text-left">
                    {{ route.methods|zikularoutesmodule_listEntry('route', 'methods') }}
                </td>
                <td headers="hPrependBundlePrefix" class="text-center">
                    {% if route.prependBundlePrefix %}
                        <i class="fa fa-check" title="{{ __('Yes') }}"></i>
                    {% else %}
                        <i class="fa fa-times" title="{{ __('No') }}"></i>
                    {% endif %}
                </td>
                <td headers="hTranslatable" class="text-center">
                    {% if route.translatable %}
                        <i class="fa fa-check" title="{{ __('Yes') }}"></i>
                    {% else %}
                        <i class="fa fa-times" title="{{ __('No') }}"></i>
                    {% endif %}
                </td>
                <td headers="hTranslationPrefix" class="text-left">
                    {{ route.translationPrefix }}
                </td>
                <td headers="hDescription" class="text-left">
                    {{ route.description|truncate(50, true) }}
                </td>
            </tr>
        {% else %}
            <tr class="z-{{ routeArea == 'admin' ? 'admin' : 'data' }}tableempty">
                <td class="text-left" colspan="{% if routeArea == 'admin' %}11{% else %}10{% endif %}">
            {{ __('No custom routes found.') }}
              </td>
            </tr>
        {% endfor %}

            </tbody>
        </table>
        </div>

        {% if all != 1 and pager|default %}
            {{ pager({ rowcount: pager.amountOfItems, limit: pager.itemsPerPage, display: 'page', route: 'zikularoutesmodule_route_' ~ routeArea ~ 'view'}) }}
        {% endif %}
    {% if routeArea == 'admin' %}
            <fieldset>
                <label for="zikulaRoutesModuleAction" class="col-sm-3 control-label">{{ __('With selected routes') }}</label>
                <div class="col-sm-6">
                    <select id="zikulaRoutesModuleAction" name="action" class="form-control input-sm">
                        <option value="">{{ __('Choose action') }}</option>
                        <option value="delete" title="{{ __('Delete content permanently.') }}">{{ __('Delete') }}</option>
                    </select>
                </div>
                <div class="col-sm-3">
                    <input type="submit" value="{{ __('Submit') }}" class="btn btn-default btn-sm" />
                </div>
            </fieldset>
        </div>
    </form>
    {% endif %}
</div>
{% endblock %}
{% block page_nav_links %}
    <p>
        {% if canBeCreated %}
            {% if hasPermission('ZikulaRoutesModule:Route:', '::', 'ACCESS_EDIT') %}
<<<<<<< HEAD
                {% set createTitle = __('Create route') %}
                {# disabled for now, see https://github.com/zikula/core/issues/3625
                <a href="{{ path('zikularoutesmodule_route_' ~ routeArea ~ 'edit') }}" title="{{ createTitle|e('html_attr') }}" class="fa fa-plus">{{ createTitle }}</a>#}
=======
                <a href="{{ path('zikularoutesmodule_route_' ~ routeArea ~ 'edit') }}" title="{{ __('Add an additional route to the system')|e('html_attr') }}" class="fa fa-plus">{{ __('Create a custom route') }}</a>
>>>>>>> a4abb058
            {% endif %}
        {% endif %}
        {% if all == 1 %}
            {% set linkTitle = __('Back to paginated view') %}
            <a href="{{ path('zikularoutesmodule_route_' ~ routeArea ~ 'view') }}" title="{{ linkTitle|e('html_attr') }}" class="fa fa-table">{{ linkTitle }}</a>
        {% else %}
            {% set linkTitle = __('Show all entries') %}
            <a href="{{ path('zikularoutesmodule_route_' ~ routeArea ~ 'view', { all: 1 }) }}" title="{{ linkTitle|e('html_attr') }}" class="fa fa-table">{{ linkTitle }}</a>
        {% endif %}
    </p>
{% endblock %}<|MERGE_RESOLUTION|>--- conflicted
+++ resolved
@@ -179,13 +179,7 @@
     <p>
         {% if canBeCreated %}
             {% if hasPermission('ZikulaRoutesModule:Route:', '::', 'ACCESS_EDIT') %}
-<<<<<<< HEAD
-                {% set createTitle = __('Create route') %}
-                {# disabled for now, see https://github.com/zikula/core/issues/3625
-                <a href="{{ path('zikularoutesmodule_route_' ~ routeArea ~ 'edit') }}" title="{{ createTitle|e('html_attr') }}" class="fa fa-plus">{{ createTitle }}</a>#}
-=======
                 <a href="{{ path('zikularoutesmodule_route_' ~ routeArea ~ 'edit') }}" title="{{ __('Add an additional route to the system')|e('html_attr') }}" class="fa fa-plus">{{ __('Create a custom route') }}</a>
->>>>>>> a4abb058
             {% endif %}
         {% endif %}
         {% if all == 1 %}
