--- conflicted
+++ resolved
@@ -34,12 +34,9 @@
         skipFiles "
             .travis.yml,
             CHANGELOG.md
-<<<<<<< HEAD
-=======
         "
         markFiles "
             Base/AbstractRoutesModuleInstaller.php,
->>>>>>> e192fac9
             Container/LinkContainer.php,
             Entity/Repository/RouteRepository.php,
             Form/Handler/Route/EditHandler.php,
