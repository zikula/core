services:
    # Event subscriber and listener classes
    zikula_routes_module.entity_lifecycle_listener:
        class: Zikula\RoutesModule\Listener\EntityLifecycleListener
<<<<<<< HEAD
        arguments: ["@service_container"]
=======
        arguments:
            - "@service_container"
>>>>>>> 4750c74b
        tags:
            - { name: doctrine.event_subscriber }

#    zikula_routes_module.core_listener:
#        class: Zikula\RoutesModule\Listener\CoreListener
#        tags:
#            - { name: kernel.event_subscriber }

#    zikula_routes_module.kernel_listener:
#        class: Zikula\RoutesModule\Listener\KernelListener
#        tags:
#            - { name: kernel.event_subscriber }

    zikula_routes_module.installer_listener:
        class: Zikula\RoutesModule\Listener\InstallerListener
        arguments:
          - "@doctrine.orm.default_entity_manager"
          - "@zikula_routes_module.routing_finder"
          - "@zikula.cache_clearer"
          - "@zikula_routes_module.route_dumper_helper"
          - "@zikula_routes_module.multilingual_routing_helper"
        tags:
            - { name: kernel.event_subscriber }

#    zikula_routes_module.moduledispatch_listener:
#        class: Zikula\RoutesModule\Listener\ModuleDispatchListener
#        tags:
#            - { name: kernel.event_subscriber }

#    zikula_routes_module.mailer_listener:
#        class: Zikula\RoutesModule\Listener\MailerListener
#        tags:
#            - { name: kernel.event_subscriber }

#    zikula_routes_module.page_listener:
#        class: Zikula\RoutesModule\Listener\PageListener
#        tags:
#            - { name: kernel.event_subscriber }

#    zikula_routes_module.theme_listener:
#        class: Zikula\RoutesModule\Listener\ThemeListener
#        tags:
#            - { name: kernel.event_subscriber }

#    zikula_routes_module.view_listener:
#        class: Zikula\RoutesModule\Listener\ViewListener
#        tags:
#            - { name: kernel.event_subscriber }

#    zikula_routes_module.userlogin_listener:
#        class: Zikula\RoutesModule\Listener\UserLoginListener
#        tags:
#            - { name: kernel.event_subscriber }

#    zikula_routes_module.userlogout_listener:
#        class: Zikula\RoutesModule\Listener\UserLogoutListener
#        tags:
#            - { name: kernel.event_subscriber }

#    zikula_routes_module.user_listener:
#        class: Zikula\RoutesModule\Listener\UserListener
#        arguments:
#            - "@translator.default"
#            - "@zikula_routes_module.entity_factory"
#            - "@zikula_users_module.current_user"
#            - "@logger"
#        tags:
#            - { name: kernel.event_subscriber }

#    zikula_routes_module.userregistration_listener:
#        class: Zikula\RoutesModule\Listener\UserRegistrationListener
#        tags:
#            - { name: kernel.event_subscriber }

#    zikula_routes_module.users_listener:
#        class: Zikula\RoutesModule\Listener\UsersListener
#        tags:
#            - { name: kernel.event_subscriber }

#    zikula_routes_module.group_listener:
#        class: Zikula\RoutesModule\Listener\GroupListener
#        tags:
#            - { name: kernel.event_subscriber }
<|MERGE_RESOLUTION|>--- conflicted
+++ resolved
@@ -2,12 +2,8 @@
     # Event subscriber and listener classes
     zikula_routes_module.entity_lifecycle_listener:
         class: Zikula\RoutesModule\Listener\EntityLifecycleListener
-<<<<<<< HEAD
-        arguments: ["@service_container"]
-=======
         arguments:
             - "@service_container"
->>>>>>> 4750c74b
         tags:
             - { name: doctrine.event_subscriber }
 
