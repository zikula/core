--- conflicted
+++ resolved
@@ -11,27 +11,12 @@
 #        class: Zikula\RoutesModule\Listener\KernelListener
 #        tags:
 #            - { name: kernel.event_subscriber }
-<<<<<<< HEAD
-
-    zikula_routes_module.installer_listener:
-        class: Zikula\RoutesModule\Listener\InstallerListener
-        arguments:
-          - "@doctrine.orm.default_entity_manager"
-          - "@zikula_routes_module.routing_finder"
-          - "@zikula.cache_clearer"
-          - "@zikula_routes_module.route_dumper_helper"
-          - "@zikula_routes_module.multilingual_routing_helper"
-        tags:
-            - { name: kernel.event_subscriber }
-
-=======
     
 #    zikula_routes_module.installer_listener:
 #        class: Zikula\RoutesModule\Listener\InstallerListener
 #        tags:
 #            - { name: kernel.event_subscriber }
     
->>>>>>> 6be3da55
 #    zikula_routes_module.moduledispatch_listener:
 #        class: Zikula\RoutesModule\Listener\ModuleDispatchListener
 #        tags:
