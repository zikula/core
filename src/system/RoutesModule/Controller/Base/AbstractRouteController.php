<?php
/**
 * Routes.
 *
 * @copyright Zikula contributors (Zikula)
 * @license http://www.gnu.org/licenses/lgpl.html GNU Lesser General Public License
 * @author Zikula contributors <support@zikula.org>.
 * @link http://www.zikula.org
 * @link http://zikula.org
 * @version Generated by ModuleStudio 0.7.5 (http://modulestudio.de).
 */

namespace Zikula\RoutesModule\Controller\Base;

use RuntimeException;
use Symfony\Component\HttpFoundation\Request;
use Symfony\Component\Security\Core\Exception\AccessDeniedException;
use Symfony\Component\HttpKernel\Exception\NotFoundHttpException;
use Symfony\Component\HttpFoundation\RedirectResponse;
use Sensio\Bundle\FrameworkExtraBundle\Configuration\Cache;
use Sensio\Bundle\FrameworkExtraBundle\Configuration\ParamConverter;
use Sensio\Bundle\FrameworkExtraBundle\Configuration\Route;
use Zikula\Bundle\FormExtensionBundle\Form\Type\DeletionType;
use Zikula\Component\SortableColumns\Column;
use Zikula\Component\SortableColumns\SortableColumns;
use Zikula\Core\Controller\AbstractController;
use Zikula\RoutesModule\Entity\RouteEntity;

/**
 * Route controller base class.
 */
abstract class AbstractRouteController extends AbstractController
{
    /**
     * This is the default action handling the main admin area called without defining arguments.
     * @Cache(expires="+7 days", public=true)
     *
     * @param Request $request Current request instance
     *
     * @return Response Output
     *
     * @throws AccessDeniedException Thrown if the user doesn't have required permissions
     */
    public function adminIndexAction(Request $request)
    {
        return $this->indexInternal($request, true);
    }

    /**
     * This is the default action handling the main area called without defining arguments.
     * @Cache(expires="+7 days", public=true)
     *
     * @param Request $request Current request instance
     *
     * @return Response Output
     *
     * @throws AccessDeniedException Thrown if the user doesn't have required permissions
     */
    public function indexAction(Request $request)
    {
        return $this->indexInternal($request, false);
    }

    /**
     * This method includes the common implementation code for adminIndex() and index().
     */
    protected function indexInternal(Request $request, $isAdmin = false)
    {
        // parameter specifying which type of objects we are treating
        $objectType = 'route';
        $permLevel = $isAdmin ? ACCESS_ADMIN : ACCESS_OVERVIEW;
        if (!$this->hasPermission('ZikulaRoutesModule:' . ucfirst($objectType) . ':', '::', $permLevel)) {
            throw new AccessDeniedException();
        }
        $templateParameters = [
            'routeArea' => $isAdmin ? 'admin' : ''
        ];

        return $this->redirectToRoute('zikularoutesmodule_route_' . $templateParameters['routeArea'] . 'view');
    }
    /**
     * This action provides an item list overview in the admin area.
     * @Cache(expires="+2 hours", public=false)
     *
     * @param Request $request Current request instance
     * @param string $sort         Sorting field
     * @param string $sortdir      Sorting direction
     * @param int    $pos          Current pager position
     * @param int    $num          Amount of entries to display
     *
     * @return Response Output
     *
     * @throws AccessDeniedException Thrown if the user doesn't have required permissions
     */
    public function adminViewAction(Request $request, $sort, $sortdir, $pos, $num)
    {
        return $this->viewInternal($request, $sort, $sortdir, $pos, $num, true);
    }

    /**
     * This action provides an item list overview.
     * @Cache(expires="+2 hours", public=false)
     *
     * @param Request $request Current request instance
     * @param string $sort         Sorting field
     * @param string $sortdir      Sorting direction
     * @param int    $pos          Current pager position
     * @param int    $num          Amount of entries to display
     *
     * @return Response Output
     *
     * @throws AccessDeniedException Thrown if the user doesn't have required permissions
     */
    public function viewAction(Request $request, $sort, $sortdir, $pos, $num)
    {
        return $this->viewInternal($request, $sort, $sortdir, $pos, $num, false);
    }

    /**
     * This method includes the common implementation code for adminView() and view().
     */
    protected function viewInternal(Request $request, $sort, $sortdir, $pos, $num, $isAdmin = false)
    {
        $controllerHelper = $this->get('zikula_routes_module.controller_helper');

        // parameter specifying which type of objects we are treating
        $objectType = 'route';
        $permLevel = $isAdmin ? ACCESS_ADMIN : ACCESS_READ;
        if (!$this->hasPermission('ZikulaRoutesModule:' . ucfirst($objectType) . ':', '::', $permLevel)) {
            throw new AccessDeniedException();
        }
        $templateParameters = [
            'routeArea' => $isAdmin ? 'admin' : ''
        ];
        $controllerHelper = $this->get('zikula_routes_module.controller_helper');
        $viewHelper = $this->get('zikula_routes_module.view_helper');
        
        $request->query->set('sort', $sort);
        $request->query->set('sortdir', $sortdir);
        $request->query->set('pos', $pos);
        
        $sortableColumns = new SortableColumns($this->get('router'), 'zikularoutesmodule_route_' . ($isAdmin ? 'admin' : '') . 'view', 'sort', 'sortdir');

        $sortableColumns->addColumns([
            new Column('bundle'),
            new Column('controller'),
            new Column('action'),
            new Column('path'),
            new Column('host'),
            new Column('schemes'),
            new Column('methods'),
            new Column('prependBundlePrefix'),
            new Column('translatable'),
            new Column('translationPrefix'),
            new Column('condition'),
            new Column('description'),
            new Column('sort'),
            new Column('createdBy'),
            new Column('createdDate'),
            new Column('updatedBy'),
            new Column('updatedDate'),
        ]);
        
        $templateParameters = $controllerHelper->processViewActionParameters($objectType, $sortableColumns, $templateParameters);
        
        
        // fetch and return the appropriate template
        return $viewHelper->processTemplate($objectType, 'view', $templateParameters);
    }
    /**
     * This action provides a item detail view in the admin area.
     * @ParamConverter("route", class="ZikulaRoutesModule:RouteEntity", options = {"repository_method" = "selectById", "mapping": {"id": "id"}, "map_method_signature" = true})
     * @Cache(lastModified="route.getUpdatedDate()", ETag="'Route' ~ route.getid() ~ route.getUpdatedDate().format('U')")
     *
     * @param Request $request Current request instance
     * @param RouteEntity $route Treated route instance
     *
     * @return Response Output
     *
     * @throws AccessDeniedException Thrown if the user doesn't have required permissions
     * @throws NotFoundHttpException Thrown by param converter if route to be displayed isn't found
     */
    public function adminDisplayAction(Request $request, RouteEntity $route)
    {
        return $this->displayInternal($request, $route, true);
    }

    /**
     * This action provides a item detail view.
     * @ParamConverter("route", class="ZikulaRoutesModule:RouteEntity", options = {"repository_method" = "selectById", "mapping": {"id": "id"}, "map_method_signature" = true})
     * @Cache(lastModified="route.getUpdatedDate()", ETag="'Route' ~ route.getid() ~ route.getUpdatedDate().format('U')")
     *
     * @param Request $request Current request instance
     * @param RouteEntity $route Treated route instance
     *
     * @return Response Output
     *
     * @throws AccessDeniedException Thrown if the user doesn't have required permissions
     * @throws NotFoundHttpException Thrown by param converter if route to be displayed isn't found
     */
    public function displayAction(Request $request, RouteEntity $route)
    {
        return $this->displayInternal($request, $route, false);
    }

    /**
     * This method includes the common implementation code for adminDisplay() and display().
     */
    protected function displayInternal(Request $request, RouteEntity $route, $isAdmin = false)
    {
        $controllerHelper = $this->get('zikula_routes_module.controller_helper');

        // parameter specifying which type of objects we are treating
        $objectType = 'route';
        $permLevel = $isAdmin ? ACCESS_ADMIN : ACCESS_READ;
        if (!$this->hasPermission('ZikulaRoutesModule:' . ucfirst($objectType) . ':', '::', $permLevel)) {
            throw new AccessDeniedException();
        }
        // create identifier for permission check
        $instanceId = $route->getKey();
        if (!$this->hasPermission('ZikulaRoutesModule:' . ucfirst($objectType) . ':', $instanceId . '::', $permLevel)) {
            throw new AccessDeniedException();
        }
        
        $templateParameters = [
            'routeArea' => $isAdmin ? 'admin' : '',
            $objectType => $route
        ];

        $controllerHelper = $this->get('zikula_routes_module.controller_helper');
        $templateParameters = $controllerHelper->processDisplayActionParameters($objectType, $templateParameters);

        // fetch and return the appropriate template
        $response = $this->get('zikula_routes_module.view_helper')->processTemplate($objectType, 'display', $templateParameters);
        
        return $response;
    }
    /**
     * This action provides a handling of edit requests in the admin area.
     * @Cache(lastModified="route.getUpdatedDate()", ETag="'Route' ~ route.getid() ~ route.getUpdatedDate().format('U')")
     *
     * @param Request $request Current request instance
     *
     * @return Response Output
     *
     * @throws AccessDeniedException Thrown if the user doesn't have required permissions
     * @throws NotFoundHttpException Thrown by form handler if route to be edited isn't found
     * @throws RuntimeException      Thrown if another critical error occurs (e.g. workflow actions not available)
     */
    public function adminEditAction(Request $request)
    {
        return $this->editInternal($request, true);
    }

    /**
     * This action provides a handling of edit requests.
     * @Cache(lastModified="route.getUpdatedDate()", ETag="'Route' ~ route.getid() ~ route.getUpdatedDate().format('U')")
     *
     * @param Request $request Current request instance
     *
     * @return Response Output
     *
     * @throws AccessDeniedException Thrown if the user doesn't have required permissions
     * @throws NotFoundHttpException Thrown by form handler if route to be edited isn't found
     * @throws RuntimeException      Thrown if another critical error occurs (e.g. workflow actions not available)
     */
    public function editAction(Request $request)
    {
        return $this->editInternal($request, false);
    }

    /**
     * This method includes the common implementation code for adminEdit() and edit().
     */
    protected function editInternal(Request $request, $isAdmin = false)
    {
        $controllerHelper = $this->get('zikula_routes_module.controller_helper');

        // parameter specifying which type of objects we are treating
        $objectType = 'route';
        $permLevel = $isAdmin ? ACCESS_ADMIN : ACCESS_EDIT;
        if (!$this->hasPermission('ZikulaRoutesModule:' . ucfirst($objectType) . ':', '::', $permLevel)) {
            throw new AccessDeniedException();
        }
        $templateParameters = [
            'routeArea' => $isAdmin ? 'admin' : ''
        ];

        $controllerHelper = $this->get('zikula_routes_module.controller_helper');
        $templateParameters = $controllerHelper->processEditActionParameters($objectType, $templateParameters);

        // delegate form processing to the form handler
        $formHandler = $this->get('zikula_routes_module.form.handler.route');
        $result = $formHandler->processForm($templateParameters);
        if ($result instanceof RedirectResponse) {
            return $result;
        }

        $templateParameters = $formHandler->getTemplateParameters();

        // fetch and return the appropriate template
        return $this->get('zikula_routes_module.view_helper')->processTemplate($objectType, 'edit', $templateParameters);
    }
    /**
     * This action provides a handling of simple delete requests in the admin area.
     * @ParamConverter("route", class="ZikulaRoutesModule:RouteEntity", options = {"repository_method" = "selectById", "mapping": {"id": "id"}, "map_method_signature" = true})
     * @Cache(lastModified="route.getUpdatedDate()", ETag="'Route' ~ route.getid() ~ route.getUpdatedDate().format('U')")
     *
     * @param Request $request Current request instance
     * @param RouteEntity $route Treated route instance
     *
     * @return Response Output
     *
     * @throws AccessDeniedException Thrown if the user doesn't have required permissions
     * @throws NotFoundHttpException Thrown by param converter if route to be deleted isn't found
     * @throws RuntimeException      Thrown if another critical error occurs (e.g. workflow actions not available)
     */
    public function adminDeleteAction(Request $request, RouteEntity $route)
    {
        return $this->deleteInternal($request, $route, true);
    }

    /**
     * This action provides a handling of simple delete requests.
     * @ParamConverter("route", class="ZikulaRoutesModule:RouteEntity", options = {"repository_method" = "selectById", "mapping": {"id": "id"}, "map_method_signature" = true})
     * @Cache(lastModified="route.getUpdatedDate()", ETag="'Route' ~ route.getid() ~ route.getUpdatedDate().format('U')")
     *
     * @param Request $request Current request instance
     * @param RouteEntity $route Treated route instance
     *
     * @return Response Output
     *
     * @throws AccessDeniedException Thrown if the user doesn't have required permissions
     * @throws NotFoundHttpException Thrown by param converter if route to be deleted isn't found
     * @throws RuntimeException      Thrown if another critical error occurs (e.g. workflow actions not available)
     */
    public function deleteAction(Request $request, RouteEntity $route)
    {
        return $this->deleteInternal($request, $route, false);
    }

    /**
     * This method includes the common implementation code for adminDelete() and delete().
     */
    protected function deleteInternal(Request $request, RouteEntity $route, $isAdmin = false)
    {
        $controllerHelper = $this->get('zikula_routes_module.controller_helper');

        // parameter specifying which type of objects we are treating
        $objectType = 'route';
        $permLevel = $isAdmin ? ACCESS_ADMIN : ACCESS_DELETE;
        if (!$this->hasPermission('ZikulaRoutesModule:' . ucfirst($objectType) . ':', '::', $permLevel)) {
            throw new AccessDeniedException();
        }
        $logger = $this->get('logger');
        $logArgs = ['app' => 'ZikulaRoutesModule', 'user' => $this->get('zikula_users_module.current_user')->get('uname'), 'entity' => 'route', 'id' => $route->getKey()];
        
        // determine available workflow actions
        $workflowHelper = $this->get('zikula_routes_module.workflow_helper');
        $actions = $workflowHelper->getActionsForObject($route);
        if (false === $actions || !is_array($actions)) {
            $this->addFlash('error', $this->__('Error! Could not determine workflow actions.'));
            $logger->error('{app}: User {user} tried to delete the {entity} with id {id}, but failed to determine available workflow actions.', $logArgs);
            throw new \RuntimeException($this->__('Error! Could not determine workflow actions.'));
        }

        // redirect to the list of routes
        $redirectRoute = 'zikularoutesmodule_route_' . ($isAdmin ? 'admin' : '') . 'view';

        // check whether deletion is allowed
        $deleteActionId = 'delete';
        $deleteAllowed = false;
        foreach ($actions as $actionId => $action) {
            if ($actionId != $deleteActionId) {
                continue;
            }
            $deleteAllowed = true;
            break;
        }
        if (!$deleteAllowed) {
            $this->addFlash('error', $this->__('Error! It is not allowed to delete this route.'));
            $logger->error('{app}: User {user} tried to delete the {entity} with id {id}, but this action was not allowed.', $logArgs);

            return $this->redirectToRoute($redirectRoute);
        }

        $form = $this->createForm(DeletionType::class, $route);

        if ($form->handleRequest($request)->isValid()) {
            if ($form->get('delete')->isClicked()) {
                // execute the workflow action
                $success = $workflowHelper->executeAction($route, $deleteActionId);
                if ($success) {
                    $this->addFlash('status', $this->__('Done! Item deleted.'));
                    $logger->notice('{app}: User {user} deleted the {entity} with id {id}.', $logArgs);
                }

                return $this->redirectToRoute($redirectRoute);
            } elseif ($form->get('cancel')->isClicked()) {
                $this->addFlash('status', $this->__('Operation cancelled.'));

                return $this->redirectToRoute($redirectRoute);
            }
        }

        $templateParameters = [
            'routeArea' => $isAdmin ? 'admin' : '',
            'deleteForm' => $form->createView(),
            $objectType => $route
        ];

        $controllerHelper = $this->get('zikula_routes_module.controller_helper');
        $templateParameters = $controllerHelper->processDeleteActionParameters($objectType, $templateParameters);

        // fetch and return the appropriate template
        return $this->get('zikula_routes_module.view_helper')->processTemplate($objectType, 'delete', $templateParameters);
    }

    /**
     * Process status changes for multiple items.
     *
     * This function processes the items selected in the admin view page.
     * Multiple items may have their state changed or be deleted.
     *
     * @param Request $request Current request instance
     *
     * @return RedirectResponse
     *
     * @throws RuntimeException Thrown if executing the workflow action fails
     */
    public function adminHandleSelectedEntriesAction(Request $request)
    {
        return $this->handleSelectedEntriesActionInternal($request, true);
    }

    /**
     * Process status changes for multiple items.
     *
     * This function processes the items selected in the admin view page.
     * Multiple items may have their state changed or be deleted.
     *
     * @param Request $request Current request instance
     *
     * @return RedirectResponse
     *
     * @throws RuntimeException Thrown if executing the workflow action fails
     */
    public function handleSelectedEntriesAction(Request $request)
    {
        return $this->handleSelectedEntriesActionInternal($request, false);
    }

    /**
     * This method includes the common implementation code for adminHandleSelectedEntriesAction() and handleSelectedEntriesAction().
     *
     * @param Request $request Current request instance
     * @param Boolean $isAdmin Whether the admin area is used or not
     */
    protected function handleSelectedEntriesActionInternal(Request $request, $isAdmin = false)
    {
        $objectType = 'route';

        // Get parameters
        $action = $request->request->get('action', null);
        $items = $request->request->get('items', null);

        $action = strtolower($action);
        
        $repository = $this->get('zikula_routes_module.entity_factory')->getRepository($objectType);
        $workflowHelper = $this->get('zikula_routes_module.workflow_helper');
        $logger = $this->get('logger');
        $userName = $this->get('zikula_users_module.current_user')->get('uname');

        // process each item
        foreach ($items as $itemId) {
            // check if item exists, and get record instance
            $entity = $repository->selectById($itemId, false);
            if (null === $entity) {
                continue;
            }
        
            // check if $action can be applied to this entity (may depend on it's current workflow state)
            $allowedActions = $workflowHelper->getActionsForObject($entity);
            $actionIds = array_keys($allowedActions);
            if (!in_array($action, $actionIds)) {
                // action not allowed, skip this object
                continue;
            }

            $success = false;
            try {
                // execute the workflow action
                $success = $workflowHelper->executeAction($entity, $action);
<<<<<<< HEAD
            } catch (\Exception $e) {
                $this->addFlash('error', $this->__f('Sorry, but an error occured during the %action% action.', ['%action%' => $action]) . '  ' . $e->getMessage());
                $logger->error('{app}: User {user} tried to execute the {action} workflow action for the {entity} with id {id}, but failed. Error details: {errorMessage}.', ['app' => 'ZikulaRoutesModule', 'user' => $userName, 'action' => $action, 'entity' => 'route', 'id' => $itemId, 'errorMessage' => $e->getMessage()]);
=======
            } catch(\Exception $exception) {
                $this->addFlash('error', $this->__f('Sorry, but an error occured during the %action% action.', ['%action%' => $action]) . '  ' . $exception->getMessage());
                $logger->error('{app}: User {user} tried to execute the {action} workflow action for the {entity} with id {id}, but failed. Error details: {errorMessage}.', ['app' => 'ZikulaRoutesModule', 'user' => $userName, 'action' => $action, 'entity' => 'route', 'id' => $itemId, 'errorMessage' => $exception->getMessage()]);
>>>>>>> 95fbb49d
            }

            if (!$success) {
                continue;
            }

            if ($action == 'delete') {
                $this->addFlash('status', $this->__('Done! Item deleted.'));
                $logger->notice('{app}: User {user} deleted the {entity} with id {id}.', ['app' => 'ZikulaRoutesModule', 'user' => $userName, 'entity' => 'route', 'id' => $itemId]);
            } else {
                $this->addFlash('status', $this->__('Done! Item updated.'));
                $logger->notice('{app}: User {user} executed the {action} workflow action for the {entity} with id {id}.', ['app' => 'ZikulaRoutesModule', 'user' => $userName, 'action' => $action, 'entity' => 'route', 'id' => $itemId]);
            }
        }

        return $this->redirectToRoute('zikularoutesmodule_route_' . ($isAdmin ? 'admin' : '') . 'index');
    }
}<|MERGE_RESOLUTION|>--- conflicted
+++ resolved
@@ -491,15 +491,9 @@
             try {
                 // execute the workflow action
                 $success = $workflowHelper->executeAction($entity, $action);
-<<<<<<< HEAD
-            } catch (\Exception $e) {
-                $this->addFlash('error', $this->__f('Sorry, but an error occured during the %action% action.', ['%action%' => $action]) . '  ' . $e->getMessage());
-                $logger->error('{app}: User {user} tried to execute the {action} workflow action for the {entity} with id {id}, but failed. Error details: {errorMessage}.', ['app' => 'ZikulaRoutesModule', 'user' => $userName, 'action' => $action, 'entity' => 'route', 'id' => $itemId, 'errorMessage' => $e->getMessage()]);
-=======
             } catch(\Exception $exception) {
                 $this->addFlash('error', $this->__f('Sorry, but an error occured during the %action% action.', ['%action%' => $action]) . '  ' . $exception->getMessage());
                 $logger->error('{app}: User {user} tried to execute the {action} workflow action for the {entity} with id {id}, but failed. Error details: {errorMessage}.', ['app' => 'ZikulaRoutesModule', 'user' => $userName, 'action' => $action, 'entity' => 'route', 'id' => $itemId, 'errorMessage' => $exception->getMessage()]);
->>>>>>> 95fbb49d
             }
 
             if (!$success) {
