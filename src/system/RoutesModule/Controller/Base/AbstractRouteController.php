--- conflicted
+++ resolved
@@ -16,21 +16,18 @@
 use Symfony\Component\HttpFoundation\Request;
 use Symfony\Component\Security\Core\Exception\AccessDeniedException;
 use Symfony\Component\HttpKernel\Exception\NotFoundHttpException;
+use Symfony\Component\HttpFoundation\RedirectResponse;
 use Sensio\Bundle\FrameworkExtraBundle\Configuration\Cache;
 use Sensio\Bundle\FrameworkExtraBundle\Configuration\ParamConverter;
+use Sensio\Bundle\FrameworkExtraBundle\Configuration\Route;
+use FormUtil;
+use ModUtil;
 use RuntimeException;
-<<<<<<< HEAD
-use Zikula\Component\SortableColumns\Column;
-use Zikula\Component\SortableColumns\SortableColumns;
-use Zikula\Core\Controller\AbstractController;
-use Zikula\ThemeModule\Engine\Annotation\Theme;
-=======
 use System;
 use Zikula\Component\SortableColumns\Column;
 use Zikula\Component\SortableColumns\SortableColumns;
 use Zikula\Core\Controller\AbstractController;
 use Zikula\Core\Response\PlainResponse;
->>>>>>> aa9840de
 
 /**
  * Route controller base class.
@@ -86,16 +83,12 @@
 
             return $this->redirectToRoute('zikularoutesmodule_route_' . ($isAdmin ? 'admin' : '') . 'view');
         }
-<<<<<<< HEAD
-
-=======
         
         if (!$isAdmin) {
             
             return $this->redirectToRoute('zikularoutesmodule_route_' . ($isAdmin ? 'admin' : '') . 'view');
         }
         
->>>>>>> aa9840de
         $templateParameters = [
             'routeArea' => $isAdmin ? 'admin' : ''
         ];
@@ -169,18 +162,6 @@
 
         $showOwnEntries = $request->query->getInt('own', $this->getVar('showOnlyOwnEntries', 0));
         $showAllEntries = $request->query->getInt('all', 0);
-<<<<<<< HEAD
-
-        $templateParameters['showOwnEntries'] = $showOwnEntries;
-        $templateParameters['showAllEntries'] = $showAllEntries;
-        if ($showOwnEntries == 1) {
-            $currentUrlArgs['own'] = 1;
-        }
-        if ($showAllEntries == 1) {
-            $currentUrlArgs['all'] = 1;
-        }
-
-=======
         
         $templateParameters['own'] = $showAllEntries;
         $templateParameters['all'] = $showOwnEntries;
@@ -191,7 +172,6 @@
             $currentUrlArgs['own'] = 1;
         }
         
->>>>>>> aa9840de
         $additionalParameters = $repository->getAdditionalTemplateParameters('controllerAction', $utilArgs);
 
         $resultsPerPage = 0;
@@ -239,12 +219,7 @@
             new Column('updatedUserId'),
             new Column('updatedDate'),
         ]);
-<<<<<<< HEAD
-        $sortableColumns->setOrderBy($sortableColumns->getColumn($sort), strtoupper($sortdir));
-
-=======
-        
->>>>>>> aa9840de
+        
         $additionalUrlParameters = [
             'all' => $showAllEntries,
             'own' => $showOwnEntries,
@@ -306,20 +281,6 @@
         $templateParameters['sortdir'] = $sortdir;
         $templateParameters['num'] = $resultsPerPage;
         $templateParameters = array_merge($templateParameters, $additionalParameters);
-<<<<<<< HEAD
-
-        $formOptions = [
-            'all' => $templateParameters['showAllEntries'],
-            'own' => $templateParameters['showOwnEntries']
-        ];
-        $form = $this->createForm('Zikula\RoutesModule\Form\Type\QuickNavigation\\' . ucfirst($objectType) . 'QuickNavType', $templateParameters, $formOptions);
-
-        $templateParameters['sort'] = $sortableColumns->generateSortableColumns();
-        $templateParameters['quickNavForm'] = $form->createView();
-
-
-
-=======
         
         $templateParameters['sort'] = $sortableColumns->generateSortableColumns();
         $templateParameters['quickNavForm'] = $quickNavForm->createView();
@@ -327,7 +288,6 @@
         $templateParameters['showAllEntries'] = $templateParameters['all'];
         $templateParameters['showOwnEntries'] = $templateParameters['own'];
         
->>>>>>> aa9840de
         $modelHelper = $this->get('zikula_routes_module.model_helper');
         $templateParameters['canBeCreated'] = $modelHelper->canBeCreated($objectType);
 
@@ -474,16 +434,11 @@
 
         // delegate form processing to the form handler
         $formHandler = $this->get('zikula_routes_module.form.handler.route');
-<<<<<<< HEAD
-        $formHandler->processForm($templateParameters);
-
-=======
         $result = $formHandler->processForm($templateParameters);
         if ($result instanceof RedirectResponse) {
             return $result;
         }
         
->>>>>>> aa9840de
         $viewHelper = $this->get('zikula_routes_module.view_helper');
         $templateParameters = $formHandler->getTemplateParameters();
 
@@ -557,12 +512,6 @@
             $logger->error('{app}: User {user} tried to delete the {entity} with id {id}, but failed to determine available workflow actions.', $logArgs);
             throw new \RuntimeException($this->__('Error! Could not determine workflow actions.'));
         }
-<<<<<<< HEAD
-
-        // redirect to the list of routes
-        $redirectRoute = 'zikularoutesmodule_route_' . ($isAdmin ? 'admin' : '') . 'view';
-
-=======
         
         if ($isAdmin) {
             // redirect to the list of routes
@@ -572,7 +521,6 @@
             $redirectRoute = 'zikularoutesmodule_route_' . ($isAdmin ? 'admin' : '') . 'view';
         }
         
->>>>>>> aa9840de
         // check whether deletion is allowed
         $deleteActionId = 'delete';
         $deleteAllowed = false;
