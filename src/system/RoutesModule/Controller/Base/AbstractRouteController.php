--- conflicted
+++ resolved
@@ -230,19 +230,6 @@
         // fetch and return the appropriate template
         $response = $this->get('zikula_routes_module.view_helper')->processTemplate($objectType, 'display', $templateParameters);
         
-<<<<<<< HEAD
-        if ('ics' == $request->getRequestFormat()) {
-            $fileName = $objectType . '_' .
-                (property_exists($route, 'slug')
-                    ? $route['slug']
-                    : $this->get('zikula_routes_module.entity_display_helper')->getFormattedTitle($route)
-                ) . '.ics'
-            ;
-            $response->headers->set('Content-Disposition', 'attachment; filename=' . $fileName);
-        }
-        
-=======
->>>>>>> 9e71e8e2
         return $response;
     }
     /**
