<?php

/*
 * This file is part of the Zikula package.
 *
 * Copyright Zikula Foundation - http://zikula.org/
 *
 * For the full copyright and license information, please view the LICENSE
 * file that was distributed with this source code.
 */

namespace Zikula\RoutesModule\Routing;

use Doctrine\ORM\EntityManagerInterface;
use Symfony\Component\Config\Loader\Loader;
use Symfony\Component\DependencyInjection\ContainerInterface;
use Symfony\Component\Routing\Route;
use Symfony\Component\Routing\RouteCollection;
use Zikula\Core\AbstractBundle;
use Zikula\Core\AbstractModule;
use Zikula\ThemeModule\AbstractTheme;

/**
 * Custom loader following http://symfony.com/doc/current/cookbook/routing/custom_route_loader.html
 */
class RouteLoader extends Loader
{
    /**
     * @var bool
     */
    private $loaded = false;

    /**
     * @var EntityManagerInterface
     */
    private $em;

    /**
     * @var ContainerInterface
     */
    private $container;

    /**
     * @var \Zikula\Common\Translator\Translator
     */
    private $translator;

    /**
     * @var \ZikulaKernel
     */
    private $zikulaKernel;

    /**
     * RouteLoader constructor.
     *
     * @param EntityManagerInterface $em           Doctrine entity manager.
     * @param ContainerInterface     $container    Service container.
     * @param \ZikulaKernel          $zikulaKernel Zikula kernel.
     */
    public function __construct(EntityManagerInterface $em, ContainerInterface $container, \ZikulaKernel $zikulaKernel)
    {
        $this->em = $em;
        $this->container = $container;
        $this->zikulaKernel = $zikulaKernel;
        $this->translator = $container->get('translator');
    }

    /**
     * Finds all routes of all Zikula themes and modules.
     *
     * @return RouteCollection[]
     */
    private function findAll()
    {
        $modules = $this->zikulaKernel->getModules();
        $themes = $this->zikulaKernel->getThemes();
        $bundles = array_merge($modules, $themes);

        $topRouteCollection = new RouteCollection();
        $middleRouteCollection = new RouteCollection();
        $bottomRouteCollection = new RouteCollection();
        foreach ($bundles as $bundle) {
            list ($currentMiddleRouteCollection, $currentTopRouteCollection, $currentBottomRouteCollection) = $this->find($bundle);
            $middleRouteCollection->addCollection($currentMiddleRouteCollection);
            $topRouteCollection->addCollection($currentTopRouteCollection);
            $bottomRouteCollection->addCollection($currentBottomRouteCollection);
        }

        return [$middleRouteCollection, $topRouteCollection, $bottomRouteCollection];
    }

    /**
     * Load routes of the specified module from the module's configuration file.
     *
     * @param AbstractBundle $bundle
     *
     * @return RouteCollection[]
     */
    private function find(AbstractBundle $bundle)
    {
        if (!\ServiceUtil::hasContainer()) {
            \ServiceUtil::setContainer($this->container);
        }
        try {
            $path = $this->zikulaKernel->locateResource($bundle->getRoutingConfig());
        } catch (\InvalidArgumentException $e) {
            // Routing file does not exist (e.g. because the bundle could not be located).
            return [new RouteCollection(), new RouteCollection(), new RouteCollection()];
        }
        $name = $bundle->getName();

        $topRouteCollection = new RouteCollection();
        $middleRouteCollection = new RouteCollection();
        $bottomRouteCollection = new RouteCollection();

        /**
         * These are all routes of the module, as loaded by Symfony.
         * @var RouteCollection $routeCollection
         */
        $routeCollection = $this->import($path);

        // Add all resources from the imported route collection to the middleRouteCollection.
        // The actual collection (top, middle, bottom) to add the resources too does not matter,
        // they just must be added to one of them, so that they don't get lost.
        foreach ($routeCollection->getResources() as $resource) {
            $middleRouteCollection->addResource($resource);
        }
        // It would be great to auto-reload routes here if the module version changes or a module is uninstalled.
        // This is not yet possible, see
        // - https://github.com/symfony/symfony/issues/7176
        // - https://github.com/symfony/symfony/pull/15738
        // - https://github.com/symfony/symfony/pull/15692
        // $routeCollection->addResource(new ZikulaResource())

        /** @var Route $route */
        foreach ($routeCollection as $oldRouteName => $route) {
//          set break here with $oldRouteName == 'zikula_routesmodule_route_renew'
            $this->fixRequirements($route);
            $this->prependBundlePrefix($route, $bundle);
            list($type, $func) = $this->setZikulaDefaults($route, $bundle, $name);
            $routeName = $this->getRouteName($oldRouteName, $name, $type, $func);

            if ($route->hasOption('zkPosition')) {
                switch ($route->getOption('zkPosition')) {
                    case 'top':
                        $topRouteCollection->add($routeName, $route);
                        break;
                    case 'bottom':
                        $bottomRouteCollection->add($routeName, $route);
                        break;
                    default:
                        throw new \RuntimeException('Unknown route position. Got "' . $route->getOption('zkPosition') . '", expected "top" or "bottom"');
                }
            } else {
                $middleRouteCollection->add($routeName, $route);
            }
        }

        return [$middleRouteCollection, $topRouteCollection, $bottomRouteCollection];
    }

    public function load($resource, $type = null)
    {
        if (true === $this->loaded) {
            throw new \RuntimeException('Do not add the "zikularoutesmodule" loader twice');
        }
        unset($type);

        $routeCollection = new RouteCollection();

        list ($newRouteCollection, $topRouteCollection, $bottomRouteCollection) = $this->findAll();

        $routeCollection->addCollection($topRouteCollection);

//        try {
//            $routes = $this->em->getRepository('ZikulaRoutesModule:RouteEntity')->findBy([], ['group' => 'ASC', 'sort' => 'ASC']);
//        } catch (DBALException $e) {
//            // It seems like the module is not yet installed. Fail silently.
//            return $routeCollection;
//        }
//
//        if (!empty($routes)) {
//            $helper = new RoutingUtil();
//            /**
//             * @var \Zikula\RoutesModule\Entity\RouteEntity $dbRoute
//             */
//            foreach ($routes as $dbRoute) {
//                // Add modname, type and func to the route's default values.
//                $defaults = $dbRoute->getDefaults();
//                $defaults['_zkModule'] = $dbRoute->getBundle();
//                list (, $type) = $helper->sanitizeController($dbRoute->getController());
//                list (, $func) = $helper->sanitizeAction($dbRoute->getAction());
//                $defaults['_zkType'] = $type;
//                $defaults['_zkFunc'] = $func;
//                // @todo @cmfcmf when reimplementing loading routews from DB, see #2593 (i.e. ucfirst problems)
//                $defaults['_controller'] = $dbRoute->getBundle() . ":" . ucfirst($type) . ":" . ucfirst($func);
//
//                // We have to prepend the bundle prefix if
//                // - routes are _not_ currently extracted via the command line and
//                // - the route has i18n set to false.
//                // This is because when extracting the routes, a bundle author only wants to translate the bare route
//                // patterns, without a redundant and potentially customized bundle prefix in front of them.
//                // If i18n is set to true, Zikula's customized pattern generation strategy will take care of it.
//                // See Zikula\RoutesModule\Translation\ZikulaPatternGenerationStrategy
//                $options = $dbRoute->getOptions();
//                $prependBundle = !isset($GLOBALS['translation_extract_routes']) && isset($options['i18n']) && !$options['i18n'];
//                if ($prependBundle) {
//                    $path = $dbRoute->getPathWithBundlePrefix($this->container);
//                } else {
//                    $path = $dbRoute->getPath();
//                }
//
//                $requirements = $dbRoute->getRequirements();
//                // @todo Remove when Symfony 3.0 is used.
//                if (isset($requirements['_method'])) {
//                    unset($requirements['_method']);
//                }
//                if (isset($requirements['_scheme'])) {
//                    unset($requirements['_scheme']);
//                }
//
//                $route = new Route(
//                    $path,
//                    $defaults,
//                    $requirements,
//                    $options,
//                    $dbRoute->getHost(),
//                    $dbRoute->getSchemes(),
//                    $dbRoute->getMethods(),
//                    $dbRoute->getCondition()
//                );
//
//                $routeCollection->add($dbRoute->getName(), $route);
//            }
//        }
        $routeCollection->addCollection($newRouteCollection);
        $routeCollection->addCollection($bottomRouteCollection);

        $this->loaded = true;

        return $routeCollection;
    }

    /**
     * Sets some Zikula-specific defaults for the routes.
     *
     * @param Route $route The route instance.
     * @param AbstractBundle $bundle The bundle.
     * @param string $bundleName The bundle's name.
     * @return array The legacy $type and $func parameters.
     */
    private function setZikulaDefaults(Route $route, AbstractBundle $bundle, $bundleName)
    {
        $defaults = $route->getDefaults();

        $defaults['_zkBundle'] = $bundleName;
        if ($bundle instanceof AbstractModule) {
            $defaults['_zkModule'] = $bundleName;
        } else if ($bundle instanceof AbstractTheme) {
            $defaults['_zkTheme'] = $bundleName;
        }

        $controller = $this->sanitizeController($bundleName, $defaults['_controller']);
        $controller = explode(':', $controller);
        $defaults['_zkType'] = $type = lcfirst($controller[1]);
        $defaults['_zkFunc'] = $func = lcfirst($controller[2]);
        $defaults['_controller'] = $bundleName . ":" . $controller[1] . ":" . $func;

        $route->setDefaults($defaults);

        return [$type, $func];
    }

    /**
     * Removes some deprecated requirements which cause depreciation notices.
     *
     * @param Route $route
     *
     * @todo Remove when Symfony 3.0 is used.
     */
    private function fixRequirements(Route $route)
    {
        $requirements = $route->getRequirements();
        if (isset($requirements['_method'])) {
            unset($requirements['_method']);
        }
        if (isset($requirements['_scheme'])) {
            unset($requirements['_scheme']);
        }
        $route->setRequirements($requirements);
    }

    /**
     * Prepends the bundle prefix to the route.
     *
     * @param Route $route
     * @param AbstractBundle $bundle
     *
     * We have to prepend the bundle prefix if
     * - routes are _not_ currently extracted via the command line and
     * - the route has i18n set to false.
     * This is because when extracting the routes, a bundle author only wants to translate the bare route
     * patterns, without a redundant and potentially customized bundle prefix in front of them.
     * If i18n is set to true, Zikula's customized pattern generation strategy will take care of it.
     * See Zikula\RoutesModule\Translation\ZikulaPatternGenerationStrategy
     */
    private function prependBundlePrefix(Route $route, AbstractBundle $bundle)
    {
        $prefix = '';
        $options = $route->getOptions();
        $prependBundle = !isset($GLOBALS['translation_extract_routes']) && isset($options['i18n']) && !$options['i18n'];
        if ($prependBundle && (!isset($options['zkNoBundlePrefix']) || !$options['zkNoBundlePrefix'])) {
            // get url from MetaData first. May be empty.
            $untranslatedPrefix = $bundle->getMetaData()->getUrl(false);
            if (empty($untranslatedPrefix)) {
                try {
                    // MetaData will be empty for extensions not Spec-2.0. Try to get from modinfo.
                    // this calls the DB which is not available during install.
                    $modinfo = \ModUtil::getInfoFromName($bundle->getName());
                    $prefix = $modinfo['url'];
                } catch (\Exception $e) {
                }
            } else {
                $locale = $this->container->getParameter('locale');
                if ($this->translator->getCatalogue($locale)->has($untranslatedPrefix, strtolower($bundle->getName()))) {
                    $prefix = $this->translator->trans(/** @Ignore */$untranslatedPrefix, [], strtolower($bundle->getName()), $locale);
                } else {
                    $prefix = $untranslatedPrefix;
                }
            }

            $path = "/" . $prefix . $route->getPath();
            $route->setPath($path);
        }
    }

    /**
     * Converts the controller identifier into a unified form.
     *
     * @param string $bundleName The name of the bundle
     * @param string $controllerString The given controller identifier.
     * @return string The controller identifier in a Bundle:Type:func form.
     */
    private function sanitizeController($bundleName, $controllerString)
    {
        if (0 === preg_match('#^(.*?\\\\Controller\\\\(.+)Controller)::(.+)Action$#', $controllerString, $match)) {
            return $controllerString;
        }
<<<<<<< HEAD
            
=======

>>>>>>> 3d4f4a65
        // Bundle:controller:action
        return $bundleName . ':' . $match[2] . ':' . $match[3];
    }

    /**
     * Generates the route's new name.
     *
     * @param string $oldRouteName The old route name.
     * @param string $bundleName   The bundle name.
     * @param string $type         The legacy type.
     * @param string $func         The legacy func.
     * @return string The route's new name.
     */
    private function getRouteName($oldRouteName, $bundleName, $type, $func)
    {
        $suffix = '';
        $lastPart = substr($oldRouteName, strrpos($oldRouteName, '_'));
        if (is_numeric($lastPart)) {
            // If the last part of the old route name is numeric, also append it to the new route name.
            // This allows multiple routes for the same action.
            $suffix = '_' . $lastPart;
        }
        return strtolower($bundleName . '_' . $type . '_' . $func) . $suffix;
    }

    public function supports($resource, $type = null)
    {
        return 'zikularoutesmodule' === $type;
    }
}<|MERGE_RESOLUTION|>--- conflicted
+++ resolved
@@ -346,11 +346,7 @@
         if (0 === preg_match('#^(.*?\\\\Controller\\\\(.+)Controller)::(.+)Action$#', $controllerString, $match)) {
             return $controllerString;
         }
-<<<<<<< HEAD
-            
-=======
-
->>>>>>> 3d4f4a65
+
         // Bundle:controller:action
         return $bundleName . ':' . $match[2] . ':' . $match[3];
     }
