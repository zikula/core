<?php

/*
 * This file is part of the Zikula package.
 *
 * Copyright Zikula Foundation - http://zikula.org/
 *
 * For the full copyright and license information, please view the LICENSE
 * file that was distributed with this source code.
 */

namespace Zikula\RoutesModule\Routing;

use Doctrine\DBAL\DBALException;
use Symfony\Component\Config\Loader\Loader;
use Symfony\Component\Routing\Route;
use Symfony\Component\Routing\RouteCollection;
use Symfony\Component\Translation\TranslatorInterface;
use Zikula\Bundle\CoreBundle\HttpKernel\ZikulaHttpKernelInterface;
use Zikula\Core\AbstractBundle;
use Zikula\Core\AbstractModule;
use Zikula\RoutesModule\Entity\Factory\EntityFactory;
use Zikula\RoutesModule\Helper\PathBuilderHelper;
use Zikula\RoutesModule\Helper\SanitizeHelper;
use Zikula\ThemeModule\AbstractTheme;

/**
 * Custom route loader.
 *
 * @see https://symfony.com/doc/current/routing/custom_route_loader.html
 */
class RouteLoader extends Loader
{
    /**
     * @var bool
     */
    private $loaded = false;

    /**
     * @var ZikulaHttpKernelInterface
     */
    private $kernel;

    /**
     * @var TranslatorInterface
     */
    private $translator;

    /**
     * @var EntityFactory
     */
    private $entityFactory;

    /**
     * @var PathBuilderHelper
     */
    private $pathBuilderHelper;

    /**
     * @var SanitizeHelper
     */
    private $sanitizeHelper;

    /**
     * @var string
     */
    private $locale;

    /**
     * RouteLoader constructor.
     *
     * @param ZikulaHttpKernelInterface $kernel            Zikula kernel
     * @param TranslatorInterface       $translator        Translator
     * @param EntityFactory             $entityFactory     Entity factory
     * @param PathBuilderHelper         $pathBuilderHelper Path builder helper
     * @param SanitizeHelper            $sanitizeHelper    Sanitize helper
     * @param string                    $locale
     */
    public function __construct(
        ZikulaHttpKernelInterface $kernel,
        TranslatorInterface $translator,
        EntityFactory $entityFactory,
        PathBuilderHelper $pathBuilderHelper,
        SanitizeHelper $sanitizeHelper,
        $locale)
    {
        $this->kernel = $kernel;
        $this->translator = $translator;
        $this->entityFactory = $entityFactory;
        $this->pathBuilderHelper = $pathBuilderHelper;
        $this->sanitizeHelper = $sanitizeHelper;
        $this->locale = $locale;
    }

    public function load($resource, $type = null)
    {
        if (true === $this->loaded) {
            throw new \RuntimeException('Do not add the "zikularoutesmodule" loader twice');
        }
        unset($type);

        $routeCollection = new RouteCollection();

        list ($topRoutes, $middleRoutes, $bottomRoutes) = $this->findAll();

        $routeCollection->addCollection($topRoutes);

        try {
            $customRoutes = $this->entityFactory->getRepository('route')->findBy([], ['sort' => 'ASC']);
        } catch (DBALException $e) {
            $routeCollection->addCollection($middleRoutes);
            $routeCollection->addCollection($bottomRoutes);

            // It seems like the module is not yet installed. Fail silently.
            return $routeCollection;
        }

        if (!empty($customRoutes)) {
            $this->addCustomRoutes($routeCollection, $customRoutes);
        }

        $routeCollection->addCollection($middleRoutes);
        $routeCollection->addCollection($bottomRoutes);

        $this->loaded = true;

        return $routeCollection;
    }

    /**
     * Finds all routes of all Zikula themes and modules.
     *
     * @return RouteCollection[]
     */
    private function findAll()
    {
        $modules = $this->kernel->getModules();
        $themes = $this->kernel->getThemes();
        $bundles = array_merge($modules, $themes);

        $topRoutes = new RouteCollection();
        $middleRoutes = new RouteCollection();
        $bottomRoutes = new RouteCollection();
        foreach ($bundles as $bundle) {
            list ($currentMiddleRoutes, $currentTopRoutes, $currentBottomRoutes) = $this->find($bundle);
            $middleRoutes->addCollection($currentMiddleRoutes);
            $topRoutes->addCollection($currentTopRoutes);
            $bottomRoutes->addCollection($currentBottomRoutes);
        }

        return [$topRoutes, $middleRoutes, $bottomRoutes];
    }

    /**
     * Load routes of the specified module from the module's configuration file.
     *
     * @param AbstractBundle $bundle
     *
     * @return RouteCollection[]
     */
    private function find(AbstractBundle $bundle)
    {
        try {
            $path = $this->kernel->locateResource($bundle->getRoutingConfig());
        } catch (\InvalidArgumentException $e) {
            // Routing file does not exist (e.g. because the bundle could not be located).
            return [new RouteCollection(), new RouteCollection(), new RouteCollection()];
        }
        $name = $bundle->getName();

        $topRoutes = new RouteCollection();
        $middleRoutes = new RouteCollection();
        $bottomRoutes = new RouteCollection();

        /**
         * These are all routes of the module, as loaded by Symfony.
         * @var RouteCollection $routeCollection
         */
        $routeCollection = $this->import($path);

        // Add all resources from the imported route collection to the middleRouteCollection.
        // The actual collection (top, middle, bottom) to add the resources too does not matter,
        // they just must be added to one of them, so that they don't get lost.
        foreach ($routeCollection->getResources() as $resource) {
            $middleRoutes->addResource($resource);
        }

        /** @var Route $route */
        foreach ($routeCollection as $oldRouteName => $route) {
            // set break here with $oldRouteName == 'zikula_routesmodule_route_renew'
            $this->fixRequirements($route);
            $this->prependBundlePrefix($route, $bundle);
            list($type, $func) = $this->setZikulaDefaults($route, $bundle, $name);
            $routeName = $this->getRouteName($oldRouteName, $name, $type, $func);

            if ($route->hasOption('zkPosition')) {
                switch ($route->getOption('zkPosition')) {
                    case 'top':
                        $topRoutes->add($routeName, $route);
                        break;
                    case 'bottom':
                        $bottomRoutes->add($routeName, $route);
                        break;
                    default:
                        $middleRoutes->add($routeName, $route);
                }
            } else {
                $middleRoutes->add($routeName, $route);
            }
        }

        return [$topRoutes, $middleRoutes, $bottomRoutes];
    }

    /**
     * Adds custom routes from database to the given route collection.
     *
     * @param RouteCollection $routeCollection The route collection
     * @param array           $customRoutes    List of custom routes to add
     */
    private function addCustomRoutes(RouteCollection $routeCollection, $customRoutes = [])
    {
        /**
         * @var \Zikula\RoutesModule\Entity\RouteEntity $dbRoute
         */
        foreach ($customRoutes as $dbRoute) {
            // Add modname, type and func to the route's default values.
            $defaults = $dbRoute->getDefaults();
            $defaults['_zkModule'] = $dbRoute->getBundle();
            list (, $type) = $this->sanitizeHelper->sanitizeController($dbRoute->getController());
            list (, $func) = $this->sanitizeHelper->sanitizeAction($dbRoute->getAction());
            $defaults['_zkType'] = $type;
            $defaults['_zkFunc'] = $func;
            $defaults['_controller'] = $dbRoute->getBundle() . ":" . ucfirst($type) . ":" . ucfirst($func);

            // We have to prepend the bundle prefix (see detailed description in docblock of prependBundlePrefix() method).
            $options = $dbRoute->getOptions();
            $prependBundle = !isset($GLOBALS['translation_extract_routes']) && isset($options['i18n']) && !$options['i18n'];
            if ($prependBundle) {
                $path = $this->pathBuilderHelper->getPathWithBundlePrefix($dbRoute);
            } else {
                $path = $dbRoute->getPath();
            }

            $schemes = explode('###', $dbRoute->getSchemes());
            $methods = explode('###', $dbRoute->getMethods());

<<<<<<< HEAD
        list ($newRouteCollection, $topRouteCollection, $bottomRouteCollection) = $this->findAll();

        $routeCollection->addCollection($topRouteCollection);

        /* support for custom routes is currently disabled, see https://github.com/zikula/core/issues/3625
        try {
            $routes = $this->objectManager->getRepository('ZikulaRoutesModule:RouteEntity')->findBy([], ['group' => 'ASC', 'sort' => 'ASC']);
        } catch (DBALException $e) {
            // It seems like the module is not yet installed. Fail silently.
            return $routeCollection;
        }

        if (!empty($routes)) {
            /**
             * @var \Zikula\RoutesModule\Entity\RouteEntity $dbRoute
             * /
            foreach ($routes as $dbRoute) {
                // Add modname, type and func to the route's default values.
                $defaults = $dbRoute->getDefaults();
                $defaults['_zkModule'] = $dbRoute->getBundle();
                list (, $type) = $this->sanitizeHelper->sanitizeController($dbRoute->getController());
                list (, $func) = $this->sanitizeHelper->sanitizeAction($dbRoute->getAction());
                $defaults['_zkType'] = $type;
                $defaults['_zkFunc'] = $func;
                // @todo @cmfcmf when reimplementing loading routews from DB, see #2593 (i.e. ucfirst problems)
                $defaults['_controller'] = $dbRoute->getBundle() . ":" . ucfirst($type) . ":" . ucfirst($func);

                // We have to prepend the bundle prefix (see detailed description in docblock of prependBundlePrefix() method).
                $options = $dbRoute->getOptions();
                $prependBundle = !isset($GLOBALS['translation_extract_routes']) && isset($options['i18n']) && !$options['i18n'];
                if ($prependBundle) {
                    $path = $dbRoute->getPathWithBundlePrefix();
                } else {
                    $path = $dbRoute->getPath();
                }

                $this->fixRequirements($dbRoute);

                $route = new Route(
                    $path,
                    $defaults,
                    $dbRoute->getRequirements(),
                    $options,
                    $dbRoute->getHost(),
                    $dbRoute->getSchemes(),
                    $dbRoute->getMethods(),
                    $dbRoute->getCondition()
                );

                $routeCollection->add($dbRoute->getName(), $route);
            }
        }*/
        $routeCollection->addCollection($newRouteCollection);
        $routeCollection->addCollection($bottomRouteCollection);
=======
            $route = new Route(
                $path,
                $defaults,
                $dbRoute->getRequirements(),
                $options,
                $dbRoute->getHost(),
                $schemes,
                $methods,
                $dbRoute->getCondition()
            );
>>>>>>> a4abb058

            $this->fixRequirements($route);

            $routeName = 'custom_' . str_replace('/', '_', $path);
            $routeCollection->add($routeName, $route);
        }
    }

    /**
     * Sets some Zikula-specific defaults for the routes.
     *
     * @param Route          $route The route instance
     * @param AbstractBundle $bundle The bundle
     * @param string         $bundleName The bundle's name
     *
     * @return array The legacy $type and $func parameters
     */
    private function setZikulaDefaults(Route $route, AbstractBundle $bundle, $bundleName)
    {
        $defaults = $route->getDefaults();

        $defaults['_zkBundle'] = $bundleName;
        if ($bundle instanceof AbstractModule) {
            $defaults['_zkModule'] = $bundleName;
        } else if ($bundle instanceof AbstractTheme) {
            $defaults['_zkTheme'] = $bundleName;
        }

        $controller = $this->sanitizeController($bundleName, $defaults['_controller']);
        $controller = explode(':', $controller);
        $defaults['_zkType'] = $type = lcfirst($controller[1]);
        $defaults['_zkFunc'] = $func = lcfirst($controller[2]);
        $defaults['_controller'] = $bundleName . ':' . $controller[1] . ':' . $func;

        $route->setDefaults($defaults);

        return [$type, $func];
    }

    /**
     * Removes some deprecated requirements which cause depreciation notices.
     *
     * @param Route $route
     *
     * @todo Remove when Symfony 3.0 is used.
     */
    private function fixRequirements(Route $route)
    {
        $requirements = $route->getRequirements();
        if (isset($requirements['_method'])) {
            unset($requirements['_method']);
        }
        if (isset($requirements['_scheme'])) {
            unset($requirements['_scheme']);
        }
        $route->setRequirements($requirements);
    }

    /**
     * Prepends the bundle prefix to the route.
     *
     * @param Route          $route
     * @param AbstractBundle $bundle
     *
     * We have to prepend the bundle prefix if
     * - routes are _not_ currently extracted via the command line and
     * - the route has i18n set to false.
     * This is because when extracting the routes, a bundle author only wants to translate the bare route
     * patterns, without a redundant and potentially customized bundle prefix in front of them.
     * If i18n is set to true, Zikula's customized pattern generation strategy will take care of it.
     * See Zikula\RoutesModule\Translation\ZikulaPatternGenerationStrategy
     */
    private function prependBundlePrefix(Route $route, AbstractBundle $bundle)
    {
        $prefix = '';
        $options = $route->getOptions();
        $prependBundle = !isset($GLOBALS['translation_extract_routes']) && isset($options['i18n']) && !$options['i18n'];
        if (!$prependBundle || (isset($options['zkNoBundlePrefix']) && $options['zkNoBundlePrefix'])) {
            return;
        }

        // get url from MetaData first. May be empty.
        $untranslatedPrefix = $bundle->getMetaData()->getUrl(false);
        if (!empty($untranslatedPrefix)) {
            if ($this->translator->getCatalogue($this->locale)->has($untranslatedPrefix, strtolower($bundle->getName()))) {
                $prefix = $this->translator->trans(/** @Ignore */$untranslatedPrefix, [], strtolower($bundle->getName()), $this->locale);
            } else {
                $prefix = $untranslatedPrefix;
            }
        }

        $path = '/' . $prefix . $route->getPath();
        $route->setPath($path);
    }

    /**
     * Converts the controller identifier into a unified form.
     *
     * @param string $bundleName The name of the bundle
     * @param string $controllerString The given controller identifier
     *
     * @return string The controller identifier in a Bundle:Type:func form
     */
    private function sanitizeController($bundleName, $controllerString)
    {
        if (0 === preg_match('#^(.*?\\\\Controller\\\\(.+)Controller)::(.+)Action$#', $controllerString, $match)) {
            return $controllerString;
        }

        // Bundle:controller:action
        return $bundleName . ':' . $match[2] . ':' . $match[3];
    }

    /**
     * Generates the route's new name.
     *
     * @param string $oldRouteName The old route name
     * @param string $bundleName   The bundle name
     * @param string $type         The legacy type
     * @param string $func         The legacy func
     *
     * @return string The route's new name
     */
    private function getRouteName($oldRouteName, $bundleName, $type, $func)
    {
        $suffix = '';
        $lastPart = substr($oldRouteName, strrpos($oldRouteName, '_'));
        if (is_numeric($lastPart)) {
            // If the last part of the old route name is numeric, also append it to the new route name.
            // This allows multiple routes for the same action.
            $suffix = '_' . $lastPart;
        }

        return strtolower($bundleName . '_' . $type . '_' . $func) . $suffix;
    }

    /**
     * Checks whether this route loader supports a given route type or not.
     *
     * @return boolean
     */
    public function supports($resource, $type = null)
    {
        return 'zikularoutesmodule' === $type;
    }
}<|MERGE_RESOLUTION|>--- conflicted
+++ resolved
@@ -188,7 +188,6 @@
         /** @var Route $route */
         foreach ($routeCollection as $oldRouteName => $route) {
             // set break here with $oldRouteName == 'zikula_routesmodule_route_renew'
-            $this->fixRequirements($route);
             $this->prependBundlePrefix($route, $bundle);
             list($type, $func) = $this->setZikulaDefaults($route, $bundle, $name);
             $routeName = $this->getRouteName($oldRouteName, $name, $type, $func);
@@ -245,62 +244,6 @@
             $schemes = explode('###', $dbRoute->getSchemes());
             $methods = explode('###', $dbRoute->getMethods());
 
-<<<<<<< HEAD
-        list ($newRouteCollection, $topRouteCollection, $bottomRouteCollection) = $this->findAll();
-
-        $routeCollection->addCollection($topRouteCollection);
-
-        /* support for custom routes is currently disabled, see https://github.com/zikula/core/issues/3625
-        try {
-            $routes = $this->objectManager->getRepository('ZikulaRoutesModule:RouteEntity')->findBy([], ['group' => 'ASC', 'sort' => 'ASC']);
-        } catch (DBALException $e) {
-            // It seems like the module is not yet installed. Fail silently.
-            return $routeCollection;
-        }
-
-        if (!empty($routes)) {
-            /**
-             * @var \Zikula\RoutesModule\Entity\RouteEntity $dbRoute
-             * /
-            foreach ($routes as $dbRoute) {
-                // Add modname, type and func to the route's default values.
-                $defaults = $dbRoute->getDefaults();
-                $defaults['_zkModule'] = $dbRoute->getBundle();
-                list (, $type) = $this->sanitizeHelper->sanitizeController($dbRoute->getController());
-                list (, $func) = $this->sanitizeHelper->sanitizeAction($dbRoute->getAction());
-                $defaults['_zkType'] = $type;
-                $defaults['_zkFunc'] = $func;
-                // @todo @cmfcmf when reimplementing loading routews from DB, see #2593 (i.e. ucfirst problems)
-                $defaults['_controller'] = $dbRoute->getBundle() . ":" . ucfirst($type) . ":" . ucfirst($func);
-
-                // We have to prepend the bundle prefix (see detailed description in docblock of prependBundlePrefix() method).
-                $options = $dbRoute->getOptions();
-                $prependBundle = !isset($GLOBALS['translation_extract_routes']) && isset($options['i18n']) && !$options['i18n'];
-                if ($prependBundle) {
-                    $path = $dbRoute->getPathWithBundlePrefix();
-                } else {
-                    $path = $dbRoute->getPath();
-                }
-
-                $this->fixRequirements($dbRoute);
-
-                $route = new Route(
-                    $path,
-                    $defaults,
-                    $dbRoute->getRequirements(),
-                    $options,
-                    $dbRoute->getHost(),
-                    $dbRoute->getSchemes(),
-                    $dbRoute->getMethods(),
-                    $dbRoute->getCondition()
-                );
-
-                $routeCollection->add($dbRoute->getName(), $route);
-            }
-        }*/
-        $routeCollection->addCollection($newRouteCollection);
-        $routeCollection->addCollection($bottomRouteCollection);
-=======
             $route = new Route(
                 $path,
                 $defaults,
@@ -311,9 +254,6 @@
                 $methods,
                 $dbRoute->getCondition()
             );
->>>>>>> a4abb058
-
-            $this->fixRequirements($route);
 
             $routeName = 'custom_' . str_replace('/', '_', $path);
             $routeCollection->add($routeName, $route);
@@ -349,25 +289,6 @@
         $route->setDefaults($defaults);
 
         return [$type, $func];
-    }
-
-    /**
-     * Removes some deprecated requirements which cause depreciation notices.
-     *
-     * @param Route $route
-     *
-     * @todo Remove when Symfony 3.0 is used.
-     */
-    private function fixRequirements(Route $route)
-    {
-        $requirements = $route->getRequirements();
-        if (isset($requirements['_method'])) {
-            unset($requirements['_method']);
-        }
-        if (isset($requirements['_scheme'])) {
-            unset($requirements['_scheme']);
-        }
-        $route->setRequirements($requirements);
     }
 
     /**
