<?php

/*
 * This file is part of the Zikula package.
 *
 * Copyright Zikula Foundation - http://zikula.org/
 *
 * For the full copyright and license information, please view the LICENSE
 * file that was distributed with this source code.
 */

namespace Zikula\SettingsModule\Api;

use Symfony\Component\Finder\Finder;
use Symfony\Component\Intl\Intl;
use Zikula\Bundle\CoreBundle\HttpKernel\ZikulaHttpKernelInterface;
use Zikula\SettingsModule\Api\ApiInterface\LocaleApiInterface;

class LocaleApi implements LocaleApiInterface
{
    /**
     * Locales with translations present
     * @var array
     */
    private $supportedLocales = [];

    /**
     * @var ZikulaHttpKernelInterface
     */
    private $kernel;

    /**
     * LocaleApi constructor.
     * @param ZikulaHttpKernelInterface $kernel
     */
    public function __construct(ZikulaHttpKernelInterface $kernel)
    {
        $this->kernel = $kernel;
    }

    /**
     * {@inheritdoc}
     */
    public function getSupportedLocales($enableLegacy = true)
    {
        if (empty($this->supportedLocales)) {
            $this->supportedLocales[] = 'en';
            $finder = new Finder();
            $translationPath = $this->kernel->getRootDir() . '/Resources/translations';
            if (is_dir($translationPath)) {
                $files = $finder->files()
                    ->in([$translationPath])
                    ->depth(0)
                    ->name('*.po')
                    ->notName('*.template.*');
                foreach ($files as $file) {
                    $fileName = $file->getBasename('.po');
                    list($domain, $locale) = explode('.', $fileName);
                    if (!in_array($locale, $this->supportedLocales)) {
                        $this->supportedLocales[] = $locale;
                    }
                }
            }
<<<<<<< HEAD
=======
            if ($enableLegacy) {
                $this->addLegacyLocales(); // @deprecated remove at Core-2.0
            }
>>>>>>> d25da2e3
        }

        return $this->supportedLocales;
    }

    /**
     * {@inheritdoc}
     */
    public function getSupportedLocaleNames($region = null, $displayLocale = null, $enableLegacy = true)
    {
        $locales = $this->getSupportedLocales($enableLegacy);
        $namedLocales = [];
        foreach ($locales as $locale) {
            $namedLocales[Intl::getLanguageBundle()->getLanguageName($locale, $region, $displayLocale)] = $locale;
        }

        return $namedLocales;
    }

    /**
     * {@inheritdoc}
     */
    public function getBrowserLocale($default = 'en')
    {
        // @todo consider http://php.net/manual/en/locale.acceptfromhttp.php and http://php.net/manual/en/locale.lookup.php
        if (!isset($_SERVER["HTTP_ACCEPT_LANGUAGE"]) || php_sapi_name() == "cli") {
            return $default;
        }
        preg_match_all('~([\w-]+)(?:[^,\d]+([\d.]+))?~', strtolower($_SERVER["HTTP_ACCEPT_LANGUAGE"]), $matches, PREG_SET_ORDER);
        $availableLanguages = [];
        foreach ($matches as $match) {
            list($languageCode, $unusedVar) = explode('-', $match[1]) + ['', ''];
            $priority = isset($match[2]) ? (float) $match[2] : 1.0;
            $availableLanguages[][$languageCode] = $priority;
        }
        $defaultPriority = (float) 0;
        $matchedLanguage = '';
        foreach ($availableLanguages as $key => $value) {
            $languageCode = key($value);
            $priority = $value[$languageCode];
            $supportedLocales = $this->getSupportedLocales();
            if ($priority > $defaultPriority && array_key_exists($languageCode, $supportedLocales)) {
                $defaultPriority = $priority;
                $matchedLanguage = $languageCode;
            }
        }

        return $matchedLanguage != '' ? $matchedLanguage : $default;
    }
}<|MERGE_RESOLUTION|>--- conflicted
+++ resolved
@@ -41,7 +41,7 @@
     /**
      * {@inheritdoc}
      */
-    public function getSupportedLocales($enableLegacy = true)
+    public function getSupportedLocales()
     {
         if (empty($this->supportedLocales)) {
             $this->supportedLocales[] = 'en';
@@ -61,12 +61,6 @@
                     }
                 }
             }
-<<<<<<< HEAD
-=======
-            if ($enableLegacy) {
-                $this->addLegacyLocales(); // @deprecated remove at Core-2.0
-            }
->>>>>>> d25da2e3
         }
 
         return $this->supportedLocales;
@@ -75,9 +69,9 @@
     /**
      * {@inheritdoc}
      */
-    public function getSupportedLocaleNames($region = null, $displayLocale = null, $enableLegacy = true)
+    public function getSupportedLocaleNames($region = null, $displayLocale = null)
     {
-        $locales = $this->getSupportedLocales($enableLegacy);
+        $locales = $this->getSupportedLocales();
         $namedLocales = [];
         foreach ($locales as $locale) {
             $namedLocales[Intl::getLanguageBundle()->getLanguageName($locale, $region, $displayLocale)] = $locale;
