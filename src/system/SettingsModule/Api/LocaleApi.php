--- conflicted
+++ resolved
@@ -98,11 +98,7 @@
         $request = null !== $this->requestStack ? $this->requestStack->getCurrentRequest() : null;
 
         // @todo consider http://php.net/manual/en/locale.acceptfromhttp.php and http://php.net/manual/en/locale.lookup.php
-<<<<<<< HEAD
-        if (null === $request || !$request->server->has('HTTP_ACCEPT_LANGUAGE') || php_sapi_name() == 'cli') {
-=======
-        if (!isset($_SERVER["HTTP_ACCEPT_LANGUAGE"]) || "cli" == php_sapi_name()) {
->>>>>>> b5dc447c
+        if (null === $request || !$request->server->has('HTTP_ACCEPT_LANGUAGE') || 'cli' == php_sapi_name()) {
             return $default;
         }
         preg_match_all('~([\w-]+)(?:[^,\d]+([\d.]+))?~', strtolower($request->server->get('HTTP_ACCEPT_LANGUAGE')), $matches, PREG_SET_ORDER);
