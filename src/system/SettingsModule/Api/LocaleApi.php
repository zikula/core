--- conflicted
+++ resolved
@@ -66,8 +66,6 @@
 
         return $namedLocales;
     }
-<<<<<<< HEAD
-=======
 
     /**
      * Detect languages preferred by browser and make best match to available provided languages.
@@ -104,19 +102,4 @@
 
         return $matchedLanguage != '' ? $matchedLanguage : $default;
     }
-
-    /**
-     * Read legacy locale.ini files and add those locales
-     * @deprecated remove at Core-2.0
-     */
-    private function addLegacyLocales()
-    {
-        $legacyLocales = \ZLanguage::getInstalledLanguages();
-        foreach ($legacyLocales as $locale) {
-            if (!in_array($locale, $this->supportedLocales)) {
-                $this->supportedLocales[] = $locale;
-            }
-        }
-    }
->>>>>>> 75c2963a
 }