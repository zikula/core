--- conflicted
+++ resolved
@@ -143,13 +143,8 @@
                 $this->getVariableApi()->del(VariableApi::CONFIG, 'shorturls');
                 $this->getVariableApi()->del(VariableApi::CONFIG, 'shorturlsdefaultmodule');
             case '2.9.14': // ship with Core-1.5.0 + Core-2.x
-<<<<<<< HEAD
-                $variableApi = $this->container->get(VariableApi::class);
-                $variableApi->del(VariableApi::CONFIG, 'Version_Sub');
-=======
                 $this->getVariableApi()->del(VariableApi::CONFIG, 'Version_Sub');
                 $this->setSystemVar('startController'); // reset to blank because of new format FQCN::method
->>>>>>> 2ef87224
             case '2.9.15':
                 $varsToRemove = [
                     'funtext',
