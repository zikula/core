--- conflicted
+++ resolved
@@ -83,10 +83,6 @@
         //! this is a comma-separated list of special characters to replace in permalinks
         $this->setSystemVar('permareplace', $this->__('A,A,A,A,A,a,a,a,a,a,O,O,O,O,O,o,o,o,o,o,E,E,E,E,e,e,e,e,C,c,I,I,I,I,i,i,i,i,U,U,U,u,u,u,y,N,n,ss,ae,Ae,oe,Oe,ue,Ue'));
 
-<<<<<<< HEAD
-=======
-        $this->setSystemVar('language', ZLanguage::getLanguageCodeLegacy()); // @deprecated
->>>>>>> 0eb999b2
         $locale = $this->container->getParameter('locale');
         $this->setSystemVar('locale', $locale);
         $this->setSystemVar('language_i18n', $locale);
