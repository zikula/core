--- conflicted
+++ resolved
@@ -12,13 +12,10 @@
 namespace Zikula\SettingsModule\Form\Type;
 
 use Symfony\Component\Form\AbstractType;
-<<<<<<< HEAD
 use Symfony\Component\Form\Extension\Core\Type\CheckboxType;
 use Symfony\Component\Form\Extension\Core\Type\ChoiceType;
 use Symfony\Component\Form\Extension\Core\Type\SubmitType;
-=======
 use Symfony\Component\Form\Extension\Core\Type\TimezoneType;
->>>>>>> 3bc140c4
 use Symfony\Component\Form\FormBuilderInterface;
 use Symfony\Component\OptionsResolver\OptionsResolver;
 use Zikula\Common\Translator\IdentityTranslator;
@@ -57,12 +54,7 @@
                 'label' => $translator->__('Default language to use for this site'),
                 'choices' => $options['languages'],
             ])
-<<<<<<< HEAD
-            ->add('timezone_offset', ChoiceType::class, [ // @todo convert to TimezoneType
-                'choices' => $options['timezones'],
-=======
             ->add('timezone', TimezoneType::class, [
->>>>>>> 3bc140c4
                 'label' => $translator->__('Time zone for anonymous guests'),
                 'help' => $translator->__f('Server time zone is %tz', ['%tz' => date_default_timezone_get() . ' (' . date('T') . ')'])
             ])
