--- conflicted
+++ resolved
@@ -43,7 +43,6 @@
                     $translator->__('Always') => 1,
                     $translator->__('Only for non-default languages') => 0,
                 ],
-                'choices_as_values' => true
             ])
             ->add('language_detect', CheckboxType::class, [
                 'label' => $translator->__('Automatically detect language from browser settings'),
@@ -53,13 +52,8 @@
             ->add('language_i18n', ChoiceType::class, [
                 'label' => $translator->__('Default language to use for this site'),
                 'choices' => $options['languages'],
-                'choices_as_values' => true
             ])
-<<<<<<< HEAD
-            ->add('timezone_offset', ChoiceType::class, [
-=======
-            ->add('timezone_offset', 'Symfony\Component\Form\Extension\Core\Type\ChoiceType', [ // @todo convert to TimezoneType
->>>>>>> 0eb999b2
+            ->add('timezone_offset', ChoiceType::class, [ // @todo convert to TimezoneType
                 'choices' => $options['timezones'],
                 'label' => $translator->__('Time zone for anonymous guests'),
                 'help' => $translator->__('Server time zone') . ': ' . DateUtil::getTimezoneAbbr()
