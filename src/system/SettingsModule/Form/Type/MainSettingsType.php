<?php

/*
 * This file is part of the Zikula package.
 *
 * Copyright Zikula Foundation - http://zikula.org/
 *
 * For the full copyright and license information, please view the LICENSE
 * file that was distributed with this source code.
 */

namespace Zikula\SettingsModule\Form\Type;

use Symfony\Component\Form\AbstractType;
use Symfony\Component\Form\CallbackTransformer;
use Symfony\Component\Form\Extension\Core\Type\CheckboxType;
use Symfony\Component\Form\Extension\Core\Type\ChoiceType;
use Symfony\Component\Form\Extension\Core\Type\EmailType;
use Symfony\Component\Form\Extension\Core\Type\IntegerType;
use Symfony\Component\Form\Extension\Core\Type\SubmitType;
use Symfony\Component\Form\Extension\Core\Type\TextType;
use Symfony\Component\Form\Extension\Core\Type\TextareaType;
use Symfony\Component\Form\FormBuilderInterface;
use Symfony\Component\OptionsResolver\OptionsResolver;
use Symfony\Component\Validator\Constraints\Callback;
use Symfony\Component\Validator\Constraints\Email;
use Symfony\Component\Validator\Context\ExecutionContextInterface;
use Zikula\Common\Translator\TranslatorInterface;

/**
 * Main settings form type.
 */
class MainSettingsType extends AbstractType
{
    /**
     * @var TranslatorInterface
     */
    private $translator;

    /**
     * {@inheritdoc}
     */
    public function buildForm(FormBuilderInterface $builder, array $options)
    {
        $this->translator = $options['translator'];

        $spaceReplaceCallbackTransformer = new CallbackTransformer(
            function ($originalDescription) {
                return $originalDescription;
            },
            function ($submittedDescription) {
                return mb_ereg_replace(' ', '', $submittedDescription);
            }
        );
        $pageTitleLocalizationTransformer = new CallbackTransformer(
            function ($originalPageTitle) {
                $originalPageTitle = empty($originalPageTitle) ? '%pagetitle%' : $originalPageTitle;
                $originalPageTitle = str_replace('%pagetitle%', $this->translator->__('%pagetitle%'), $originalPageTitle);
                $originalPageTitle = str_replace('%sitename%', $this->translator->__('%sitename%'), $originalPageTitle);
                $originalPageTitle = str_replace('%modulename%', $this->translator->__('%modulename%'), $originalPageTitle);

                return $originalPageTitle;
            },
            function ($submittedPageTitle) {
                $submittedPageTitle = str_replace($this->translator->__('%pagetitle%'), '%pagetitle%', $submittedPageTitle);
                $submittedPageTitle = str_replace($this->translator->__('%sitename%'), '%sitename%', $submittedPageTitle);
                $submittedPageTitle = str_replace($this->translator->__('%modulename%'), '%modulename%', $submittedPageTitle);

                return $submittedPageTitle;
            }
        );

        $builder
            ->add(
                $builder->create('pagetitle', TextType::class, [
<<<<<<< HEAD
                    'label' => $translator->__('Page title structure'),
=======
                    'label' => $this->translator->__('Page title structure'),
>>>>>>> 57bc5e04
                    'required' => false,
                    'help' => $this->translator->__('Possible tags: %pagetitle%, %sitename%, %modulename%')
                ])
                ->addModelTransformer($pageTitleLocalizationTransformer)
            )
            ->add('adminmail', EmailType::class, [
<<<<<<< HEAD
                'label' => $translator->__('Admin\'s e-mail address'),
                'constraints' => new Email()
            ])
            ->add('siteoff', ChoiceType::class, [
                'label' => $translator->__('Disable site'),
                'expanded' => true,
                'choices' => [
                    $translator->__('Yes') => 1,
                    $translator->__('No') => 0,
                ]
            ])
            ->add('siteoffreason', TextareaType::class, [
                'label' => $translator->__('Reason for disabling site'),
                'required' => false
            ])
            ->add('startController', TextType::class, [
                'label' => $translator->__('Start Controller'),
                'required' => false
            ])
            ->add('startargs', TextType::class, [
                'label' => $translator->__('Start function arguments'),
=======
                'label' => $this->translator->__('Admin\'s e-mail address'),
                'constraints' => new Email()
            ])
            ->add('siteoff', ChoiceType::class, [
                'label' => $this->translator->__('Disable site'),
                'expanded' => true,
                'choices' => [
                    $this->translator->__('Yes') => 1,
                    $this->translator->__('No') => 0,
                ],
                'choices_as_values' => true
            ])
            ->add('siteoffreason', TextareaType::class, [
                'label' => $this->translator->__('Reason for disabling site'),
                'required' => false
            ])
            ->add('startController', TextType::class, [
                'label' => $this->translator->__('Start Controller'),
                'required' => false
            ])
            ->add('startpage', ChoiceType::class, [
                'label' => $this->translator->__('Start module'),
                'choices' => $options['modules'],
                'choices_as_values' => true,
                'placeholder' => $this->translator->__('No start module (static frontpage)'),
                'required' => false,
                'help' => $this->translator->__("('index.php' points to this)")
            ])
            ->add('starttype', TextType::class, [
                'label' => $this->translator->__('Start function type (required if module is set)'),
                'required' => false
            ])
            ->add('startfunc', TextType::class, [
                'label' => $this->translator->__('Start function (required if module is set)'),
                'required' => false
            ])
            ->add('startargs', TextType::class, [
                'label' => $this->translator->__('Start function arguments'),
>>>>>>> 57bc5e04
                'required' => false,
                'help' => $this->translator->__('Separate with & for example:') . ' <code>foo=2&bar=5</code>'
            ])
            ->add('entrypoint', TextType::class, [
<<<<<<< HEAD
                'label' => $translator->__('Site entry point (front controller)'),
                'constraints' => new Callback([
                    'callback' => function ($data, ExecutionContextInterface $context) use ($translator) {
=======
                'label' => $this->translator->__('Site entry point (front controller)'),
                'constraints' => new Callback([
                    'callback' => function ($data, ExecutionContextInterface $context) {
>>>>>>> 57bc5e04
                        $falseEntryPoints = ['admin.php', 'ajax.php', 'user.php', 'mo2json.php', 'jcss.php'];
                        $entryPointExt = pathinfo($data, PATHINFO_EXTENSION);
                        if (in_array($data, $falseEntryPoints) || strtolower($entryPointExt) != 'php') {
                            $context->addViolation($this->translator->__('Error! You entered an invalid entry point.'));
                        }
                        if (!file_exists($data)) {
                            $context->addViolation($this->translator->__('Error! The file was not found in the Zikula root directory.'));
                        }
                    }
                ])
            ])
            ->add('shorturlsstripentrypoint', CheckboxType::class, [
<<<<<<< HEAD
                'label' => $translator->__('Strip entry point (front controller) from URLs'),
                'required' => false
            ])
            ->add('useCompression', CheckboxType::class, [
                'label' => $translator->__('Activate compression'),
                'required' => false
            ])
            ->add('profilemodule', ChoiceType::class, [
                'label' => $translator->__('Module used for managing user profiles'),
                'choices' => $options['profileModules'],
                'placeholder' => $translator->__('No profile module'),
                'required' => false
            ])
            ->add('messagemodule', ChoiceType::class, [
                'label' => $translator->__('Module used for private messaging'),
                'choices' => $options['messageModules'],
                'placeholder' => $translator->__('No message module'),
                'required' => false
            ])
            ->add('ajaxtimeout', IntegerType::class, [
                'label' => $translator->__('Time-out for Ajax connections')
            ])
            ->add(
                $builder->create('permasearch', TextType::class, [
                    'label' => $translator->__('List to search for'),
                    'constraints' => new Callback([
                        'callback' => function ($data, ExecutionContextInterface $context) use ($translator) {
=======
                'label' => $this->translator->__('Strip entry point (front controller) from URLs'),
                'required' => false
            ])
            ->add('useCompression', CheckboxType::class, [
                'label' => $this->translator->__('Activate compression'),
                'required' => false
            ])
            ->add('profilemodule', ChoiceType::class, [
                'label' => $this->translator->__('Module used for managing user profiles'),
                'choices' => $options['profileModules'],
                'placeholder' => $this->translator->__('No profile module'),
                'required' => false
            ])
            ->add('messagemodule', ChoiceType::class, [
                'label' => $this->translator->__('Module used for private messaging'),
                'choices' => $options['messageModules'],
                'placeholder' => $this->translator->__('No message module'),
                'required' => false
            ])
            ->add('ajaxtimeout', IntegerType::class, [
                'label' => $this->translator->__('Time-out for Ajax connections')
            ])
            ->add(
                $builder->create('permasearch', TextType::class, [
                    'label' => $this->translator->__('List to search for'),
                    'constraints' => new Callback([
                        'callback' => function ($data, ExecutionContextInterface $context) {
>>>>>>> 57bc5e04
                            if (mb_ereg(',$', $data)) {
                                $context->addViolation($this->translator->__('Error! In your permalink settings, strings cannot be terminated with a comma.'));
                            }
                        }
                    ])
                ])
                ->addModelTransformer($spaceReplaceCallbackTransformer)
            )
            ->add(
                $builder->create('permareplace', TextType::class, [
<<<<<<< HEAD
                    'label' => $translator->__('List to replace with')
                ])
                ->addModelTransformer($spaceReplaceCallbackTransformer)
            )
            ->add('save', SubmitType::class, [
                'label' => $translator->__('Save'),
=======
                    'label' => $this->translator->__('List to replace with')
                ])
                ->addModelTransformer($spaceReplaceCallbackTransformer)
            )
            ->add('shorturls', CheckboxType::class, [
                'label' => $this->translator->__('Enable directory-based short URLs'),
                'required' => false
            ])
            ->add('shorturlsseparator', TextType::class, [
                'label' => $this->translator->__('Separator for permalink titles')
            ])
            ->add('shorturlsdefaultmodule', ChoiceType::class, [
                'label' => $this->translator->__('Do not display module name in short URLs for'),
                'choices' => $options['modules'],
                'choices_as_values' => true,
            ])
            ->add('save', SubmitType::class, [
                'label' => $this->translator->__('Save'),
>>>>>>> 57bc5e04
                'icon' => 'fa-check',
                'attr' => [
                    'class' => 'btn btn-success'
                ]
            ])
            ->add('cancel', SubmitType::class, [
<<<<<<< HEAD
                'label' => $translator->__('Cancel'),
=======
                'label' => $this->translator->__('Cancel'),
>>>>>>> 57bc5e04
                'icon' => 'fa-times',
                'attr' => [
                    'class' => 'btn btn-default'
                ]
            ])
        ;
        foreach ($options['languages'] as $language => $languageCode) {
            $builder
                ->add('sitename_' . $languageCode, TextType::class, [
<<<<<<< HEAD
                    'label' => $translator->__('Site name')
                ])
                ->add('slogan_' . $languageCode, TextType::class, [
                    'label' => $translator->__('Description line')
                ])
                ->add('defaultpagetitle_' . $languageCode, TextType::class, [
                    'label' => $translator->__('Default page title')
                ])
                ->add('defaultmetadescription_' . $languageCode, TextType::class, [
                    'label' => $translator->__('Default meta description')
                ])
=======
                    'label' => $this->translator->__('Site name')
                ])
                ->add('slogan_' . $languageCode, TextType::class, [
                    'label' => $this->translator->__('Description line')
                ])
                ->add('defaultpagetitle_' . $languageCode, TextType::class, [
                    'label' => $this->translator->__('Default page title')
                ])
                ->add('defaultmetadescription_' . $languageCode, TextType::class, [
                    'label' => $this->translator->__('Default meta description')
                ])
                ->add('metakeywords_' . $languageCode, TextareaType::class, [
                    'label' => $this->translator->__('Default meta keywords')
                ])
>>>>>>> 57bc5e04
            ;
        }
    }

    /**
     * {@inheritdoc}
     */
    public function getBlockPrefix()
    {
        return 'zikulasettingsmodule_mainsettings';
    }

    /**
     * {@inheritdoc}
     */
    public function configureOptions(OptionsResolver $resolver)
    {
        $resolver->setDefaults([
            'translator' => null,
            'profileModules' => [],
            'messageModules' => [],
            'languages' => [],
            'constraints' => [
                new Callback(['callback' => [$this, 'validatePermalinkSettings']]),
                new Callback(['callback' => [$this, 'validateStartpageSettings']])
            ]
        ]);
    }

    /**
     * Validate permalink settings.
     *
     * @param $data
     * @param ExecutionContextInterface $context
     */
    public function validatePermalinkSettings($data, ExecutionContextInterface $context)
    {
        if (mb_strlen($data['permasearch']) == 0) {
            $permasearchCount = 0;
        } else {
            $permasearchCount = (!mb_ereg(',', $data['permasearch']) && mb_strlen($data['permasearch'] > 0) ? 1 : count(explode(',', $data['permasearch'])));
        }

        if (mb_strlen($data['permareplace']) == 0) {
            $permareplaceCount = 0;
        } else {
            $permareplaceCount = (!mb_ereg(',', $data['permareplace']) && mb_strlen($data['permareplace'] > 0) ? 1 : count(explode(',', $data['permareplace'])));
        }

        if ($permareplaceCount !== $permasearchCount) {
            $context->addViolation($this->translator->__('Error! In your permalink settings, the search list and the replacement list for permalink cleansing have a different number of comma-separated elements. If you have 3 elements in the search list then there must be 3 elements in the replacement list.'));
        }
    }

    /**
     * Validate startpage settings.
     *
     * @param $data
     * @param ExecutionContextInterface $context
     */
    public function validateStartpageSettings($data, ExecutionContextInterface $context)
    {
        if (!empty($data['startpage'])) {
            if (empty($data['starttype']) || empty($data['startfunc'])) {
                $context->addViolation($this->translator->__('Error! When setting a startpage, starttype and startfunc are required fields.'));
            }
        }
    }
}<|MERGE_RESOLUTION|>--- conflicted
+++ resolved
@@ -73,40 +73,13 @@
         $builder
             ->add(
                 $builder->create('pagetitle', TextType::class, [
-<<<<<<< HEAD
-                    'label' => $translator->__('Page title structure'),
-=======
                     'label' => $this->translator->__('Page title structure'),
->>>>>>> 57bc5e04
                     'required' => false,
                     'help' => $this->translator->__('Possible tags: %pagetitle%, %sitename%, %modulename%')
                 ])
                 ->addModelTransformer($pageTitleLocalizationTransformer)
             )
             ->add('adminmail', EmailType::class, [
-<<<<<<< HEAD
-                'label' => $translator->__('Admin\'s e-mail address'),
-                'constraints' => new Email()
-            ])
-            ->add('siteoff', ChoiceType::class, [
-                'label' => $translator->__('Disable site'),
-                'expanded' => true,
-                'choices' => [
-                    $translator->__('Yes') => 1,
-                    $translator->__('No') => 0,
-                ]
-            ])
-            ->add('siteoffreason', TextareaType::class, [
-                'label' => $translator->__('Reason for disabling site'),
-                'required' => false
-            ])
-            ->add('startController', TextType::class, [
-                'label' => $translator->__('Start Controller'),
-                'required' => false
-            ])
-            ->add('startargs', TextType::class, [
-                'label' => $translator->__('Start function arguments'),
-=======
                 'label' => $this->translator->__('Admin\'s e-mail address'),
                 'constraints' => new Email()
             ])
@@ -117,7 +90,6 @@
                     $this->translator->__('Yes') => 1,
                     $this->translator->__('No') => 0,
                 ],
-                'choices_as_values' => true
             ])
             ->add('siteoffreason', TextareaType::class, [
                 'label' => $this->translator->__('Reason for disabling site'),
@@ -127,38 +99,15 @@
                 'label' => $this->translator->__('Start Controller'),
                 'required' => false
             ])
-            ->add('startpage', ChoiceType::class, [
-                'label' => $this->translator->__('Start module'),
-                'choices' => $options['modules'],
-                'choices_as_values' => true,
-                'placeholder' => $this->translator->__('No start module (static frontpage)'),
-                'required' => false,
-                'help' => $this->translator->__("('index.php' points to this)")
-            ])
-            ->add('starttype', TextType::class, [
-                'label' => $this->translator->__('Start function type (required if module is set)'),
-                'required' => false
-            ])
-            ->add('startfunc', TextType::class, [
-                'label' => $this->translator->__('Start function (required if module is set)'),
-                'required' => false
-            ])
             ->add('startargs', TextType::class, [
                 'label' => $this->translator->__('Start function arguments'),
->>>>>>> 57bc5e04
                 'required' => false,
                 'help' => $this->translator->__('Separate with & for example:') . ' <code>foo=2&bar=5</code>'
             ])
             ->add('entrypoint', TextType::class, [
-<<<<<<< HEAD
-                'label' => $translator->__('Site entry point (front controller)'),
-                'constraints' => new Callback([
-                    'callback' => function ($data, ExecutionContextInterface $context) use ($translator) {
-=======
                 'label' => $this->translator->__('Site entry point (front controller)'),
                 'constraints' => new Callback([
                     'callback' => function ($data, ExecutionContextInterface $context) {
->>>>>>> 57bc5e04
                         $falseEntryPoints = ['admin.php', 'ajax.php', 'user.php', 'mo2json.php', 'jcss.php'];
                         $entryPointExt = pathinfo($data, PATHINFO_EXTENSION);
                         if (in_array($data, $falseEntryPoints) || strtolower($entryPointExt) != 'php') {
@@ -171,35 +120,6 @@
                 ])
             ])
             ->add('shorturlsstripentrypoint', CheckboxType::class, [
-<<<<<<< HEAD
-                'label' => $translator->__('Strip entry point (front controller) from URLs'),
-                'required' => false
-            ])
-            ->add('useCompression', CheckboxType::class, [
-                'label' => $translator->__('Activate compression'),
-                'required' => false
-            ])
-            ->add('profilemodule', ChoiceType::class, [
-                'label' => $translator->__('Module used for managing user profiles'),
-                'choices' => $options['profileModules'],
-                'placeholder' => $translator->__('No profile module'),
-                'required' => false
-            ])
-            ->add('messagemodule', ChoiceType::class, [
-                'label' => $translator->__('Module used for private messaging'),
-                'choices' => $options['messageModules'],
-                'placeholder' => $translator->__('No message module'),
-                'required' => false
-            ])
-            ->add('ajaxtimeout', IntegerType::class, [
-                'label' => $translator->__('Time-out for Ajax connections')
-            ])
-            ->add(
-                $builder->create('permasearch', TextType::class, [
-                    'label' => $translator->__('List to search for'),
-                    'constraints' => new Callback([
-                        'callback' => function ($data, ExecutionContextInterface $context) use ($translator) {
-=======
                 'label' => $this->translator->__('Strip entry point (front controller) from URLs'),
                 'required' => false
             ])
@@ -227,7 +147,6 @@
                     'label' => $this->translator->__('List to search for'),
                     'constraints' => new Callback([
                         'callback' => function ($data, ExecutionContextInterface $context) {
->>>>>>> 57bc5e04
                             if (mb_ereg(',$', $data)) {
                                 $context->addViolation($this->translator->__('Error! In your permalink settings, strings cannot be terminated with a comma.'));
                             }
@@ -238,44 +157,19 @@
             )
             ->add(
                 $builder->create('permareplace', TextType::class, [
-<<<<<<< HEAD
-                    'label' => $translator->__('List to replace with')
+                    'label' => $this->translator->__('List to replace with')
                 ])
                 ->addModelTransformer($spaceReplaceCallbackTransformer)
             )
             ->add('save', SubmitType::class, [
-                'label' => $translator->__('Save'),
-=======
-                    'label' => $this->translator->__('List to replace with')
-                ])
-                ->addModelTransformer($spaceReplaceCallbackTransformer)
-            )
-            ->add('shorturls', CheckboxType::class, [
-                'label' => $this->translator->__('Enable directory-based short URLs'),
-                'required' => false
-            ])
-            ->add('shorturlsseparator', TextType::class, [
-                'label' => $this->translator->__('Separator for permalink titles')
-            ])
-            ->add('shorturlsdefaultmodule', ChoiceType::class, [
-                'label' => $this->translator->__('Do not display module name in short URLs for'),
-                'choices' => $options['modules'],
-                'choices_as_values' => true,
-            ])
-            ->add('save', SubmitType::class, [
                 'label' => $this->translator->__('Save'),
->>>>>>> 57bc5e04
                 'icon' => 'fa-check',
                 'attr' => [
                     'class' => 'btn btn-success'
                 ]
             ])
             ->add('cancel', SubmitType::class, [
-<<<<<<< HEAD
-                'label' => $translator->__('Cancel'),
-=======
                 'label' => $this->translator->__('Cancel'),
->>>>>>> 57bc5e04
                 'icon' => 'fa-times',
                 'attr' => [
                     'class' => 'btn btn-default'
@@ -285,19 +179,6 @@
         foreach ($options['languages'] as $language => $languageCode) {
             $builder
                 ->add('sitename_' . $languageCode, TextType::class, [
-<<<<<<< HEAD
-                    'label' => $translator->__('Site name')
-                ])
-                ->add('slogan_' . $languageCode, TextType::class, [
-                    'label' => $translator->__('Description line')
-                ])
-                ->add('defaultpagetitle_' . $languageCode, TextType::class, [
-                    'label' => $translator->__('Default page title')
-                ])
-                ->add('defaultmetadescription_' . $languageCode, TextType::class, [
-                    'label' => $translator->__('Default meta description')
-                ])
-=======
                     'label' => $this->translator->__('Site name')
                 ])
                 ->add('slogan_' . $languageCode, TextType::class, [
@@ -309,10 +190,6 @@
                 ->add('defaultmetadescription_' . $languageCode, TextType::class, [
                     'label' => $this->translator->__('Default meta description')
                 ])
-                ->add('metakeywords_' . $languageCode, TextareaType::class, [
-                    'label' => $this->translator->__('Default meta keywords')
-                ])
->>>>>>> 57bc5e04
             ;
         }
     }
