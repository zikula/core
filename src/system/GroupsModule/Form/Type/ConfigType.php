<?php

/*
 * This file is part of the Zikula package.
 *
 * Copyright Zikula Foundation - http://zikula.org/
 *
 * For the full copyright and license information, please view the LICENSE
 * file that was distributed with this source code.
 */

namespace Zikula\GroupsModule\Form\Type;

use Symfony\Component\Form\AbstractType;
use Symfony\Component\Form\Extension\Core\Type\CheckboxType;
use Symfony\Component\Form\Extension\Core\Type\ChoiceType;
use Symfony\Component\Form\Extension\Core\Type\IntegerType;
use Symfony\Component\Form\Extension\Core\Type\SubmitType;
use Symfony\Component\Form\FormBuilderInterface;
use Symfony\Component\OptionsResolver\OptionsResolver;

/**
 * Configuration form type class.
 */
class ConfigType extends AbstractType
{
    /**
     * {@inheritdoc}
     */
    public function buildForm(FormBuilderInterface $builder, array $options)
    {
        $translator = $options['translator'];

        $builder
            ->add('itemsperpage', IntegerType::class, [
                'label' => $translator->__('Items per page'),
                'scale' => 0,
                'max_length' => 3,
                'attr' => [
                    'min' => 1
                ]
            ])
            ->add('defaultgroup', ChoiceType::class, [
                'label' => $translator->__('Initial user group'),
<<<<<<< HEAD
                'empty_data' => 1,
                'choices' => array_flip($options['groups']),
                'expanded' => false,
                'multiple' => false
=======
                'choices' => $options['groups'],
                'choices_as_values' => true,
>>>>>>> 1c8541a6
            ])
            ->add('hideclosed', CheckboxType::class, [
                'label' => $translator->__('Hide closed groups'),
            ])
            ->add('hidePrivate', 'Symfony\Component\Form\Extension\Core\Type\CheckboxType', [
                'label' => $translator->__('Hide private groups'),
            ])
            ->add('mailwarning', CheckboxType::class, [
                'label' => $translator->__('Receive e-mail alert when there are new applicants'),
            ])
            ->add('save', SubmitType::class, [
                'label' => $translator->__('Save'),
                'icon' => 'fa-check',
                'attr' => [
                    'class' => 'btn btn-success'
                ]
            ])
            ->add('cancel', SubmitType::class, [
                'label' => $translator->__('Cancel'),
                'icon' => 'fa-times',
                'attr' => [
                    'class' => 'btn btn-default'
                ]
            ])
        ;
    }

    /**
     * {@inheritdoc}
     */
    public function getBlockPrefix()
    {
        return 'zikulagroupsmodule_config';
    }

    /**
     * {@inheritdoc}
     */
    public function configureOptions(OptionsResolver $resolver)
    {
        $resolver->setDefaults([
            'translator' => null,
            'groups' => []
        ]);
    }
}<|MERGE_RESOLUTION|>--- conflicted
+++ resolved
@@ -42,15 +42,7 @@
             ])
             ->add('defaultgroup', ChoiceType::class, [
                 'label' => $translator->__('Initial user group'),
-<<<<<<< HEAD
-                'empty_data' => 1,
-                'choices' => array_flip($options['groups']),
-                'expanded' => false,
-                'multiple' => false
-=======
                 'choices' => $options['groups'],
-                'choices_as_values' => true,
->>>>>>> 1c8541a6
             ])
             ->add('hideclosed', CheckboxType::class, [
                 'label' => $translator->__('Hide closed groups'),
