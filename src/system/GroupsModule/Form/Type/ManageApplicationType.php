--- conflicted
+++ resolved
@@ -35,66 +35,26 @@
             ? $translator->__('Congratulations! Your group application has been accepted. You have been granted all the privileges assigned to the group of which you are now member.')
             : $translator->__('Sorry! This is a message to inform you with regret that your application for membership of the requested private group has been rejected.');
         $builder
-<<<<<<< HEAD
-            ->add('gid', HiddenType::class)
-            ->add('userid', HiddenType::class)
             ->add('theAction', HiddenType::class)
-            ->add('userName', TextType::class, [
-                'label' => $translator->__('User name'),
-                'empty_data' => '',
-                'required' => false,
-                'disabled' => true
-            ])
-            ->add('application', TextType::class, [
-                'label' => $translator->__('Membership application'),
-                'empty_data' => '',
-                'required' => false,
-                'disabled' => true
-            ])
-        ;
-
-        if ($options['theAction'] == 'deny') {
-            $builder->add('reason', TextareaType::class, [
-                'label' => $translator->__('Reason'),
-                'empty_data' => '',
-                'required' => false
-            ]);
-        }
-
-        $builder
-            ->add('sendtag', ChoiceType::class, [
-=======
-            ->add('theAction', 'Symfony\Component\Form\Extension\Core\Type\HiddenType')
-            ->add('application', 'Symfony\Component\Form\Extension\Core\Type\HiddenType', [
+            ->add('application', HiddenType::class, [
                 'property_path' => '[application].app_id'
             ])
-            ->add('reason', 'Symfony\Component\Form\Extension\Core\Type\TextareaType', [
+            ->add('reason', TextareaType::class, [
                 'label' => $translator->__('Email content'),
                 'data' => $reason,
                 'required' => false
             ])
-            ->add('sendtag', 'Symfony\Component\Form\Extension\Core\Type\ChoiceType', [
->>>>>>> 1c8541a6
+            ->add('sendtag', ChoiceType::class, [
                 'label' => $translator->__('Notification type'),
                 'data' => 1,
                 'choices' => [
                     $translator->__('None') => 0,
                     $translator->__('E-mail') => 1
                 ],
-<<<<<<< HEAD
-                'expanded' => false,
-                'multiple' => false
             ])
-            ->add('apply', SubmitType::class, [
-                'label' => $options['theAction'] == 'deny' ? $translator->__('Deny') : $translator->__('Accept'),
-                'icon' => $options['theAction'] == 'deny' ? 'fa-user-times' : 'fa-user-plus',
-=======
-                'choices_as_values' => true,
-            ])
-            ->add('save', 'Symfony\Component\Form\Extension\Core\Type\SubmitType', [
+            ->add('save', SubmitType::class, [
                 'label' => $options['data']['theAction'] == 'deny' ? $translator->__('Deny') : $translator->__('Accept'),
                 'icon' => $options['data']['theAction'] == 'deny' ? 'fa-user-times' : 'fa-user-plus',
->>>>>>> 1c8541a6
                 'attr' => [
                     'class' => 'btn btn-success'
                 ]
