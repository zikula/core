--- conflicted
+++ resolved
@@ -103,20 +103,12 @@
             throw new AccessDeniedException($this->__('Error! You must register for a user account on this site before you can apply for membership of a group.'));
         }
         $userEntity = $this->get('zikula_users_module.user_repository')->find($currentUserApi->get('uid'));
-<<<<<<< HEAD
-        $groupTypeIsCore = $group->getGtype() == CommonHelper::GTYPE_CORE;
-        $groupStateIsClosed = $group->getState() == CommonHelper::STATE_CLOSED;
-        $groupCountIsLimit = $group->getNbumax() > 0 && $group->getUsers()->count() > $group->getNbumax();
+        $groupTypeIsCore = CommonHelper::GTYPE_CORE == $group->getGtype();
+        $groupStateIsClosed = CommonHelper::STATE_CLOSED == $group->getState();
+        $groupCountIsLimit = 0 < $group->getNbumax() && $group->getUsers()->count() > $group->getNbumax();
         $alreadyGroupMember = $group->getUsers()->contains($userEntity);
         if ($groupTypeIsCore || $groupStateIsClosed || $groupCountIsLimit || $alreadyGroupMember) {
             $this->addFlash('error', $this->getSpecificGroupMessage($groupTypeIsCore, $groupStateIsClosed, $groupCountIsLimit, $alreadyGroupMember));
-=======
-        if ((CommonHelper::GTYPE_CORE == $group->getGtype())
-            || (CommonHelper::STATE_CLOSED == $group->getState())
-            || ($group->getNbumax() > 0 && $group->getUsers()->count() > $group->getNbumax())
-            || ($group->getUsers()->contains($userEntity))) {
-            $this->addFlash('error', $this->__('Sorry!, You cannot apply to join the requested group')); // @todo more specific info would be better
->>>>>>> b5dc447c
 
             return $this->redirectToRoute('zikulagroupsmodule_group_list');
         }
