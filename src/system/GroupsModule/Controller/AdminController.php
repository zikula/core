<?php

/*
 * This file is part of the Zikula package.
 *
 * Copyright Zikula Foundation - http://zikula.org/
 *
 * For the full copyright and license information, please view the LICENSE
 * file that was distributed with this source code.
 */

namespace Zikula\GroupsModule\Controller;

use ModUtil;
use UserUtil;
use Symfony\Component\HttpKernel\Exception\NotFoundHttpException;
use Symfony\Component\HttpFoundation\Request;
use Symfony\Component\HttpFoundation\Response;
use Sensio\Bundle\FrameworkExtraBundle\Configuration\Route;
use Sensio\Bundle\FrameworkExtraBundle\Configuration\Method;
use Sensio\Bundle\FrameworkExtraBundle\Configuration\Template;
use Zikula\Core\Controller\AbstractController;
use Zikula\GroupsModule\Entity\GroupEntity;
use Zikula\GroupsModule\Form\Type\ManageApplicationType;
use Zikula\GroupsModule\Form\Type\RemoveUserType;
use Zikula\ThemeModule\Engine\Annotation\Theme;

/**
 * @Route("/admin")
 *
 * Administrative controllers for the groups module
 */
class AdminController extends AbstractController
{
    /**
     * @Route("/membership/{gid}/{letter}/{startNum}", requirements={"gid" = "^[1-9]\d*$", "letter" = "[a-zA-Z]|\*", "startNum" = "\d+"})
     */
    public function groupmembershipAction($gid = 0, $letter = '*', $startNum = 0)
    {
        @trigger_error('This method is deprecated. Please use MembershipAdministrationController::listAction', E_USER_DEPRECATED);

        return $this->redirectToRoute('zikulagroupsmodule_membershipadministration_list', ['gid' => $gid, 'letter' => $letter, 'startNum' => $startNum]);
    }

    /**
     * @Route("/adduser/{uid}/{gid}/{csrfToken}", requirements={"gid" = "^[1-9]\d*$", "uid" = "^[1-9]\d*$"})
     */
    public function adduserAction($uid, $gid, $csrfToken)
    {
        @trigger_error('This method is deprecated. Please use MembershipAdministrationController::addAction', E_USER_DEPRECATED);

        return $this->redirectToRoute('zikulagroupsmodule_membershipadministration_add', ['uid' => $uid, 'gid' => $gid, 'csrfToken' => $csrfToken]);
    }

    /**
     * @Route("/removeuser/{gid}/{uid}", requirements={"gid" = "^[1-9]\d*$", "uid" = "^[1-9]\d*$"})
     */
    public function removeuserAction(Request $request, $gid = 0, $uid = 0)
    {
        @trigger_error('This method is deprecated. Please use MembershipAdministrationController::addAction', E_USER_DEPRECATED);

<<<<<<< HEAD
        $group = ModUtil::apiFunc('ZikulaGroupsModule', 'user', 'get', ['gid' => $gid]);
        if (!$group) {
            throw new NotFoundHttpException($this->__('Sorry! No such group found.'));
        }

        if (!$this->hasPermission('ZikulaGroupsModule::', $gid.'::', ACCESS_EDIT)) {
            throw new AccessDeniedException();
        }

        $formValues = [
            'gid' => $gid,
            'uid' => $uid
        ];

        $form = $this->createForm(RemoveUserType::class, $formValues, [
            'translator' => $this->get('translator.default')
        ]);

        if ($form->handleRequest($request)->isValid()) {
            if ($form->get('remove')->isClicked()) {
                $formData = $form->getData();

                try {
                    // remove user
                    if (ModUtil::apiFunc('ZikulaGroupsModule', 'admin', 'removeuser', ['gid' => $formData['gid'], 'uid' => $formData['uid']])) {
                        // Success
                        $this->addFlash('status', $this->__('Done! The user was removed from the group.'));
                    } else {
                        $this->addFlash('error', $this->__('Error! A problem occurred while attempting to remove the user. The user has not been removed from the group.'));
                    }
                } catch (\RuntimeException $e) {
                    $this->addFlash('error', $e->getMessage());
                }
            }
            if ($form->get('cancel')->isClicked()) {
                $this->addFlash('status', $this->__('Operation cancelled.'));
            }

            return $this->redirectToRoute('zikulagroupsmodule_admin_groupmembership', ['gid' => $formData['gid']]);
        }

        return [
            'form' => $form->createView(),
            'group' => $group,
            'uname' => UserUtil::getVar('uname', $uid)
        ];
=======
        return $this->redirectToRoute('zikulagroupsmodule_membershipadministration_remove', ['uid' => $uid, 'gid' => $gid, 'request' => $request]);
>>>>>>> aa9840de
    }

    /**
     * @Route("/pendingusers/{action}/{userid}/{gid}", requirements={"action" = "deny|accept", "userid" = "^[1-9]\d*$", "gid" = "^[1-9]\d*$"})
     * @Theme("admin")
     * @Template
     *
     * display a list of group applications
     *
     * @param Request $request
     * @param string  $action  Name of desired action
     * @param int     $userid  Id of the user
     * @param int     $gid     Id of the group
     *
     * @return Response symfony response object
     *
     * @throws \InvalidArgumentException Thrown if either the gid or userid parameters are not provided or
     *                                          if the action parameter isn't one of 'deny' or 'accept'
     * @throws \RuntimeException Thrown if the requested action couldn't be carried out
     */
    public function userpendingAction(Request $request, $action = 'accept', $userid = 0, $gid = 0)
    {
        if ($gid < 1 || $userid < 1) {
            throw new \InvalidArgumentException($this->__('Invalid Group ID or User ID.'));
        }

        $group = ModUtil::apiFunc('ZikulaGroupsModule', 'user', 'get', ['gid' => $gid]);
        if (!$group) {
            throw new NotFoundHttpException($this->__('Sorry! No such group found.'));
        }

        $appInfo = ModUtil::apiFunc('ZikulaGroupsModule', 'admin', 'getapplicationinfo', ['gid' => $gid, 'userid' => $userid]);

        $formValues = [
            'gid' => $gid,
            'userid' => $userid,
            'action' => $action,
            'userName' => UserUtil::getVar('uname', $userid),
            'application' => $appInfo['application']
        ];
        if ($action == 'deny') {
            $formValues['reason'] = $this->__('Sorry! This is a message to inform you with regret that your application for membership of the aforementioned private group has been rejected.');
        }

        $form = $this->createForm(ManageApplicationType::class, $formValues, [
            'translator' => $this->get('translator.default')
        ]);

        if ($form->handleRequest($request)->isValid()) {
            if ($form->get('save')->isClicked()) {
                $formData = $form->getData();

                $sendtag = isset($formData['sendtag']) ? $formData['sendtag'] : 0;
                $reason = isset($formData['reason']) ? $formData['reason'] : '';

                $reasonTitle = '';
                if ($action == 'deny') {
                    $reasonTitle = $this->__f('Concerning your %s group membership application', ['%s' => $group['name']]);
                    if (empty($reason)) {
                        // Get Default TEXT
                        $reason = $this->__('Sorry! This is a message to inform you with regret that your application for membership of the aforementioned private group has been rejected.');
                    }
                } elseif ($action == 'accept') {
                    $reasonTitle = $this->__f('Done! The user has been added to the %s group.', ['%s' => $group['name']]);
                    if (empty($reason)) {
                        // Get Default TEXT
                        $reason = $this->__('Done! Your application has been accepted. You have been granted all the privileges assigned to the group of which you are now member.');
                    }
                }

                try {
                    $result = ModUtil::apiFunc('ZikulaGroupsModule', 'admin', 'pendingaction', [
                        'userid'      => $userid,
                        'gid'         => $gid,
                        'sendtag'     => $sendtag,
                        'reason'      => $reason,
                        'reasontitle' => $reasonTitle,
                        'action'      => $action
                    ]);

                    if (!$result) {
                        if ($action == 'deny') {
                            $this->addFlash('error', $this->__("Error! Could not execute 'Reject' action."));
                        } else {
                            $this->addFlash('error', $this->__("Error! Could not execute 'Accept' action."));
                        }
                    } else {
                        if ($action == 'accept') {
                            $this->addFlash('status', $this->__('Done! The user was added to the group.'));
                        } else {
                            $this->addFlash('status', $this->__("Done! The user's application for group membership has been rejected."));
                        }
                    }
                } catch (\RuntimeException $e) {
                    $this->addFlash('error', $e->getMessage());
                }
            }
            if ($form->get('cancel')->isClicked()) {
                $this->addFlash('status', $this->__('Operation cancelled.'));
            }

            return $this->redirectToRoute('zikulagroupsmodule_group_list');
        }

        return [
            'form' => $form->createView(),
            'action' => $action
        ];
    }

    /**
     * @Route("")
     */
    public function indexAction()
    {
        @trigger_error('This method is deprecated. Please use GroupController::listAction', E_USER_DEPRECATED);

        return $this->redirectToRoute('zikulagroupsmodule_group_list');
    }

    /**
     * @Route("/view/{startnum}", requirements={"startnum" = "\d+"})
     */
    public function viewAction($startnum = 0)
    {
        @trigger_error('This method is deprecated. Please use GroupController::listAction', E_USER_DEPRECATED);

        return $this->redirectToRoute('zikulagroupsmodule_group_list', ['startnum' => $startnum]);
    }

    /**
     * @Route("/new")
     */
    public function newgroupAction(Request $request)
    {
        @trigger_error('This method is deprecated. Please use GroupController::newgroupAction', E_USER_DEPRECATED);

        return $this->redirectToRoute('zikulagroupsmodule_group_create');
    }

    /**
     * @Route("/modify/{gid}", requirements={"gid" = "^[1-9]\d*$"})
     */
    public function modifyAction(Request $request, GroupEntity $groupEntity)
    {
        @trigger_error('This method is deprecated. Please use GroupController::modifyAction', E_USER_DEPRECATED);

        return $this->redirectToRoute('zikulagroupsmodule_group_edit', ['gid' => $groupEntity->getGid()]);
    }

    /**
     * @Route("/delete", requirements={"gid"="\d+"})
     */
    public function deleteAction(Request $request, GroupEntity $groupEntity)
    {
        @trigger_error('This method is deprecated. Please use GroupController::deleteAction', E_USER_DEPRECATED);

        return $this->redirectToRoute('zikulagroupsmodule_group_remove', ['gid' => $groupEntity->getGid()]);
    }

    /**
     * @Route("/config")
     */
    public function modifyconfigAction()
    {
        @trigger_error('The zikulagroupsmodule_admin_config route is deprecated. please use zikulagroupsmodule_config_config instead.', E_USER_DEPRECATED);

        return $this->redirectToRoute('zikulagroupsmodule_config_config');
    }
}<|MERGE_RESOLUTION|>--- conflicted
+++ resolved
@@ -59,56 +59,7 @@
     {
         @trigger_error('This method is deprecated. Please use MembershipAdministrationController::addAction', E_USER_DEPRECATED);
 
-<<<<<<< HEAD
-        $group = ModUtil::apiFunc('ZikulaGroupsModule', 'user', 'get', ['gid' => $gid]);
-        if (!$group) {
-            throw new NotFoundHttpException($this->__('Sorry! No such group found.'));
-        }
-
-        if (!$this->hasPermission('ZikulaGroupsModule::', $gid.'::', ACCESS_EDIT)) {
-            throw new AccessDeniedException();
-        }
-
-        $formValues = [
-            'gid' => $gid,
-            'uid' => $uid
-        ];
-
-        $form = $this->createForm(RemoveUserType::class, $formValues, [
-            'translator' => $this->get('translator.default')
-        ]);
-
-        if ($form->handleRequest($request)->isValid()) {
-            if ($form->get('remove')->isClicked()) {
-                $formData = $form->getData();
-
-                try {
-                    // remove user
-                    if (ModUtil::apiFunc('ZikulaGroupsModule', 'admin', 'removeuser', ['gid' => $formData['gid'], 'uid' => $formData['uid']])) {
-                        // Success
-                        $this->addFlash('status', $this->__('Done! The user was removed from the group.'));
-                    } else {
-                        $this->addFlash('error', $this->__('Error! A problem occurred while attempting to remove the user. The user has not been removed from the group.'));
-                    }
-                } catch (\RuntimeException $e) {
-                    $this->addFlash('error', $e->getMessage());
-                }
-            }
-            if ($form->get('cancel')->isClicked()) {
-                $this->addFlash('status', $this->__('Operation cancelled.'));
-            }
-
-            return $this->redirectToRoute('zikulagroupsmodule_admin_groupmembership', ['gid' => $formData['gid']]);
-        }
-
-        return [
-            'form' => $form->createView(),
-            'group' => $group,
-            'uname' => UserUtil::getVar('uname', $uid)
-        ];
-=======
         return $this->redirectToRoute('zikulagroupsmodule_membershipadministration_remove', ['uid' => $uid, 'gid' => $gid, 'request' => $request]);
->>>>>>> aa9840de
     }
 
     /**
