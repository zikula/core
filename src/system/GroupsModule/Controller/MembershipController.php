--- conflicted
+++ resolved
@@ -146,22 +146,13 @@
         }
         /** @var UserEntity $userEntity */
         $userEntity = $this->get('zikula_users_module.user_repository')->find($currentUserApi->get('uid'));
-<<<<<<< HEAD
-        $groupTypeIsPrivate = $group->getGtype() == CommonHelper::GTYPE_PRIVATE;
-        $groupTypeIsCore = $group->getGtype() == CommonHelper::GTYPE_CORE;
-        $groupStateIsClosed = $group->getState() == CommonHelper::STATE_CLOSED;
-        $groupCountIsLimit = $group->getNbumax() > 0 && $group->getUsers()->count() > $group->getNbumax();
+        $groupTypeIsPrivate = CommonHelper::GTYPE_PRIVATE == $group->getGtype();
+        $groupTypeIsCore = CommonHelper::GTYPE_CORE == $group->getGtype();
+        $groupStateIsClosed = CommonHelper::STATE_CLOSED == $group->getState();
+        $groupCountIsLimit = 0 < $group->getNbumax() && $group->getUsers()->count() > $group->getNbumax();
         $alreadyGroupMember = $group->getUsers()->contains($userEntity);
         if ($groupTypeIsPrivate || $groupTypeIsCore || $groupStateIsClosed || $groupCountIsLimit || $alreadyGroupMember) {
             $this->addFlash('error', $this->getSpecificGroupMessage($groupTypeIsPrivate, $groupTypeIsCore, $groupStateIsClosed, $groupCountIsLimit, $alreadyGroupMember));
-=======
-        if ((CommonHelper::GTYPE_PRIVATE == $group->getGtype())
-            || (CommonHelper::GTYPE_CORE == $group->getGtype())
-            || (CommonHelper::STATE_CLOSED == $group->getState())
-            || ($group->getNbumax() > 0 && $group->getUsers()->count() > $group->getNbumax())
-            || ($group->getUsers()->contains($userEntity))) {
-            $this->addFlash('error', $this->__('Cannot join the requested group')); // @todo more specific info would be better
->>>>>>> b5dc447c
         } else {
             $userEntity->addGroup($group);
             $this->get('doctrine')->getManager()->flush();
