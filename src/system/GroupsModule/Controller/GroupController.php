<?php

/*
 * This file is part of the Zikula package.
 *
 * Copyright Zikula Foundation - http://zikula.org/
 *
 * For the full copyright and license information, please view the LICENSE
 * file that was distributed with this source code.
 */

namespace Zikula\GroupsModule\Controller;

use Doctrine\Common\Collections\Criteria;
use Symfony\Component\Security\Core\Exception\AccessDeniedException;
use Symfony\Component\HttpFoundation\Request;
use Symfony\Component\HttpFoundation\RedirectResponse;
use Sensio\Bundle\FrameworkExtraBundle\Configuration\Route;
use Sensio\Bundle\FrameworkExtraBundle\Configuration\Method;
use Sensio\Bundle\FrameworkExtraBundle\Configuration\Template;
use Zikula\Core\Controller\AbstractController;
use Zikula\Core\Event\GenericEvent;
use Zikula\GroupsModule\Entity\GroupEntity;
use Zikula\GroupsModule\Form\Type\CreateGroupType;
use Zikula\GroupsModule\Form\Type\DeleteGroupType;
use Zikula\GroupsModule\Form\Type\EditGroupType;
use Zikula\GroupsModule\GroupEvents;
use Zikula\GroupsModule\Helper\CommonHelper;
use Zikula\ThemeModule\Engine\Annotation\Theme;

class GroupController extends AbstractController
{
    /**
     * @Route("/list/{startnum}", requirements={"startnum" = "\d+"})
     * @Method("GET")
     * @Template
     *
     * View a list of all groups (user view)
     *
     * @param integer $startnum
     * @return array
     * @throws AccessDeniedException Thrown if the user hasn't permissions to view any groups
     */
    public function listAction($startnum = 0)
    {
        if (!$this->hasPermission('ZikulaGroupsModule::', '::', ACCESS_OVERVIEW)) {
            throw new AccessDeniedException();
        }

        $itemsPerPage = $this->getVar('itemsperpage', 25);
        $groupsCommon = new CommonHelper($this->getTranslator());
        $excludedGroups = [CommonHelper::GTYPE_CORE];
        if ($this->getVar('hidePrivate')) {
            $excludedGroups[] = CommonHelper::GTYPE_PRIVATE;
        }
        $criteria = Criteria::create()
            ->where(Criteria::expr()->notIn("gtype", $excludedGroups))
            ->setMaxResults($itemsPerPage)
            ->setFirstResult($startnum);
        $groups = $this->get('doctrine')->getManager()->getRepository('ZikulaGroupsModule:GroupEntity')->matching($criteria);

        return [
            'groups' => $groups,
            'groupTypes' => $groupsCommon->gtypeLabels(),
            'states' => $groupsCommon->stateLabels(),
            'defaultGroup' => $this->getVar('defaultgroup'),
            'pager' => [
                'amountOfItems' => count($groups),
                'itemsPerPage' => $itemsPerPage
            ]
        ];
    }

    /**
     * @Route("/admin/list/{startnum}", requirements={"startnum" = "\d+"})
     * @Method("GET")
     * @Theme("admin")
     * @Template
     *
     * View a list of all groups (admin view)
     *
     * @param integer $startnum
     * @return array
     * @throws AccessDeniedException Thrown if the user hasn't permissions to administer any groups
     */
    public function adminListAction($startnum = 0)
    {
        if (!$this->hasPermission('ZikulaGroupsModule::', '::', ACCESS_EDIT)) {
            throw new AccessDeniedException();
        }

        $itemsPerPage = $this->getVar('itemsperpage', 25);
        $groupsCommon = new CommonHelper($this->getTranslator());
        $groups = $this->get('doctrine')->getManager()->getRepository('ZikulaGroupsModule:GroupEntity')->findBy([], [], $itemsPerPage, $startnum);

        return [
            'groups' => $groups,
            'groupTypes' => $groupsCommon->gtypeLabels(),
            'states' => $groupsCommon->stateLabels(),
            'applications' => $this->get('zikula_groups_module.group_application_repository')->findAll(),
            'defaultGroup' => $this->getVar('defaultgroup'),
            'primaryAdminGroup' => $this->getVar('primaryadmingroup', 2),
            'pager' => [
                'amountOfItems' => count($groups),
                'itemsPerPage' => $itemsPerPage
            ]
        ];
    }

    /**
     * @Route("/admin/create")
     * @Theme("admin")
     * @Template
     *
     * Display a form to add a new group.
     *
     * @param Request $request
     * @return array|RedirectResponse
     */
    public function createAction(Request $request)
    {
        if (!$this->hasPermission('ZikulaGroupsModule::', '::', ACCESS_ADD)) {
            throw new AccessDeniedException();
        }

        $form = $this->createForm(CreateGroupType::class, new GroupEntity(), [
            'translator' => $this->get('translator.default')
        ]);

        if ($form->handleRequest($request)->isValid()) {
            if ($form->get('save')->isClicked()) {
                $groupEntity = $form->getData();
                $this->get('doctrine')->getManager()->persist($groupEntity);
                $this->get('doctrine')->getManager()->flush();
                $this->get('event_dispatcher')->dispatch(GroupEvents::GROUP_CREATE, new GenericEvent($groupEntity));
                $this->addFlash('status', $this->__('Done! Created the group.'));
            }
            if ($form->get('cancel')->isClicked()) {
                $this->addFlash('status', $this->__('Operation cancelled.'));
            }

            return $this->redirectToRoute('zikulagroupsmodule_group_adminlist');
        }

        return [
            'form' => $form->createView()
        ];
    }

    /**
     * @Route("/admin/edit/{gid}", requirements={"gid" = "^[1-9]\d*$"})
     * @Theme("admin")
     * @Template
     *
     * Modify a group.
     *
     * @param Request $request
     * @param GroupEntity $groupEntity
     * @return array|RedirectResponse
     */
    public function editAction(Request $request, GroupEntity $groupEntity)
    {
        if (!$this->hasPermission('ZikulaGroupsModule::', $groupEntity->getGid() . '::', ACCESS_EDIT)) {
            throw new AccessDeniedException();
        }

        $form = $this->createForm(EditGroupType::class, $groupEntity, [
            'translator' => $this->get('translator.default')
        ]);

        if ($form->handleRequest($request)->isValid()) {
            if ($form->get('save')->isClicked()) {
                $groupEntity = $form->getData();
                $this->get('doctrine')->getManager()->persist($groupEntity); // this isn't technically required
                $this->get('doctrine')->getManager()->flush();
                $this->get('event_dispatcher')->dispatch(GroupEvents::GROUP_UPDATE, new GenericEvent($groupEntity));
                $this->addFlash('status', $this->__('Done! Updated the group.'));
            }
            if ($form->get('cancel')->isClicked()) {
                $this->addFlash('status', $this->__('Operation cancelled.'));
            }

            return $this->redirectToRoute('zikulagroupsmodule_group_adminlist');
        }

        return [
            'form' => $form->createView()
        ];
    }

    /**
     * @Route("/admin/remove/{gid}", requirements={"gid"="\d+"})
     * @Theme("admin")
     * @Template
     *
     * Deletes a group.
     *
     * @param Request $request
     * @param GroupEntity $groupEntity
     * @return array|RedirectResponse
     */
    public function removeAction(Request $request, GroupEntity $groupEntity)
    {
        if (!$this->hasPermission('ZikulaGroupsModule::', $groupEntity->getGid() . '::', ACCESS_DELETE)) {
            throw new AccessDeniedException();
        }

        // get the user default group - we do not allow its deletion
        $defaultGroup = $this->getVar('defaultgroup', 1);
        if ($groupEntity->getGid() == $defaultGroup) {
            $this->addFlash('error', $this->__('Error! You cannot delete the default user group.'));

            return $this->redirectToRoute('zikulagroupsmodule_group_adminlist');
        }

        // get the primary admin group - we do not allow its deletion
        $primaryAdminGroup = $this->getVar('primaryadmingroup', 2);
        if ($groupEntity->getGid() == $primaryAdminGroup) {
            $this->addFlash('error', $this->__('Error! You cannot delete the primary administration group.'));

            return $this->redirectToRoute('zikulagroupsmodule_group_adminlist');
        }

<<<<<<< HEAD
        $form = $this->createForm(DeleteGroupType::class, $groupEntity, [
            'translator' => $this->get('translator.default')
        ]);
=======
        $form = $this->createForm('Zikula\Bundle\FormExtensionBundle\Form\Type\DeletionType', $groupEntity);
>>>>>>> 41a4b59a

        if ($form->handleRequest($request)->isValid()) {
            if ($form->get('delete')->isClicked()) {
                $groupEntity = $form->getData();
                $this->get('doctrine')->getManager()->remove($groupEntity);
                $this->get('doctrine')->getManager()->flush();
                $this->get('event_dispatcher')->dispatch(GroupEvents::GROUP_DELETE, new GenericEvent($groupEntity));
                $this->addFlash('status', $this->__('Done! Group deleted.'));
            } elseif ($form->get('cancel')->isClicked()) {
                $this->addFlash('status', $this->__('Operation cancelled.'));
            }

            return $this->redirectToRoute('zikulagroupsmodule_group_adminlist');
        }

        return [
            'form' => $form->createView(),
            'group' => $groupEntity
        ];
    }
}<|MERGE_RESOLUTION|>--- conflicted
+++ resolved
@@ -18,6 +18,7 @@
 use Sensio\Bundle\FrameworkExtraBundle\Configuration\Route;
 use Sensio\Bundle\FrameworkExtraBundle\Configuration\Method;
 use Sensio\Bundle\FrameworkExtraBundle\Configuration\Template;
+use Zikula\Bundle\FormExtensionBundle\Form\Type\DeletionType;
 use Zikula\Core\Controller\AbstractController;
 use Zikula\Core\Event\GenericEvent;
 use Zikula\GroupsModule\Entity\GroupEntity;
@@ -221,13 +222,7 @@
             return $this->redirectToRoute('zikulagroupsmodule_group_adminlist');
         }
 
-<<<<<<< HEAD
-        $form = $this->createForm(DeleteGroupType::class, $groupEntity, [
-            'translator' => $this->get('translator.default')
-        ]);
-=======
-        $form = $this->createForm('Zikula\Bundle\FormExtensionBundle\Form\Type\DeletionType', $groupEntity);
->>>>>>> 41a4b59a
+        $form = $this->createForm(DeletionType::class, $groupEntity);
 
         if ($form->handleRequest($request)->isValid()) {
             if ($form->get('delete')->isClicked()) {
