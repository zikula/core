--- conflicted
+++ resolved
@@ -74,13 +74,8 @@
 {capture name='uname'}
     <fieldset>
         <legend>{gt text="Choose a user name"}</legend>
-<<<<<<< HEAD
-        {assign var='fieldName' value='uname'}
-        <div class="form-group {if isset($errorFields.$fieldName)} has-error{/if}">
-=======
         <div class="form-group {if isset ($fieldName) && isset($errorFields.$fieldName)} has-error{/if}">
             {assign var='fieldName' value='uname'}
->>>>>>> 487185ce
             <label class="col-lg-3 control-label" for="{$formData->getFieldId($fieldName)}">{gt text="User name"}<span class="z-form-mandatory-flag">*</span></label>
             {assign var='fieldName' value='uname'}
             <div class="col-lg-9">
