--- conflicted
+++ resolved
@@ -94,7 +94,7 @@
                 'registry_' . $registryId,
                 'Symfony\Bridge\Doctrine\Form\Type\EntityType',
                 [
-<<<<<<< HEAD
+                    'em' => $options['em'],
                     'label_attr' => !$options['expanded'] ? ['class' => 'hidden'] : [],
                     'attr' => $options['attr'],
                     'required' => $options['required'],
@@ -103,21 +103,6 @@
                     'class' => 'ZikulaCategoriesModule:CategoryEntity',
                     'choice_label' => $choiceLabelClosure,
                     'query_builder' => $queryBuilderClosure
-=======
-                    'em' => $options['em'],
-                    'label_attr' => ['class' => 'hidden'],
-                    'attr' => $options['attr'],
-                    'required' => $options['required'],
-                    'multiple' => $options['multiple'],
-                    'class' => 'Zikula\CategoriesModule\Entity\CategoryEntity',
-                    'property' => 'name',
-                    'query_builder' => function (EntityRepository $repo) use ($categoryId) {
-                        //TODO: (move to)/use own entity repository
-                        return $repo->createQueryBuilder('e')
-                                    ->where('e.parent = :parentId')
-                                    ->setParameter('parentId', (int) $categoryId);
-                    }
->>>>>>> 4a8928df
                 ]);
         }
 
