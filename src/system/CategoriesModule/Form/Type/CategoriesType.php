<?php

/*
 * This file is part of the Zikula package.
 *
 * Copyright Zikula Foundation - http://zikula.org/
 *
 * For the full copyright and license information, please view the LICENSE
 * file that was distributed with this source code.
 */

namespace Zikula\CategoriesModule\Form\Type;

use Doctrine\ORM\EntityRepository;
use Symfony\Bridge\Doctrine\Form\Type\EntityType;
use Symfony\Component\Form\AbstractType;
use Symfony\Component\Form\FormBuilderInterface;
use Symfony\Component\OptionsResolver\Exception\MissingOptionsException;
use Symfony\Component\OptionsResolver\OptionsResolver;
use Zikula\CategoriesModule\Api\CategoryRegistryApi;
use Zikula\CategoriesModule\Form\DataTransformer\CategoriesCollectionTransformer;
use Zikula\CategoriesModule\Form\EventListener\CategoriesMergeCollectionListener;

/**
 * Class CategoriesType
 */
class CategoriesType extends AbstractType
{
    /**
     * @var CategoryRegistryApi
     */
    private $categoryRegistryApi;

    /**
     * CategoriesType constructor.
     *
     * @param CategoryRegistryApi $categoryRegistryApi CategoryRegistryApi service instance
     */
    public function __construct(CategoryRegistryApi $categoryRegistryApi)
    {
        $this->categoryRegistryApi = $categoryRegistryApi;
    }

    /**
     * {@inheritdoc}
     */
    public function buildForm(FormBuilderInterface $builder, array $options)
    {
        foreach (['entityCategoryClass', 'module', 'entity'] as $requiredOptionName) {
            if (empty($options[$requiredOptionName])) {
                throw new MissingOptionsException(sprintf('Missing required option: %s', $requiredOptionName));
            }
        }
        $registries = $this->categoryRegistryApi->getModuleCategoryIds($options['module'], $options['entity'], 'id');

        foreach ($registries as $registryId => $categoryId) {
<<<<<<< HEAD
            $builder->add('registry_' . $registryId, EntityType::class, [
                'label_attr' => ['class' => 'hidden'],
                'attr' => $options['attr'],
                'required' => $options['required'],
                'multiple' => $options['multiple'],
                'class' => 'ZikulaCategoriesModule:CategoryEntity',
                'property' => 'name',
                'query_builder' => function (EntityRepository $repo) use ($categoryId) {
                    //TODO: (move to)/use own entity repository after CategoryUtil migration
                    return $repo->createQueryBuilder('e')
                                ->where('e.parent = :parentId')
                                ->setParameter('parentId', (int) $categoryId);
                }
            ]);
=======
            // default behaviour
            $queryBuilderClosure = function (EntityRepository $repo) use ($categoryId) {
                //TODO: (move to)/use own entity repository
                return $repo->createQueryBuilder('e')
                            ->where('e.parent = :parentId')
                            ->setParameter('parentId', (int) $categoryId);
            };
            $choiceLabelClosure = function ($category) {
                return $category->getName();
            };
            if (true === $options['includeGrandChildren']) {
                // perform one recursive iteration
                $rootCategoryId = $categoryId;
                $queryBuilderClosure = function (EntityRepository $repo) use ($categoryId) {
                    //TODO: (move to)/use own entity repository
                    $categoryIds = $repo->createQueryBuilder('e')
                        ->select('e.id')
                        ->where('e.parent = :parentId')
                        ->setParameter('parentId', (int) $categoryId)
                        ->getQuery()
                        ->getResult();
                    $categoryIds[] = $categoryId;

                    return $repo->createQueryBuilder('e')
                                ->where('e.parent IN (:parentIds)')
                                ->setParameter('parentIds', $categoryIds)
                                ->orderBy('e.sort_value');
                };
                $choiceLabelClosure = function ($category) use ($categoryId) {
                    $isMainLevel = $category->getParent()->getId() == $categoryId;

                    $indent = $isMainLevel ? '' : '|--';

                    return $indent . ' ' . $category->getName();
                };
            }

            $builder->add(
                'registry_' . $registryId,
                'Symfony\Bridge\Doctrine\Form\Type\EntityType',
                [
                    'em' => $options['em'],
                    'label_attr' => !$options['expanded'] ? ['class' => 'hidden'] : [],
                    'attr' => $options['attr'],
                    'required' => $options['required'],
                    'multiple' => $options['multiple'],
                    'expanded' => $options['expanded'],
                    'class' => 'Zikula\CategoriesModule\Entity\CategoryEntity',
                    'choice_label' => $choiceLabelClosure,
                    'query_builder' => $queryBuilderClosure
                ]);
>>>>>>> 812b67a1
        }

        $builder->addViewTransformer(new CategoriesCollectionTransformer($options), true);
        $builder->addEventSubscriber(new CategoriesMergeCollectionListener());
    }

    /**
     * {@inheritdoc}
     */
    public function getBlockPrefix()
    {
        return 'categories';
    }

    /**
     * {@inheritdoc}
     */
    public function configureOptions(OptionsResolver $resolver)
    {
        $resolver->setDefaults([
            'csrf_protection' => false,
            'attr' => [],
            'multiple' => false,
            'expanded' => false,
            'includeGrandChildren' => false,
            'module' => '',
            'entity' => '',
            'entityCategoryClass' => '',
            'em' => null
        ]);
    }
}<|MERGE_RESOLUTION|>--- conflicted
+++ resolved
@@ -54,22 +54,6 @@
         $registries = $this->categoryRegistryApi->getModuleCategoryIds($options['module'], $options['entity'], 'id');
 
         foreach ($registries as $registryId => $categoryId) {
-<<<<<<< HEAD
-            $builder->add('registry_' . $registryId, EntityType::class, [
-                'label_attr' => ['class' => 'hidden'],
-                'attr' => $options['attr'],
-                'required' => $options['required'],
-                'multiple' => $options['multiple'],
-                'class' => 'ZikulaCategoriesModule:CategoryEntity',
-                'property' => 'name',
-                'query_builder' => function (EntityRepository $repo) use ($categoryId) {
-                    //TODO: (move to)/use own entity repository after CategoryUtil migration
-                    return $repo->createQueryBuilder('e')
-                                ->where('e.parent = :parentId')
-                                ->setParameter('parentId', (int) $categoryId);
-                }
-            ]);
-=======
             // default behaviour
             $queryBuilderClosure = function (EntityRepository $repo) use ($categoryId) {
                 //TODO: (move to)/use own entity repository
@@ -121,7 +105,6 @@
                     'choice_label' => $choiceLabelClosure,
                     'query_builder' => $queryBuilderClosure
                 ]);
->>>>>>> 812b67a1
         }
 
         $builder->addViewTransformer(new CategoriesCollectionTransformer($options), true);
