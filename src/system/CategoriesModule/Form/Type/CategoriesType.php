--- conflicted
+++ resolved
@@ -15,11 +15,7 @@
 use Symfony\Bridge\Doctrine\Form\Type\EntityType;
 use Symfony\Component\Form\AbstractType;
 use Symfony\Component\Form\FormBuilderInterface;
-<<<<<<< HEAD
-=======
 use Symfony\Component\HttpFoundation\RequestStack;
-use Symfony\Component\OptionsResolver\Options;
->>>>>>> 5482791e
 use Symfony\Component\OptionsResolver\OptionsResolver;
 use Zikula\CategoriesModule\Entity\AbstractCategoryAssignment;
 use Zikula\CategoriesModule\Entity\CategoryEntity;
@@ -72,22 +68,14 @@
 
         /** @var CategoryRegistryEntity[] $registries */
         foreach ($registries as $registry) {
-<<<<<<< HEAD
-            $queryBuilderClosure = function(CategoryRepositoryInterface $repo) use ($registry, $options) {
-                return $repo->getChildrenQueryBuilder($registry->getCategory(), $options['direct']);
-            };
-            $choiceLabelClosure = function(CategoryEntity $category) use ($registry) {
-                $indent = str_repeat('--', $category->getLvl() - $registry->getCategory()->getLvl() - 1);
-=======
             $baseCategory = $registry->getCategory();
-            $queryBuilderClosure = function (CategoryRepositoryInterface $repo) use ($baseCategory, $options) {
+            $queryBuilderClosure = function(CategoryRepositoryInterface $repo) use ($baseCategory, $options) {
                 return $repo->getChildrenQueryBuilder($baseCategory, $options['direct']);
             };
-            $choiceLabelClosure = function (CategoryEntity $category) use ($baseCategory, $locale) {
+            $choiceLabelClosure = function(CategoryEntity $category) use ($baseCategory, $locale) {
                 $indent = str_repeat('--', $category->getLvl() - $baseCategory->getLvl() - 1);
 
                 $categoryName = isset($category['display_name'][$locale]) ? $category['display_name'][$locale] : $category['display_name']['en'];
->>>>>>> 5482791e
 
                 return (!empty($indent) ? '|' : '') . $indent . $categoryName;
             };
