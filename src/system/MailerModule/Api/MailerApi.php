--- conflicted
+++ resolved
@@ -284,11 +284,7 @@
      */
     private function performSending()
     {
-<<<<<<< HEAD
-        $logFile = 'var/logs/mailer.log';
-=======
         $logFile = $this->kernel->getLogDir() . '/mailer.log';
->>>>>>> 6f6ae15e
         $event = new GenericEvent($this->message);
 
         if (!$this->mailer->send($this->message, $failedEmails)) {
