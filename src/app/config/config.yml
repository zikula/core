imports:
    - { resource: parameters.yml }
    - { resource: security.yml }
    - { resource: imagine.yml }

framework:
    #esi:             ~
    translator:      { fallbacks: en }
    secret:          "%secret%"
    router:
        resource: "%kernel.root_dir%/config/routing.yml"
        strict_requirements: "%kernel.debug%"
    form:            ~
    csrf_protection: ~
    validation:      { enable_annotations: true }
    templating:
        engines: ['twig']
    assets:
        base_path: web/
        version: "%assets_version%"
        packages:
            zikula_default:
                base_path: ''
    default_locale:  "%locale%"
    trusted_proxies: ~
    session:
        name: "%zikula.session.name%"
<<<<<<< HEAD
        handler_id: zikula_core.legacy.session_handler
        storage_id: zikula_core.legacy.session_storage
=======
#        handler_id: zikula_core.legacy.session_handler
#        storage_id: zikula_core.legacy.session_storage
        handler_id: zikula_core.bridge.http_foundation.doctrine_session_handler
        storage_id: zikula_core.bridge.http_foundation.zikula_session_storage
>>>>>>> 75c2963a
        cookie_httponly: true
    fragments:       ~

# Twig Configuration
twig:
    debug:            "%kernel.debug%"
    strict_variables: "%kernel.debug%"
    globals:
        pagevars:     "@zikula_core.common.theme.pagevars"
        themevars:    "@zikula_core.common.theme.themevars"
        currentUser:  "@zikula_users_module.current_user"
        localeApi:    { "language_direction": "auto" }

# Doctrine Configuration
doctrine:
    dbal:
        default_connection: default
        connections:
            default:
                driver:   "%database_driver%"
                host:     "%database_host%"
                port:     "%database_port%"
                dbname:   "%database_name%"
                user:     "%database_user%"
                password: "%database_password%"
                charset:  UTF8
                path:     "%database_path%"
                server_version: "%database_server_version%"

    orm:
        proxy_namespace: DoctrineProxy
        proxy_dir: "%kernel.cache_dir%/doctrine/orm/DoctrineProxy"
        default_entity_manager: default
        auto_generate_proxy_classes: true
        entity_managers:
            # the standard distribution overrides this to be true in debug, false otherwise
            default:
                auto_mapping: true
                metadata_cache_driver: array
                query_cache_driver: array
                result_cache_driver: array
                mappings:
                    zikula_core:
                        type: annotation
                        prefix: Zikula\Core\Doctrine\Entity
                        dir: "%kernel.root_dir%/../lib/Zikula/Core/Doctrine/Entity"
                        alias: ZikulaCore # this one is optional and will default to the name set for the mapping
                        is_bundle: false
                    # hookstorage required in upgrade.php
                    zikula_hookstorage:
                        type: annotation
                        prefix: Zikula\Bundle\HookBundle\Dispatcher\Storage\Doctrine\Entity
                        dir: "%kernel.root_dir%/../lib/Zikula/Bundle/HookBundle/Dispatcher/Storage/Doctrine/Entity"
                        alias: ZikulaHookStorage # this one is optional and will default to the name set for the mapping
                        is_bundle: false
                    gedmo_translatable:
                        type: annotation
                        prefix: Gedmo\Translatable\Entity
                        dir: "%kernel.root_dir%/../vendor/gedmo/doctrine-extensions/lib/Gedmo/Translatable/Entity"
                        alias: GedmoTranslatable # this one is optional and will default to the name set for the mapping
                        is_bundle: false
                    gedmo_translator:
                        type: annotation
                        prefix: Gedmo\Translator\Entity
                        dir: "%kernel.root_dir%/../vendor/gedmo/doctrine-extensions/lib/Gedmo/Translator/Entity"
                        alias: GedmoTranslator # this one is optional and will default to the name set for the mapping
                        is_bundle: false
                    gedmo_loggable:
                        type: annotation
                        prefix: Gedmo\Loggable\Entity
                        dir: "%kernel.root_dir%/../vendor/gedmo/doctrine-extensions/lib/Gedmo/Loggable/Entity"
                        alias: GedmoLoggable # this one is optional and will default to the name set for the mapping
                        is_bundle: false
                    gedmo_tree:
                        type: annotation
                        prefix: Gedmo\Tree\Entity
                        dir: "%kernel.root_dir%/../vendor/gedmo/doctrine-extensions/lib/Gedmo/Tree/Entity"
                        alias: GedmoTree # this one is optional and will default to the name set for the mapping
                        is_bundle: false

doctrine_cache:
    providers:
        zikula_js_asset_cache:
            namespace: js_assets
            file_system:
                extension: ".combined.js"
                directory: "%kernel.cache_dir%/assets/js"
        zikula_css_asset_cache:
            namespace: css_assets
            file_system:
                extension: ".combined.css"
                directory: "%kernel.cache_dir%/assets/css"

services:
    standardfields.listener:
        class: Zikula\Core\Doctrine\StandardFields\StandardFieldsListener
        calls:
            - [setAnnotationReader, ["@annotation_reader"]]
        tags:
            - { name: doctrine.event_subscriber, connection: default }

stof_doctrine_extensions:
    default_locale: en_US
    orm:
        default:
            # if removed these values default to false
            translatable: true
            timestampable: true
            blameable: true
            sluggable: true
            tree: true
            loggable: true
            sortable: true
            softdeleteable: true
            uploadable: true
            reference_integrity: true
    class:
        translatable:         Gedmo\Translatable\TranslatableListener
        timestampable:        Gedmo\Timestampable\TimestampableListener
        blameable:            Gedmo\Blameable\BlameableListener
        sluggable:            Gedmo\Sluggable\SluggableListener
        tree:                 Gedmo\Tree\TreeListener
        loggable:             Gedmo\Loggable\LoggableListener
        sortable:             Gedmo\Sortable\SortableListener
        softdeleteable:       Gedmo\SoftDeleteable\SoftDeleteableListener
        uploadable:           Gedmo\Uploadable\UploadableListener
        reference_integrity:  Gedmo\ReferenceIntegrity\ReferenceIntegrityListener

bazinga_js_translation:
    default_domain: zikula_javascript
    locale_fallback: "%jms_i18n_routing.default_locale%"
    active_locales: "%jms_i18n_routing.locales%"

parameters:
    # zikula core stylesheet and javascript component locations
    zikula.stylesheet.bootstrap-font-awesome.path: web/bootstrap-font-awesome.css
    zikula.javascript.bootstrap.min.path: web/bootstrap/js/bootstrap.min.js
    # this is needed if an external bootstrap path is used
    zikula.stylesheet.fontawesome.min.path: web/font-awesome/css/font-awesome.min.css<|MERGE_RESOLUTION|>--- conflicted
+++ resolved
@@ -25,15 +25,10 @@
     trusted_proxies: ~
     session:
         name: "%zikula.session.name%"
-<<<<<<< HEAD
-        handler_id: zikula_core.legacy.session_handler
-        storage_id: zikula_core.legacy.session_storage
-=======
 #        handler_id: zikula_core.legacy.session_handler
 #        storage_id: zikula_core.legacy.session_storage
         handler_id: zikula_core.bridge.http_foundation.doctrine_session_handler
         storage_id: zikula_core.bridge.http_foundation.zikula_session_storage
->>>>>>> 75c2963a
         cookie_httponly: true
     fragments:       ~
 
