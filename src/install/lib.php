<?php
/**
 * Copyright Zikula Foundation 2009 - Zikula Application Framework
 *
 * This work is contributed to the Zikula Foundation under one or more
 * Contributor Agreements and licensed to You under the following license:
 *
 * @license GNU/LGPLv3 (or at your option, any later version).
 * @package Installer
 *
 * Please see the NOTICE file distributed with this source code for further
 * information regarding copyright and licensing.
 */

ini_set('memory_limit', '84M');
ini_set('max_execution_time', 300);

/**
 * Install controller.
 *
 * @return void
 */
function install(Zikula_Core $core)
{
    define('_ZINSTALLVER', Zikula_Core::VERSION_NUM);

    $serviceManager = $core->getContainer();
    $eventManager = $core->getDispatcher();

    // Lazy load DB connection to avoid testing DSNs that are not yet valid (e.g. no DB created yet)
    $dbEvent = new Zikula_Event(null, array('lazy' => true));
    $eventManager->dispatch('doctrine.init_connection', $dbEvent);

    $core->init(Zikula_Core::STAGE_ALL & ~Zikula_Core::STAGE_THEME & ~Zikula_Core::STAGE_MODS & ~Zikula_Core::STAGE_LANGS & ~Zikula_Core::STAGE_DECODEURLS & ~Zikula_Core::STAGE_SESSIONS);

    // Power users might have moved the temp folder out of the root and changed the config.php
    // accordingly. Make sure we respect this security related settings
    $tempDir = (isset($GLOBALS['ZConfig']['System']['temp']) ? $GLOBALS['ZConfig']['System']['temp'] : 'ztemp');

    // define our smarty object
    $smarty = new Smarty();
    $smarty->caching = false;
    $smarty->compile_check = true;
    $smarty->left_delimiter = '{';
    $smarty->right_delimiter = '}';
    $smarty->compile_dir = $tempDir . '/view_compiled';
    $smarty->template_dir = 'install/templates';
    $smarty->plugins_dir = array(
            'plugins',
            'install/templates/plugins',
            );
    $smarty->clear_compiled_tpl();
    file_put_contents("$tempDir/view_compiled/index.html", '');

    $lang = FormUtil::getPassedValue('lang', '', 'GETPOST');
    $dbhost = FormUtil::getPassedValue('dbhost', '', 'GETPOST');
    $dbusername = FormUtil::getPassedValue('dbusername', '', 'GETPOST');
    $dbpassword = FormUtil::getPassedValue('dbpassword', '', 'GETPOST');
    $dbname = FormUtil::getPassedValue('dbname', '', 'GETPOST');
    $dbprefix = '';
    $dbdriver = FormUtil::getPassedValue('dbdriver', '', 'GETPOST');
    $dbtabletype = FormUtil::getPassedValue('dbtabletype', '', 'GETPOST');
    $username = FormUtil::getPassedValue('username', '', 'POST');
    $password = FormUtil::getPassedValue('password', '', 'POST');
    $repeatpassword = FormUtil::getPassedValue('repeatpassword', '', 'POST');
    $email = FormUtil::getPassedValue('email', '', 'GETPOST');
    $action = FormUtil::getPassedValue('action', '', 'GETPOST');

    $notinstalled = isset($_GET['notinstalled']);
    $installedState = (isset($GLOBALS['ZConfig']['System']['installed']) ? $GLOBALS['ZConfig']['System']['installed'] : 0);

    // If somehow we are browsing the not installed page but installed, redirect back to homepage
    if ($installedState && $notinstalled) {
        return System::redirect(System::getHomepageUrl());
    }

    // see if the language was already selected
    $languageAlreadySelected = ($lang) ? true : false;
    if (!$notinstalled && $languageAlreadySelected && empty($action)) {
        return System::redirect(System::getBaseUri() . "/install.php?action=requirements&lang=$lang");
    }

    // see if the language was already selected
    $languageAlreadySelected = ($lang) ? true : false;
    if (!$notinstalled && $languageAlreadySelected && empty($action)) {
        return System::redirect(System::getBaseUri() . "/install.php?action=requirements&lang=$lang");
    }

    // load the installer language files
    if (empty($lang)) {
        if (is_readable('config/installer.ini')) {
            $test = parse_ini_file('config/installer.ini');
            $lang = isset($test['language']) ? $test['language'] : 'en';
        } else {
            $available = ZLanguage::getInstalledLanguages();
            $detector = new ZLanguageBrowser($available);
            $lang = $detector->discover();
        }
        $lang = DataUtil::formatForDisplay($lang);
    }

    // setup multilingual
    $GLOBALS['ZConfig']['System']['language_i18n'] = $lang;
    $GLOBALS['ZConfig']['System']['multilingual'] = true;
    $GLOBALS['ZConfig']['System']['languageurl'] = true;
    $GLOBALS['ZConfig']['System']['language_detect'] = false;
    $serviceManager->loadArguments($GLOBALS['ZConfig']['System']);

    $_lang = ZLanguage::getInstance();
    $_lang->setup();

    $lang = ZLanguage::getLanguageCode();

    $installbySQL = (file_exists("install/sql/custom-$lang.sql") ? "install/sql/custom-$lang.sql" : false);

    $smarty->assign('lang', $lang);
    $smarty->assign('installbySQL', $installbySQL);
    $smarty->assign('langdirection', ZLanguage::getDirection());
    $smarty->assign('charset', ZLanguage::getEncoding());

    // show not installed case
    if ($notinstalled) {
        header('HTTP/1.1 503 Service Unavailable');
        $smarty->display('notinstalled.tpl');
        $smarty->clear_compiled_tpl();
        file_put_contents("$tempDir/view_compiled/index.html", '');
        exit;
    }

    // assign the values from config.php
    $smarty->assign($GLOBALS['ZConfig']['System']);

    // if the system is already installed, halt.
    if ($GLOBALS['ZConfig']['System']['installed']) {
        _installer_alreadyinstalled($smarty);
    }

    // check for an empty action - if so then show the first installer page
    if (empty($action)) {
        $action = 'lang';
    }

    // perform tasks based on our action
    switch ($action) {
        case 'processBDInfo':
            $dbname = trim($dbname);
            $dbusername = trim($dbusername);
            if (empty($dbname) || empty($dbusername)) {
                $action = 'dbinformation';
                $smarty->assign('dbconnectmissing', true);
            } elseif (!preg_match('/^[\w-]*$/', $dbname) ||
                    strlen($dbname) > 64) {
                $action = 'dbinformation';
                $smarty->assign('dbinvalidname', true);
            } else {
                update_config_php($dbhost, $dbusername, $dbpassword, $dbname, $dbdriver, $dbtabletype);
                update_installed_status(0);
                try {
                    $dbh = new PDO("$dbdriver:host=$dbhost;dbname=$dbname", $dbusername, $dbpassword);
                } catch (PDOException $e) {
                    $action = 'dbinformation';
                    $smarty->assign('reason', $e->getMessage());
                    $smarty->assign('dbconnectfailed', true);
                }
            }
            if ($action != 'dbinformation') {
                $action = 'createadmin';
            }
            break;

        case 'finish':
            if ((!$username) || preg_match('/[^\p{L}\p{N}_\.\-]/u', $username)) {
                $action = 'createadmin';
                $smarty->assign('uservalidatefailed', true);
                $smarty->assign(array(
                        'username' => $username,
                        'password' => $password,
                        'repeatpassword' => $repeatpassword,
                        'email' => $email));
            } elseif (mb_strlen($password) < 7) {
                $action = 'createadmin';
                $smarty->assign('badpassword', true);
                $smarty->assign(array(
                        'username' => $username,
                        'password' => $password,
                        'repeatpassword' => $repeatpassword,
                        'email' => $email));
            } elseif ($password !== $repeatpassword) {
                $action = 'createadmin';
                $smarty->assign('passwordcomparefailed', true);
                $smarty->assign(array(
                        'username' => $username,
                        'password' => $password,
                        'repeatpassword' => $repeatpassword,
                        'email' => $email));
            } elseif (!validateMail($email)) {
                $action = 'createadmin';
                $smarty->assign('emailvalidatefailed', true);
                $smarty->assign(array(
                        'username' => $username,
                        'password' => $password,
                        'repeatpassword' => $repeatpassword,
                        'email' => $email));
            } else {
                $installedOk = false;
                // if it is the distribution and the process have not failed in a previous step
                if ($installbySQL) {
                    // checks if exists a previous installation with the same prefix
                    $proceed = true;
                    $dbnameConfig = $GLOBALS['ZConfig']['DBInfo']['databases']['default']['dbname'];
                    $exec = ($dbdriver == 'mysql' || $dbdriver == 'mysqli') ?
                            "SHOW TABLES FROM `$dbnameConfig` LIKE '%'" :
                            "SHOW TABLES FROM $dbnameConfig LIKE '%'";
                    $tables = DBUtil::executeSQL($exec);
                    if ($tables->rowCount() > 0) {
                        $proceed = false;
                        $action = 'dbinformation';
                        $smarty->assign('dbexists', true);
                    }
                    if ($proceed) {
                        // checks if file exists
                        if (!file_exists($installbySQL)) {
                            $action = 'dbinformation';
                            $smarty->assign('dbdumpfailed', true);
                        } else {
                            // execute the SQL dump
                            $lines = file($installbySQL);
                            $exec = '';
                            foreach ($lines as $line_num => $line) {
                                $line = trim($line);
                                if (empty($line) || strpos($line, '--') === 0)
                                        continue;
                                $exec .= $line;
                                if (strrpos($line, ';') === strlen($line) - 1) {
                                    if (!DBUtil::executeSQL($exec)) {
                                        $action = 'dbinformation';
                                        $smarty->assign('dbdumpfailed', true);
                                        break;
                                    }
                                    $exec = '';
                                }
                            }
                            ModUtil::dbInfoLoad('Users', 'Users');
                            ModUtil::dbInfoLoad('Extensions', 'Extensions');
                            ModUtil::initCoreVars(true);
                            createuser($username, $password, $email);
                            $installedOk = true;
                        }
                    }
                } else {
                    installmodules($lang);
                    createuser($username, $password, $email);
                    $installedOk = true;
                }

                if ($installedOk) {

                    // create our new site admin
                    // TODO: Email username/password to administrator email address.  Cannot use ModUtil::apiFunc for this.
                    $serviceManager->get('session')->start();

                    $authenticationInfo = array(
                        'login_id'  => $username,
                        'pass'      => $password
                    );
                    $authenticationMethod = array(
                        'modname'   => 'Users',
                        'method'    => 'uname',
                    );
                    UserUtil::loginUsing($authenticationMethod, $authenticationInfo);

                    // add admin email as site email
                    System::setVar('adminmail', $email);

                    if (!$installbySQL) {
                        Theme_Util::regenerate();
                    }

                    // set site status as installed and protect config.php file
                    update_installed_status(1);
                    @chmod('config/config.php', 0400);
                    if (!is_readable('config/config.php')) {
                        @chmod('config/config.php', 0440);
                        if (!is_readable('config/config.php')) {
                            @chmod('config/config.php', 0444);
                        }
                    }
                    // install all plugins
                    $systemPlugins = PluginUtil::loadAllSystemPlugins();
                    foreach ($systemPlugins as $plugin) {
                        PluginUtil::install($plugin);
                    }

                    LogUtil::registerStatus(__('Congratulations! Zikula has been successfullly installed.'));
                    System::redirect(ModUtil::url('Admin', 'admin', 'adminpanel'));
                    exit;
                }
            }
            break;

        case 'requirements':
            $checks = _check_requirements();
            $ok = true;

            foreach ($checks as $check) {
                if (!$check) {
                    $ok = false;
                    break;
                }
            }

            foreach ($checks['files'] as $check) {
                if (!$check['writable']) {
                    $ok = false;
                    break;
                }
            }
            if ($ok) {
                System::redirect(System::getBaseUri() . "/install.php?action=dbinformation&lang=$lang");
                exit;
            }

            $smarty->assign('checks', $checks);

            break;
    }

    // check our action template exists
    $action = DataUtil::formatForOS($action);
    if ($smarty->template_exists("installer_$action.tpl")) {
        $smarty->assign('action', $action);
        $templateName = "installer_$action.tpl";
    } else {
        $smarty->assign('action', 'error');
        $templateName = 'installer_error.tpl';
    }

    $smarty->assign('maincontent', $smarty->fetch($templateName));
    $smarty->display('installer_page.tpl');
    $smarty->clear_compiled_tpl();
    file_put_contents("$tempDir/view_compiled/index.html", '');
}

/**
 * This function inserts the default data on new installs
 */
function createuser($username, $password, $email)
{
    if (!class_exists('Users_Constant')) {
        require_once 'system/Users/Constant.php';
    }
    $connection = Doctrine_Manager::connection();

    // get the database connection
    ModUtil::dbInfoLoad('Users', 'Users');
    ModUtil::dbInfoLoad('Extensions', 'Extensions');
    $dbtables = DBUtil::getTables();

    // create the password hash
    $password = UserUtil::getHashedPassword($password);

    // prepare the data
    $username = mb_strtolower(DataUtil::formatForStore($username));
    $password = DataUtil::formatForStore($password);
    $email = mb_strtolower(DataUtil::formatForStore($email));

    $nowUTC = new DateTime(null, new DateTimeZone('UTC'));
    $nowUTCStr = $nowUTC->format(Users_Constant::DATETIME_FORMAT);

    // create the admin user
    $sql = "UPDATE {$dbtables['users']}
            SET   uname        = '{$username}',
                  email        = '{$email}',
                  pass         = '{$password}',
                  activated    = 1,
                  user_regdate = '{$nowUTCStr}',
                  lastlogin    = '{$nowUTCStr}'
            WHERE uid   = 2";

    $result = DBUtil::executeSQL($sql);

    return ($result) ? true : false;
}

function installmodules($lang = 'en')
{
    $connection = Doctrine_Manager::connection();

    // Lang validation
    $lang = DataUtil::formatForOS($lang);

    // create a result set
    $results = array();

    $sm = ServiceUtil::getManager();
    $em = EventUtil::getManager();

    $coremodules = array('Extensions',
            'Settings',
            'Theme',
            'Admin',
            'Permissions',
            'Groups',
            'Blocks',
            'Users',
    );

    // manually install the modules module
    foreach ($coremodules as $coremodule) {
        $modpath = 'system';
<<<<<<< HEAD
        if (is_dir("$modpath")) {
            ZLoader::addAutoloader($coremodule, "$modpath");
=======
        if (is_dir("$modpath/$coremodule")) {
            ZLoader::addAutoloader($coremodule, $modpath);
>>>>>>> 167837b5
        }

        $bootstrap = "$modpath/$coremodule/bootstrap.php";
        if (file_exists($bootstrap)) {
            include_once $bootstrap;
        }

        ModUtil::dbInfoLoad($coremodule, $coremodule);
        $className = "{$coremodule}_Installer";
        $instance = new $className($sm);
        if ($instance->install()) {
            $results[$coremodule] = true;
        }
    }

    // regenerate modules list
    $filemodules = ModUtil::apiFunc('Extensions', 'admin', 'getfilemodules');
    ModUtil::apiFunc('Extensions', 'admin', 'regenerate',
                    array('filemodules' => $filemodules));

    // set each of the core modules to active
    reset($coremodules);
    foreach ($coremodules as $coremodule) {
        $mid = ModUtil::getIdFromName($coremodule, true);
        ModUtil::apiFunc('Extensions', 'admin', 'setstate',
                        array('id' => $mid,
                                'state' => ModUtil::STATE_INACTIVE));
        ModUtil::apiFunc('Extensions', 'admin', 'setstate',
                        array('id' => $mid,
                                'state' => ModUtil::STATE_ACTIVE));
    }
    // Add them to the appropriate category
    reset($coremodules);

    $coremodscat = array('Extensions' => __('System'),
            'Permissions' => __('Users'),
            'Groups' => __('Users'),
            'Blocks' => __('Layout'),
            'Users' => __('Users'),
            'Theme' => __('Layout'),
            'Admin' => __('System'),
            'Settings' => __('System'));

    $categories = ModUtil::apiFunc('Admin', 'admin', 'getall');
    $modscat = array();
    foreach ($categories as $category) {
        $modscat[$category['name']] = $category['cid'];
    }
    foreach ($coremodules as $coremodule) {
        $category = $coremodscat[$coremodule];
        ModUtil::apiFunc('Admin', 'admin', 'addmodtocategory',
                        array('module' => $coremodule,
                                'category' => $modscat[$category]));
    }
    // create the default blocks.
    $blockInstance = new Blocks_Installer($sm);
    $blockInstance->defaultdata();

    // install all the basic modules
    $modules = array(array('module' => 'SecurityCenter',
                    'category' => __('Security')),
            array('module' => 'Tour',
                    'category' => __('Content')),
            array('module' => 'Categories',
                    'category' => __('Content')),
            array('module' => 'Legal',
                    'category' => __('Content')),
            array('module' => 'Mailer',
                    'category' => __('System')),
            array('module' => 'Errors',
                    'category' => __('System')),
            array('module' => 'Theme',
                    'category' => __('Layout')),
            array('module' => 'Search',
                    'category' => __('Content')));

    foreach ($modules as $module) {
        // sanity check - check if module is already installed
        if (ModUtil::available($module['module'])) {
            continue;
        }
        $modpath = 'modules';
        if (is_dir("$modpath/$module")) {
            ZLoader::addAutoloader($module, array($modpath, "$modpath/$module/lib"));
        }
        $bootstrap = "$modpath/$module/bootstrap.php";
        if (file_exists($bootstrap)) {
            include_once $bootstrap;
        }

        ZLanguage::bindModuleDomain($module);

        $results[$module['module']] = false;

        // #6048 - prevent trying to install modules which are contained in an install type, but are not available physically
        if (!file_exists('system/' . $module['module'] . '/') && !file_exists('modules/' . $module['module'] . '/')) {
            continue;
        }

        $mid = ModUtil::getIdFromName($module['module']);

        // init it
        if (ModUtil::apiFunc('Extensions', 'admin', 'initialise',
                        array('id' => $mid)) == true) {
            // activate it
            if (ModUtil::apiFunc('Extensions', 'admin', 'setstate',
                            array('id' => $mid,
                                    'state' => ModUtil::STATE_ACTIVE))) {
                $results[$module['module']] = true;
            }
            // Set category
            ModUtil::apiFunc('Admin', 'admin', 'addmodtocategory',
                            array('module' => $module['module'],
                                    'category' => $modscat[$module['category']]));
        }
    }

    System::setVar('language_i18n', $lang);
    return $results;
}

function _installer_alreadyinstalled(Smarty $smarty)
{
    header('HTTP/1.1 500 Internal Server Error');
    $smarty->display('installer_alreadyinstalled.tpl');
    System::shutDown();
    exit;
}

function validateMail($mail)
{
    if (!preg_match('/^(?:[^\s\000-\037\177\(\)<>@,;:\\"\[\]]\.?)+@(?:[^\s\000-\037\177\(\)<>@,;:\\\"\[\]]\.?)+\.[a-z]{2,6}$/Ui', $mail)) {
        return false;
    }

    return true;
}

function _check_requirements()
{
    $results = array();

    $x = explode('.', str_replace('-', '.', phpversion()));
    $phpVersion = "$x[0].$x[1].$x[2]";
    $results['phpsatisfied'] = version_compare($phpVersion, Zikula_Core::PHP_MINIMUM_VERSION, ">=");
    $results['datetimezone'] = ini_get('date.timezone');

    $results['pdo'] = extension_loaded('pdo');
    $results['register_globals'] = !ini_get('register_globals');
    $results['magic_quotes_gpc'] = !ini_get('magic_quotes_gpc');
    $results['phptokens'] = function_exists('token_get_all');
    $results['mbstring'] = function_exists('mb_get_info');
    $isEnabled = @preg_match('/^\p{L}+$/u', 'TheseAreLetters');
    $results['pcreUnicodePropertiesEnabled'] = (isset($isEnabled) && (bool)$isEnabled);
    $results['json_encode'] = function_exists('json_encode');
    $temp = (isset($GLOBALS['ZConfig']['System']['temp']) ? $GLOBALS['ZConfig']['System']['temp'] : 'ztemp');
    $datadir = (isset($GLOBALS['ZConfig']['System']['datadir']) ? $GLOBALS['ZConfig']['System']['datadir'] : 'data');
    $results['config_personal_config_php'] = !is_writable('config/personal_config.php');
    $files = array('config/config.php', "$datadir/", "$temp/", "$temp/error_logs/", "$temp/view_compiled/",
            "$temp/view_cache/", "$temp/Theme_compiled/", "$temp/Theme_cache/", "$temp/Theme_Config/");
    $results['files'] = array();
    foreach ($files as $file) {
        $results['files'][] = array('filename' => $file, 'writable' => is_writable($file));
    }

    return $results;
}

function _installer_replace_keys($searchKey, $replaceWith, $string)
{
    $search = array("#\['$searchKey'\]\s*=\s*('|\")(.*)('|\")\s*;#", "#\['$searchKey'\]\s*=\s*(\d)\s*;#");
    $replace = array("['$searchKey'] = '$replaceWith';", "['$searchKey'] = $replaceWith;");
    return preg_replace($search, $replace, $string);
}

function update_config_php($dbhost, $dbusername, $dbpassword, $dbname, $dbdriver, $dbtabletype)
{
    $file = file_get_contents('config/config.php');
    $file = _installer_replace_keys('dbname', $dbname, $file);
    $file = _installer_replace_keys('dbdriver', $dbdriver, $file);
    $file = _installer_replace_keys('dbtabletype', $dbtabletype, $file);
    $file = _installer_replace_keys('user', $dbusername, $file);
    $file = _installer_replace_keys('password', $dbpassword, $file);
    $file = _installer_replace_keys('host', $dbhost, $file);
    $file = _installer_replace_keys('dbname', $dbname, $file);
    file_put_contents('config/config.php', $file);
}

function update_installed_status($state)
{
    $file = _installer_replace_keys('installed', $state, file_get_contents('config/config.php'));
    file_put_contents('config/config.php', $file);
}<|MERGE_RESOLUTION|>--- conflicted
+++ resolved
@@ -408,13 +408,8 @@
     // manually install the modules module
     foreach ($coremodules as $coremodule) {
         $modpath = 'system';
-<<<<<<< HEAD
-        if (is_dir("$modpath")) {
-            ZLoader::addAutoloader($coremodule, "$modpath");
-=======
         if (is_dir("$modpath/$coremodule")) {
             ZLoader::addAutoloader($coremodule, $modpath);
->>>>>>> 167837b5
         }
 
         $bootstrap = "$modpath/$coremodule/bootstrap.php";
