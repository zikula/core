--- conflicted
+++ resolved
@@ -4,11 +4,7 @@
         "Read more about it at https://getcomposer.org/doc/01-basic-usage.md#composer-lock-the-lock-file",
         "This file is @generated automatically"
     ],
-<<<<<<< HEAD
-    "content-hash": "43851f6868b64724d39e5ae37669c13a",
-=======
-    "content-hash": "ea5b7bc4a5788a5c846304b2dd3a1519",
->>>>>>> 2988cf30
+    "content-hash": "87a1f2c39237dc3cedbdf4648f42e6eb",
     "packages": [
         {
             "name": "afarkas/html5shiv",
