{
    "_readme": [
        "This file locks the dependencies of your project to a known state",
        "Read more about it at https://getcomposer.org/doc/01-basic-usage.md#composer-lock-the-lock-file",
        "This file is @generated automatically"
    ],
    "content-hash": "0ce4588894e6f2d7923d3015807ef87e",
    "packages": [
        {
            "name": "afarkas/html5shiv",
            "version": "3.7.3",
            "source": {
                "type": "git",
                "url": "https://github.com/aFarkas/html5shiv.git",
                "reference": "ed28c56c071bddfe7d635ad88995674957a016be"
            },
            "dist": {
                "type": "zip",
                "url": "https://api.github.com/repos/aFarkas/html5shiv/zipball/ed28c56c071bddfe7d635ad88995674957a016be",
                "reference": "ed28c56c071bddfe7d635ad88995674957a016be",
                "shasum": ""
            },
            "type": "component",
            "extra": {
                "component": {
                    "scripts": [
                        "dist/html5shiv.js"
                    ]
                }
            },
            "notification-url": "https://packagist.org/downloads/",
            "license": [
                "MIT",
                "GPL-2.0"
            ],
            "description": "Defacto way to enable use of HTML5 sectioning elements in legacy Internet Explorer.",
            "homepage": "http://paulirish.com/2011/the-history-of-the-html5-shiv/",
            "time": "2015-07-20T20:04:00+00:00"
        },
        {
            "name": "afarkas/webshim",
            "version": "1.16.0",
            "source": {
                "type": "git",
                "url": "https://github.com/aFarkas/webshim.git",
                "reference": "1600cc692854ac06bf128681bb0f7dd3ccf6b35d"
            },
            "dist": {
                "type": "zip",
                "url": "https://api.github.com/repos/aFarkas/webshim/zipball/1600cc692854ac06bf128681bb0f7dd3ccf6b35d",
                "reference": "1600cc692854ac06bf128681bb0f7dd3ccf6b35d",
                "shasum": ""
            },
            "require": {
                "components/jquery": ">=1.8.2 <3.0",
                "robloach/component-installer": "^0.2"
            },
            "type": "component",
            "extra": {
                "component": {
                    "scripts": [
                        "js-webshim/minified/polyfiller.js"
                    ],
                    "files": [
                        "js-webshim/minified/shims/**"
                    ]
                }
            },
            "license": [
                "MIT"
            ],
            "authors": [
                {
                    "name": "Alexander Farkas",
                    "homepage": "https://github.com/aFarkas/"
                }
            ],
            "description": "The polyfilling, capability based loading JavaScript Library",
            "homepage": "http://afarkas.github.com/webshim/demos/index.html",
            "keywords": [
                "HTML5",
                "audio",
                "canvas",
                "forms",
                "geolocation",
                "getUserMedia",
                "localstorage",
                "polyfill",
                "ui",
                "validation",
                "video",
                "webshim",
                "webshims",
                "widgets"
            ],
            "support": {
                "source": "https://github.com/aFarkas/webshim/tree/1.16.0",
                "issues": "https://github.com/aFarkas/webshim/issues"
            },
            "time": "2016-11-13T20:27:50+00:00"
        },
        {
            "name": "behat/transliterator",
            "version": "v1.2.0",
            "source": {
                "type": "git",
                "url": "https://github.com/Behat/Transliterator.git",
                "reference": "826ce7e9c2a6664c0d1f381cbb38b1fb80a7ee2c"
            },
            "dist": {
                "type": "zip",
                "url": "https://api.github.com/repos/Behat/Transliterator/zipball/826ce7e9c2a6664c0d1f381cbb38b1fb80a7ee2c",
                "reference": "826ce7e9c2a6664c0d1f381cbb38b1fb80a7ee2c",
                "shasum": ""
            },
            "require": {
                "php": ">=5.3.3"
            },
            "require-dev": {
                "chuyskywalker/rolling-curl": "^3.1",
                "php-yaoi/php-yaoi": "^1.0"
            },
            "type": "library",
            "extra": {
                "branch-alias": {
                    "dev-master": "1.2-dev"
                }
            },
            "autoload": {
                "psr-0": {
                    "Behat\\Transliterator": "src/"
                }
            },
            "notification-url": "https://packagist.org/downloads/",
            "license": [
                "Artistic-1.0"
            ],
            "description": "String transliterator",
            "keywords": [
                "i18n",
                "slug",
                "transliterator"
            ],
            "time": "2017-04-04T11:38:05+00:00"
        },
        {
            "name": "bootstrap-plus/bootstrap-jqueryui",
            "version": "dev-master",
            "source": {
                "type": "git",
                "url": "https://github.com/bootstrap-plus/bootstrap-jqueryui.git",
                "reference": "ae53c890fa1445bc8361b85e63653bd0f282a104"
            },
            "dist": {
                "type": "zip",
                "url": "https://api.github.com/repos/bootstrap-plus/bootstrap-jqueryui/zipball/ae53c890fa1445bc8361b85e63653bd0f282a104",
                "reference": "ae53c890fa1445bc8361b85e63653bd0f282a104",
                "shasum": ""
            },
            "type": "component",
            "extra": {
                "component": {
                    "files": [
                        "bootstrap-jqueryui.js",
                        "bootstrap-jqueryui.min.js",
                        "bootstrap-jqueryui.css",
                        "bootstrap-jqueryui.min.css"
                    ]
                }
            },
            "notification-url": "https://packagist.org/downloads/",
            "license": [
                "MIT"
            ],
            "description": "A jqueryui version for bootstrap3.",
            "homepage": "http://bootstrap-plus.github.io/bootstrap-jqueryui/",
            "time": "2014-06-27T20:29:52+00:00"
        },
        {
            "name": "components/bootstrap",
            "version": "3.3.7",
            "source": {
                "type": "git",
                "url": "https://github.com/components/bootstrap.git",
                "reference": "fe6e7683be66ba45a725816efdb51d4566733043"
            },
            "dist": {
                "type": "zip",
                "url": "https://api.github.com/repos/components/bootstrap/zipball/fe6e7683be66ba45a725816efdb51d4566733043",
                "reference": "fe6e7683be66ba45a725816efdb51d4566733043",
                "shasum": ""
            },
            "require": {
                "components/jquery": "1.9.1 - 3"
            },
            "suggest": {
                "components/bootstrap-default": "Provide a theme for Bootstrap as components/bootstrap only provides the CSS as file assets"
            },
            "type": "component",
            "extra": {
                "component": {
                    "scripts": [
                        "js/bootstrap.js"
                    ],
                    "files": [
                        "js/*.js",
                        "css/*.css",
                        "css/*.map",
                        "fonts/*",
                        "less/mixins/*.less",
                        "less/*.less"
                    ],
                    "shim": {
                        "deps": [
                            "jquery"
                        ]
                    }
                }
            },
            "notification-url": "https://packagist.org/downloads/",
            "license": [
                "MIT"
            ],
            "authors": [
                {
                    "name": "Jacob Thornton",
                    "email": "jacobthornton@gmail.com"
                },
                {
                    "name": "Mark Otto",
                    "email": "markdotto@gmail.com"
                }
            ],
            "description": "The most popular front-end framework for developing responsive, mobile first projects on the web.",
            "homepage": "http://getbootstrap.com",
            "keywords": [
                "css",
                "framework",
                "front-end",
                "less",
                "mobile-first",
                "responsive",
                "web"
            ],
            "time": "2016-07-26T05:59:20+00:00"
        },
        {
            "name": "components/font-awesome",
            "version": "4.7.0",
            "source": {
                "type": "git",
                "url": "https://github.com/components/font-awesome.git",
                "reference": "885308b939369d147bec93174722786bc2c4eedd"
            },
            "dist": {
                "type": "zip",
                "url": "https://api.github.com/repos/components/font-awesome/zipball/885308b939369d147bec93174722786bc2c4eedd",
                "reference": "885308b939369d147bec93174722786bc2c4eedd",
                "shasum": ""
            },
            "type": "component",
            "extra": {
                "component": {
                    "styles": [
                        "css/font-awesome.css"
                    ],
                    "files": [
                        "css/font-awesome.min.css",
                        "css/font-awesome.css.map",
                        "fonts/*"
                    ]
                }
            },
            "notification-url": "https://packagist.org/downloads/",
            "license": [
                "MIT",
                "OFL-1.1"
            ],
            "description": "The iconic font designed for use with Twitter Bootstrap.",
            "time": "2016-10-25T10:56:23+00:00"
        },
        {
            "name": "components/jquery",
            "version": "2.1.4",
            "source": {
                "type": "git",
                "url": "https://github.com/components/jquery.git",
                "reference": "7b1d1104656a092423fbfba13c5920e9bbba290c"
            },
            "dist": {
                "type": "zip",
                "url": "https://api.github.com/repos/components/jquery/zipball/7b1d1104656a092423fbfba13c5920e9bbba290c",
                "reference": "7b1d1104656a092423fbfba13c5920e9bbba290c",
                "shasum": ""
            },
            "type": "component",
            "extra": {
                "component": {
                    "scripts": [
                        "jquery.js"
                    ],
                    "files": [
                        "jquery.min.js",
                        "jquery.min.map",
                        "jquery-migrate.js",
                        "jquery-migrate.min.js"
                    ]
                }
            },
            "notification-url": "https://packagist.org/downloads/",
            "license": [
                "MIT"
            ],
            "authors": [
                {
                    "name": "John Resig",
                    "email": "jeresig@gmail.com"
                }
            ],
            "description": "jQuery JavaScript Library",
            "homepage": "http://jquery.com",
            "time": "2015-05-08T05:04:47+00:00"
        },
        {
            "name": "components/jqueryui",
            "version": "1.12.1",
            "source": {
                "type": "git",
                "url": "https://github.com/components/jqueryui.git",
                "reference": "44ecf3794cc56b65954cc19737234a3119d036cc"
            },
            "dist": {
                "type": "zip",
                "url": "https://api.github.com/repos/components/jqueryui/zipball/44ecf3794cc56b65954cc19737234a3119d036cc",
                "reference": "44ecf3794cc56b65954cc19737234a3119d036cc",
                "shasum": ""
            },
            "require": {
                "components/jquery": ">=1.6"
            },
            "type": "component",
            "extra": {
                "component": {
                    "name": "jquery-ui",
                    "scripts": [
                        "jquery-ui.js"
                    ],
                    "files": [
                        "ui/**",
                        "themes/**",
                        "jquery-ui.min.js"
                    ],
                    "shim": {
                        "deps": [
                            "jquery"
                        ],
                        "exports": "jQuery"
                    }
                }
            },
            "notification-url": "https://packagist.org/downloads/",
            "license": [
                "MIT"
            ],
            "authors": [
                {
                    "name": "jQuery UI Team",
                    "homepage": "http://jqueryui.com/about"
                },
                {
                    "name": "Joern Zaefferer",
                    "email": "joern.zaefferer@gmail.com",
                    "homepage": "http://bassistance.de"
                },
                {
                    "name": "Scott Gonzalez",
                    "email": "scott.gonzalez@gmail.com",
                    "homepage": "http://scottgonzalez.com"
                },
                {
                    "name": "Kris Borchers",
                    "email": "kris.borchers@gmail.com",
                    "homepage": "http://krisborchers.com"
                },
                {
                    "name": "Mike Sherov",
                    "email": "mike.sherov@gmail.com",
                    "homepage": "http://mike.sherov.com"
                },
                {
                    "name": "TJ VanToll",
                    "email": "tj.vantoll@gmail.com",
                    "homepage": "http://tjvantoll.com"
                },
                {
                    "name": "Corey Frang",
                    "email": "gnarf37@gmail.com",
                    "homepage": "http://gnarf.net"
                },
                {
                    "name": "Felix Nagel",
                    "email": "info@felixnagel.com",
                    "homepage": "http://www.felixnagel.com"
                }
            ],
            "description": "jQuery UI is a curated set of user interface interactions, effects, widgets, and themes built on top of the jQuery JavaScript Library. Whether you're building highly interactive web applications or you just need to add a date picker to a form control, jQuery UI is the perfect choice.",
            "time": "2016-09-16T05:47:55+00:00"
        },
        {
            "name": "composer/ca-bundle",
            "version": "1.1.0",
            "source": {
                "type": "git",
                "url": "https://github.com/composer/ca-bundle.git",
                "reference": "943b2c4fcad1ef178d16a713c2468bf7e579c288"
            },
            "dist": {
                "type": "zip",
                "url": "https://api.github.com/repos/composer/ca-bundle/zipball/943b2c4fcad1ef178d16a713c2468bf7e579c288",
                "reference": "943b2c4fcad1ef178d16a713c2468bf7e579c288",
                "shasum": ""
            },
            "require": {
                "ext-openssl": "*",
                "ext-pcre": "*",
                "php": "^5.3.2 || ^7.0"
            },
            "require-dev": {
                "phpunit/phpunit": "^4.8.35",
                "psr/log": "^1.0",
                "symfony/process": "^2.5 || ^3.0 || ^4.0"
            },
            "type": "library",
            "extra": {
                "branch-alias": {
                    "dev-master": "1.x-dev"
                }
            },
            "autoload": {
                "psr-4": {
                    "Composer\\CaBundle\\": "src"
                }
            },
            "notification-url": "https://packagist.org/downloads/",
            "license": [
                "MIT"
            ],
            "authors": [
                {
                    "name": "Jordi Boggiano",
                    "email": "j.boggiano@seld.be",
                    "homepage": "http://seld.be"
                }
            ],
            "description": "Lets you find a path to the system CA bundle, and includes a fallback to the Mozilla CA bundle.",
            "keywords": [
                "cabundle",
                "cacert",
                "certificate",
                "ssl",
                "tls"
            ],
            "time": "2017-11-29T09:37:33+00:00"
        },
        {
            "name": "composer/installers",
            "version": "v1.5.0",
            "source": {
                "type": "git",
                "url": "https://github.com/composer/installers.git",
                "reference": "049797d727261bf27f2690430d935067710049c2"
            },
            "dist": {
                "type": "zip",
                "url": "https://api.github.com/repos/composer/installers/zipball/049797d727261bf27f2690430d935067710049c2",
                "reference": "049797d727261bf27f2690430d935067710049c2",
                "shasum": ""
            },
            "require": {
                "composer-plugin-api": "^1.0"
            },
            "replace": {
                "roundcube/plugin-installer": "*",
                "shama/baton": "*"
            },
            "require-dev": {
                "composer/composer": "1.0.*@dev",
                "phpunit/phpunit": "^4.8.36"
            },
            "type": "composer-plugin",
            "extra": {
                "class": "Composer\\Installers\\Plugin",
                "branch-alias": {
                    "dev-master": "1.0-dev"
                }
            },
            "autoload": {
                "psr-4": {
                    "Composer\\Installers\\": "src/Composer/Installers"
                }
            },
            "notification-url": "https://packagist.org/downloads/",
            "license": [
                "MIT"
            ],
            "authors": [
                {
                    "name": "Kyle Robinson Young",
                    "email": "kyle@dontkry.com",
                    "homepage": "https://github.com/shama"
                }
            ],
            "description": "A multi-framework Composer library installer",
            "homepage": "https://composer.github.io/installers/",
            "keywords": [
                "Craft",
                "Dolibarr",
                "Eliasis",
                "Hurad",
                "ImageCMS",
                "Kanboard",
                "Lan Management System",
                "MODX Evo",
                "Mautic",
                "Maya",
                "OXID",
                "Plentymarkets",
                "Porto",
                "RadPHP",
                "SMF",
                "Thelia",
                "WolfCMS",
                "agl",
                "aimeos",
                "annotatecms",
                "attogram",
                "bitrix",
                "cakephp",
                "chef",
                "cockpit",
                "codeigniter",
                "concrete5",
                "croogo",
                "dokuwiki",
                "drupal",
                "eZ Platform",
                "elgg",
                "expressionengine",
                "fuelphp",
                "grav",
                "installer",
                "itop",
                "joomla",
                "kohana",
                "laravel",
                "lavalite",
                "lithium",
                "magento",
                "majima",
                "mako",
                "mediawiki",
                "modulework",
                "modx",
                "moodle",
                "osclass",
                "phpbb",
                "piwik",
                "ppi",
                "puppet",
                "pxcms",
                "reindex",
                "roundcube",
                "shopware",
                "silverstripe",
                "sydes",
                "symfony",
                "typo3",
                "wordpress",
                "yawik",
                "zend",
                "zikula"
            ],
            "time": "2017-12-29T09:13:20+00:00"
        },
        {
            "name": "composer/semver",
            "version": "1.4.2",
            "source": {
                "type": "git",
                "url": "https://github.com/composer/semver.git",
                "reference": "c7cb9a2095a074d131b65a8a0cd294479d785573"
            },
            "dist": {
                "type": "zip",
                "url": "https://api.github.com/repos/composer/semver/zipball/c7cb9a2095a074d131b65a8a0cd294479d785573",
                "reference": "c7cb9a2095a074d131b65a8a0cd294479d785573",
                "shasum": ""
            },
            "require": {
                "php": "^5.3.2 || ^7.0"
            },
            "require-dev": {
                "phpunit/phpunit": "^4.5 || ^5.0.5",
                "phpunit/phpunit-mock-objects": "2.3.0 || ^3.0"
            },
            "type": "library",
            "extra": {
                "branch-alias": {
                    "dev-master": "1.x-dev"
                }
            },
            "autoload": {
                "psr-4": {
                    "Composer\\Semver\\": "src"
                }
            },
            "notification-url": "https://packagist.org/downloads/",
            "license": [
                "MIT"
            ],
            "authors": [
                {
                    "name": "Nils Adermann",
                    "email": "naderman@naderman.de",
                    "homepage": "http://www.naderman.de"
                },
                {
                    "name": "Jordi Boggiano",
                    "email": "j.boggiano@seld.be",
                    "homepage": "http://seld.be"
                },
                {
                    "name": "Rob Bast",
                    "email": "rob.bast@gmail.com",
                    "homepage": "http://robbast.nl"
                }
            ],
            "description": "Semver library that offers utilities, version constraint parsing and validation.",
            "keywords": [
                "semantic",
                "semver",
                "validation",
                "versioning"
            ],
            "time": "2016-08-30T16:08:34+00:00"
        },
        {
            "name": "dimsemenov/magnific-popup",
            "version": "1.1.0",
            "source": {
                "type": "git",
                "url": "https://github.com/dimsemenov/Magnific-Popup.git",
                "reference": "6b7a8088783cbce01034414c1fd2d8e1889093ae"
            },
            "dist": {
                "type": "zip",
                "url": "https://api.github.com/repos/dimsemenov/Magnific-Popup/zipball/6b7a8088783cbce01034414c1fd2d8e1889093ae",
                "reference": "6b7a8088783cbce01034414c1fd2d8e1889093ae",
                "shasum": ""
            },
            "type": "library",
            "notification-url": "https://packagist.org/downloads/",
            "description": "Light and responsive lightbox script with focus on performance.",
            "homepage": "http://dimsemenov.com/plugins/magnific-popup/",
            "time": "2016-02-20T09:06:30+00:00"
        },
        {
            "name": "doctrine/annotations",
            "version": "v1.2.7",
            "source": {
                "type": "git",
                "url": "https://github.com/doctrine/annotations.git",
                "reference": "f25c8aab83e0c3e976fd7d19875f198ccf2f7535"
            },
            "dist": {
                "type": "zip",
                "url": "https://api.github.com/repos/doctrine/annotations/zipball/f25c8aab83e0c3e976fd7d19875f198ccf2f7535",
                "reference": "f25c8aab83e0c3e976fd7d19875f198ccf2f7535",
                "shasum": ""
            },
            "require": {
                "doctrine/lexer": "1.*",
                "php": ">=5.3.2"
            },
            "require-dev": {
                "doctrine/cache": "1.*",
                "phpunit/phpunit": "4.*"
            },
            "type": "library",
            "extra": {
                "branch-alias": {
                    "dev-master": "1.3.x-dev"
                }
            },
            "autoload": {
                "psr-0": {
                    "Doctrine\\Common\\Annotations\\": "lib/"
                }
            },
            "notification-url": "https://packagist.org/downloads/",
            "license": [
                "MIT"
            ],
            "authors": [
                {
                    "name": "Roman Borschel",
                    "email": "roman@code-factory.org"
                },
                {
                    "name": "Benjamin Eberlei",
                    "email": "kontakt@beberlei.de"
                },
                {
                    "name": "Guilherme Blanco",
                    "email": "guilhermeblanco@gmail.com"
                },
                {
                    "name": "Jonathan Wage",
                    "email": "jonwage@gmail.com"
                },
                {
                    "name": "Johannes Schmitt",
                    "email": "schmittjoh@gmail.com"
                }
            ],
            "description": "Docblock Annotations Parser",
            "homepage": "http://www.doctrine-project.org",
            "keywords": [
                "annotations",
                "docblock",
                "parser"
            ],
            "time": "2015-08-31T12:32:49+00:00"
        },
        {
            "name": "doctrine/cache",
            "version": "v1.6.2",
            "source": {
                "type": "git",
                "url": "https://github.com/doctrine/cache.git",
                "reference": "eb152c5100571c7a45470ff2a35095ab3f3b900b"
            },
            "dist": {
                "type": "zip",
                "url": "https://api.github.com/repos/doctrine/cache/zipball/eb152c5100571c7a45470ff2a35095ab3f3b900b",
                "reference": "eb152c5100571c7a45470ff2a35095ab3f3b900b",
                "shasum": ""
            },
            "require": {
                "php": "~5.5|~7.0"
            },
            "conflict": {
                "doctrine/common": ">2.2,<2.4"
            },
            "require-dev": {
                "phpunit/phpunit": "~4.8|~5.0",
                "predis/predis": "~1.0",
                "satooshi/php-coveralls": "~0.6"
            },
            "type": "library",
            "extra": {
                "branch-alias": {
                    "dev-master": "1.6.x-dev"
                }
            },
            "autoload": {
                "psr-4": {
                    "Doctrine\\Common\\Cache\\": "lib/Doctrine/Common/Cache"
                }
            },
            "notification-url": "https://packagist.org/downloads/",
            "license": [
                "MIT"
            ],
            "authors": [
                {
                    "name": "Roman Borschel",
                    "email": "roman@code-factory.org"
                },
                {
                    "name": "Benjamin Eberlei",
                    "email": "kontakt@beberlei.de"
                },
                {
                    "name": "Guilherme Blanco",
                    "email": "guilhermeblanco@gmail.com"
                },
                {
                    "name": "Jonathan Wage",
                    "email": "jonwage@gmail.com"
                },
                {
                    "name": "Johannes Schmitt",
                    "email": "schmittjoh@gmail.com"
                }
            ],
            "description": "Caching library offering an object-oriented API for many cache backends",
            "homepage": "http://www.doctrine-project.org",
            "keywords": [
                "cache",
                "caching"
            ],
            "time": "2017-07-22T12:49:21+00:00"
        },
        {
            "name": "doctrine/collections",
            "version": "v1.3.0",
            "source": {
                "type": "git",
                "url": "https://github.com/doctrine/collections.git",
                "reference": "6c1e4eef75f310ea1b3e30945e9f06e652128b8a"
            },
            "dist": {
                "type": "zip",
                "url": "https://api.github.com/repos/doctrine/collections/zipball/6c1e4eef75f310ea1b3e30945e9f06e652128b8a",
                "reference": "6c1e4eef75f310ea1b3e30945e9f06e652128b8a",
                "shasum": ""
            },
            "require": {
                "php": ">=5.3.2"
            },
            "require-dev": {
                "phpunit/phpunit": "~4.0"
            },
            "type": "library",
            "extra": {
                "branch-alias": {
                    "dev-master": "1.2.x-dev"
                }
            },
            "autoload": {
                "psr-0": {
                    "Doctrine\\Common\\Collections\\": "lib/"
                }
            },
            "notification-url": "https://packagist.org/downloads/",
            "license": [
                "MIT"
            ],
            "authors": [
                {
                    "name": "Roman Borschel",
                    "email": "roman@code-factory.org"
                },
                {
                    "name": "Benjamin Eberlei",
                    "email": "kontakt@beberlei.de"
                },
                {
                    "name": "Guilherme Blanco",
                    "email": "guilhermeblanco@gmail.com"
                },
                {
                    "name": "Jonathan Wage",
                    "email": "jonwage@gmail.com"
                },
                {
                    "name": "Johannes Schmitt",
                    "email": "schmittjoh@gmail.com"
                }
            ],
            "description": "Collections Abstraction library",
            "homepage": "http://www.doctrine-project.org",
            "keywords": [
                "array",
                "collections",
                "iterator"
            ],
            "time": "2015-04-14T22:21:58+00:00"
        },
        {
            "name": "doctrine/common",
            "version": "v2.6.2",
            "source": {
                "type": "git",
                "url": "https://github.com/doctrine/common.git",
                "reference": "7bce00698899aa2c06fe7365c76e4d78ddb15fa3"
            },
            "dist": {
                "type": "zip",
                "url": "https://api.github.com/repos/doctrine/common/zipball/7bce00698899aa2c06fe7365c76e4d78ddb15fa3",
                "reference": "7bce00698899aa2c06fe7365c76e4d78ddb15fa3",
                "shasum": ""
            },
            "require": {
                "doctrine/annotations": "1.*",
                "doctrine/cache": "1.*",
                "doctrine/collections": "1.*",
                "doctrine/inflector": "1.*",
                "doctrine/lexer": "1.*",
                "php": "~5.5|~7.0"
            },
            "require-dev": {
                "phpunit/phpunit": "~4.8|~5.0"
            },
            "type": "library",
            "extra": {
                "branch-alias": {
                    "dev-master": "2.7.x-dev"
                }
            },
            "autoload": {
                "psr-4": {
                    "Doctrine\\Common\\": "lib/Doctrine/Common"
                }
            },
            "notification-url": "https://packagist.org/downloads/",
            "license": [
                "MIT"
            ],
            "authors": [
                {
                    "name": "Roman Borschel",
                    "email": "roman@code-factory.org"
                },
                {
                    "name": "Benjamin Eberlei",
                    "email": "kontakt@beberlei.de"
                },
                {
                    "name": "Guilherme Blanco",
                    "email": "guilhermeblanco@gmail.com"
                },
                {
                    "name": "Jonathan Wage",
                    "email": "jonwage@gmail.com"
                },
                {
                    "name": "Johannes Schmitt",
                    "email": "schmittjoh@gmail.com"
                }
            ],
            "description": "Common Library for Doctrine projects",
            "homepage": "http://www.doctrine-project.org",
            "keywords": [
                "annotations",
                "collections",
                "eventmanager",
                "persistence",
                "spl"
            ],
            "time": "2016-11-30T16:50:46+00:00"
        },
        {
            "name": "doctrine/dbal",
            "version": "v2.5.13",
            "source": {
                "type": "git",
                "url": "https://github.com/doctrine/dbal.git",
                "reference": "729340d8d1eec8f01bff708e12e449a3415af873"
            },
            "dist": {
                "type": "zip",
                "url": "https://api.github.com/repos/doctrine/dbal/zipball/729340d8d1eec8f01bff708e12e449a3415af873",
                "reference": "729340d8d1eec8f01bff708e12e449a3415af873",
                "shasum": ""
            },
            "require": {
                "doctrine/common": ">=2.4,<2.8-dev",
                "php": ">=5.3.2"
            },
            "require-dev": {
                "phpunit/phpunit": "4.*",
                "symfony/console": "2.*||^3.0"
            },
            "suggest": {
                "symfony/console": "For helpful console commands such as SQL execution and import of files."
            },
            "bin": [
                "bin/doctrine-dbal"
            ],
            "type": "library",
            "extra": {
                "branch-alias": {
                    "dev-master": "2.5.x-dev"
                }
            },
            "autoload": {
                "psr-0": {
                    "Doctrine\\DBAL\\": "lib/"
                }
            },
            "notification-url": "https://packagist.org/downloads/",
            "license": [
                "MIT"
            ],
            "authors": [
                {
                    "name": "Roman Borschel",
                    "email": "roman@code-factory.org"
                },
                {
                    "name": "Benjamin Eberlei",
                    "email": "kontakt@beberlei.de"
                },
                {
                    "name": "Guilherme Blanco",
                    "email": "guilhermeblanco@gmail.com"
                },
                {
                    "name": "Jonathan Wage",
                    "email": "jonwage@gmail.com"
                }
            ],
            "description": "Database Abstraction Layer",
            "homepage": "http://www.doctrine-project.org",
            "keywords": [
                "database",
                "dbal",
                "persistence",
                "queryobject"
            ],
            "time": "2017-07-22T20:44:48+00:00"
        },
        {
            "name": "doctrine/doctrine-bundle",
            "version": "1.6.13",
            "source": {
                "type": "git",
                "url": "https://github.com/doctrine/DoctrineBundle.git",
                "reference": "8cd4c2921b6cef14a78d98cd3f0fb81ba6a976f9"
            },
            "dist": {
                "type": "zip",
                "url": "https://api.github.com/repos/doctrine/DoctrineBundle/zipball/8cd4c2921b6cef14a78d98cd3f0fb81ba6a976f9",
                "reference": "8cd4c2921b6cef14a78d98cd3f0fb81ba6a976f9",
                "shasum": ""
            },
            "require": {
                "doctrine/dbal": "~2.3",
                "doctrine/doctrine-cache-bundle": "~1.2",
                "jdorn/sql-formatter": "~1.1",
                "php": ">=5.5.9",
                "symfony/console": "~2.7|~3.0|~4.0",
                "symfony/dependency-injection": "~2.7|~3.0|~4.0",
                "symfony/doctrine-bridge": "~2.7|~3.0|~4.0",
                "symfony/framework-bundle": "~2.7|~3.0|~4.0"
            },
            "require-dev": {
                "doctrine/orm": "~2.3",
                "phpunit/phpunit": "~4",
                "satooshi/php-coveralls": "^1.0",
                "symfony/phpunit-bridge": "~2.7|~3.0|~4.0",
                "symfony/property-info": "~2.8|~3.0|~4.0",
                "symfony/validator": "~2.7|~3.0|~4.0",
                "symfony/yaml": "~2.7|~3.0|~4.0",
                "twig/twig": "~1.12|~2.0"
            },
            "suggest": {
                "doctrine/orm": "The Doctrine ORM integration is optional in the bundle.",
                "symfony/web-profiler-bundle": "To use the data collector."
            },
            "type": "symfony-bundle",
            "extra": {
                "branch-alias": {
                    "dev-master": "1.6.x-dev"
                }
            },
            "autoload": {
                "psr-4": {
                    "Doctrine\\Bundle\\DoctrineBundle\\": ""
                }
            },
            "notification-url": "https://packagist.org/downloads/",
            "license": [
                "MIT"
            ],
            "authors": [
                {
                    "name": "Symfony Community",
                    "homepage": "http://symfony.com/contributors"
                },
                {
                    "name": "Benjamin Eberlei",
                    "email": "kontakt@beberlei.de"
                },
                {
                    "name": "Doctrine Project",
                    "homepage": "http://www.doctrine-project.org/"
                },
                {
                    "name": "Fabien Potencier",
                    "email": "fabien@symfony.com"
                }
            ],
            "description": "Symfony DoctrineBundle",
            "homepage": "http://www.doctrine-project.org",
            "keywords": [
                "database",
                "dbal",
                "orm",
                "persistence"
            ],
            "time": "2017-10-11T19:48:03+00:00"
        },
        {
            "name": "doctrine/doctrine-cache-bundle",
            "version": "1.3.2",
            "source": {
                "type": "git",
                "url": "https://github.com/doctrine/DoctrineCacheBundle.git",
                "reference": "9baecbd6bfdd1123b0cf8c1b88fee0170a84ddd1"
            },
            "dist": {
                "type": "zip",
                "url": "https://api.github.com/repos/doctrine/DoctrineCacheBundle/zipball/9baecbd6bfdd1123b0cf8c1b88fee0170a84ddd1",
                "reference": "9baecbd6bfdd1123b0cf8c1b88fee0170a84ddd1",
                "shasum": ""
            },
            "require": {
                "doctrine/cache": "^1.4.2",
                "doctrine/inflector": "~1.0",
                "php": ">=5.3.2",
                "symfony/doctrine-bridge": "~2.2|~3.0|~4.0"
            },
            "require-dev": {
                "instaclick/coding-standard": "~1.1",
                "instaclick/object-calisthenics-sniffs": "dev-master",
                "instaclick/symfony2-coding-standard": "dev-remaster",
                "phpunit/phpunit": "~4",
                "predis/predis": "~0.8",
                "satooshi/php-coveralls": "^1.0",
                "squizlabs/php_codesniffer": "~1.5",
                "symfony/console": "~2.2|~3.0|~4.0",
                "symfony/finder": "~2.2|~3.0|~4.0",
                "symfony/framework-bundle": "~2.2|~3.0|~4.0",
                "symfony/phpunit-bridge": "~2.7|~3.0|~4.0",
                "symfony/security-acl": "~2.3|~3.0",
                "symfony/validator": "~2.2|~3.0|~4.0",
                "symfony/yaml": "~2.2|~3.0|~4.0"
            },
            "suggest": {
                "symfony/security-acl": "For using this bundle to cache ACLs"
            },
            "type": "symfony-bundle",
            "extra": {
                "branch-alias": {
                    "dev-master": "1.3.x-dev"
                }
            },
            "autoload": {
                "psr-4": {
                    "Doctrine\\Bundle\\DoctrineCacheBundle\\": ""
                }
            },
            "notification-url": "https://packagist.org/downloads/",
            "license": [
                "MIT"
            ],
            "authors": [
                {
                    "name": "Symfony Community",
                    "homepage": "http://symfony.com/contributors"
                },
                {
                    "name": "Benjamin Eberlei",
                    "email": "kontakt@beberlei.de"
                },
                {
                    "name": "Fabio B. Silva",
                    "email": "fabio.bat.silva@gmail.com"
                },
                {
                    "name": "Guilherme Blanco",
                    "email": "guilhermeblanco@hotmail.com"
                },
                {
                    "name": "Doctrine Project",
                    "homepage": "http://www.doctrine-project.org/"
                },
                {
                    "name": "Fabien Potencier",
                    "email": "fabien@symfony.com"
                }
            ],
            "description": "Symfony Bundle for Doctrine Cache",
            "homepage": "http://www.doctrine-project.org",
            "keywords": [
                "cache",
                "caching"
            ],
            "time": "2017-10-12T17:23:29+00:00"
        },
        {
            "name": "doctrine/inflector",
            "version": "v1.1.0",
            "source": {
                "type": "git",
                "url": "https://github.com/doctrine/inflector.git",
                "reference": "90b2128806bfde671b6952ab8bea493942c1fdae"
            },
            "dist": {
                "type": "zip",
                "url": "https://api.github.com/repos/doctrine/inflector/zipball/90b2128806bfde671b6952ab8bea493942c1fdae",
                "reference": "90b2128806bfde671b6952ab8bea493942c1fdae",
                "shasum": ""
            },
            "require": {
                "php": ">=5.3.2"
            },
            "require-dev": {
                "phpunit/phpunit": "4.*"
            },
            "type": "library",
            "extra": {
                "branch-alias": {
                    "dev-master": "1.1.x-dev"
                }
            },
            "autoload": {
                "psr-0": {
                    "Doctrine\\Common\\Inflector\\": "lib/"
                }
            },
            "notification-url": "https://packagist.org/downloads/",
            "license": [
                "MIT"
            ],
            "authors": [
                {
                    "name": "Roman Borschel",
                    "email": "roman@code-factory.org"
                },
                {
                    "name": "Benjamin Eberlei",
                    "email": "kontakt@beberlei.de"
                },
                {
                    "name": "Guilherme Blanco",
                    "email": "guilhermeblanco@gmail.com"
                },
                {
                    "name": "Jonathan Wage",
                    "email": "jonwage@gmail.com"
                },
                {
                    "name": "Johannes Schmitt",
                    "email": "schmittjoh@gmail.com"
                }
            ],
            "description": "Common String Manipulations with regard to casing and singular/plural rules.",
            "homepage": "http://www.doctrine-project.org",
            "keywords": [
                "inflection",
                "pluralize",
                "singularize",
                "string"
            ],
            "time": "2015-11-06T14:35:42+00:00"
        },
        {
            "name": "doctrine/instantiator",
            "version": "1.0.5",
            "source": {
                "type": "git",
                "url": "https://github.com/doctrine/instantiator.git",
                "reference": "8e884e78f9f0eb1329e445619e04456e64d8051d"
            },
            "dist": {
                "type": "zip",
                "url": "https://api.github.com/repos/doctrine/instantiator/zipball/8e884e78f9f0eb1329e445619e04456e64d8051d",
                "reference": "8e884e78f9f0eb1329e445619e04456e64d8051d",
                "shasum": ""
            },
            "require": {
                "php": ">=5.3,<8.0-DEV"
            },
            "require-dev": {
                "athletic/athletic": "~0.1.8",
                "ext-pdo": "*",
                "ext-phar": "*",
                "phpunit/phpunit": "~4.0",
                "squizlabs/php_codesniffer": "~2.0"
            },
            "type": "library",
            "extra": {
                "branch-alias": {
                    "dev-master": "1.0.x-dev"
                }
            },
            "autoload": {
                "psr-4": {
                    "Doctrine\\Instantiator\\": "src/Doctrine/Instantiator/"
                }
            },
            "notification-url": "https://packagist.org/downloads/",
            "license": [
                "MIT"
            ],
            "authors": [
                {
                    "name": "Marco Pivetta",
                    "email": "ocramius@gmail.com",
                    "homepage": "http://ocramius.github.com/"
                }
            ],
            "description": "A small, lightweight utility to instantiate objects in PHP without invoking their constructors",
            "homepage": "https://github.com/doctrine/instantiator",
            "keywords": [
                "constructor",
                "instantiate"
            ],
            "time": "2015-06-14T21:17:01+00:00"
        },
        {
            "name": "doctrine/lexer",
            "version": "v1.0.1",
            "source": {
                "type": "git",
                "url": "https://github.com/doctrine/lexer.git",
                "reference": "83893c552fd2045dd78aef794c31e694c37c0b8c"
            },
            "dist": {
                "type": "zip",
                "url": "https://api.github.com/repos/doctrine/lexer/zipball/83893c552fd2045dd78aef794c31e694c37c0b8c",
                "reference": "83893c552fd2045dd78aef794c31e694c37c0b8c",
                "shasum": ""
            },
            "require": {
                "php": ">=5.3.2"
            },
            "type": "library",
            "extra": {
                "branch-alias": {
                    "dev-master": "1.0.x-dev"
                }
            },
            "autoload": {
                "psr-0": {
                    "Doctrine\\Common\\Lexer\\": "lib/"
                }
            },
            "notification-url": "https://packagist.org/downloads/",
            "license": [
                "MIT"
            ],
            "authors": [
                {
                    "name": "Roman Borschel",
                    "email": "roman@code-factory.org"
                },
                {
                    "name": "Guilherme Blanco",
                    "email": "guilhermeblanco@gmail.com"
                },
                {
                    "name": "Johannes Schmitt",
                    "email": "schmittjoh@gmail.com"
                }
            ],
            "description": "Base library for a lexer that can be used in Top-Down, Recursive Descent Parsers.",
            "homepage": "http://www.doctrine-project.org",
            "keywords": [
                "lexer",
                "parser"
            ],
            "time": "2014-09-09T13:34:57+00:00"
        },
        {
            "name": "doctrine/orm",
            "version": "v2.5.14",
            "source": {
                "type": "git",
                "url": "https://github.com/doctrine/doctrine2.git",
                "reference": "810a7baf81462a5ddf10e8baa8cb94b6eec02754"
            },
            "dist": {
                "type": "zip",
                "url": "https://api.github.com/repos/doctrine/doctrine2/zipball/810a7baf81462a5ddf10e8baa8cb94b6eec02754",
                "reference": "810a7baf81462a5ddf10e8baa8cb94b6eec02754",
                "shasum": ""
            },
            "require": {
                "doctrine/cache": "~1.4",
                "doctrine/collections": "~1.2",
                "doctrine/common": ">=2.5-dev,<2.9-dev",
                "doctrine/dbal": ">=2.5-dev,<2.7-dev",
                "doctrine/instantiator": "^1.0.1",
                "ext-pdo": "*",
                "php": ">=5.4",
                "symfony/console": "~2.5|~3.0|~4.0"
            },
            "require-dev": {
                "phpunit/phpunit": "~4.0",
                "symfony/yaml": "~2.3|~3.0|~4.0"
            },
            "suggest": {
                "symfony/yaml": "If you want to use YAML Metadata Mapping Driver"
            },
            "bin": [
                "bin/doctrine",
                "bin/doctrine.php"
            ],
            "type": "library",
            "extra": {
                "branch-alias": {
                    "dev-master": "2.6.x-dev"
                }
            },
            "autoload": {
                "psr-0": {
                    "Doctrine\\ORM\\": "lib/"
                }
            },
            "notification-url": "https://packagist.org/downloads/",
            "license": [
                "MIT"
            ],
            "authors": [
                {
                    "name": "Roman Borschel",
                    "email": "roman@code-factory.org"
                },
                {
                    "name": "Benjamin Eberlei",
                    "email": "kontakt@beberlei.de"
                },
                {
                    "name": "Guilherme Blanco",
                    "email": "guilhermeblanco@gmail.com"
                },
                {
                    "name": "Jonathan Wage",
                    "email": "jonwage@gmail.com"
                }
            ],
            "description": "Object-Relational-Mapper for PHP",
            "homepage": "http://www.doctrine-project.org",
            "keywords": [
                "database",
                "orm"
            ],
            "time": "2017-12-17T02:57:51+00:00"
        },
        {
            "name": "elao/web-profiler-extra-bundle",
            "version": "v2.3.5",
            "source": {
                "type": "git",
                "url": "https://github.com/Elao/WebProfilerExtraBundle.git",
                "reference": "7a51d4844c137880eee69287a6484ce48411cf57"
            },
            "dist": {
                "type": "zip",
                "url": "https://api.github.com/repos/Elao/WebProfilerExtraBundle/zipball/7a51d4844c137880eee69287a6484ce48411cf57",
                "reference": "7a51d4844c137880eee69287a6484ce48411cf57",
                "shasum": ""
            },
            "require": {
                "symfony/framework-bundle": "~2.1|~3.0|~4.0",
                "symfony/templating": "~2.0|~3.0|~4.0",
                "symfony/twig-bundle": "~2.0|~3.0|~4.0",
                "twig/twig": "~1.12|~2.0"
            },
            "type": "symfony-bundle",
            "extra": {
                "branch-alias": {
                    "dev-master": "2.3-dev"
                }
            },
            "autoload": {
                "psr-4": {
                    "Elao\\WebProfilerExtraBundle\\": "."
                }
            },
            "notification-url": "https://packagist.org/downloads/",
            "license": [
                "MIT"
            ],
            "authors": [
                {
                    "name": "Elao Team",
                    "homepage": "http://www.elao.com"
                },
                {
                    "name": "Contributors",
                    "homepage": "http://github.com/Elao/WebProfilerExtraBundle/contributors"
                }
            ],
            "description": "Add routing, container, assetic & twig information inside the profiler",
            "homepage": "http://github.com/Elao/WebProfilerExtraBundle",
            "keywords": [
                "bundle",
                "elao",
                "extra",
                "profiler"
            ],
            "time": "2017-12-06T09:08:30+00:00"
        },
        {
            "name": "ezyang/htmlpurifier",
            "version": "dev-master",
            "source": {
                "type": "git",
                "url": "https://github.com/ezyang/htmlpurifier.git",
                "reference": "c1167edbf1e542bb926601276821a0b255686e6a"
            },
            "dist": {
                "type": "zip",
                "url": "https://api.github.com/repos/ezyang/htmlpurifier/zipball/c1167edbf1e542bb926601276821a0b255686e6a",
                "reference": "c1167edbf1e542bb926601276821a0b255686e6a",
                "shasum": ""
            },
            "require": {
                "php": ">=5.2"
            },
            "require-dev": {
                "simpletest/simpletest": "^1.1"
            },
            "type": "library",
            "autoload": {
                "psr-0": {
                    "HTMLPurifier": "library/"
                },
                "files": [
                    "library/HTMLPurifier.composer.php"
                ]
            },
            "notification-url": "https://packagist.org/downloads/",
            "license": [
                "LGPL-2.1-or-later"
            ],
            "authors": [
                {
                    "name": "Edward Z. Yang",
                    "email": "admin@htmlpurifier.org",
                    "homepage": "http://ezyang.com"
                }
            ],
            "description": "Standards compliant HTML filter written in PHP",
            "homepage": "http://htmlpurifier.org/",
            "keywords": [
                "html"
            ],
            "time": "2018-02-23T02:36:54+00:00"
        },
        {
            "name": "fig/link-util",
            "version": "1.0.0",
            "source": {
                "type": "git",
                "url": "https://github.com/php-fig/link-util.git",
                "reference": "1a07821801a148be4add11ab0603e4af55a72fac"
            },
            "dist": {
                "type": "zip",
                "url": "https://api.github.com/repos/php-fig/link-util/zipball/1a07821801a148be4add11ab0603e4af55a72fac",
                "reference": "1a07821801a148be4add11ab0603e4af55a72fac",
                "shasum": ""
            },
            "require": {
                "php": ">=5.5.0",
                "psr/link": "~1.0@dev"
            },
            "require-dev": {
                "phpunit/phpunit": "^5.1",
                "squizlabs/php_codesniffer": "^2.3.1"
            },
            "type": "library",
            "extra": {
                "branch-alias": {
                    "dev-master": "1.0.x-dev"
                }
            },
            "autoload": {
                "psr-4": {
                    "Fig\\Link\\": "src/"
                }
            },
            "notification-url": "https://packagist.org/downloads/",
            "license": [
                "MIT"
            ],
            "authors": [
                {
                    "name": "PHP-FIG",
                    "homepage": "http://www.php-fig.org/"
                }
            ],
            "description": "Common utility implementations for HTTP links",
            "keywords": [
                "http",
                "http-link",
                "link",
                "psr",
                "psr-13",
                "rest"
            ],
            "time": "2016-10-17T18:31:11+00:00"
        },
        {
            "name": "friendsofsymfony/jsrouting-bundle",
            "version": "1.6.3",
            "source": {
                "type": "git",
                "url": "https://github.com/FriendsOfSymfony/FOSJsRoutingBundle.git",
                "reference": "49c1069132dcef371fb526351569deabeb6f0d8e"
            },
            "dist": {
                "type": "zip",
                "url": "https://api.github.com/repos/FriendsOfSymfony/FOSJsRoutingBundle/zipball/49c1069132dcef371fb526351569deabeb6f0d8e",
                "reference": "49c1069132dcef371fb526351569deabeb6f0d8e",
                "shasum": ""
            },
            "require": {
                "php": ">=5.3.2",
                "symfony/console": "~2.3|3.*",
                "symfony/framework-bundle": "~2.3|3.*",
                "symfony/serializer": "~2.3|3.*",
                "willdurand/jsonp-callback-validator": "~1.0"
            },
            "require-dev": {
                "symfony/expression-language": "~2.4|3.*",
                "symfony/phpunit-bridge": "^3.3"
            },
            "type": "symfony-bundle",
            "extra": {
                "branch-alias": {
                    "dev-master": "1.6-dev"
                }
            },
            "autoload": {
                "psr-4": {
                    "FOS\\JsRoutingBundle\\": ""
                }
            },
            "notification-url": "https://packagist.org/downloads/",
            "license": [
                "MIT"
            ],
            "authors": [
                {
                    "name": "FriendsOfSymfony Community",
                    "homepage": "https://github.com/friendsofsymfony/FOSJsRoutingBundle/contributors"
                },
                {
                    "name": "William Durand",
                    "email": "william.durand1@gmail.com"
                }
            ],
            "description": "A pretty nice way to expose your Symfony2 routing to client applications.",
            "homepage": "http://friendsofsymfony.github.com",
            "keywords": [
                "Js Routing",
                "javascript",
                "routing"
            ],
            "time": "2017-08-25T15:21:42+00:00"
        },
        {
            "name": "gedmo/doctrine-extensions",
            "version": "v2.4.33",
            "source": {
                "type": "git",
                "url": "https://github.com/Atlantic18/DoctrineExtensions.git",
                "reference": "d5fdc573b6a2ecfa29c070ecb3db8397ac55ed78"
            },
            "dist": {
                "type": "zip",
                "url": "https://api.github.com/repos/Atlantic18/DoctrineExtensions/zipball/d5fdc573b6a2ecfa29c070ecb3db8397ac55ed78",
                "reference": "d5fdc573b6a2ecfa29c070ecb3db8397ac55ed78",
                "shasum": ""
            },
            "require": {
                "behat/transliterator": "~1.2",
                "doctrine/common": "~2.4",
                "php": ">=5.3.2"
            },
            "require-dev": {
                "doctrine/common": ">=2.5.0",
                "doctrine/mongodb-odm": ">=1.0.2",
                "doctrine/orm": ">=2.5.0",
                "phpunit/phpunit": "*",
                "symfony/yaml": "~2.6|~3.0|~4.0"
            },
            "suggest": {
                "doctrine/mongodb-odm": "to use the extensions with the MongoDB ODM",
                "doctrine/orm": "to use the extensions with the ORM"
            },
            "type": "library",
            "extra": {
                "branch-alias": {
                    "dev-master": "2.4.x-dev"
                }
            },
            "autoload": {
                "psr-0": {
                    "Gedmo\\": "lib/"
                }
            },
            "notification-url": "https://packagist.org/downloads/",
            "license": [
                "MIT"
            ],
            "authors": [
                {
                    "name": "David Buchmann",
                    "email": "david@liip.ch"
                },
                {
                    "name": "Gediminas Morkevicius",
                    "email": "gediminas.morkevicius@gmail.com"
                },
                {
                    "name": "Gustavo Falco",
                    "email": "comfortablynumb84@gmail.com"
                }
            ],
            "description": "Doctrine2 behavioral extensions",
            "homepage": "http://gediminasm.org/",
            "keywords": [
                "Blameable",
                "behaviors",
                "doctrine2",
                "extensions",
                "gedmo",
                "loggable",
                "nestedset",
                "sluggable",
                "sortable",
                "timestampable",
                "translatable",
                "tree",
                "uploadable"
            ],
            "time": "2018-01-08T14:13:45+00:00"
        },
        {
            "name": "guzzlehttp/guzzle",
            "version": "6.3.0",
            "source": {
                "type": "git",
                "url": "https://github.com/guzzle/guzzle.git",
                "reference": "f4db5a78a5ea468d4831de7f0bf9d9415e348699"
            },
            "dist": {
                "type": "zip",
                "url": "https://api.github.com/repos/guzzle/guzzle/zipball/f4db5a78a5ea468d4831de7f0bf9d9415e348699",
                "reference": "f4db5a78a5ea468d4831de7f0bf9d9415e348699",
                "shasum": ""
            },
            "require": {
                "guzzlehttp/promises": "^1.0",
                "guzzlehttp/psr7": "^1.4",
                "php": ">=5.5"
            },
            "require-dev": {
                "ext-curl": "*",
                "phpunit/phpunit": "^4.0 || ^5.0",
                "psr/log": "^1.0"
            },
            "suggest": {
                "psr/log": "Required for using the Log middleware"
            },
            "type": "library",
            "extra": {
                "branch-alias": {
                    "dev-master": "6.2-dev"
                }
            },
            "autoload": {
                "files": [
                    "src/functions_include.php"
                ],
                "psr-4": {
                    "GuzzleHttp\\": "src/"
                }
            },
            "notification-url": "https://packagist.org/downloads/",
            "license": [
                "MIT"
            ],
            "authors": [
                {
                    "name": "Michael Dowling",
                    "email": "mtdowling@gmail.com",
                    "homepage": "https://github.com/mtdowling"
                }
            ],
            "description": "Guzzle is a PHP HTTP client library",
            "homepage": "http://guzzlephp.org/",
            "keywords": [
                "client",
                "curl",
                "framework",
                "http",
                "http client",
                "rest",
                "web service"
            ],
            "time": "2017-06-22T18:50:49+00:00"
        },
        {
            "name": "guzzlehttp/promises",
            "version": "v1.3.1",
            "source": {
                "type": "git",
                "url": "https://github.com/guzzle/promises.git",
                "reference": "a59da6cf61d80060647ff4d3eb2c03a2bc694646"
            },
            "dist": {
                "type": "zip",
                "url": "https://api.github.com/repos/guzzle/promises/zipball/a59da6cf61d80060647ff4d3eb2c03a2bc694646",
                "reference": "a59da6cf61d80060647ff4d3eb2c03a2bc694646",
                "shasum": ""
            },
            "require": {
                "php": ">=5.5.0"
            },
            "require-dev": {
                "phpunit/phpunit": "^4.0"
            },
            "type": "library",
            "extra": {
                "branch-alias": {
                    "dev-master": "1.4-dev"
                }
            },
            "autoload": {
                "psr-4": {
                    "GuzzleHttp\\Promise\\": "src/"
                },
                "files": [
                    "src/functions_include.php"
                ]
            },
            "notification-url": "https://packagist.org/downloads/",
            "license": [
                "MIT"
            ],
            "authors": [
                {
                    "name": "Michael Dowling",
                    "email": "mtdowling@gmail.com",
                    "homepage": "https://github.com/mtdowling"
                }
            ],
            "description": "Guzzle promises library",
            "keywords": [
                "promise"
            ],
            "time": "2016-12-20T10:07:11+00:00"
        },
        {
            "name": "guzzlehttp/psr7",
            "version": "1.4.2",
            "source": {
                "type": "git",
                "url": "https://github.com/guzzle/psr7.git",
                "reference": "f5b8a8512e2b58b0071a7280e39f14f72e05d87c"
            },
            "dist": {
                "type": "zip",
                "url": "https://api.github.com/repos/guzzle/psr7/zipball/f5b8a8512e2b58b0071a7280e39f14f72e05d87c",
                "reference": "f5b8a8512e2b58b0071a7280e39f14f72e05d87c",
                "shasum": ""
            },
            "require": {
                "php": ">=5.4.0",
                "psr/http-message": "~1.0"
            },
            "provide": {
                "psr/http-message-implementation": "1.0"
            },
            "require-dev": {
                "phpunit/phpunit": "~4.0"
            },
            "type": "library",
            "extra": {
                "branch-alias": {
                    "dev-master": "1.4-dev"
                }
            },
            "autoload": {
                "psr-4": {
                    "GuzzleHttp\\Psr7\\": "src/"
                },
                "files": [
                    "src/functions_include.php"
                ]
            },
            "notification-url": "https://packagist.org/downloads/",
            "license": [
                "MIT"
            ],
            "authors": [
                {
                    "name": "Michael Dowling",
                    "email": "mtdowling@gmail.com",
                    "homepage": "https://github.com/mtdowling"
                },
                {
                    "name": "Tobias Schultze",
                    "homepage": "https://github.com/Tobion"
                }
            ],
            "description": "PSR-7 message implementation that also provides common utility methods",
            "keywords": [
                "http",
                "message",
                "request",
                "response",
                "stream",
                "uri",
                "url"
            ],
            "time": "2017-03-20T17:10:46+00:00"
        },
        {
            "name": "imagine/imagine",
            "version": "v0.7.1",
            "source": {
                "type": "git",
                "url": "https://github.com/avalanche123/Imagine.git",
                "reference": "a9a702a946073cbca166718f1b02a1e72d742daa"
            },
            "dist": {
                "type": "zip",
                "url": "https://api.github.com/repos/avalanche123/Imagine/zipball/a9a702a946073cbca166718f1b02a1e72d742daa",
                "reference": "a9a702a946073cbca166718f1b02a1e72d742daa",
                "shasum": ""
            },
            "require": {
                "php": ">=5.3.2"
            },
            "require-dev": {
                "sami/sami": "^3.3",
                "symfony/phpunit-bridge": "^3.2"
            },
            "suggest": {
                "ext-gd": "to use the GD implementation",
                "ext-gmagick": "to use the Gmagick implementation",
                "ext-imagick": "to use the Imagick implementation"
            },
            "type": "library",
            "extra": {
                "branch-alias": {
                    "dev-develop": "0.7-dev"
                }
            },
            "autoload": {
                "psr-0": {
                    "Imagine": "lib/"
                }
            },
            "notification-url": "https://packagist.org/downloads/",
            "license": [
                "MIT"
            ],
            "authors": [
                {
                    "name": "Bulat Shakirzyanov",
                    "email": "mallluhuct@gmail.com",
                    "homepage": "http://avalanche123.com"
                }
            ],
            "description": "Image processing for PHP 5.3",
            "homepage": "http://imagine.readthedocs.org/",
            "keywords": [
                "drawing",
                "graphics",
                "image manipulation",
                "image processing"
            ],
            "time": "2017-05-16T10:31:22+00:00"
        },
        {
            "name": "ircmaxell/random-lib",
            "version": "v1.2.0",
            "source": {
                "type": "git",
                "url": "https://github.com/ircmaxell/RandomLib.git",
                "reference": "e9e0204f40e49fa4419946c677eccd3fa25b8cf4"
            },
            "dist": {
                "type": "zip",
                "url": "https://api.github.com/repos/ircmaxell/RandomLib/zipball/e9e0204f40e49fa4419946c677eccd3fa25b8cf4",
                "reference": "e9e0204f40e49fa4419946c677eccd3fa25b8cf4",
                "shasum": ""
            },
            "require": {
                "ircmaxell/security-lib": "^1.1",
                "php": ">=5.3.2"
            },
            "require-dev": {
                "friendsofphp/php-cs-fixer": "^1.11",
                "mikey179/vfsstream": "^1.6",
                "phpunit/phpunit": "^4.8|^5.0"
            },
            "type": "library",
            "extra": {
                "branch-alias": {
                    "dev-master": "1.1.x-dev"
                }
            },
            "autoload": {
                "psr-0": {
                    "RandomLib": "lib"
                }
            },
            "notification-url": "https://packagist.org/downloads/",
            "license": [
                "MIT"
            ],
            "authors": [
                {
                    "name": "Anthony Ferrara",
                    "email": "ircmaxell@ircmaxell.com",
                    "homepage": "http://blog.ircmaxell.com"
                }
            ],
            "description": "A Library For Generating Secure Random Numbers",
            "homepage": "https://github.com/ircmaxell/RandomLib",
            "keywords": [
                "cryptography",
                "random",
                "random-numbers",
                "random-strings"
            ],
            "time": "2016-09-07T15:52:06+00:00"
        },
        {
            "name": "ircmaxell/security-lib",
            "version": "v1.1.0",
            "source": {
                "type": "git",
                "url": "https://github.com/ircmaxell/SecurityLib.git",
                "reference": "f3db6de12c20c9bcd1aa3db4353a1bbe0e44e1b5"
            },
            "dist": {
                "type": "zip",
                "url": "https://api.github.com/repos/ircmaxell/SecurityLib/zipball/f3db6de12c20c9bcd1aa3db4353a1bbe0e44e1b5",
                "reference": "f3db6de12c20c9bcd1aa3db4353a1bbe0e44e1b5",
                "shasum": ""
            },
            "require": {
                "php": ">=5.3.2"
            },
            "require-dev": {
                "mikey179/vfsstream": "1.1.*"
            },
            "type": "library",
            "extra": {
                "branch-alias": {
                    "dev-master": "1.0.x-dev"
                }
            },
            "autoload": {
                "psr-0": {
                    "SecurityLib": "lib"
                }
            },
            "notification-url": "https://packagist.org/downloads/",
            "license": [
                "MIT"
            ],
            "authors": [
                {
                    "name": "Anthony Ferrara",
                    "email": "ircmaxell@ircmaxell.com",
                    "homepage": "http://blog.ircmaxell.com"
                }
            ],
            "description": "A Base Security Library",
            "homepage": "https://github.com/ircmaxell/SecurityLib",
            "time": "2015-03-20T14:31:23+00:00"
        },
        {
            "name": "jQuery.mmenu",
            "version": "7.0.3",
            "source": {
                "type": "git",
                "url": "https://github.com/FrDH/jQuery.mmenu.git",
                "reference": "e5df2d3d3fb07a3679c72153933517ca1ecd44f7"
            },
            "dist": {
                "type": "zip",
                "url": "https://api.github.com/repos/FrDH/jQuery.mmenu/zipball/e5df2d3d3fb07a3679c72153933517ca1ecd44f7",
                "reference": "e5df2d3d3fb07a3679c72153933517ca1ecd44f7",
                "shasum": ""
            },
            "type": "library",
            "license": [
                "CC-BY-NC-4.0"
            ],
            "description": "The best jQuery plugin for app look-alike on- and off-canvas menus with sliding submenus for your website and webapp.",
            "keywords": [
                "app",
                "curtain",
                "list",
                "listview",
                "megamenu",
                "menu",
                "mmenu",
                "mobile",
                "navigation",
                "off-canvas",
                "on-canvas",
                "panels",
                "submenu"
            ],
            "support": {
                "source": "https://github.com/FrDH/jQuery.mmenu/tree/v7.0.3",
                "issues": "https://github.com/FrDH/jQuery.mmenu/issues"
            },
            "time": "2018-02-09T20:41:36+00:00"
        },
        {
            "name": "jakeasmith/http_build_url",
            "version": "1.0.1",
            "source": {
                "type": "git",
                "url": "https://github.com/jakeasmith/http_build_url.git",
                "reference": "93c273e77cb1edead0cf8bcf8cd2003428e74e37"
            },
            "dist": {
                "type": "zip",
                "url": "https://api.github.com/repos/jakeasmith/http_build_url/zipball/93c273e77cb1edead0cf8bcf8cd2003428e74e37",
                "reference": "93c273e77cb1edead0cf8bcf8cd2003428e74e37",
                "shasum": ""
            },
            "type": "library",
            "autoload": {
                "files": [
                    "src/http_build_url.php"
                ]
            },
            "notification-url": "https://packagist.org/downloads/",
            "license": [
                "MIT"
            ],
            "authors": [
                {
                    "name": "Jake A. Smith",
                    "email": "theman@jakeasmith.com"
                }
            ],
            "description": "Provides functionality for http_build_url() to environments without pecl_http.",
            "time": "2017-05-01T15:36:40+00:00"
        },
        {
            "name": "jdorn/sql-formatter",
            "version": "v1.2.17",
            "source": {
                "type": "git",
                "url": "https://github.com/jdorn/sql-formatter.git",
                "reference": "64990d96e0959dff8e059dfcdc1af130728d92bc"
            },
            "dist": {
                "type": "zip",
                "url": "https://api.github.com/repos/jdorn/sql-formatter/zipball/64990d96e0959dff8e059dfcdc1af130728d92bc",
                "reference": "64990d96e0959dff8e059dfcdc1af130728d92bc",
                "shasum": ""
            },
            "require": {
                "php": ">=5.2.4"
            },
            "require-dev": {
                "phpunit/phpunit": "3.7.*"
            },
            "type": "library",
            "extra": {
                "branch-alias": {
                    "dev-master": "1.3.x-dev"
                }
            },
            "autoload": {
                "classmap": [
                    "lib"
                ]
            },
            "notification-url": "https://packagist.org/downloads/",
            "license": [
                "MIT"
            ],
            "authors": [
                {
                    "name": "Jeremy Dorn",
                    "email": "jeremy@jeremydorn.com",
                    "homepage": "http://jeremydorn.com/"
                }
            ],
            "description": "a PHP SQL highlighting library",
            "homepage": "https://github.com/jdorn/sql-formatter/",
            "keywords": [
                "highlight",
                "sql"
            ],
            "time": "2014-01-12T16:20:24+00:00"
        },
        {
            "name": "jms/i18n-routing-bundle",
            "version": "2.0.0",
            "target-dir": "JMS/I18nRoutingBundle",
            "source": {
                "type": "git",
                "url": "https://github.com/schmittjoh/JMSI18nRoutingBundle.git",
                "reference": "9e87d4da564069ffe67234c4326e138236519fc2"
            },
            "dist": {
                "type": "zip",
                "url": "https://api.github.com/repos/schmittjoh/JMSI18nRoutingBundle/zipball/9e87d4da564069ffe67234c4326e138236519fc2",
                "reference": "9e87d4da564069ffe67234c4326e138236519fc2",
                "shasum": ""
            },
            "require": {
                "symfony/framework-bundle": "~2.3|~3.0"
            },
            "require-dev": {
                "jms/di-extra-bundle": "~1.1",
                "phpunit/phpunit": "~4",
                "sensio/framework-extra-bundle": "*",
                "symfony/symfony": "~2.3|~3.0"
            },
            "suggest": {
                "jms/translation-bundle": "If you want to use the RouteTranslation extractor"
            },
            "type": "symfony-bundle",
            "autoload": {
                "psr-0": {
                    "JMS\\I18nRoutingBundle": ""
                }
            },
            "notification-url": "https://packagist.org/downloads/",
            "license": [
                "Apache2"
            ],
            "authors": [
                {
                    "name": "Johannes M. Schmitt",
                    "email": "schmittjoh@gmail.com"
                },
                {
                    "name": "Albert Casademont",
                    "email": "albertcasademont@gmail.com"
                }
            ],
            "description": "This bundle allows you to create i18n routes. Fork of the jms/i18n-routing-bundle",
            "homepage": "http://jmsyst.com/bundles/JMSI18nRoutingBundle",
            "keywords": [
                "multilanguage",
                "routing",
                "translation"
            ],
            "time": "2015-12-01T23:14:47+00:00"
        },
        {
            "name": "jms/translation-bundle",
            "version": "1.3.2",
            "target-dir": "JMS/TranslationBundle",
            "source": {
                "type": "git",
                "url": "https://github.com/schmittjoh/JMSTranslationBundle.git",
                "reference": "08b8db92aa376b8e50ce4e779e849916abffd805"
            },
            "dist": {
                "type": "zip",
                "url": "https://api.github.com/repos/schmittjoh/JMSTranslationBundle/zipball/08b8db92aa376b8e50ce4e779e849916abffd805",
                "reference": "08b8db92aa376b8e50ce4e779e849916abffd805",
                "shasum": ""
            },
            "require": {
                "nikic/php-parser": "^1.4 || ^2.0 || ^3.0",
                "php": "^5.3.3 || ^7.0",
                "symfony/console": "^2.3 || ^3.0",
                "symfony/framework-bundle": "^2.3 || ^3.0",
                "twig/twig": "^1.27 || ^2.0"
            },
            "require-dev": {
                "jms/di-extra-bundle": "^1.1",
                "matthiasnoback/symfony-dependency-injection-test": "^0.7.6",
                "nyholm/nsa": "^1.0.1",
                "phpunit/phpunit": "4.8.27",
                "psr/log": "^1.0",
                "sensio/framework-extra-bundle": "^2.3 || ^3.0",
                "symfony/expression-language": "^2.6 || ^3.0",
                "symfony/symfony": "^2.3 || ^3.0"
            },
            "type": "symfony-bundle",
            "extra": {
                "branch-alias": {
                    "dev-master": "1.4-dev"
                }
            },
            "autoload": {
                "psr-0": {
                    "JMS\\TranslationBundle": ""
                }
            },
            "notification-url": "https://packagist.org/downloads/",
            "license": [
                "Apache2"
            ],
            "authors": [
                {
                    "name": "Johannes M. Schmitt",
                    "email": "schmittjoh@gmail.com"
                }
            ],
            "description": "Puts the Symfony Translation Component on steroids",
            "homepage": "http://jmsyst.com/bundles/JMSTranslationBundle",
            "keywords": [
                "extract",
                "extraction",
                "i18n",
                "interface",
                "multilanguage",
                "translation",
                "ui",
                "webinterface"
            ],
            "time": "2017-04-20T19:44:02+00:00"
        },
        {
            "name": "justinrainbow/json-schema",
            "version": "4.1.0",
            "source": {
                "type": "git",
                "url": "https://github.com/justinrainbow/json-schema.git",
                "reference": "d39c56a46b3ebe1f3696479966cd2b9f50aaa24f"
            },
            "dist": {
                "type": "zip",
                "url": "https://api.github.com/repos/justinrainbow/json-schema/zipball/d39c56a46b3ebe1f3696479966cd2b9f50aaa24f",
                "reference": "d39c56a46b3ebe1f3696479966cd2b9f50aaa24f",
                "shasum": ""
            },
            "require": {
                "php": ">=5.3.3"
            },
            "require-dev": {
                "json-schema/json-schema-test-suite": "1.2.0",
                "phpdocumentor/phpdocumentor": "~2",
                "phpunit/phpunit": "^4.8.22"
            },
            "bin": [
                "bin/validate-json"
            ],
            "type": "library",
            "extra": {
                "branch-alias": {
                    "dev-master": "4.0.x-dev"
                }
            },
            "autoload": {
                "psr-4": {
                    "JsonSchema\\": "src/JsonSchema/"
                }
            },
            "notification-url": "https://packagist.org/downloads/",
            "license": [
                "MIT"
            ],
            "authors": [
                {
                    "name": "Bruno Prieto Reis",
                    "email": "bruno.p.reis@gmail.com"
                },
                {
                    "name": "Justin Rainbow",
                    "email": "justin.rainbow@gmail.com"
                },
                {
                    "name": "Igor Wiedler",
                    "email": "igor@wiedler.ch"
                },
                {
                    "name": "Robert Schönthal",
                    "email": "seroscho@googlemail.com"
                }
            ],
            "description": "A library to validate a json schema.",
            "homepage": "https://github.com/justinrainbow/json-schema",
            "keywords": [
                "json",
                "schema"
            ],
            "time": "2016-12-22T16:43:46+00:00"
        },
        {
            "name": "knplabs/knp-menu",
            "version": "2.2.0",
            "source": {
                "type": "git",
                "url": "https://github.com/KnpLabs/KnpMenu.git",
                "reference": "964b5b3ca7fd23019147991f4f75f361d061eb20"
            },
            "dist": {
                "type": "zip",
                "url": "https://api.github.com/repos/KnpLabs/KnpMenu/zipball/964b5b3ca7fd23019147991f4f75f361d061eb20",
                "reference": "964b5b3ca7fd23019147991f4f75f361d061eb20",
                "shasum": ""
            },
            "require": {
                "php": ">=5.3.0"
            },
            "require-dev": {
                "pimple/pimple": "~1.0",
                "silex/silex": "~1.0",
                "symfony/phpunit-bridge": "~2.7|~3.0",
                "symfony/routing": "~2.3|~3.0",
                "twig/twig": "~1.16|~2.0"
            },
            "suggest": {
                "pimple/pimple": "for the built-in implementations of the menu provider and renderer provider",
                "silex/silex": "for the integration with your silex application",
                "twig/twig": "for the TwigRenderer and the integration with your templates"
            },
            "type": "library",
            "extra": {
                "branch-alias": {
                    "dev-master": "2.2-dev"
                }
            },
            "autoload": {
                "psr-4": {
                    "Knp\\Menu\\": "src/Knp/Menu"
                }
            },
            "notification-url": "https://packagist.org/downloads/",
            "license": [
                "MIT"
            ],
            "authors": [
                {
                    "name": "Christophe Coevoet",
                    "email": "stof@notk.org"
                },
                {
                    "name": "Knplabs",
                    "homepage": "http://knplabs.com"
                },
                {
                    "name": "Symfony Community",
                    "homepage": "https://github.com/KnpLabs/KnpMenu/contributors"
                }
            ],
            "description": "An object oriented menu library",
            "homepage": "http://knplabs.com",
            "keywords": [
                "menu",
                "tree"
            ],
            "time": "2016-09-22T07:36:19+00:00"
        },
        {
            "name": "knplabs/knp-menu-bundle",
            "version": "2.1.3",
            "source": {
                "type": "git",
                "url": "https://github.com/KnpLabs/KnpMenuBundle.git",
                "reference": "0e4af7209dc03e39c51ec70b68ab2ba3177c25de"
            },
            "dist": {
                "type": "zip",
                "url": "https://api.github.com/repos/KnpLabs/KnpMenuBundle/zipball/0e4af7209dc03e39c51ec70b68ab2ba3177c25de",
                "reference": "0e4af7209dc03e39c51ec70b68ab2ba3177c25de",
                "shasum": ""
            },
            "require": {
                "knplabs/knp-menu": "~2.2",
                "symfony/framework-bundle": "~2.3|~3.0"
            },
            "require-dev": {
                "symfony/expression-language": "~2.4|~3.0",
                "symfony/phpunit-bridge": "~2.7|~3.0"
            },
            "type": "symfony-bundle",
            "extra": {
                "branch-alias": {
                    "dev-master": "2.2.x-dev"
                }
            },
            "autoload": {
                "psr-4": {
                    "Knp\\Bundle\\MenuBundle\\": ""
                }
            },
            "notification-url": "https://packagist.org/downloads/",
            "license": [
                "MIT"
            ],
            "authors": [
                {
                    "name": "Christophe Coevoet",
                    "email": "stof@notk.org"
                },
                {
                    "name": "Knplabs",
                    "homepage": "http://knplabs.com"
                },
                {
                    "name": "Symfony Community",
                    "homepage": "https://github.com/KnpLabs/KnpMenuBundle/contributors"
                }
            ],
            "description": "This bundle provides an integration of the KnpMenu library",
            "keywords": [
                "menu"
            ],
            "time": "2016-09-22T12:24:40+00:00"
        },
        {
            "name": "kriswallsmith/assetic",
            "version": "v1.4.0",
            "source": {
                "type": "git",
                "url": "https://github.com/kriswallsmith/assetic.git",
                "reference": "e911c437dbdf006a8f62c2f59b15b2d69a5e0aa1"
            },
            "dist": {
                "type": "zip",
                "url": "https://api.github.com/repos/kriswallsmith/assetic/zipball/e911c437dbdf006a8f62c2f59b15b2d69a5e0aa1",
                "reference": "e911c437dbdf006a8f62c2f59b15b2d69a5e0aa1",
                "shasum": ""
            },
            "require": {
                "php": ">=5.3.1",
                "symfony/process": "~2.1|~3.0"
            },
            "conflict": {
                "twig/twig": "<1.27"
            },
            "require-dev": {
                "leafo/lessphp": "^0.3.7",
                "leafo/scssphp": "~0.1",
                "meenie/javascript-packer": "^1.1",
                "mrclay/minify": "<2.3",
                "natxet/cssmin": "3.0.4",
                "patchwork/jsqueeze": "~1.0|~2.0",
                "phpunit/phpunit": "~4.8 || ^5.6",
                "psr/log": "~1.0",
                "ptachoire/cssembed": "~1.0",
                "symfony/phpunit-bridge": "~2.7|~3.0",
                "twig/twig": "~1.23|~2.0",
                "yfix/packager": "dev-master"
            },
            "suggest": {
                "leafo/lessphp": "Assetic provides the integration with the lessphp LESS compiler",
                "leafo/scssphp": "Assetic provides the integration with the scssphp SCSS compiler",
                "leafo/scssphp-compass": "Assetic provides the integration with the SCSS compass plugin",
                "patchwork/jsqueeze": "Assetic provides the integration with the JSqueeze JavaScript compressor",
                "ptachoire/cssembed": "Assetic provides the integration with phpcssembed to embed data uris",
                "twig/twig": "Assetic provides the integration with the Twig templating engine"
            },
            "type": "library",
            "extra": {
                "branch-alias": {
                    "dev-master": "1.4-dev"
                }
            },
            "autoload": {
                "psr-0": {
                    "Assetic": "src/"
                },
                "files": [
                    "src/functions.php"
                ]
            },
            "notification-url": "https://packagist.org/downloads/",
            "license": [
                "MIT"
            ],
            "authors": [
                {
                    "name": "Kris Wallsmith",
                    "email": "kris.wallsmith@gmail.com",
                    "homepage": "http://kriswallsmith.net/"
                }
            ],
            "description": "Asset Management for PHP",
            "homepage": "https://github.com/kriswallsmith/assetic",
            "keywords": [
                "assets",
                "compression",
                "minification"
            ],
            "time": "2016-11-11T18:43:20+00:00"
        },
        {
            "name": "league/oauth2-client",
            "version": "1.4.2",
            "source": {
                "type": "git",
                "url": "https://github.com/thephpleague/oauth2-client.git",
                "reference": "01f955b85040b41cf48885b078f7fd39a8be5411"
            },
            "dist": {
                "type": "zip",
                "url": "https://api.github.com/repos/thephpleague/oauth2-client/zipball/01f955b85040b41cf48885b078f7fd39a8be5411",
                "reference": "01f955b85040b41cf48885b078f7fd39a8be5411",
                "shasum": ""
            },
            "require": {
                "ext-curl": "*",
                "guzzlehttp/guzzle": "~6.0",
                "ircmaxell/random-lib": "~1.1",
                "php": ">=5.5.0"
            },
            "require-dev": {
                "jakub-onderka/php-parallel-lint": "0.8.*",
                "mockery/mockery": "~0.9",
                "phpunit/phpunit": "~4.0",
                "satooshi/php-coveralls": "0.6.*",
                "squizlabs/php_codesniffer": "~2.0"
            },
            "type": "library",
            "extra": {
                "branch-alias": {
                    "dev-master": "1.0.x-dev"
                }
            },
            "autoload": {
                "psr-4": {
                    "League\\OAuth2\\Client\\": "src/"
                }
            },
            "notification-url": "https://packagist.org/downloads/",
            "license": [
                "MIT"
            ],
            "authors": [
                {
                    "name": "Alex Bilbie",
                    "email": "hello@alexbilbie.com",
                    "homepage": "http://www.alexbilbie.com",
                    "role": "Developer"
                }
            ],
            "description": "OAuth 2.0 Client Library",
            "keywords": [
                "Authentication",
                "SSO",
                "authorization",
                "identity",
                "idp",
                "oauth",
                "oauth2",
                "single sign on"
            ],
            "time": "2016-07-28T13:20:43+00:00"
        },
        {
            "name": "league/oauth2-facebook",
            "version": "1.4.5",
            "source": {
                "type": "git",
                "url": "https://github.com/thephpleague/oauth2-facebook.git",
                "reference": "c68e09f67b1364eefcc7614897100391dac71518"
            },
            "dist": {
                "type": "zip",
                "url": "https://api.github.com/repos/thephpleague/oauth2-facebook/zipball/c68e09f67b1364eefcc7614897100391dac71518",
                "reference": "c68e09f67b1364eefcc7614897100391dac71518",
                "shasum": ""
            },
            "require": {
                "league/oauth2-client": "~1.0",
                "php": ">=5.5.0"
            },
            "require-dev": {
                "mockery/mockery": "~0.9",
                "phpunit/phpunit": "~4.0",
                "squizlabs/php_codesniffer": "~2.0"
            },
            "type": "library",
            "autoload": {
                "psr-4": {
                    "League\\OAuth2\\Client\\": "src/"
                }
            },
            "notification-url": "https://packagist.org/downloads/",
            "license": [
                "MIT"
            ],
            "authors": [
                {
                    "name": "Sammy Kaye Powers",
                    "email": "me@sammyk.me",
                    "homepage": "http://www.sammyk.me"
                }
            ],
            "description": "Facebook OAuth 2.0 Client Provider for The PHP League OAuth2-Client",
            "keywords": [
                "Authentication",
                "authorization",
                "client",
                "facebook",
                "oauth",
                "oauth2"
            ],
            "time": "2017-07-22T01:43:12+00:00"
        },
        {
            "name": "league/oauth2-github",
            "version": "0.2.2",
            "source": {
                "type": "git",
                "url": "https://github.com/thephpleague/oauth2-github.git",
                "reference": "3d734abe82839fbffdf60ff1c2d019dc170b0c38"
            },
            "dist": {
                "type": "zip",
                "url": "https://api.github.com/repos/thephpleague/oauth2-github/zipball/3d734abe82839fbffdf60ff1c2d019dc170b0c38",
                "reference": "3d734abe82839fbffdf60ff1c2d019dc170b0c38",
                "shasum": ""
            },
            "require": {
                "league/oauth2-client": "~1.4",
                "php": ">=5.5.0"
            },
            "require-dev": {
                "mockery/mockery": "~0.9",
                "phpunit/phpunit": "~4.0",
                "squizlabs/php_codesniffer": "~2.0"
            },
            "type": "library",
            "extra": {
                "branch-alias": {
                    "dev-master": "1.0.x-dev"
                }
            },
            "autoload": {
                "psr-4": {
                    "League\\OAuth2\\Client\\": "src/"
                }
            },
            "notification-url": "https://packagist.org/downloads/",
            "license": [
                "MIT"
            ],
            "authors": [
                {
                    "name": "Steven Maguire",
                    "email": "stevenmaguire@gmail.com",
                    "homepage": "https://github.com/stevenmaguire"
                }
            ],
            "description": "Github OAuth 2.0 Client Provider for The PHP League OAuth2-Client",
            "keywords": [
                "authorisation",
                "authorization",
                "client",
                "github",
                "oauth",
                "oauth2"
            ],
            "time": "2016-11-22T05:14:51+00:00"
        },
        {
            "name": "league/oauth2-google",
            "version": "1.0.1",
            "source": {
                "type": "git",
                "url": "https://github.com/thephpleague/oauth2-google.git",
                "reference": "4788fcef5cf0fdb65e0322c3f4d4632d8f1f3e82"
            },
            "dist": {
                "type": "zip",
                "url": "https://api.github.com/repos/thephpleague/oauth2-google/zipball/4788fcef5cf0fdb65e0322c3f4d4632d8f1f3e82",
                "reference": "4788fcef5cf0fdb65e0322c3f4d4632d8f1f3e82",
                "shasum": ""
            },
            "require": {
                "league/oauth2-client": "~1.0"
            },
            "require-dev": {
                "mockery/mockery": "~0.9",
                "phpunit/phpunit": "~4.0",
                "squizlabs/php_codesniffer": "~2.0"
            },
            "type": "library",
            "autoload": {
                "psr-4": {
                    "League\\OAuth2\\Client\\": "src/"
                }
            },
            "notification-url": "https://packagist.org/downloads/",
            "license": [
                "MIT"
            ],
            "authors": [
                {
                    "name": "Woody Gilk",
                    "email": "woody.gilk@gmail.com",
                    "homepage": "http://shadowhand.me"
                }
            ],
            "description": "Google OAuth 2.0 Client Provider for The PHP League OAuth2-Client",
            "keywords": [
                "Authentication",
                "authorization",
                "client",
                "google",
                "oauth",
                "oauth2"
            ],
            "time": "2015-08-28T18:33:30+00:00"
        },
        {
            "name": "league/oauth2-instagram",
            "version": "0.2.3",
            "source": {
                "type": "git",
                "url": "https://github.com/thephpleague/oauth2-instagram.git",
                "reference": "6b4a86bfdc0aa361ba06562de9cb16db0900794d"
            },
            "dist": {
                "type": "zip",
                "url": "https://api.github.com/repos/thephpleague/oauth2-instagram/zipball/6b4a86bfdc0aa361ba06562de9cb16db0900794d",
                "reference": "6b4a86bfdc0aa361ba06562de9cb16db0900794d",
                "shasum": ""
            },
            "require": {
                "jakeasmith/http_build_url": "^1.0",
                "league/oauth2-client": "~1.0",
                "php": ">=5.5.0"
            },
            "require-dev": {
                "mockery/mockery": "~0.9",
                "phpunit/phpunit": "~4.0",
                "squizlabs/php_codesniffer": "~2.0"
            },
            "type": "library",
            "extra": {
                "branch-alias": {
                    "dev-master": "1.0.x-dev"
                }
            },
            "autoload": {
                "psr-4": {
                    "League\\OAuth2\\Client\\": "src/"
                }
            },
            "notification-url": "https://packagist.org/downloads/",
            "license": [
                "MIT"
            ],
            "authors": [
                {
                    "name": "Steven Maguire",
                    "email": "stevenmaguire@gmail.com",
                    "homepage": "https://github.com/stevenmaguire"
                }
            ],
            "description": "Instagram OAuth 2.0 Client Provider for The PHP League OAuth2-Client",
            "keywords": [
                "authorisation",
                "authorization",
                "client",
                "instagram",
                "oauth",
                "oauth2"
            ],
            "time": "2016-12-22T17:27:15+00:00"
        },
        {
            "name": "league/oauth2-linkedin",
            "version": "0.4.2",
            "source": {
                "type": "git",
                "url": "https://github.com/thephpleague/oauth2-linkedin.git",
                "reference": "a55463659dd97a7051b10fd654f96dc3b66b1fb4"
            },
            "dist": {
                "type": "zip",
                "url": "https://api.github.com/repos/thephpleague/oauth2-linkedin/zipball/a55463659dd97a7051b10fd654f96dc3b66b1fb4",
                "reference": "a55463659dd97a7051b10fd654f96dc3b66b1fb4",
                "shasum": ""
            },
            "require": {
                "league/oauth2-client": "~1.0",
                "php": ">=5.5.0"
            },
            "require-dev": {
                "mockery/mockery": "~0.9",
                "phpunit/phpunit": "~4.0",
                "squizlabs/php_codesniffer": "~2.0"
            },
            "type": "library",
            "extra": {
                "branch-alias": {
                    "dev-master": "1.0.x-dev"
                }
            },
            "autoload": {
                "psr-4": {
                    "League\\OAuth2\\Client\\": "src/"
                }
            },
            "notification-url": "https://packagist.org/downloads/",
            "license": [
                "MIT"
            ],
            "authors": [
                {
                    "name": "Steven Maguire",
                    "email": "stevenmaguire@gmail.com",
                    "homepage": "https://github.com/stevenmaguire"
                }
            ],
            "description": "LinkedIn OAuth 2.0 Client Provider for The PHP League OAuth2-Client",
            "keywords": [
                "authorisation",
                "authorization",
                "client",
                "linkedin",
                "oauth",
                "oauth2"
            ],
            "time": "2016-11-09T17:01:43+00:00"
        },
        {
            "name": "liip/imagine-bundle",
            "version": "1.9.1",
            "source": {
                "type": "git",
                "url": "https://github.com/liip/LiipImagineBundle.git",
                "reference": "3084c77e984ec669e0d645250a3cb1077d8b92f6"
            },
            "dist": {
                "type": "zip",
                "url": "https://api.github.com/repos/liip/LiipImagineBundle/zipball/3084c77e984ec669e0d645250a3cb1077d8b92f6",
                "reference": "3084c77e984ec669e0d645250a3cb1077d8b92f6",
                "shasum": ""
            },
            "require": {
                "imagine/imagine": "^0.6.3|^0.7.0,<0.8",
                "php": "^5.3.9|^7.0",
                "symfony/asset": "~2.3|~3.0",
                "symfony/filesystem": "~2.3|~3.0",
                "symfony/finder": "~2.3|~3.0",
                "symfony/framework-bundle": "~2.3|~3.0",
                "symfony/options-resolver": "~2.3|~3.0",
                "symfony/process": "~2.3|~3.0",
                "symfony/templating": "~2.3|~3.0",
                "symfony/translation": "~2.3|~3.0"
            },
            "require-dev": {
                "amazonwebservices/aws-sdk-for-php": "~1.0",
                "aws/aws-sdk-php": "~2.4",
                "doctrine/cache": "~1.1",
                "doctrine/orm": "~2.3",
                "ext-gd": "*",
                "friendsofphp/php-cs-fixer": "~1.0",
                "phpunit/phpunit": "~4.3|~5.0",
                "psr/log": "~1.0",
                "satooshi/php-coveralls": "~1.0",
                "sllh/php-cs-fixer-styleci-bridge": "~2.1",
                "symfony/browser-kit": "~2.3|~3.0",
                "symfony/console": "~2.3|~3.0",
                "symfony/dependency-injection": "~2.3|~3.0",
                "symfony/form": "~2.3|~3.0",
                "symfony/phpunit-bridge": "~2.3|~3.0",
                "symfony/validator": "~2.3|~3.0",
                "symfony/yaml": "~2.3|~3.0",
                "twig/twig": "~1.12|~2.0"
            },
            "suggest": {
                "alcaeus/mongo-php-adapter": "required on PHP >= 7.0 to use mongo components with mongodb extension",
                "amazonwebservices/aws-sdk-for-php": "required to use AWS version 1 cache resolver",
                "aws/aws-sdk-php": "required to use AWS version 2/3 cache resolver",
                "doctrine/mongodb-odm": "required to use mongodb-backed doctrine components",
                "enqueue/enqueue-bundle": "add if you like to process images in background",
                "ext-exif": "required to read EXIF metadata from images",
                "ext-gd": "required to use gd driver",
                "ext-gmagick": "required to use gmagick driver",
                "ext-imagick": "required to use imagick driver",
                "ext-mongo": "required for mongodb components on PHP <7.0",
                "ext-mongodb": "required for mongodb components on PHP >=7.0",
                "league/flysystem": "required to use FlySystem data loader or cache resolver",
                "monolog/monolog": "A psr/log compatible logger is required to enable logging",
                "twig/twig": "required to use the provided Twig extension. Version 1.12 or greater needed"
            },
            "type": "symfony-bundle",
            "extra": {
                "branch-alias": {
                    "dev-1.0": "1.7-dev"
                }
            },
            "autoload": {
                "psr-4": {
                    "Liip\\ImagineBundle\\": ""
                },
                "exclude-from-classmap": [
                    "/Tests/"
                ]
            },
            "notification-url": "https://packagist.org/downloads/",
            "license": [
                "MIT"
            ],
            "authors": [
                {
                    "name": "Liip and other contributors",
                    "homepage": "https://github.com/liip/LiipImagineBundle/contributors"
                }
            ],
            "description": "This bundle provides an image manipulation abstraction toolkit for Symfony-based projects.",
            "homepage": "http://liip.ch",
            "keywords": [
                "bundle",
                "image",
                "imagine",
                "liip",
                "manipulation",
                "photos",
                "pictures",
                "symfony",
                "transformation"
            ],
            "time": "2017-09-09T03:53:30+00:00"
        },
        {
            "name": "matthiasnoback/symfony-console-form",
            "version": "v2.3.0",
            "source": {
                "type": "git",
                "url": "https://github.com/matthiasnoback/symfony-console-form.git",
                "reference": "56433b5bf9e58e7f37228955e56a290cdc53eb69"
            },
            "dist": {
                "type": "zip",
                "url": "https://api.github.com/repos/matthiasnoback/symfony-console-form/zipball/56433b5bf9e58e7f37228955e56a290cdc53eb69",
                "reference": "56433b5bf9e58e7f37228955e56a290cdc53eb69",
                "shasum": ""
            },
            "require": {
                "php": ">=5.5",
                "symfony/console": "~2.8|~3.0",
                "symfony/form": "~2.8|~3.0"
            },
            "require-dev": {
                "beberlei/assert": "~2.1",
                "behat/behat": "~3.0",
                "friendsofphp/php-cs-fixer": "^1.10",
                "phpunit/phpunit": "^4.8",
                "symfony/finder": "~2.8|~3.0",
                "symfony/framework-bundle": "~2.8|~3.0",
                "symfony/security": "~2.8|~3.0",
                "symfony/validator": "~2.8|~3.0",
                "symfony/yaml": "~2.8|~3.0"
            },
            "type": "library",
            "autoload": {
                "psr-4": {
                    "Matthias\\SymfonyConsoleForm\\": "src/"
                }
            },
            "notification-url": "https://packagist.org/downloads/",
            "license": [
                "MIT"
            ],
            "authors": [
                {
                    "name": "Matthias Noback",
                    "email": "matthiasnoback@gmail.com",
                    "homepage": "http://php-and-symfony.matthiasnoback.nl"
                }
            ],
            "description": "Use Symfony forms for Console command input",
            "homepage": "http://github.com/matthiasnoback/symfony-console-form",
            "keywords": [
                "console",
                "form",
                "symfony"
            ],
            "time": "2017-02-09T16:06:51+00:00"
        },
        {
            "name": "michelf/php-markdown",
            "version": "1.7.0",
            "source": {
                "type": "git",
                "url": "https://github.com/michelf/php-markdown.git",
                "reference": "1f51cc520948f66cd2af8cbc45a5ee175e774220"
            },
            "dist": {
                "type": "zip",
                "url": "https://api.github.com/repos/michelf/php-markdown/zipball/1f51cc520948f66cd2af8cbc45a5ee175e774220",
                "reference": "1f51cc520948f66cd2af8cbc45a5ee175e774220",
                "shasum": ""
            },
            "require": {
                "php": ">=5.3.0"
            },
            "type": "library",
            "extra": {
                "branch-alias": {
                    "dev-lib": "1.4.x-dev"
                }
            },
            "autoload": {
                "psr-0": {
                    "Michelf": ""
                }
            },
            "notification-url": "https://packagist.org/downloads/",
            "license": [
                "BSD-3-Clause"
            ],
            "authors": [
                {
                    "name": "Michel Fortin",
                    "email": "michel.fortin@michelf.ca",
                    "homepage": "https://michelf.ca/",
                    "role": "Developer"
                },
                {
                    "name": "John Gruber",
                    "homepage": "https://daringfireball.net/"
                }
            ],
            "description": "PHP Markdown",
            "homepage": "https://michelf.ca/projects/php-markdown/",
            "keywords": [
                "markdown"
            ],
            "time": "2016-10-29T18:58:20+00:00"
        },
        {
            "name": "monolog/monolog",
            "version": "1.23.0",
            "source": {
                "type": "git",
                "url": "https://github.com/Seldaek/monolog.git",
                "reference": "fd8c787753b3a2ad11bc60c063cff1358a32a3b4"
            },
            "dist": {
                "type": "zip",
                "url": "https://api.github.com/repos/Seldaek/monolog/zipball/fd8c787753b3a2ad11bc60c063cff1358a32a3b4",
                "reference": "fd8c787753b3a2ad11bc60c063cff1358a32a3b4",
                "shasum": ""
            },
            "require": {
                "php": ">=5.3.0",
                "psr/log": "~1.0"
            },
            "provide": {
                "psr/log-implementation": "1.0.0"
            },
            "require-dev": {
                "aws/aws-sdk-php": "^2.4.9 || ^3.0",
                "doctrine/couchdb": "~1.0@dev",
                "graylog2/gelf-php": "~1.0",
                "jakub-onderka/php-parallel-lint": "0.9",
                "php-amqplib/php-amqplib": "~2.4",
                "php-console/php-console": "^3.1.3",
                "phpunit/phpunit": "~4.5",
                "phpunit/phpunit-mock-objects": "2.3.0",
                "ruflin/elastica": ">=0.90 <3.0",
                "sentry/sentry": "^0.13",
                "swiftmailer/swiftmailer": "^5.3|^6.0"
            },
            "suggest": {
                "aws/aws-sdk-php": "Allow sending log messages to AWS services like DynamoDB",
                "doctrine/couchdb": "Allow sending log messages to a CouchDB server",
                "ext-amqp": "Allow sending log messages to an AMQP server (1.0+ required)",
                "ext-mongo": "Allow sending log messages to a MongoDB server",
                "graylog2/gelf-php": "Allow sending log messages to a GrayLog2 server",
                "mongodb/mongodb": "Allow sending log messages to a MongoDB server via PHP Driver",
                "php-amqplib/php-amqplib": "Allow sending log messages to an AMQP server using php-amqplib",
                "php-console/php-console": "Allow sending log messages to Google Chrome",
                "rollbar/rollbar": "Allow sending log messages to Rollbar",
                "ruflin/elastica": "Allow sending log messages to an Elastic Search server",
                "sentry/sentry": "Allow sending log messages to a Sentry server"
            },
            "type": "library",
            "extra": {
                "branch-alias": {
                    "dev-master": "2.0.x-dev"
                }
            },
            "autoload": {
                "psr-4": {
                    "Monolog\\": "src/Monolog"
                }
            },
            "notification-url": "https://packagist.org/downloads/",
            "license": [
                "MIT"
            ],
            "authors": [
                {
                    "name": "Jordi Boggiano",
                    "email": "j.boggiano@seld.be",
                    "homepage": "http://seld.be"
                }
            ],
            "description": "Sends your logs to files, sockets, inboxes, databases and various web services",
            "homepage": "http://github.com/Seldaek/monolog",
            "keywords": [
                "log",
                "logging",
                "psr-3"
            ],
            "time": "2017-06-19T01:22:40+00:00"
        },
        {
            "name": "nikic/php-parser",
            "version": "v1.4.1",
            "source": {
                "type": "git",
                "url": "https://github.com/nikic/PHP-Parser.git",
                "reference": "f78af2c9c86107aa1a34cd1dbb5bbe9eeb0d9f51"
            },
            "dist": {
                "type": "zip",
                "url": "https://api.github.com/repos/nikic/PHP-Parser/zipball/f78af2c9c86107aa1a34cd1dbb5bbe9eeb0d9f51",
                "reference": "f78af2c9c86107aa1a34cd1dbb5bbe9eeb0d9f51",
                "shasum": ""
            },
            "require": {
                "ext-tokenizer": "*",
                "php": ">=5.3"
            },
            "type": "library",
            "extra": {
                "branch-alias": {
                    "dev-master": "1.4-dev"
                }
            },
            "autoload": {
                "files": [
                    "lib/bootstrap.php"
                ]
            },
            "notification-url": "https://packagist.org/downloads/",
            "license": [
                "BSD-3-Clause"
            ],
            "authors": [
                {
                    "name": "Nikita Popov"
                }
            ],
            "description": "A PHP parser written in PHP",
            "keywords": [
                "parser",
                "php"
            ],
            "time": "2015-09-19T14:15:08+00:00"
        },
        {
            "name": "oyejorge/less.php",
            "version": "dev-master",
            "source": {
                "type": "git",
                "url": "https://github.com/oyejorge/less.php.git",
                "reference": "42925c5a01a07d67ca7e82dfc8fb31814d557bc9"
            },
            "dist": {
                "type": "zip",
                "url": "https://api.github.com/repos/oyejorge/less.php/zipball/42925c5a01a07d67ca7e82dfc8fb31814d557bc9",
                "reference": "42925c5a01a07d67ca7e82dfc8fb31814d557bc9",
                "shasum": ""
            },
            "require": {
                "php": ">=5.3"
            },
            "require-dev": {
                "phpunit/phpunit": "~4.8.24"
            },
            "bin": [
                "bin/lessc"
            ],
            "type": "library",
            "autoload": {
                "psr-0": {
                    "Less": "lib/"
                },
                "classmap": [
                    "lessc.inc.php"
                ]
            },
            "notification-url": "https://packagist.org/downloads/",
            "license": [
                "Apache-2.0"
            ],
            "authors": [
                {
                    "name": "Matt Agar",
                    "homepage": "https://github.com/agar"
                },
                {
                    "name": "Martin Jantošovič",
                    "homepage": "https://github.com/Mordred"
                },
                {
                    "name": "Josh Schmidt",
                    "homepage": "https://github.com/oyejorge"
                }
            ],
            "description": "PHP port of the Javascript version of LESS http://lesscss.org (Originally maintained by Josh Schmidt)",
            "homepage": "http://lessphp.gpeasy.com",
            "keywords": [
                "css",
                "less",
                "less.js",
                "lesscss",
                "php",
                "stylesheet"
            ],
            "time": "2017-03-28T22:19:25+00:00"
        },
        {
            "name": "paragonie/random_compat",
            "version": "v2.0.11",
            "source": {
                "type": "git",
                "url": "https://github.com/paragonie/random_compat.git",
                "reference": "5da4d3c796c275c55f057af5a643ae297d96b4d8"
            },
            "dist": {
                "type": "zip",
                "url": "https://api.github.com/repos/paragonie/random_compat/zipball/5da4d3c796c275c55f057af5a643ae297d96b4d8",
                "reference": "5da4d3c796c275c55f057af5a643ae297d96b4d8",
                "shasum": ""
            },
            "require": {
                "php": ">=5.2.0"
            },
            "require-dev": {
                "phpunit/phpunit": "4.*|5.*"
            },
            "suggest": {
                "ext-libsodium": "Provides a modern crypto API that can be used to generate random bytes."
            },
            "type": "library",
            "autoload": {
                "files": [
                    "lib/random.php"
                ]
            },
            "notification-url": "https://packagist.org/downloads/",
            "license": [
                "MIT"
            ],
            "authors": [
                {
                    "name": "Paragon Initiative Enterprises",
                    "email": "security@paragonie.com",
                    "homepage": "https://paragonie.com"
                }
            ],
            "description": "PHP 5.x polyfill for random_bytes() and random_int() from PHP 7",
            "keywords": [
                "csprng",
                "pseudorandom",
                "random"
            ],
            "time": "2017-09-27T21:40:39+00:00"
        },
        {
            "name": "phpids/phpids",
            "version": "dev-master",
            "source": {
                "type": "git",
                "url": "https://github.com/PHPIDS/PHPIDS.git",
                "reference": "dfc1476e4ffe9f1dde72c0954912411082a17597"
            },
            "dist": {
                "type": "zip",
                "url": "https://api.github.com/repos/PHPIDS/PHPIDS/zipball/dfc1476e4ffe9f1dde72c0954912411082a17597",
                "reference": "dfc1476e4ffe9f1dde72c0954912411082a17597",
                "shasum": ""
            },
            "require": {
                "ezyang/htmlpurifier": "dev-master"
            },
            "type": "library",
            "autoload": {
                "psr-0": {
                    "IDS\\Tests": "tests/",
                    "IDS": "lib/"
                }
            },
            "notification-url": "https://packagist.org/downloads/",
            "license": [
                "LGPL-3.0+"
            ],
            "authors": [
                {
                    "name": "Lars Strojny",
                    "email": "lars@strojny.net"
                }
            ],
            "description": "PHPIDS (PHP-Intrusion Detection System) is a simple to use, well structured, fast and state-of-the-art security layer for your PHP based web application",
            "homepage": "http://phpids.org",
            "time": "2014-09-03T11:39:39+00:00"
        },
        {
            "name": "psr/cache",
            "version": "1.0.1",
            "source": {
                "type": "git",
                "url": "https://github.com/php-fig/cache.git",
                "reference": "d11b50ad223250cf17b86e38383413f5a6764bf8"
            },
            "dist": {
                "type": "zip",
                "url": "https://api.github.com/repos/php-fig/cache/zipball/d11b50ad223250cf17b86e38383413f5a6764bf8",
                "reference": "d11b50ad223250cf17b86e38383413f5a6764bf8",
                "shasum": ""
            },
            "require": {
                "php": ">=5.3.0"
            },
            "type": "library",
            "extra": {
                "branch-alias": {
                    "dev-master": "1.0.x-dev"
                }
            },
            "autoload": {
                "psr-4": {
                    "Psr\\Cache\\": "src/"
                }
            },
            "notification-url": "https://packagist.org/downloads/",
            "license": [
                "MIT"
            ],
            "authors": [
                {
                    "name": "PHP-FIG",
                    "homepage": "http://www.php-fig.org/"
                }
            ],
            "description": "Common interface for caching libraries",
            "keywords": [
                "cache",
                "psr",
                "psr-6"
            ],
            "time": "2016-08-06T20:24:11+00:00"
        },
        {
            "name": "psr/container",
            "version": "1.0.0",
            "source": {
                "type": "git",
                "url": "https://github.com/php-fig/container.git",
                "reference": "b7ce3b176482dbbc1245ebf52b181af44c2cf55f"
            },
            "dist": {
                "type": "zip",
                "url": "https://api.github.com/repos/php-fig/container/zipball/b7ce3b176482dbbc1245ebf52b181af44c2cf55f",
                "reference": "b7ce3b176482dbbc1245ebf52b181af44c2cf55f",
                "shasum": ""
            },
            "require": {
                "php": ">=5.3.0"
            },
            "type": "library",
            "extra": {
                "branch-alias": {
                    "dev-master": "1.0.x-dev"
                }
            },
            "autoload": {
                "psr-4": {
                    "Psr\\Container\\": "src/"
                }
            },
            "notification-url": "https://packagist.org/downloads/",
            "license": [
                "MIT"
            ],
            "authors": [
                {
                    "name": "PHP-FIG",
                    "homepage": "http://www.php-fig.org/"
                }
            ],
            "description": "Common Container Interface (PHP FIG PSR-11)",
            "homepage": "https://github.com/php-fig/container",
            "keywords": [
                "PSR-11",
                "container",
                "container-interface",
                "container-interop",
                "psr"
            ],
            "time": "2017-02-14T16:28:37+00:00"
        },
        {
            "name": "psr/http-message",
            "version": "1.0.1",
            "source": {
                "type": "git",
                "url": "https://github.com/php-fig/http-message.git",
                "reference": "f6561bf28d520154e4b0ec72be95418abe6d9363"
            },
            "dist": {
                "type": "zip",
                "url": "https://api.github.com/repos/php-fig/http-message/zipball/f6561bf28d520154e4b0ec72be95418abe6d9363",
                "reference": "f6561bf28d520154e4b0ec72be95418abe6d9363",
                "shasum": ""
            },
            "require": {
                "php": ">=5.3.0"
            },
            "type": "library",
            "extra": {
                "branch-alias": {
                    "dev-master": "1.0.x-dev"
                }
            },
            "autoload": {
                "psr-4": {
                    "Psr\\Http\\Message\\": "src/"
                }
            },
            "notification-url": "https://packagist.org/downloads/",
            "license": [
                "MIT"
            ],
            "authors": [
                {
                    "name": "PHP-FIG",
                    "homepage": "http://www.php-fig.org/"
                }
            ],
            "description": "Common interface for HTTP messages",
            "homepage": "https://github.com/php-fig/http-message",
            "keywords": [
                "http",
                "http-message",
                "psr",
                "psr-7",
                "request",
                "response"
            ],
            "time": "2016-08-06T14:39:51+00:00"
        },
        {
            "name": "psr/link",
            "version": "1.0.0",
            "source": {
                "type": "git",
                "url": "https://github.com/php-fig/link.git",
                "reference": "eea8e8662d5cd3ae4517c9b864493f59fca95562"
            },
            "dist": {
                "type": "zip",
                "url": "https://api.github.com/repos/php-fig/link/zipball/eea8e8662d5cd3ae4517c9b864493f59fca95562",
                "reference": "eea8e8662d5cd3ae4517c9b864493f59fca95562",
                "shasum": ""
            },
            "require": {
                "php": ">=5.3.0"
            },
            "type": "library",
            "extra": {
                "branch-alias": {
                    "dev-master": "1.0.x-dev"
                }
            },
            "autoload": {
                "psr-4": {
                    "Psr\\Link\\": "src/"
                }
            },
            "notification-url": "https://packagist.org/downloads/",
            "license": [
                "MIT"
            ],
            "authors": [
                {
                    "name": "PHP-FIG",
                    "homepage": "http://www.php-fig.org/"
                }
            ],
            "description": "Common interfaces for HTTP links",
            "keywords": [
                "http",
                "http-link",
                "link",
                "psr",
                "psr-13",
                "rest"
            ],
            "time": "2016-10-28T16:06:13+00:00"
        },
        {
            "name": "psr/log",
            "version": "1.0.2",
            "source": {
                "type": "git",
                "url": "https://github.com/php-fig/log.git",
                "reference": "4ebe3a8bf773a19edfe0a84b6585ba3d401b724d"
            },
            "dist": {
                "type": "zip",
                "url": "https://api.github.com/repos/php-fig/log/zipball/4ebe3a8bf773a19edfe0a84b6585ba3d401b724d",
                "reference": "4ebe3a8bf773a19edfe0a84b6585ba3d401b724d",
                "shasum": ""
            },
            "require": {
                "php": ">=5.3.0"
            },
            "type": "library",
            "extra": {
                "branch-alias": {
                    "dev-master": "1.0.x-dev"
                }
            },
            "autoload": {
                "psr-4": {
                    "Psr\\Log\\": "Psr/Log/"
                }
            },
            "notification-url": "https://packagist.org/downloads/",
            "license": [
                "MIT"
            ],
            "authors": [
                {
                    "name": "PHP-FIG",
                    "homepage": "http://www.php-fig.org/"
                }
            ],
            "description": "Common interface for logging libraries",
            "homepage": "https://github.com/php-fig/log",
            "keywords": [
                "log",
                "psr",
                "psr-3"
            ],
            "time": "2016-10-10T12:19:37+00:00"
        },
        {
            "name": "psr/simple-cache",
            "version": "1.0.0",
            "source": {
                "type": "git",
                "url": "https://github.com/php-fig/simple-cache.git",
                "reference": "753fa598e8f3b9966c886fe13f370baa45ef0e24"
            },
            "dist": {
                "type": "zip",
                "url": "https://api.github.com/repos/php-fig/simple-cache/zipball/753fa598e8f3b9966c886fe13f370baa45ef0e24",
                "reference": "753fa598e8f3b9966c886fe13f370baa45ef0e24",
                "shasum": ""
            },
            "require": {
                "php": ">=5.3.0"
            },
            "type": "library",
            "extra": {
                "branch-alias": {
                    "dev-master": "1.0.x-dev"
                }
            },
            "autoload": {
                "psr-4": {
                    "Psr\\SimpleCache\\": "src/"
                }
            },
            "notification-url": "https://packagist.org/downloads/",
            "license": [
                "MIT"
            ],
            "authors": [
                {
                    "name": "PHP-FIG",
                    "homepage": "http://www.php-fig.org/"
                }
            ],
            "description": "Common interfaces for simple caching",
            "keywords": [
                "cache",
                "caching",
                "psr",
                "psr-16",
                "simple-cache"
            ],
            "time": "2017-01-02T13:31:39+00:00"
        },
        {
            "name": "ramsey/array_column",
            "version": "1.1.3",
            "source": {
                "type": "git",
                "url": "https://github.com/ramsey/array_column.git",
                "reference": "f8e52eb28e67eb50e613b451dd916abcf783c1db"
            },
            "dist": {
                "type": "zip",
                "url": "https://api.github.com/repos/ramsey/array_column/zipball/f8e52eb28e67eb50e613b451dd916abcf783c1db",
                "reference": "f8e52eb28e67eb50e613b451dd916abcf783c1db",
                "shasum": ""
            },
            "require-dev": {
                "jakub-onderka/php-parallel-lint": "0.8.*",
                "phpunit/phpunit": "~4.5",
                "satooshi/php-coveralls": "0.6.*",
                "squizlabs/php_codesniffer": "~2.2"
            },
            "type": "library",
            "autoload": {
                "files": [
                    "src/array_column.php"
                ]
            },
            "notification-url": "https://packagist.org/downloads/",
            "license": [
                "MIT"
            ],
            "authors": [
                {
                    "name": "Ben Ramsey",
                    "homepage": "http://benramsey.com"
                }
            ],
            "description": "Provides functionality for array_column() to projects using PHP earlier than version 5.5.",
            "homepage": "https://github.com/ramsey/array_column",
            "keywords": [
                "array",
                "array_column",
                "column"
            ],
            "time": "2015-03-20T22:07:39+00:00"
        },
        {
            "name": "robloach/component-installer",
            "version": "0.2.3",
            "source": {
                "type": "git",
                "url": "https://github.com/RobLoach/component-installer.git",
                "reference": "908a859aa7c4949ba9ad67091e67bac10b66d3d7"
            },
            "dist": {
                "type": "zip",
                "url": "https://api.github.com/repos/RobLoach/component-installer/zipball/908a859aa7c4949ba9ad67091e67bac10b66d3d7",
                "reference": "908a859aa7c4949ba9ad67091e67bac10b66d3d7",
                "shasum": ""
            },
            "require": {
                "composer-plugin-api": "^1.0",
                "kriswallsmith/assetic": "1.*",
                "php": ">=5.3.2"
            },
            "require-dev": {
                "composer/composer": "1.*@alpha",
                "phpunit/phpunit": "4.*"
            },
            "type": "composer-plugin",
            "extra": {
                "branch-alias": {
                    "dev-master": "1.0.x-dev"
                },
                "class": "ComponentInstaller\\ComponentInstallerPlugin"
            },
            "autoload": {
                "psr-0": {
                    "ComponentInstaller": "src/"
                }
            },
            "notification-url": "https://packagist.org/downloads/",
            "license": [
                "MIT"
            ],
            "authors": [
                {
                    "name": "Rob Loach",
                    "homepage": "http://robloach.net"
                }
            ],
            "description": "Allows installation of Components via Composer.",
            "time": "2015-08-10T12:35:38+00:00"
        },
        {
            "name": "sensio/distribution-bundle",
            "version": "v5.0.21",
            "source": {
                "type": "git",
                "url": "https://github.com/sensiolabs/SensioDistributionBundle.git",
                "reference": "eb6266b3b472e4002538610b28a0a04bcf94891a"
            },
            "dist": {
                "type": "zip",
                "url": "https://api.github.com/repos/sensiolabs/SensioDistributionBundle/zipball/eb6266b3b472e4002538610b28a0a04bcf94891a",
                "reference": "eb6266b3b472e4002538610b28a0a04bcf94891a",
                "shasum": ""
            },
            "require": {
                "php": ">=5.3.9",
                "sensiolabs/security-checker": "~3.0|~4.0",
                "symfony/class-loader": "~2.3|~3.0",
                "symfony/config": "~2.3|~3.0",
                "symfony/dependency-injection": "~2.3|~3.0",
                "symfony/filesystem": "~2.3|~3.0",
                "symfony/http-kernel": "~2.3|~3.0",
                "symfony/process": "~2.3|~3.0"
            },
            "type": "symfony-bundle",
            "extra": {
                "branch-alias": {
                    "dev-master": "5.0.x-dev"
                }
            },
            "autoload": {
                "psr-4": {
                    "Sensio\\Bundle\\DistributionBundle\\": ""
                }
            },
            "notification-url": "https://packagist.org/downloads/",
            "license": [
                "MIT"
            ],
            "authors": [
                {
                    "name": "Fabien Potencier",
                    "email": "fabien@symfony.com"
                }
            ],
            "description": "Base bundle for Symfony Distributions",
            "keywords": [
                "configuration",
                "distribution"
            ],
            "time": "2017-08-25T16:55:44+00:00"
        },
        {
            "name": "sensio/framework-extra-bundle",
            "version": "dev-master",
            "source": {
                "type": "git",
                "url": "https://github.com/sensiolabs/SensioFrameworkExtraBundle.git",
                "reference": "bf4940572e43af679aaa13be98f3446a1c237bd8"
            },
            "dist": {
                "type": "zip",
                "url": "https://api.github.com/repos/sensiolabs/SensioFrameworkExtraBundle/zipball/bf4940572e43af679aaa13be98f3446a1c237bd8",
                "reference": "bf4940572e43af679aaa13be98f3446a1c237bd8",
                "shasum": ""
            },
            "require": {
                "doctrine/common": "^2.2",
                "symfony/config": "^3.3|^4.0",
                "symfony/dependency-injection": "^3.3|^4.0",
                "symfony/framework-bundle": "^3.3|^4.0",
                "symfony/http-kernel": "^3.3|^4.0"
            },
            "require-dev": {
                "doctrine/doctrine-bundle": "^1.6",
                "doctrine/orm": "^2.5",
                "symfony/browser-kit": "^3.3|^4.0",
                "symfony/dom-crawler": "^3.3|^4.0",
                "symfony/expression-language": "^3.3|^4.0",
                "symfony/finder": "^3.3|^4.0",
                "symfony/phpunit-bridge": "^3.3|^4.0",
                "symfony/psr-http-message-bridge": "^0.3",
                "symfony/security-bundle": "^3.3|^4.0",
                "symfony/twig-bundle": "^3.3|^4.0",
                "symfony/yaml": "^3.3|^4.0",
                "twig/twig": "~1.12|~2.0",
                "zendframework/zend-diactoros": "^1.3"
            },
            "suggest": {
                "symfony/expression-language": "",
                "symfony/psr-http-message-bridge": "To use the PSR-7 converters",
                "symfony/security-bundle": ""
            },
            "type": "symfony-bundle",
            "extra": {
                "branch-alias": {
                    "dev-master": "5.1.x-dev"
                }
            },
            "autoload": {
                "psr-4": {
                    "Sensio\\Bundle\\FrameworkExtraBundle\\": ""
                }
            },
            "notification-url": "https://packagist.org/downloads/",
            "license": [
                "MIT"
            ],
            "authors": [
                {
                    "name": "Fabien Potencier",
                    "email": "fabien@symfony.com"
                }
            ],
            "description": "This bundle provides a way to configure your controllers with annotations",
            "keywords": [
                "annotations",
                "controllers"
            ],
            "time": "2018-02-14T08:40:54+00:00"
        },
        {
            "name": "sensio/generator-bundle",
            "version": "v3.1.7",
            "source": {
                "type": "git",
                "url": "https://github.com/sensiolabs/SensioGeneratorBundle.git",
                "reference": "28cbaa244bd0816fd8908b93f90380bcd7b67a65"
            },
            "dist": {
                "type": "zip",
                "url": "https://api.github.com/repos/sensiolabs/SensioGeneratorBundle/zipball/28cbaa244bd0816fd8908b93f90380bcd7b67a65",
                "reference": "28cbaa244bd0816fd8908b93f90380bcd7b67a65",
                "shasum": ""
            },
            "require": {
                "symfony/console": "~2.7|~3.0",
                "symfony/framework-bundle": "~2.7|~3.0",
                "symfony/process": "~2.7|~3.0",
                "symfony/yaml": "~2.7|~3.0",
                "twig/twig": "^1.28.2|^2.0"
            },
            "require-dev": {
                "doctrine/orm": "~2.4",
                "symfony/doctrine-bridge": "~2.7|~3.0",
                "symfony/filesystem": "~2.7|~3.0",
                "symfony/phpunit-bridge": "^3.3"
            },
            "type": "symfony-bundle",
            "extra": {
                "branch-alias": {
                    "dev-master": "3.1.x-dev"
                }
            },
            "autoload": {
                "psr-4": {
                    "Sensio\\Bundle\\GeneratorBundle\\": ""
                },
                "exclude-from-classmap": [
                    "/Tests/"
                ]
            },
            "notification-url": "https://packagist.org/downloads/",
            "license": [
                "MIT"
            ],
            "authors": [
                {
                    "name": "Fabien Potencier",
                    "email": "fabien@symfony.com"
                }
            ],
            "description": "This bundle generates code for you",
            "time": "2017-12-07T15:36:41+00:00"
        },
        {
            "name": "sensiolabs/security-checker",
            "version": "v4.1.7",
            "source": {
                "type": "git",
                "url": "https://github.com/sensiolabs/security-checker.git",
                "reference": "d539ccba2b4dce515de04f16b7ed7ae5b9eeb434"
            },
            "dist": {
                "type": "zip",
                "url": "https://api.github.com/repos/sensiolabs/security-checker/zipball/d539ccba2b4dce515de04f16b7ed7ae5b9eeb434",
                "reference": "d539ccba2b4dce515de04f16b7ed7ae5b9eeb434",
                "shasum": ""
            },
            "require": {
                "composer/ca-bundle": "^1.0",
                "symfony/console": "~2.7|~3.0|~4.0"
            },
            "bin": [
                "security-checker"
            ],
            "type": "library",
            "extra": {
                "branch-alias": {
                    "dev-master": "4.1-dev"
                }
            },
            "autoload": {
                "psr-0": {
                    "SensioLabs\\Security": ""
                }
            },
            "notification-url": "https://packagist.org/downloads/",
            "license": [
                "MIT"
            ],
            "authors": [
                {
                    "name": "Fabien Potencier",
                    "email": "fabien.potencier@gmail.com"
                }
            ],
            "description": "A security checker for your composer.lock",
            "time": "2018-01-11T05:54:03+00:00"
        },
        {
            "name": "stof/doctrine-extensions-bundle",
            "version": "v1.2.2",
            "source": {
                "type": "git",
                "url": "https://github.com/stof/StofDoctrineExtensionsBundle.git",
                "reference": "4e7499d25dc5d0862da09fa8e336164948a29a25"
            },
            "dist": {
                "type": "zip",
                "url": "https://api.github.com/repos/stof/StofDoctrineExtensionsBundle/zipball/4e7499d25dc5d0862da09fa8e336164948a29a25",
                "reference": "4e7499d25dc5d0862da09fa8e336164948a29a25",
                "shasum": ""
            },
            "require": {
                "gedmo/doctrine-extensions": "^2.3.1",
                "php": ">=5.3.2",
                "symfony/framework-bundle": "~2.1|~3.0"
            },
            "suggest": {
                "doctrine/doctrine-bundle": "to use the ORM extensions",
                "doctrine/mongodb-odm-bundle": "to use the MongoDB ODM extensions"
            },
            "type": "symfony-bundle",
            "extra": {
                "branch-alias": {
                    "dev-master": "1.2.x-dev"
                }
            },
            "autoload": {
                "psr-4": {
                    "Stof\\DoctrineExtensionsBundle\\": ""
                }
            },
            "notification-url": "https://packagist.org/downloads/",
            "license": [
                "MIT"
            ],
            "authors": [
                {
                    "name": "Christophe Coevoet",
                    "email": "stof@notk.org"
                }
            ],
            "description": "Integration of the gedmo/doctrine-extensions with Symfony2",
            "homepage": "https://github.com/stof/StofDoctrineExtensionsBundle",
            "keywords": [
                "behaviors",
                "doctrine2",
                "extensions",
                "gedmo",
                "loggable",
                "nestedset",
                "sluggable",
                "sortable",
                "timestampable",
                "translatable",
                "tree"
            ],
            "time": "2016-01-26T23:58:32+00:00"
        },
        {
            "name": "swiftmailer/swiftmailer",
            "version": "v5.4.9",
            "source": {
                "type": "git",
                "url": "https://github.com/swiftmailer/swiftmailer.git",
                "reference": "7ffc1ea296ed14bf8260b6ef11b80208dbadba91"
            },
            "dist": {
                "type": "zip",
                "url": "https://api.github.com/repos/swiftmailer/swiftmailer/zipball/7ffc1ea296ed14bf8260b6ef11b80208dbadba91",
                "reference": "7ffc1ea296ed14bf8260b6ef11b80208dbadba91",
                "shasum": ""
            },
            "require": {
                "php": ">=5.3.3"
            },
            "require-dev": {
                "mockery/mockery": "~0.9.1",
                "symfony/phpunit-bridge": "~3.2"
            },
            "type": "library",
            "extra": {
                "branch-alias": {
                    "dev-master": "5.4-dev"
                }
            },
            "autoload": {
                "files": [
                    "lib/swift_required.php"
                ]
            },
            "notification-url": "https://packagist.org/downloads/",
            "license": [
                "MIT"
            ],
            "authors": [
                {
                    "name": "Chris Corbyn"
                },
                {
                    "name": "Fabien Potencier",
                    "email": "fabien@symfony.com"
                }
            ],
            "description": "Swiftmailer, free feature-rich PHP mailer",
            "homepage": "https://swiftmailer.symfony.com",
            "keywords": [
                "email",
                "mail",
                "mailer"
            ],
            "time": "2018-01-23T07:37:21+00:00"
        },
        {
            "name": "symfony/monolog-bundle",
            "version": "v2.12.1",
            "source": {
                "type": "git",
                "url": "https://github.com/symfony/monolog-bundle.git",
                "reference": "b0146bdca7ba2a65f3bbe7010423c7393b29ec3f"
            },
            "dist": {
                "type": "zip",
                "url": "https://api.github.com/repos/symfony/monolog-bundle/zipball/b0146bdca7ba2a65f3bbe7010423c7393b29ec3f",
                "reference": "b0146bdca7ba2a65f3bbe7010423c7393b29ec3f",
                "shasum": ""
            },
            "require": {
                "monolog/monolog": "~1.18",
                "php": ">=5.3.2",
                "symfony/config": "~2.3|~3.0",
                "symfony/dependency-injection": "~2.3|~3.0",
                "symfony/http-kernel": "~2.3|~3.0",
                "symfony/monolog-bridge": "~2.3|~3.0"
            },
            "require-dev": {
                "phpunit/phpunit": "^4.8",
                "symfony/console": "~2.3|~3.0",
                "symfony/yaml": "~2.3|~3.0"
            },
            "type": "symfony-bundle",
            "extra": {
                "branch-alias": {
                    "dev-master": "2.x-dev"
                }
            },
            "autoload": {
                "psr-4": {
                    "Symfony\\Bundle\\MonologBundle\\": ""
                }
            },
            "notification-url": "https://packagist.org/downloads/",
            "license": [
                "MIT"
            ],
            "authors": [
                {
                    "name": "Symfony Community",
                    "homepage": "http://symfony.com/contributors"
                },
                {
                    "name": "Fabien Potencier",
                    "email": "fabien@symfony.com"
                }
            ],
            "description": "Symfony MonologBundle",
            "homepage": "http://symfony.com",
            "keywords": [
                "log",
                "logging"
            ],
            "time": "2017-01-02T19:04:26+00:00"
        },
        {
            "name": "symfony/polyfill-apcu",
            "version": "v1.7.0",
            "source": {
                "type": "git",
                "url": "https://github.com/symfony/polyfill-apcu.git",
                "reference": "e8ae2136ddb53dea314df56fcd88e318ab936c00"
            },
            "dist": {
                "type": "zip",
                "url": "https://api.github.com/repos/symfony/polyfill-apcu/zipball/e8ae2136ddb53dea314df56fcd88e318ab936c00",
                "reference": "e8ae2136ddb53dea314df56fcd88e318ab936c00",
                "shasum": ""
            },
            "require": {
                "php": ">=5.3.3"
            },
            "type": "library",
            "extra": {
                "branch-alias": {
                    "dev-master": "1.7-dev"
                }
            },
            "autoload": {
                "psr-4": {
                    "Symfony\\Polyfill\\Apcu\\": ""
                },
                "files": [
                    "bootstrap.php"
                ]
            },
            "notification-url": "https://packagist.org/downloads/",
            "license": [
                "MIT"
            ],
            "authors": [
                {
                    "name": "Nicolas Grekas",
                    "email": "p@tchwork.com"
                },
                {
                    "name": "Symfony Community",
                    "homepage": "https://symfony.com/contributors"
                }
            ],
            "description": "Symfony polyfill backporting apcu_* functions to lower PHP versions",
            "homepage": "https://symfony.com",
            "keywords": [
                "apcu",
                "compatibility",
                "polyfill",
                "portable",
                "shim"
            ],
            "time": "2018-01-30T19:27:44+00:00"
        },
        {
            "name": "symfony/polyfill-intl-icu",
            "version": "v1.7.0",
            "source": {
                "type": "git",
                "url": "https://github.com/symfony/polyfill-intl-icu.git",
                "reference": "254919c03761d46c29291616576ed003f10e91c1"
            },
            "dist": {
                "type": "zip",
                "url": "https://api.github.com/repos/symfony/polyfill-intl-icu/zipball/254919c03761d46c29291616576ed003f10e91c1",
                "reference": "254919c03761d46c29291616576ed003f10e91c1",
                "shasum": ""
            },
            "require": {
                "php": ">=5.3.3",
                "symfony/intl": "~2.3|~3.0|~4.0"
            },
            "suggest": {
                "ext-intl": "For best performance"
            },
            "type": "library",
            "extra": {
                "branch-alias": {
                    "dev-master": "1.7-dev"
                }
            },
            "autoload": {
                "files": [
                    "bootstrap.php"
                ]
            },
            "notification-url": "https://packagist.org/downloads/",
            "license": [
                "MIT"
            ],
            "authors": [
                {
                    "name": "Nicolas Grekas",
                    "email": "p@tchwork.com"
                },
                {
                    "name": "Symfony Community",
                    "homepage": "https://symfony.com/contributors"
                }
            ],
            "description": "Symfony polyfill for intl's ICU-related data and classes",
            "homepage": "https://symfony.com",
            "keywords": [
                "compatibility",
                "icu",
                "intl",
                "polyfill",
                "portable",
                "shim"
            ],
            "time": "2018-01-30T19:27:44+00:00"
        },
        {
            "name": "symfony/polyfill-mbstring",
            "version": "v1.7.0",
            "source": {
                "type": "git",
                "url": "https://github.com/symfony/polyfill-mbstring.git",
                "reference": "78be803ce01e55d3491c1397cf1c64beb9c1b63b"
            },
            "dist": {
                "type": "zip",
                "url": "https://api.github.com/repos/symfony/polyfill-mbstring/zipball/78be803ce01e55d3491c1397cf1c64beb9c1b63b",
                "reference": "78be803ce01e55d3491c1397cf1c64beb9c1b63b",
                "shasum": ""
            },
            "require": {
                "php": ">=5.3.3"
            },
            "suggest": {
                "ext-mbstring": "For best performance"
            },
            "type": "library",
            "extra": {
                "branch-alias": {
                    "dev-master": "1.7-dev"
                }
            },
            "autoload": {
                "psr-4": {
                    "Symfony\\Polyfill\\Mbstring\\": ""
                },
                "files": [
                    "bootstrap.php"
                ]
            },
            "notification-url": "https://packagist.org/downloads/",
            "license": [
                "MIT"
            ],
            "authors": [
                {
                    "name": "Nicolas Grekas",
                    "email": "p@tchwork.com"
                },
                {
                    "name": "Symfony Community",
                    "homepage": "https://symfony.com/contributors"
                }
            ],
            "description": "Symfony polyfill for the Mbstring extension",
            "homepage": "https://symfony.com",
            "keywords": [
                "compatibility",
                "mbstring",
                "polyfill",
                "portable",
                "shim"
            ],
            "time": "2018-01-30T19:27:44+00:00"
        },
        {
            "name": "symfony/polyfill-php56",
            "version": "v1.7.0",
            "source": {
                "type": "git",
                "url": "https://github.com/symfony/polyfill-php56.git",
                "reference": "ebc999ce5f14204c5150b9bd15f8f04e621409d8"
            },
            "dist": {
                "type": "zip",
                "url": "https://api.github.com/repos/symfony/polyfill-php56/zipball/ebc999ce5f14204c5150b9bd15f8f04e621409d8",
                "reference": "ebc999ce5f14204c5150b9bd15f8f04e621409d8",
                "shasum": ""
            },
            "require": {
                "php": ">=5.3.3",
                "symfony/polyfill-util": "~1.0"
            },
            "type": "library",
            "extra": {
                "branch-alias": {
                    "dev-master": "1.7-dev"
                }
            },
            "autoload": {
                "psr-4": {
                    "Symfony\\Polyfill\\Php56\\": ""
                },
                "files": [
                    "bootstrap.php"
                ]
            },
            "notification-url": "https://packagist.org/downloads/",
            "license": [
                "MIT"
            ],
            "authors": [
                {
                    "name": "Nicolas Grekas",
                    "email": "p@tchwork.com"
                },
                {
                    "name": "Symfony Community",
                    "homepage": "https://symfony.com/contributors"
                }
            ],
            "description": "Symfony polyfill backporting some PHP 5.6+ features to lower PHP versions",
            "homepage": "https://symfony.com",
            "keywords": [
                "compatibility",
                "polyfill",
                "portable",
                "shim"
            ],
            "time": "2018-01-30T19:27:44+00:00"
        },
        {
            "name": "symfony/polyfill-php70",
            "version": "v1.7.0",
            "source": {
                "type": "git",
                "url": "https://github.com/symfony/polyfill-php70.git",
                "reference": "3532bfcd8f933a7816f3a0a59682fc404776600f"
            },
            "dist": {
                "type": "zip",
                "url": "https://api.github.com/repos/symfony/polyfill-php70/zipball/3532bfcd8f933a7816f3a0a59682fc404776600f",
                "reference": "3532bfcd8f933a7816f3a0a59682fc404776600f",
                "shasum": ""
            },
            "require": {
                "paragonie/random_compat": "~1.0|~2.0",
                "php": ">=5.3.3"
            },
            "type": "library",
            "extra": {
                "branch-alias": {
                    "dev-master": "1.7-dev"
                }
            },
            "autoload": {
                "psr-4": {
                    "Symfony\\Polyfill\\Php70\\": ""
                },
                "files": [
                    "bootstrap.php"
                ],
                "classmap": [
                    "Resources/stubs"
                ]
            },
            "notification-url": "https://packagist.org/downloads/",
            "license": [
                "MIT"
            ],
            "authors": [
                {
                    "name": "Nicolas Grekas",
                    "email": "p@tchwork.com"
                },
                {
                    "name": "Symfony Community",
                    "homepage": "https://symfony.com/contributors"
                }
            ],
            "description": "Symfony polyfill backporting some PHP 7.0+ features to lower PHP versions",
            "homepage": "https://symfony.com",
            "keywords": [
                "compatibility",
                "polyfill",
                "portable",
                "shim"
            ],
            "time": "2018-01-30T19:27:44+00:00"
        },
        {
            "name": "symfony/polyfill-util",
            "version": "v1.7.0",
            "source": {
                "type": "git",
                "url": "https://github.com/symfony/polyfill-util.git",
                "reference": "e17c808ec4228026d4f5a8832afa19be85979563"
            },
            "dist": {
                "type": "zip",
                "url": "https://api.github.com/repos/symfony/polyfill-util/zipball/e17c808ec4228026d4f5a8832afa19be85979563",
                "reference": "e17c808ec4228026d4f5a8832afa19be85979563",
                "shasum": ""
            },
            "require": {
                "php": ">=5.3.3"
            },
            "type": "library",
            "extra": {
                "branch-alias": {
                    "dev-master": "1.7-dev"
                }
            },
            "autoload": {
                "psr-4": {
                    "Symfony\\Polyfill\\Util\\": ""
                }
            },
            "notification-url": "https://packagist.org/downloads/",
            "license": [
                "MIT"
            ],
            "authors": [
                {
                    "name": "Nicolas Grekas",
                    "email": "p@tchwork.com"
                },
                {
                    "name": "Symfony Community",
                    "homepage": "https://symfony.com/contributors"
                }
            ],
            "description": "Symfony utilities for portability of PHP codes",
            "homepage": "https://symfony.com",
            "keywords": [
                "compat",
                "compatibility",
                "polyfill",
                "shim"
            ],
            "time": "2018-01-31T18:08:44+00:00"
        },
        {
            "name": "symfony/swiftmailer-bundle",
            "version": "v2.4.3",
            "source": {
                "type": "git",
                "url": "https://github.com/symfony/swiftmailer-bundle.git",
                "reference": "bdc1024a33cc2fbb3d02b13ae11240f0c5ed9648"
            },
            "dist": {
                "type": "zip",
                "url": "https://api.github.com/repos/symfony/swiftmailer-bundle/zipball/bdc1024a33cc2fbb3d02b13ae11240f0c5ed9648",
                "reference": "bdc1024a33cc2fbb3d02b13ae11240f0c5ed9648",
                "shasum": ""
            },
            "require": {
                "php": ">=5.3.2",
                "swiftmailer/swiftmailer": "~4.2|~5.0",
                "symfony/config": "~2.7|~3.0",
                "symfony/dependency-injection": "~2.7|~3.0",
                "symfony/http-kernel": "~2.7|~3.0"
            },
            "require-dev": {
                "symfony/console": "~2.7|~3.0",
                "symfony/framework-bundle": "~2.7|~3.0",
                "symfony/phpunit-bridge": "~2.7|~3.0",
                "symfony/yaml": "~2.7|~3.0"
            },
            "suggest": {
                "psr/log": "Allows logging"
            },
            "type": "symfony-bundle",
            "extra": {
                "branch-alias": {
                    "dev-master": "2.4-dev"
                }
            },
            "autoload": {
                "psr-4": {
                    "Symfony\\Bundle\\SwiftmailerBundle\\": ""
                }
            },
            "notification-url": "https://packagist.org/downloads/",
            "license": [
                "MIT"
            ],
            "authors": [
                {
                    "name": "Symfony Community",
                    "homepage": "http://symfony.com/contributors"
                },
                {
                    "name": "Fabien Potencier",
                    "email": "fabien@symfony.com"
                }
            ],
            "description": "Symfony SwiftmailerBundle",
            "homepage": "http://symfony.com",
            "time": "2017-05-22T05:02:30+00:00"
        },
        {
            "name": "symfony/symfony",
            "version": "v3.4.4",
            "source": {
                "type": "git",
                "url": "https://github.com/symfony/symfony.git",
                "reference": "5220b6f9fcdee261c6fdd3e096f3b204fba5d906"
            },
            "dist": {
                "type": "zip",
                "url": "https://api.github.com/repos/symfony/symfony/zipball/5220b6f9fcdee261c6fdd3e096f3b204fba5d906",
                "reference": "5220b6f9fcdee261c6fdd3e096f3b204fba5d906",
                "shasum": ""
            },
            "require": {
                "doctrine/common": "~2.4",
                "ext-xml": "*",
                "fig/link-util": "^1.0",
                "php": "^5.5.9|>=7.0.8",
                "psr/cache": "~1.0",
                "psr/container": "^1.0",
                "psr/link": "^1.0",
                "psr/log": "~1.0",
                "psr/simple-cache": "^1.0",
                "symfony/polyfill-apcu": "~1.1",
                "symfony/polyfill-intl-icu": "~1.0",
                "symfony/polyfill-mbstring": "~1.0",
                "symfony/polyfill-php56": "~1.0",
                "symfony/polyfill-php70": "~1.6",
                "twig/twig": "^1.35|^2.4.4"
            },
            "conflict": {
                "phpdocumentor/reflection-docblock": "<3.0||>=3.2.0,<3.2.2",
                "phpdocumentor/type-resolver": "<0.2.1",
                "phpunit/phpunit": "<4.8.35|<5.4.3,>=5.0"
            },
            "provide": {
                "psr/cache-implementation": "1.0",
                "psr/container-implementation": "1.0",
                "psr/log-implementation": "1.0",
                "psr/simple-cache-implementation": "1.0"
            },
            "replace": {
                "symfony/asset": "self.version",
                "symfony/browser-kit": "self.version",
                "symfony/cache": "self.version",
                "symfony/class-loader": "self.version",
                "symfony/config": "self.version",
                "symfony/console": "self.version",
                "symfony/css-selector": "self.version",
                "symfony/debug": "self.version",
                "symfony/debug-bundle": "self.version",
                "symfony/dependency-injection": "self.version",
                "symfony/doctrine-bridge": "self.version",
                "symfony/dom-crawler": "self.version",
                "symfony/dotenv": "self.version",
                "symfony/event-dispatcher": "self.version",
                "symfony/expression-language": "self.version",
                "symfony/filesystem": "self.version",
                "symfony/finder": "self.version",
                "symfony/form": "self.version",
                "symfony/framework-bundle": "self.version",
                "symfony/http-foundation": "self.version",
                "symfony/http-kernel": "self.version",
                "symfony/inflector": "self.version",
                "symfony/intl": "self.version",
                "symfony/ldap": "self.version",
                "symfony/lock": "self.version",
                "symfony/monolog-bridge": "self.version",
                "symfony/options-resolver": "self.version",
                "symfony/process": "self.version",
                "symfony/property-access": "self.version",
                "symfony/property-info": "self.version",
                "symfony/proxy-manager-bridge": "self.version",
                "symfony/routing": "self.version",
                "symfony/security": "self.version",
                "symfony/security-bundle": "self.version",
                "symfony/security-core": "self.version",
                "symfony/security-csrf": "self.version",
                "symfony/security-guard": "self.version",
                "symfony/security-http": "self.version",
                "symfony/serializer": "self.version",
                "symfony/stopwatch": "self.version",
                "symfony/templating": "self.version",
                "symfony/translation": "self.version",
                "symfony/twig-bridge": "self.version",
                "symfony/twig-bundle": "self.version",
                "symfony/validator": "self.version",
                "symfony/var-dumper": "self.version",
                "symfony/web-link": "self.version",
                "symfony/web-profiler-bundle": "self.version",
                "symfony/web-server-bundle": "self.version",
                "symfony/workflow": "self.version",
                "symfony/yaml": "self.version"
            },
            "require-dev": {
                "cache/integration-tests": "dev-master",
                "doctrine/annotations": "~1.0",
                "doctrine/cache": "~1.6",
                "doctrine/data-fixtures": "1.0.*",
                "doctrine/dbal": "~2.4",
                "doctrine/doctrine-bundle": "~1.4",
                "doctrine/orm": "~2.4,>=2.4.5",
                "egulias/email-validator": "~1.2,>=1.2.8|~2.0",
                "monolog/monolog": "~1.11",
                "ocramius/proxy-manager": "~0.4|~1.0|~2.0",
                "phpdocumentor/reflection-docblock": "^3.0|^4.0",
                "predis/predis": "~1.0",
                "symfony/phpunit-bridge": "~3.4|~4.0",
                "symfony/security-acl": "~2.8|~3.0"
            },
            "type": "library",
            "extra": {
                "branch-alias": {
                    "dev-master": "3.4-dev"
                }
            },
            "autoload": {
                "psr-4": {
                    "Symfony\\Bridge\\Doctrine\\": "src/Symfony/Bridge/Doctrine/",
                    "Symfony\\Bridge\\Monolog\\": "src/Symfony/Bridge/Monolog/",
                    "Symfony\\Bridge\\ProxyManager\\": "src/Symfony/Bridge/ProxyManager/",
                    "Symfony\\Bridge\\Twig\\": "src/Symfony/Bridge/Twig/",
                    "Symfony\\Bundle\\": "src/Symfony/Bundle/",
                    "Symfony\\Component\\": "src/Symfony/Component/"
                },
                "classmap": [
                    "src/Symfony/Component/Intl/Resources/stubs"
                ],
                "exclude-from-classmap": [
                    "**/Tests/"
                ]
            },
            "notification-url": "https://packagist.org/downloads/",
            "license": [
                "MIT"
            ],
            "authors": [
                {
                    "name": "Fabien Potencier",
                    "email": "fabien@symfony.com"
                },
                {
                    "name": "Symfony Community",
                    "homepage": "https://symfony.com/contributors"
                }
            ],
            "description": "The Symfony PHP framework",
            "homepage": "https://symfony.com",
            "keywords": [
                "framework"
            ],
            "time": "2018-01-29T12:30:04+00:00"
        },
        {
            "name": "twig/extensions",
            "version": "v1.4.1",
            "source": {
                "type": "git",
                "url": "https://github.com/twigphp/Twig-extensions.git",
                "reference": "f0bb8431c8691f5a39f1017d9a5967a082bf01ff"
            },
            "dist": {
                "type": "zip",
                "url": "https://api.github.com/repos/twigphp/Twig-extensions/zipball/f0bb8431c8691f5a39f1017d9a5967a082bf01ff",
                "reference": "f0bb8431c8691f5a39f1017d9a5967a082bf01ff",
                "shasum": ""
            },
            "require": {
                "twig/twig": "~1.20|~2.0"
            },
            "require-dev": {
                "symfony/translation": "~2.3"
            },
            "suggest": {
                "symfony/translation": "Allow the time_diff output to be translated"
            },
            "type": "library",
            "extra": {
                "branch-alias": {
                    "dev-master": "1.4-dev"
                }
            },
            "autoload": {
                "psr-0": {
                    "Twig_Extensions_": "lib/"
                }
            },
            "notification-url": "https://packagist.org/downloads/",
            "license": [
                "MIT"
            ],
            "authors": [
                {
                    "name": "Fabien Potencier",
                    "email": "fabien@symfony.com"
                }
            ],
            "description": "Common additional features for Twig that do not directly belong in core",
            "homepage": "http://twig.sensiolabs.org/doc/extensions/index.html",
            "keywords": [
                "i18n",
                "text"
            ],
            "time": "2016-10-25T17:34:14+00:00"
        },
        {
            "name": "twig/twig",
            "version": "v1.35.0",
            "source": {
                "type": "git",
                "url": "https://github.com/twigphp/Twig.git",
                "reference": "daa657073e55b0a78cce8fdd22682fddecc6385f"
            },
            "dist": {
                "type": "zip",
                "url": "https://api.github.com/repos/twigphp/Twig/zipball/daa657073e55b0a78cce8fdd22682fddecc6385f",
                "reference": "daa657073e55b0a78cce8fdd22682fddecc6385f",
                "shasum": ""
            },
            "require": {
                "php": ">=5.3.3"
            },
            "require-dev": {
                "psr/container": "^1.0",
                "symfony/debug": "~2.7",
                "symfony/phpunit-bridge": "~3.3@dev"
            },
            "type": "library",
            "extra": {
                "branch-alias": {
                    "dev-master": "1.35-dev"
                }
            },
            "autoload": {
                "psr-0": {
                    "Twig_": "lib/"
                },
                "psr-4": {
                    "Twig\\": "src/"
                }
            },
            "notification-url": "https://packagist.org/downloads/",
            "license": [
                "BSD-3-Clause"
            ],
            "authors": [
                {
                    "name": "Fabien Potencier",
                    "email": "fabien@symfony.com",
                    "homepage": "http://fabien.potencier.org",
                    "role": "Lead Developer"
                },
                {
                    "name": "Armin Ronacher",
                    "email": "armin.ronacher@active-4.com",
                    "role": "Project Founder"
                },
                {
                    "name": "Twig Team",
                    "homepage": "http://twig.sensiolabs.org/contributors",
                    "role": "Contributors"
                }
            ],
            "description": "Twig, the flexible, fast, and secure template language for PHP",
            "homepage": "http://twig.sensiolabs.org",
            "keywords": [
                "templating"
            ],
            "time": "2017-09-27T18:06:46+00:00"
        },
        {
            "name": "vakata/jstree",
            "version": "3.3.5",
            "source": {
                "type": "git",
                "url": "https://github.com/vakata/jstree.git",
                "reference": "0097fab41981daf36c234b73b683166daabd5f28"
            },
            "dist": {
                "type": "zip",
                "url": "https://api.github.com/repos/vakata/jstree/zipball/0097fab41981daf36c234b73b683166daabd5f28",
                "reference": "0097fab41981daf36c234b73b683166daabd5f28",
                "shasum": ""
            },
            "require": {
                "components/jquery": ">=1.9.1"
            },
            "suggest": {
                "robloach/component-installer": "Allows installation of Components via Composer"
            },
            "type": "component",
            "extra": {
                "component": {
                    "scripts": [
                        "dist/jstree.js"
                    ],
                    "styles": [
                        "dist/themes/default/style.css"
                    ],
                    "images": [
                        "dist/themes/default/32px.png",
                        "dist/themes/default/40px.png",
                        "dist/themes/default/throbber.gif"
                    ],
                    "files": [
                        "dist/jstree.min.js",
                        "dist/themes/default/style.min.css",
                        "dist/themes/default/32px.png",
                        "dist/themes/default/40px.png",
                        "dist/themes/default/throbber.gif"
                    ]
                }
            },
            "notification-url": "https://packagist.org/downloads/",
            "license": [
                "MIT"
            ],
            "authors": [
                {
                    "name": "Ivan Bozhanov",
                    "email": "jstree@jstree.com"
                }
            ],
            "description": "jsTree is jquery plugin, that provides interactive trees.",
            "homepage": "http://jstree.com",
            "time": "2018-01-02T08:13:23+00:00"
        },
        {
            "name": "wikimedia/composer-merge-plugin",
            "version": "v1.4.1",
            "source": {
                "type": "git",
                "url": "https://github.com/wikimedia/composer-merge-plugin.git",
                "reference": "81c6ac72a24a67383419c7eb9aa2b3437f2ab100"
            },
            "dist": {
                "type": "zip",
                "url": "https://api.github.com/repos/wikimedia/composer-merge-plugin/zipball/81c6ac72a24a67383419c7eb9aa2b3437f2ab100",
                "reference": "81c6ac72a24a67383419c7eb9aa2b3437f2ab100",
                "shasum": ""
            },
            "require": {
                "composer-plugin-api": "^1.0",
                "php": ">=5.3.2"
            },
            "require-dev": {
                "composer/composer": "~1.0.0",
                "jakub-onderka/php-parallel-lint": "~0.8",
                "phpunit/phpunit": "~4.8|~5.0",
                "squizlabs/php_codesniffer": "~2.1.0"
            },
            "type": "composer-plugin",
            "extra": {
                "branch-alias": {
                    "dev-master": "1.3.x-dev"
                },
                "class": "Wikimedia\\Composer\\MergePlugin"
            },
            "autoload": {
                "psr-4": {
                    "Wikimedia\\Composer\\": "src/"
                }
            },
            "notification-url": "https://packagist.org/downloads/",
            "license": [
                "MIT"
            ],
            "authors": [
                {
                    "name": "Bryan Davis",
                    "email": "bd808@wikimedia.org"
                }
            ],
            "description": "Composer plugin to merge multiple composer.json files",
            "time": "2017-04-25T02:31:25+00:00"
        },
        {
            "name": "willdurand/js-translation-bundle",
            "version": "2.6.6",
            "source": {
                "type": "git",
                "url": "https://github.com/willdurand/BazingaJsTranslationBundle.git",
                "reference": "9c80406dd4cc195f1f835a52e038fb80a96563b2"
            },
            "dist": {
                "type": "zip",
                "url": "https://api.github.com/repos/willdurand/BazingaJsTranslationBundle/zipball/9c80406dd4cc195f1f835a52e038fb80a96563b2",
                "reference": "9c80406dd4cc195f1f835a52e038fb80a96563b2",
                "shasum": ""
            },
            "require": {
                "symfony/console": "~2.7|~3.1|~4.0",
                "symfony/finder": "~2.7|~3.1|~4.0",
                "symfony/framework-bundle": "~2.7|~3.1|~4.0",
                "symfony/intl": "~2.7|~3.1|~4.0",
                "symfony/translation": "~2.7|~3.1|~4.0",
                "symfony/twig-bundle": "~2.7|~3.1|~4.0"
            },
            "replace": {
                "willdurand/expose-translation-bundle": "2.5.*"
            },
            "require-dev": {
                "phpunit/phpunit": "^4.8|~5.7",
                "symfony/asset": "~2.7|~3.1|~4.0",
                "symfony/browser-kit": "~2.7|~3.1|~4.0",
                "symfony/phpunit-bridge": "~2.7|~3.1|~4.0",
                "symfony/twig-bundle": "~2.7|~3.1|~4.0",
                "symfony/yaml": "~2.7|~3.1|~4.0"
            },
            "type": "symfony-bundle",
            "extra": {
                "branch-alias": {
                    "dev-master": "2.7-dev"
                }
            },
            "autoload": {
                "psr-4": {
                    "Bazinga\\Bundle\\JsTranslationBundle\\": ""
                }
            },
            "notification-url": "https://packagist.org/downloads/",
            "license": [
                "MIT"
            ],
            "authors": [
                {
                    "name": "William Durand",
                    "email": "will+git@drnd.me"
                }
            ],
            "description": "A pretty nice way to expose your translation messages to your JavaScript.",
            "keywords": [
                "javascript",
                "symfony",
                "translation"
            ],
            "time": "2018-02-11T14:19:14+00:00"
        },
        {
            "name": "willdurand/jsonp-callback-validator",
            "version": "v1.1.0",
            "source": {
                "type": "git",
                "url": "https://github.com/willdurand/JsonpCallbackValidator.git",
                "reference": "1a7d388bb521959e612ef50c5c7b1691b097e909"
            },
            "dist": {
                "type": "zip",
                "url": "https://api.github.com/repos/willdurand/JsonpCallbackValidator/zipball/1a7d388bb521959e612ef50c5c7b1691b097e909",
                "reference": "1a7d388bb521959e612ef50c5c7b1691b097e909",
                "shasum": ""
            },
            "require": {
                "php": ">=5.3.0"
            },
            "require-dev": {
                "phpunit/phpunit": "~3.7"
            },
            "type": "library",
            "autoload": {
                "psr-0": {
                    "JsonpCallbackValidator": "src/"
                }
            },
            "notification-url": "https://packagist.org/downloads/",
            "license": [
                "MIT"
            ],
            "authors": [
                {
                    "name": "William Durand",
                    "email": "william.durand1@gmail.com",
                    "homepage": "http://www.willdurand.fr"
                }
            ],
            "description": "JSONP callback validator.",
            "time": "2014-01-20T22:35:06+00:00"
        },
        {
            "name": "zikula/andreas08-theme",
            "version": "3.0.2",
            "source": {
                "type": "git",
                "url": "https://github.com/zikula/ZikulaAndreas08Theme.git",
                "reference": "65ca4c08e68bdfc9477e45ece215f71e1513d7bc"
            },
            "dist": {
                "type": "zip",
                "url": "https://api.github.com/repos/zikula/ZikulaAndreas08Theme/zipball/65ca4c08e68bdfc9477e45ece215f71e1513d7bc",
                "reference": "65ca4c08e68bdfc9477e45ece215f71e1513d7bc",
                "shasum": ""
            },
            "require": {
                "php": ">=5.5.9"
            },
            "type": "zikula-theme",
            "extra": {
                "zikula": {
                    "core-compatibility": ">=2.0.0",
                    "class": "Zikula\\Andreas08Theme\\ZikulaAndreas08Theme",
                    "displayname": "Andreas08",
                    "capabilities": {
                        "user": true,
                        "admin": true
                    }
                }
            },
            "autoload": {
                "psr-4": {
                    "Zikula\\Andreas08Theme\\": ""
                }
            },
            "license": [
                "LGPL-3.0+"
            ],
            "authors": [
                {
                    "name": "Zikula",
                    "homepage": "http://zikula.org/"
                }
            ],
            "description": "Based on the theme Andreas08 by Andreas Viklund",
            "support": {
                "source": "https://github.com/zikula/ZikulaAndreas08Theme/tree/3.0.2",
                "issues": "https://github.com/zikula/ZikulaAndreas08Theme/issues"
            },
            "time": "2018-01-12T17:04:22+00:00"
        },
        {
            "name": "zikula/bootstrap-bundle",
            "version": "3.0.1",
            "source": {
                "type": "git",
                "url": "https://github.com/zikula/BootstrapBundle.git",
                "reference": "ffb6f6188160dbef8732de872ba2699cd6e9fb54"
            },
            "dist": {
                "type": "zip",
                "url": "https://api.github.com/repos/zikula/BootstrapBundle/zipball/ffb6f6188160dbef8732de872ba2699cd6e9fb54",
                "reference": "ffb6f6188160dbef8732de872ba2699cd6e9fb54",
                "shasum": ""
            },
            "require": {
                "components/bootstrap": "~3.0",
                "php": ">=5.3.2"
            },
            "type": "symfony-bundle",
            "autoload": {
                "psr-0": {
                    "Zikula\\Bundle\\BootstrapBundle\\": ""
                }
            },
            "notification-url": "https://packagist.org/downloads/",
            "license": [
                "MIT"
            ],
            "authors": [
                {
                    "name": "Zikula",
                    "homepage": "http://zikula.org"
                }
            ],
            "description": "Zikula Bootstrap bundle",
            "homepage": "http://zikula.org",
            "keywords": [
                "bootstrap",
                "bundle",
                "css",
                "zikula"
            ],
            "time": "2014-02-03T01:01:00+00:00"
        },
        {
            "name": "zikula/filesystem",
            "version": "1.0.0",
            "target-dir": "Zikula/Component/FileSystem",
            "source": {
                "type": "git",
                "url": "https://github.com/zikula/FileSystem.git",
                "reference": "8e12d6839aa50a7590f5ad22cc2d33c8f88ff726"
            },
            "dist": {
                "type": "zip",
                "url": "https://api.github.com/repos/zikula/FileSystem/zipball/8e12d6839aa50a7590f5ad22cc2d33c8f88ff726",
                "reference": "8e12d6839aa50a7590f5ad22cc2d33c8f88ff726",
                "shasum": ""
            },
            "require": {
                "php": ">=5.3.3"
            },
            "type": "library",
            "autoload": {
                "psr-0": {
                    "Zikula\\Component\\FileSystem": ""
                }
            },
            "notification-url": "https://packagist.org/downloads/",
            "license": [
                "MIT"
            ],
            "authors": [
                {
                    "name": "Kyle Giovannetti",
                    "email": "kylegio@gmail.com"
                },
                {
                    "name": "Zikula Community",
                    "homepage": "http://zikula.org/"
                },
                {
                    "name": "Karma Dordrak",
                    "email": "drak@zikula.org"
                }
            ],
            "description": "Zikula FileSystem Component",
            "homepage": "http://zikula.org",
            "time": "2012-12-11T23:50:23+00:00"
        },
        {
            "name": "zikula/fontawesome-bundle",
            "version": "4.1.0",
            "source": {
                "type": "git",
                "url": "https://github.com/zikula/FontAwesomeBundle.git",
                "reference": "ea184aaef6d746085c38fbeb2ff34bf30d48ca40"
            },
            "dist": {
                "type": "zip",
                "url": "https://api.github.com/repos/zikula/FontAwesomeBundle/zipball/ea184aaef6d746085c38fbeb2ff34bf30d48ca40",
                "reference": "ea184aaef6d746085c38fbeb2ff34bf30d48ca40",
                "shasum": ""
            },
            "require": {
                "components/font-awesome": "~4.0"
            },
            "type": "symfony-bundle",
            "autoload": {
                "psr-0": {
                    "Zikula\\Bundle\\FontAwesomeBundle\\": ""
                }
            },
            "notification-url": "https://packagist.org/downloads/",
            "license": [
                "MIT"
            ],
            "authors": [
                {
                    "name": "Zikula",
                    "homepage": "http://zikula.org"
                }
            ],
            "description": "FontAwesome Bundle for Zikula",
            "homepage": "http://zikula.org",
            "keywords": [
                "css",
                "graphics",
                "symfony",
                "typography",
                "webfonts"
            ],
            "time": "2014-06-07T22:21:47+00:00"
        },
        {
            "name": "zikula/generator-bundle",
            "version": "2.0.1",
            "target-dir": "Zikula/Bundle/GeneratorBundle",
            "source": {
                "type": "git",
                "url": "https://github.com/zikula/GeneratorBundle.git",
                "reference": "d11abec26c4087e0791271ff9b8a232c997c1fce"
            },
            "dist": {
                "type": "zip",
                "url": "https://api.github.com/repos/zikula/GeneratorBundle/zipball/d11abec26c4087e0791271ff9b8a232c997c1fce",
                "reference": "d11abec26c4087e0791271ff9b8a232c997c1fce",
                "shasum": ""
            },
            "require": {
                "symfony/console": "3.*",
                "symfony/finder": "3.*",
                "symfony/framework-bundle": "3.*"
            },
            "require-dev": {
                "doctrine/orm": "2.5.*",
                "symfony/doctrine-bridge": "3.2.*",
                "twig/twig": "~1.28"
            },
            "type": "symfony-bundle",
            "extra": {
                "branch-alias": {
                    "dev-master": "2.2.x-dev"
                }
            },
            "autoload": {
                "psr-0": {
                    "Zikula\\Bundle\\GeneratorBundle\\": ""
                }
            },
            "notification-url": "https://packagist.org/downloads/",
            "license": [
                "MIT"
            ],
            "authors": [
                {
                    "name": "Zikula Community",
                    "homepage": "http://zikula.org/"
                },
                {
                    "name": "Fabien Potencier",
                    "email": "fabien@symfony.com"
                }
            ],
            "description": "This module generates code for you",
            "time": "2017-10-25T09:49:44+00:00"
        },
        {
            "name": "zikula/jquery-bundle",
            "version": "1.0.0",
            "source": {
                "type": "git",
                "url": "https://github.com/zikula/JQueryBundle.git",
                "reference": "5b6275c58da00d191c38d428d7a14d71c791d4e2"
            },
            "dist": {
                "type": "zip",
                "url": "https://api.github.com/repos/zikula/JQueryBundle/zipball/5b6275c58da00d191c38d428d7a14d71c791d4e2",
                "reference": "5b6275c58da00d191c38d428d7a14d71c791d4e2",
                "shasum": ""
            },
            "require": {
                "components/jquery": "2.1.*",
                "php": ">=5.3.3"
            },
            "type": "symfony-bundle",
            "autoload": {
                "psr-0": {
                    "Zikula\\Bundle\\JQueryBundle\\": ""
                }
            },
            "notification-url": "https://packagist.org/downloads/",
            "license": [
                "MIT"
            ],
            "authors": [
                {
                    "name": "Zikula",
                    "homepage": "http://zikula.org"
                }
            ],
            "description": "Zikula jQuery bundle",
            "homepage": "http://zikula.org",
            "keywords": [
                "bundle",
                "jquery",
                "zikula"
            ],
            "time": "2016-01-16T01:13:55+00:00"
        },
        {
            "name": "zikula/jquery-ui-bundle",
            "version": "1.0.0",
            "source": {
                "type": "git",
                "url": "https://github.com/zikula/JQueryUIBundle.git",
                "reference": "cfff4251ce451a6681b0cc592e1e7a3c9f3d4a95"
            },
            "dist": {
                "type": "zip",
                "url": "https://api.github.com/repos/zikula/JQueryUIBundle/zipball/cfff4251ce451a6681b0cc592e1e7a3c9f3d4a95",
                "reference": "cfff4251ce451a6681b0cc592e1e7a3c9f3d4a95",
                "shasum": ""
            },
            "require": {
                "components/jqueryui": "~1",
                "php": ">=5.3.2"
            },
            "type": "symfony-bundle",
            "autoload": {
                "psr-0": {
                    "Zikula\\Bundle\\JQueryUIBundle\\": ""
                }
            },
            "notification-url": "https://packagist.org/downloads/",
            "license": [
                "MIT"
            ],
            "authors": [
                {
                    "name": "Zikula",
                    "homepage": "http://zikula.org"
                }
            ],
            "description": "Zikula jQuery UI bundle",
            "homepage": "http://zikula.org",
            "keywords": [
                "bundle",
                "jQuery UI",
                "jquery",
                "zikula"
            ],
            "time": "2013-08-16T17:00:32+00:00"
        },
        {
            "name": "zikula/legal-module",
            "version": "3.1.2",
            "source": {
                "type": "git",
                "url": "https://github.com/zikula-modules/Legal.git",
                "reference": "674174841e4ffa9834a231e9704ded414b75a313"
            },
            "dist": {
                "type": "zip",
                "url": "https://api.github.com/repos/zikula-modules/Legal/zipball/674174841e4ffa9834a231e9704ded414b75a313",
                "reference": "674174841e4ffa9834a231e9704ded414b75a313",
                "shasum": ""
            },
            "require": {
                "php": ">=5.5.9"
            },
            "type": "zikula-module",
            "extra": {
                "zikula": {
                    "class": "Zikula\\LegalModule\\ZikulaLegalModule",
                    "core-compatibility": ">=1.5.0",
                    "displayname": "Legal",
                    "url": "legal",
                    "oldnames": [
                        "Legal"
                    ],
                    "capabilities": {
                        "admin": {
                            "route": "zikulalegalmodule_config_config"
                        },
                        "user": {
                            "route": "zikulalegalmodule_user_termsofuse"
                        }
                    },
                    "securityschema": {
                        "ZikulaLegalModule::": "::",
                        "ZikulaLegalModule::legalNotice": "::",
                        "ZikulaLegalModule::termsOfUse": "::",
                        "ZikulaLegalModule::privacyPolicy": "::",
                        "ZikulaLegalModule::agePolicy": "::",
                        "ZikulaLegalModule::accessibilityStatement": "::",
                        "ZikulaLegalModule::cancellationRightPolicy": "::",
                        "ZikulaLegalModule::tradeConditions": "::"
                    }
                }
            },
            "autoload": {
                "psr-4": {
                    "Zikula\\LegalModule\\": ""
                }
            },
            "license": [
                "LGPL-3.0+"
            ],
            "authors": [
                {
                    "name": "Zikula Development Team",
                    "homepage": "http://zikula.org"
                }
            ],
            "description": "Provides an interface for managing the site's legal documents.",
            "support": {
                "source": "https://github.com/zikula-modules/Legal/tree/3.1.2",
                "issues": "https://github.com/zikula-modules/Legal/issues"
            },
            "time": "2017-12-13T15:20:37+00:00"
        },
        {
            "name": "zikula/oauth-module",
            "version": "1.0.4",
            "source": {
                "type": "git",
                "url": "https://github.com/zikula/OAuth.git",
                "reference": "3e3d4c05c335e3c44568523c131cc6ad0d483564"
            },
            "dist": {
                "type": "zip",
                "url": "https://api.github.com/repos/zikula/OAuth/zipball/3e3d4c05c335e3c44568523c131cc6ad0d483564",
                "reference": "3e3d4c05c335e3c44568523c131cc6ad0d483564",
                "shasum": ""
            },
            "require": {
                "league/oauth2-facebook": "~1.4.1",
                "league/oauth2-github": "~0.2.1",
                "league/oauth2-google": "~1.0.1",
                "league/oauth2-instagram": "~0.2.2",
                "league/oauth2-linkedin": "~0.4.0",
                "php": ">5.4.1"
            },
            "type": "zikula-module",
            "extra": {
                "zikula": {
                    "core-compatibility": ">=1.4.3",
                    "class": "Zikula\\OAuthModule\\ZikulaOAuthModule",
                    "displayname": "OAuthModule",
                    "capabilities": {
                        "admin": {
                            "route": "zikulaoauthmodule_config_settings"
                        }
                    },
                    "url": "oauth",
                    "oldnames": [],
                    "securityschema": {
                        "ZikulaOAuthModule::": "::"
                    }
                }
            },
            "autoload": {
                "psr-4": {
                    "Zikula\\OAuthModule\\": ""
                }
            },
            "license": [
                "MIT"
            ],
            "authors": [
                {
                    "name": "Zikula Team",
                    "homepage": "http://zikula.org/"
                }
            ],
            "description": "Integrates league/oauth2-client and various providers.",
            "support": {
                "source": "https://github.com/zikula/OAuth/tree/1.0.4",
                "issues": "https://github.com/zikula/OAuth/issues"
            },
            "time": "2017-11-05T09:50:18+00:00"
        },
        {
            "name": "zikula/pagelock-module",
            "version": "1.2.3",
            "source": {
                "type": "git",
                "url": "https://github.com/zikula-modules/PageLock.git",
                "reference": "64974be844a93a906b5a1e36c366e863e6fdcf88"
            },
            "dist": {
                "type": "zip",
                "url": "https://api.github.com/repos/zikula-modules/PageLock/zipball/64974be844a93a906b5a1e36c366e863e6fdcf88",
                "reference": "64974be844a93a906b5a1e36c366e863e6fdcf88",
                "shasum": ""
            },
            "require": {
                "php": ">5.4.0"
            },
            "type": "zikula-module",
            "extra": {
                "zikula": {
                    "class": "Zikula\\PageLockModule\\ZikulaPageLockModule",
                    "core-compatibility": ">=1.4.1",
                    "displayname": "Page lock",
                    "url": "pagelock",
                    "securityschema": {
                        "ZikulaPageLockModule::": "::"
                    }
                }
            },
            "autoload": {
                "psr-4": {
                    "Zikula\\PageLockModule\\": ""
                }
            },
            "license": [
                "LGPL-3.0+"
            ],
            "authors": [
                {
                    "name": "Zikula",
                    "homepage": "http://zikula.org/"
                }
            ],
            "description": "Page locking support",
            "support": {
                "source": "https://github.com/zikula-modules/PageLock/tree/1.2.3",
                "issues": "https://github.com/zikula-modules/PageLock/issues"
            },
            "time": "2017-07-24T10:54:55+00:00"
        },
        {
            "name": "zikula/profile-module",
            "version": "3.0.3",
            "source": {
                "type": "git",
                "url": "https://github.com/zikula-modules/Profile.git",
                "reference": "9303516f0aa181b8affd42f786e0f85b1619498c"
            },
            "dist": {
                "type": "zip",
                "url": "https://api.github.com/repos/zikula-modules/Profile/zipball/9303516f0aa181b8affd42f786e0f85b1619498c",
                "reference": "9303516f0aa181b8affd42f786e0f85b1619498c",
                "shasum": ""
            },
            "require": {
                "php": ">=5.5.9"
            },
            "type": "zikula-module",
            "extra": {
                "zikula": {
                    "class": "Zikula\\ProfileModule\\ZikulaProfileModule",
                    "core-compatibility": ">=1.5.0",
                    "displayname": "Profile",
                    "url": "profile",
                    "oldnames": [
                        "Profile"
                    ],
                    "capabilities": {
                        "admin": {
                            "route": "zikulaprofilemodule_property_list"
                        },
                        "user": {
                            "route": "zikulaprofilemodule_profile_display"
                        }
                    },
                    "securityschema": {
                        "ZikulaProfileModule::": "::",
                        "ZikulaProfileModule::view": "::",
                        "ZikulaProfileModule::item": "PropertyId::",
                        "ZikulaProfileModule:Members": "::",
                        "ZikulaProfileModule:Members:recent": "::",
                        "ZikulaProfileModule:Members:online": "::",
                        "ZikulaProfileModule:FeaturedUserblock:": "Block title::",
                        "ZikulaProfileModule:LastSeenblock:": "Block title::",
                        "ZikulaProfileModule:LastXUsersblock:": "Block title::",
                        "ZikulaProfileModule:MembersOnlineblock:": "Block title::",
                        "Userblock::": "Block title::"
                    }
                }
            },
            "autoload": {
                "psr-4": {
                    "Zikula\\ProfileModule\\": ""
                }
            },
            "license": [
                "LGPL-3.0+"
            ],
            "authors": [
                {
                    "name": "Zikula Development Team",
                    "homepage": "http://zikula.org"
                }
            ],
            "description": "User profiles and member list",
            "support": {
                "source": "https://github.com/zikula-modules/Profile/tree/3.0.3",
                "issues": "https://github.com/zikula-modules/Profile/issues"
            },
            "time": "2017-11-04T15:47:52+00:00"
        },
        {
            "name": "zikula/seabreeze-theme",
            "version": "4.0.2",
            "source": {
                "type": "git",
                "url": "https://github.com/zikula/ZikulaSeaBreezeTheme.git",
                "reference": "9fdbc4560521f7b1d6d45571edf1a263156b70f7"
            },
            "dist": {
                "type": "zip",
                "url": "https://api.github.com/repos/zikula/ZikulaSeaBreezeTheme/zipball/9fdbc4560521f7b1d6d45571edf1a263156b70f7",
                "reference": "9fdbc4560521f7b1d6d45571edf1a263156b70f7",
                "shasum": ""
            },
            "require": {
                "php": ">=5.4.1"
            },
            "type": "zikula-theme",
            "extra": {
                "zikula": {
                    "core-compatibility": ">=1.4.1",
                    "class": "Zikula\\SeaBreezeTheme\\ZikulaSeaBreezeTheme",
                    "displayname": "SeaBreeze",
                    "capabilities": {
                        "user": true,
                        "admin": true
                    }
                }
            },
            "autoload": {
                "psr-4": {
                    "Zikula\\SeaBreezeTheme\\": ""
                }
            },
            "license": [
                "LGPL-3.0+"
            ],
            "authors": [
                {
                    "name": "Zikula",
                    "homepage": "http://zikula.org/"
                }
            ],
            "description": "The SeaBreeze theme is a browser-oriented theme.",
            "support": {
                "source": "https://github.com/zikula/ZikulaSeaBreezeTheme/tree/4.0.2",
                "issues": "https://github.com/zikula/ZikulaSeaBreezeTheme/issues"
            },
            "time": "2017-07-07T20:08:08+00:00"
        },
        {
            "name": "zikula/wizard",
            "version": "2.0",
            "source": {
                "type": "git",
                "url": "https://github.com/zikula/Wizard.git",
                "reference": "4f245d6e05d7b828dacd188a82664d56263df0af"
            },
            "dist": {
                "type": "zip",
                "url": "https://api.github.com/repos/zikula/Wizard/zipball/4f245d6e05d7b828dacd188a82664d56263df0af",
                "reference": "4f245d6e05d7b828dacd188a82664d56263df0af",
                "shasum": ""
            },
            "require": {
                "php": ">=5.4.1",
                "symfony/symfony": "3.*"
            },
            "type": "library",
            "autoload": {
                "psr-4": {
                    "Zikula\\Component\\Wizard\\": ""
                }
            },
            "notification-url": "https://packagist.org/downloads/",
            "license": [
                "MIT"
            ],
            "authors": [
                {
                    "name": "Craig Heydenburg",
                    "email": "craig@zikula.org"
                }
            ],
            "description": "Wizard for multi-stage interaction including Symfony Forms",
            "homepage": "http://zikula.org",
            "keywords": [
                "Forms",
                "Symfony2",
                "stage",
                "step",
                "wizard"
            ],
            "time": "2017-06-03T21:24:37+00:00"
        }
    ],
    "packages-dev": [
        {
<<<<<<< HEAD
            "name": "symfony/phpunit-bridge",
            "version": "v3.4.1",
=======
            "name": "phpdocumentor/reflection-common",
            "version": "1.0.1",
            "source": {
                "type": "git",
                "url": "https://github.com/phpDocumentor/ReflectionCommon.git",
                "reference": "21bdeb5f65d7ebf9f43b1b25d404f87deab5bfb6"
            },
            "dist": {
                "type": "zip",
                "url": "https://api.github.com/repos/phpDocumentor/ReflectionCommon/zipball/21bdeb5f65d7ebf9f43b1b25d404f87deab5bfb6",
                "reference": "21bdeb5f65d7ebf9f43b1b25d404f87deab5bfb6",
                "shasum": ""
            },
            "require": {
                "php": ">=5.5"
            },
            "require-dev": {
                "phpunit/phpunit": "^4.6"
            },
            "type": "library",
            "extra": {
                "branch-alias": {
                    "dev-master": "1.0.x-dev"
                }
            },
            "autoload": {
                "psr-4": {
                    "phpDocumentor\\Reflection\\": [
                        "src"
                    ]
                }
            },
            "notification-url": "https://packagist.org/downloads/",
            "license": [
                "MIT"
            ],
            "authors": [
                {
                    "name": "Jaap van Otterdijk",
                    "email": "opensource@ijaap.nl"
                }
            ],
            "description": "Common reflection classes used by phpdocumentor to reflect the code structure",
            "homepage": "http://www.phpdoc.org",
            "keywords": [
                "FQSEN",
                "phpDocumentor",
                "phpdoc",
                "reflection",
                "static analysis"
            ],
            "time": "2017-09-11T18:02:19+00:00"
        },
        {
            "name": "phpdocumentor/reflection-docblock",
            "version": "3.2.2",
            "source": {
                "type": "git",
                "url": "https://github.com/phpDocumentor/ReflectionDocBlock.git",
                "reference": "4aada1f93c72c35e22fb1383b47fee43b8f1d157"
            },
            "dist": {
                "type": "zip",
                "url": "https://api.github.com/repos/phpDocumentor/ReflectionDocBlock/zipball/4aada1f93c72c35e22fb1383b47fee43b8f1d157",
                "reference": "4aada1f93c72c35e22fb1383b47fee43b8f1d157",
                "shasum": ""
            },
            "require": {
                "php": ">=5.5",
                "phpdocumentor/reflection-common": "^1.0@dev",
                "phpdocumentor/type-resolver": "^0.3.0",
                "webmozart/assert": "^1.0"
            },
            "require-dev": {
                "mockery/mockery": "^0.9.4",
                "phpunit/phpunit": "^4.4"
            },
            "type": "library",
            "autoload": {
                "psr-4": {
                    "phpDocumentor\\Reflection\\": [
                        "src/"
                    ]
                }
            },
            "notification-url": "https://packagist.org/downloads/",
            "license": [
                "MIT"
            ],
            "authors": [
                {
                    "name": "Mike van Riel",
                    "email": "me@mikevanriel.com"
                }
            ],
            "description": "With this component, a library can provide support for annotations via DocBlocks or otherwise retrieve information that is embedded in a DocBlock.",
            "time": "2017-08-08T06:39:58+00:00"
        },
        {
            "name": "phpdocumentor/type-resolver",
            "version": "0.3.0",
            "source": {
                "type": "git",
                "url": "https://github.com/phpDocumentor/TypeResolver.git",
                "reference": "fb3933512008d8162b3cdf9e18dba9309b7c3773"
            },
            "dist": {
                "type": "zip",
                "url": "https://api.github.com/repos/phpDocumentor/TypeResolver/zipball/fb3933512008d8162b3cdf9e18dba9309b7c3773",
                "reference": "fb3933512008d8162b3cdf9e18dba9309b7c3773",
                "shasum": ""
            },
            "require": {
                "php": "^5.5 || ^7.0",
                "phpdocumentor/reflection-common": "^1.0"
            },
            "require-dev": {
                "mockery/mockery": "^0.9.4",
                "phpunit/phpunit": "^5.2||^4.8.24"
            },
            "type": "library",
            "extra": {
                "branch-alias": {
                    "dev-master": "1.0.x-dev"
                }
            },
            "autoload": {
                "psr-4": {
                    "phpDocumentor\\Reflection\\": [
                        "src/"
                    ]
                }
            },
            "notification-url": "https://packagist.org/downloads/",
            "license": [
                "MIT"
            ],
            "authors": [
                {
                    "name": "Mike van Riel",
                    "email": "me@mikevanriel.com"
                }
            ],
            "time": "2017-06-03T08:32:36+00:00"
        },
        {
            "name": "phpspec/prophecy",
            "version": "1.7.5",
            "source": {
                "type": "git",
                "url": "https://github.com/phpspec/prophecy.git",
                "reference": "dfd6be44111a7c41c2e884a336cc4f461b3b2401"
            },
            "dist": {
                "type": "zip",
                "url": "https://api.github.com/repos/phpspec/prophecy/zipball/dfd6be44111a7c41c2e884a336cc4f461b3b2401",
                "reference": "dfd6be44111a7c41c2e884a336cc4f461b3b2401",
                "shasum": ""
            },
            "require": {
                "doctrine/instantiator": "^1.0.2",
                "php": "^5.3|^7.0",
                "phpdocumentor/reflection-docblock": "^2.0|^3.0.2|^4.0",
                "sebastian/comparator": "^1.1|^2.0",
                "sebastian/recursion-context": "^1.0|^2.0|^3.0"
            },
            "require-dev": {
                "phpspec/phpspec": "^2.5|^3.2",
                "phpunit/phpunit": "^4.8.35 || ^5.7 || ^6.5"
            },
            "type": "library",
            "extra": {
                "branch-alias": {
                    "dev-master": "1.7.x-dev"
                }
            },
            "autoload": {
                "psr-0": {
                    "Prophecy\\": "src/"
                }
            },
            "notification-url": "https://packagist.org/downloads/",
            "license": [
                "MIT"
            ],
            "authors": [
                {
                    "name": "Konstantin Kudryashov",
                    "email": "ever.zet@gmail.com",
                    "homepage": "http://everzet.com"
                },
                {
                    "name": "Marcello Duarte",
                    "email": "marcello.duarte@gmail.com"
                }
            ],
            "description": "Highly opinionated mocking framework for PHP 5.3+",
            "homepage": "https://github.com/phpspec/prophecy",
            "keywords": [
                "Double",
                "Dummy",
                "fake",
                "mock",
                "spy",
                "stub"
            ],
            "time": "2018-02-19T10:16:54+00:00"
        },
        {
            "name": "phpunit/php-code-coverage",
            "version": "2.2.4",
            "source": {
                "type": "git",
                "url": "https://github.com/sebastianbergmann/php-code-coverage.git",
                "reference": "eabf68b476ac7d0f73793aada060f1c1a9bf8979"
            },
            "dist": {
                "type": "zip",
                "url": "https://api.github.com/repos/sebastianbergmann/php-code-coverage/zipball/eabf68b476ac7d0f73793aada060f1c1a9bf8979",
                "reference": "eabf68b476ac7d0f73793aada060f1c1a9bf8979",
                "shasum": ""
            },
            "require": {
                "php": ">=5.3.3",
                "phpunit/php-file-iterator": "~1.3",
                "phpunit/php-text-template": "~1.2",
                "phpunit/php-token-stream": "~1.3",
                "sebastian/environment": "^1.3.2",
                "sebastian/version": "~1.0"
            },
            "require-dev": {
                "ext-xdebug": ">=2.1.4",
                "phpunit/phpunit": "~4"
            },
            "suggest": {
                "ext-dom": "*",
                "ext-xdebug": ">=2.2.1",
                "ext-xmlwriter": "*"
            },
            "type": "library",
            "extra": {
                "branch-alias": {
                    "dev-master": "2.2.x-dev"
                }
            },
            "autoload": {
                "classmap": [
                    "src/"
                ]
            },
            "notification-url": "https://packagist.org/downloads/",
            "license": [
                "BSD-3-Clause"
            ],
            "authors": [
                {
                    "name": "Sebastian Bergmann",
                    "email": "sb@sebastian-bergmann.de",
                    "role": "lead"
                }
            ],
            "description": "Library that provides collection, processing, and rendering functionality for PHP code coverage information.",
            "homepage": "https://github.com/sebastianbergmann/php-code-coverage",
            "keywords": [
                "coverage",
                "testing",
                "xunit"
            ],
            "time": "2015-10-06T15:47:00+00:00"
        },
        {
            "name": "phpunit/php-file-iterator",
            "version": "1.4.5",
            "source": {
                "type": "git",
                "url": "https://github.com/sebastianbergmann/php-file-iterator.git",
                "reference": "730b01bc3e867237eaac355e06a36b85dd93a8b4"
            },
            "dist": {
                "type": "zip",
                "url": "https://api.github.com/repos/sebastianbergmann/php-file-iterator/zipball/730b01bc3e867237eaac355e06a36b85dd93a8b4",
                "reference": "730b01bc3e867237eaac355e06a36b85dd93a8b4",
                "shasum": ""
            },
            "require": {
                "php": ">=5.3.3"
            },
            "type": "library",
            "extra": {
                "branch-alias": {
                    "dev-master": "1.4.x-dev"
                }
            },
            "autoload": {
                "classmap": [
                    "src/"
                ]
            },
            "notification-url": "https://packagist.org/downloads/",
            "license": [
                "BSD-3-Clause"
            ],
            "authors": [
                {
                    "name": "Sebastian Bergmann",
                    "email": "sb@sebastian-bergmann.de",
                    "role": "lead"
                }
            ],
            "description": "FilterIterator implementation that filters files based on a list of suffixes.",
            "homepage": "https://github.com/sebastianbergmann/php-file-iterator/",
            "keywords": [
                "filesystem",
                "iterator"
            ],
            "time": "2017-11-27T13:52:08+00:00"
        },
        {
            "name": "phpunit/php-text-template",
            "version": "1.2.1",
            "source": {
                "type": "git",
                "url": "https://github.com/sebastianbergmann/php-text-template.git",
                "reference": "31f8b717e51d9a2afca6c9f046f5d69fc27c8686"
            },
            "dist": {
                "type": "zip",
                "url": "https://api.github.com/repos/sebastianbergmann/php-text-template/zipball/31f8b717e51d9a2afca6c9f046f5d69fc27c8686",
                "reference": "31f8b717e51d9a2afca6c9f046f5d69fc27c8686",
                "shasum": ""
            },
            "require": {
                "php": ">=5.3.3"
            },
            "type": "library",
            "autoload": {
                "classmap": [
                    "src/"
                ]
            },
            "notification-url": "https://packagist.org/downloads/",
            "license": [
                "BSD-3-Clause"
            ],
            "authors": [
                {
                    "name": "Sebastian Bergmann",
                    "email": "sebastian@phpunit.de",
                    "role": "lead"
                }
            ],
            "description": "Simple template engine.",
            "homepage": "https://github.com/sebastianbergmann/php-text-template/",
            "keywords": [
                "template"
            ],
            "time": "2015-06-21T13:50:34+00:00"
        },
        {
            "name": "phpunit/php-timer",
            "version": "1.0.9",
            "source": {
                "type": "git",
                "url": "https://github.com/sebastianbergmann/php-timer.git",
                "reference": "3dcf38ca72b158baf0bc245e9184d3fdffa9c46f"
            },
            "dist": {
                "type": "zip",
                "url": "https://api.github.com/repos/sebastianbergmann/php-timer/zipball/3dcf38ca72b158baf0bc245e9184d3fdffa9c46f",
                "reference": "3dcf38ca72b158baf0bc245e9184d3fdffa9c46f",
                "shasum": ""
            },
            "require": {
                "php": "^5.3.3 || ^7.0"
            },
            "require-dev": {
                "phpunit/phpunit": "^4.8.35 || ^5.7 || ^6.0"
            },
            "type": "library",
            "extra": {
                "branch-alias": {
                    "dev-master": "1.0-dev"
                }
            },
            "autoload": {
                "classmap": [
                    "src/"
                ]
            },
            "notification-url": "https://packagist.org/downloads/",
            "license": [
                "BSD-3-Clause"
            ],
            "authors": [
                {
                    "name": "Sebastian Bergmann",
                    "email": "sb@sebastian-bergmann.de",
                    "role": "lead"
                }
            ],
            "description": "Utility class for timing",
            "homepage": "https://github.com/sebastianbergmann/php-timer/",
            "keywords": [
                "timer"
            ],
            "time": "2017-02-26T11:10:40+00:00"
        },
        {
            "name": "phpunit/php-token-stream",
            "version": "1.4.12",
            "source": {
                "type": "git",
                "url": "https://github.com/sebastianbergmann/php-token-stream.git",
                "reference": "1ce90ba27c42e4e44e6d8458241466380b51fa16"
            },
            "dist": {
                "type": "zip",
                "url": "https://api.github.com/repos/sebastianbergmann/php-token-stream/zipball/1ce90ba27c42e4e44e6d8458241466380b51fa16",
                "reference": "1ce90ba27c42e4e44e6d8458241466380b51fa16",
                "shasum": ""
            },
            "require": {
                "ext-tokenizer": "*",
                "php": ">=5.3.3"
            },
            "require-dev": {
                "phpunit/phpunit": "~4.2"
            },
            "type": "library",
            "extra": {
                "branch-alias": {
                    "dev-master": "1.4-dev"
                }
            },
            "autoload": {
                "classmap": [
                    "src/"
                ]
            },
            "notification-url": "https://packagist.org/downloads/",
            "license": [
                "BSD-3-Clause"
            ],
            "authors": [
                {
                    "name": "Sebastian Bergmann",
                    "email": "sebastian@phpunit.de"
                }
            ],
            "description": "Wrapper around PHP's tokenizer extension.",
            "homepage": "https://github.com/sebastianbergmann/php-token-stream/",
            "keywords": [
                "tokenizer"
            ],
            "time": "2017-12-04T08:55:13+00:00"
        },
        {
            "name": "phpunit/phpunit",
            "version": "4.8.36",
            "source": {
                "type": "git",
                "url": "https://github.com/sebastianbergmann/phpunit.git",
                "reference": "46023de9a91eec7dfb06cc56cb4e260017298517"
            },
            "dist": {
                "type": "zip",
                "url": "https://api.github.com/repos/sebastianbergmann/phpunit/zipball/46023de9a91eec7dfb06cc56cb4e260017298517",
                "reference": "46023de9a91eec7dfb06cc56cb4e260017298517",
                "shasum": ""
            },
            "require": {
                "ext-dom": "*",
                "ext-json": "*",
                "ext-pcre": "*",
                "ext-reflection": "*",
                "ext-spl": "*",
                "php": ">=5.3.3",
                "phpspec/prophecy": "^1.3.1",
                "phpunit/php-code-coverage": "~2.1",
                "phpunit/php-file-iterator": "~1.4",
                "phpunit/php-text-template": "~1.2",
                "phpunit/php-timer": "^1.0.6",
                "phpunit/phpunit-mock-objects": "~2.3",
                "sebastian/comparator": "~1.2.2",
                "sebastian/diff": "~1.2",
                "sebastian/environment": "~1.3",
                "sebastian/exporter": "~1.2",
                "sebastian/global-state": "~1.0",
                "sebastian/version": "~1.0",
                "symfony/yaml": "~2.1|~3.0"
            },
            "suggest": {
                "phpunit/php-invoker": "~1.1"
            },
            "bin": [
                "phpunit"
            ],
            "type": "library",
            "extra": {
                "branch-alias": {
                    "dev-master": "4.8.x-dev"
                }
            },
            "autoload": {
                "classmap": [
                    "src/"
                ]
            },
            "notification-url": "https://packagist.org/downloads/",
            "license": [
                "BSD-3-Clause"
            ],
            "authors": [
                {
                    "name": "Sebastian Bergmann",
                    "email": "sebastian@phpunit.de",
                    "role": "lead"
                }
            ],
            "description": "The PHP Unit Testing framework.",
            "homepage": "https://phpunit.de/",
            "keywords": [
                "phpunit",
                "testing",
                "xunit"
            ],
            "time": "2017-06-21T08:07:12+00:00"
        },
        {
            "name": "phpunit/phpunit-mock-objects",
            "version": "2.3.8",
            "source": {
                "type": "git",
                "url": "https://github.com/sebastianbergmann/phpunit-mock-objects.git",
                "reference": "ac8e7a3db35738d56ee9a76e78a4e03d97628983"
            },
            "dist": {
                "type": "zip",
                "url": "https://api.github.com/repos/sebastianbergmann/phpunit-mock-objects/zipball/ac8e7a3db35738d56ee9a76e78a4e03d97628983",
                "reference": "ac8e7a3db35738d56ee9a76e78a4e03d97628983",
                "shasum": ""
            },
            "require": {
                "doctrine/instantiator": "^1.0.2",
                "php": ">=5.3.3",
                "phpunit/php-text-template": "~1.2",
                "sebastian/exporter": "~1.2"
            },
            "require-dev": {
                "phpunit/phpunit": "~4.4"
            },
            "suggest": {
                "ext-soap": "*"
            },
            "type": "library",
            "extra": {
                "branch-alias": {
                    "dev-master": "2.3.x-dev"
                }
            },
            "autoload": {
                "classmap": [
                    "src/"
                ]
            },
            "notification-url": "https://packagist.org/downloads/",
            "license": [
                "BSD-3-Clause"
            ],
            "authors": [
                {
                    "name": "Sebastian Bergmann",
                    "email": "sb@sebastian-bergmann.de",
                    "role": "lead"
                }
            ],
            "description": "Mock Object library for PHPUnit",
            "homepage": "https://github.com/sebastianbergmann/phpunit-mock-objects/",
            "keywords": [
                "mock",
                "xunit"
            ],
            "time": "2015-10-02T06:51:40+00:00"
        },
        {
            "name": "sebastian/comparator",
            "version": "1.2.4",
            "source": {
                "type": "git",
                "url": "https://github.com/sebastianbergmann/comparator.git",
                "reference": "2b7424b55f5047b47ac6e5ccb20b2aea4011d9be"
            },
            "dist": {
                "type": "zip",
                "url": "https://api.github.com/repos/sebastianbergmann/comparator/zipball/2b7424b55f5047b47ac6e5ccb20b2aea4011d9be",
                "reference": "2b7424b55f5047b47ac6e5ccb20b2aea4011d9be",
                "shasum": ""
            },
            "require": {
                "php": ">=5.3.3",
                "sebastian/diff": "~1.2",
                "sebastian/exporter": "~1.2 || ~2.0"
            },
            "require-dev": {
                "phpunit/phpunit": "~4.4"
            },
            "type": "library",
            "extra": {
                "branch-alias": {
                    "dev-master": "1.2.x-dev"
                }
            },
            "autoload": {
                "classmap": [
                    "src/"
                ]
            },
            "notification-url": "https://packagist.org/downloads/",
            "license": [
                "BSD-3-Clause"
            ],
            "authors": [
                {
                    "name": "Jeff Welch",
                    "email": "whatthejeff@gmail.com"
                },
                {
                    "name": "Volker Dusch",
                    "email": "github@wallbash.com"
                },
                {
                    "name": "Bernhard Schussek",
                    "email": "bschussek@2bepublished.at"
                },
                {
                    "name": "Sebastian Bergmann",
                    "email": "sebastian@phpunit.de"
                }
            ],
            "description": "Provides the functionality to compare PHP values for equality",
            "homepage": "http://www.github.com/sebastianbergmann/comparator",
            "keywords": [
                "comparator",
                "compare",
                "equality"
            ],
            "time": "2017-01-29T09:50:25+00:00"
        },
        {
            "name": "sebastian/diff",
            "version": "1.4.3",
            "source": {
                "type": "git",
                "url": "https://github.com/sebastianbergmann/diff.git",
                "reference": "7f066a26a962dbe58ddea9f72a4e82874a3975a4"
            },
            "dist": {
                "type": "zip",
                "url": "https://api.github.com/repos/sebastianbergmann/diff/zipball/7f066a26a962dbe58ddea9f72a4e82874a3975a4",
                "reference": "7f066a26a962dbe58ddea9f72a4e82874a3975a4",
                "shasum": ""
            },
            "require": {
                "php": "^5.3.3 || ^7.0"
            },
            "require-dev": {
                "phpunit/phpunit": "^4.8.35 || ^5.7 || ^6.0"
            },
            "type": "library",
            "extra": {
                "branch-alias": {
                    "dev-master": "1.4-dev"
                }
            },
            "autoload": {
                "classmap": [
                    "src/"
                ]
            },
            "notification-url": "https://packagist.org/downloads/",
            "license": [
                "BSD-3-Clause"
            ],
            "authors": [
                {
                    "name": "Kore Nordmann",
                    "email": "mail@kore-nordmann.de"
                },
                {
                    "name": "Sebastian Bergmann",
                    "email": "sebastian@phpunit.de"
                }
            ],
            "description": "Diff implementation",
            "homepage": "https://github.com/sebastianbergmann/diff",
            "keywords": [
                "diff"
            ],
            "time": "2017-05-22T07:24:03+00:00"
        },
        {
            "name": "sebastian/environment",
            "version": "1.3.8",
            "source": {
                "type": "git",
                "url": "https://github.com/sebastianbergmann/environment.git",
                "reference": "be2c607e43ce4c89ecd60e75c6a85c126e754aea"
            },
            "dist": {
                "type": "zip",
                "url": "https://api.github.com/repos/sebastianbergmann/environment/zipball/be2c607e43ce4c89ecd60e75c6a85c126e754aea",
                "reference": "be2c607e43ce4c89ecd60e75c6a85c126e754aea",
                "shasum": ""
            },
            "require": {
                "php": "^5.3.3 || ^7.0"
            },
            "require-dev": {
                "phpunit/phpunit": "^4.8 || ^5.0"
            },
            "type": "library",
            "extra": {
                "branch-alias": {
                    "dev-master": "1.3.x-dev"
                }
            },
            "autoload": {
                "classmap": [
                    "src/"
                ]
            },
            "notification-url": "https://packagist.org/downloads/",
            "license": [
                "BSD-3-Clause"
            ],
            "authors": [
                {
                    "name": "Sebastian Bergmann",
                    "email": "sebastian@phpunit.de"
                }
            ],
            "description": "Provides functionality to handle HHVM/PHP environments",
            "homepage": "http://www.github.com/sebastianbergmann/environment",
            "keywords": [
                "Xdebug",
                "environment",
                "hhvm"
            ],
            "time": "2016-08-18T05:49:44+00:00"
        },
        {
            "name": "sebastian/exporter",
            "version": "1.2.2",
            "source": {
                "type": "git",
                "url": "https://github.com/sebastianbergmann/exporter.git",
                "reference": "42c4c2eec485ee3e159ec9884f95b431287edde4"
            },
            "dist": {
                "type": "zip",
                "url": "https://api.github.com/repos/sebastianbergmann/exporter/zipball/42c4c2eec485ee3e159ec9884f95b431287edde4",
                "reference": "42c4c2eec485ee3e159ec9884f95b431287edde4",
                "shasum": ""
            },
            "require": {
                "php": ">=5.3.3",
                "sebastian/recursion-context": "~1.0"
            },
            "require-dev": {
                "ext-mbstring": "*",
                "phpunit/phpunit": "~4.4"
            },
            "type": "library",
            "extra": {
                "branch-alias": {
                    "dev-master": "1.3.x-dev"
                }
            },
            "autoload": {
                "classmap": [
                    "src/"
                ]
            },
            "notification-url": "https://packagist.org/downloads/",
            "license": [
                "BSD-3-Clause"
            ],
            "authors": [
                {
                    "name": "Jeff Welch",
                    "email": "whatthejeff@gmail.com"
                },
                {
                    "name": "Volker Dusch",
                    "email": "github@wallbash.com"
                },
                {
                    "name": "Bernhard Schussek",
                    "email": "bschussek@2bepublished.at"
                },
                {
                    "name": "Sebastian Bergmann",
                    "email": "sebastian@phpunit.de"
                },
                {
                    "name": "Adam Harvey",
                    "email": "aharvey@php.net"
                }
            ],
            "description": "Provides the functionality to export PHP variables for visualization",
            "homepage": "http://www.github.com/sebastianbergmann/exporter",
            "keywords": [
                "export",
                "exporter"
            ],
            "time": "2016-06-17T09:04:28+00:00"
        },
        {
            "name": "sebastian/global-state",
            "version": "1.1.1",
>>>>>>> df100eb9
            "source": {
                "type": "git",
                "url": "https://github.com/symfony/phpunit-bridge.git",
                "reference": "9ecf83a2628b4668f02e680f65357c62600749fc"
            },
            "dist": {
                "type": "zip",
                "url": "https://api.github.com/repos/symfony/phpunit-bridge/zipball/9ecf83a2628b4668f02e680f65357c62600749fc",
                "reference": "9ecf83a2628b4668f02e680f65357c62600749fc",
                "shasum": ""
            },
            "require": {
                "php": ">=5.3.3"
            },
            "conflict": {
                "phpunit/phpunit": "<4.8.35|<5.4.3,>=5.0"
            },
            "suggest": {
                "ext-zip": "Zip support is required when using bin/simple-phpunit",
                "symfony/debug": "For tracking deprecated interfaces usages at runtime with DebugClassLoader"
            },
            "bin": [
                "bin/simple-phpunit"
            ],
            "type": "symfony-bridge",
            "extra": {
                "branch-alias": {
                    "dev-master": "3.4-dev"
                }
            },
            "autoload": {
                "files": [
                    "bootstrap.php"
                ],
                "psr-4": {
                    "Symfony\\Bridge\\PhpUnit\\": ""
                },
                "exclude-from-classmap": [
                    "/Tests/"
                ]
            },
            "notification-url": "https://packagist.org/downloads/",
            "license": [
<<<<<<< HEAD
=======
                "BSD-3-Clause"
            ],
            "authors": [
                {
                    "name": "Sebastian Bergmann",
                    "email": "sebastian@phpunit.de",
                    "role": "lead"
                }
            ],
            "description": "Library that helps with managing the version number of Git-hosted PHP projects",
            "homepage": "https://github.com/sebastianbergmann/version",
            "time": "2015-06-21T13:59:46+00:00"
        },
        {
            "name": "webmozart/assert",
            "version": "1.3.0",
            "source": {
                "type": "git",
                "url": "https://github.com/webmozart/assert.git",
                "reference": "0df1908962e7a3071564e857d86874dad1ef204a"
            },
            "dist": {
                "type": "zip",
                "url": "https://api.github.com/repos/webmozart/assert/zipball/0df1908962e7a3071564e857d86874dad1ef204a",
                "reference": "0df1908962e7a3071564e857d86874dad1ef204a",
                "shasum": ""
            },
            "require": {
                "php": "^5.3.3 || ^7.0"
            },
            "require-dev": {
                "phpunit/phpunit": "^4.6",
                "sebastian/version": "^1.0.1"
            },
            "type": "library",
            "extra": {
                "branch-alias": {
                    "dev-master": "1.3-dev"
                }
            },
            "autoload": {
                "psr-4": {
                    "Webmozart\\Assert\\": "src/"
                }
            },
            "notification-url": "https://packagist.org/downloads/",
            "license": [
>>>>>>> df100eb9
                "MIT"
            ],
            "authors": [
                {
                    "name": "Nicolas Grekas",
                    "email": "p@tchwork.com"
                },
                {
                    "name": "Symfony Community",
                    "homepage": "https://symfony.com/contributors"
                }
            ],
<<<<<<< HEAD
            "description": "Symfony PHPUnit Bridge",
            "homepage": "https://symfony.com",
            "time": "2017-12-04T20:23:06+00:00"
=======
            "description": "Assertions to validate method input/output with nice error messages.",
            "keywords": [
                "assert",
                "check",
                "validate"
            ],
            "time": "2018-01-29T19:49:41+00:00"
>>>>>>> df100eb9
        }
    ],
    "aliases": [],
    "minimum-stability": "dev",
    "stability-flags": {
        "sensio/framework-extra-bundle": 20,
        "oyejorge/less.php": 20,
        "phpids/phpids": 20,
        "bootstrap-plus/bootstrap-jqueryui": 20
    },
    "prefer-stable": true,
    "prefer-lowest": false,
    "platform": {
        "php": ">=5.5.9"
    },
    "platform-dev": [],
    "platform-overrides": {
        "php": "5.5.9"
    }
}<|MERGE_RESOLUTION|>--- conflicted
+++ resolved
@@ -4,7 +4,7 @@
         "Read more about it at https://getcomposer.org/doc/01-basic-usage.md#composer-lock-the-lock-file",
         "This file is @generated automatically"
     ],
-    "content-hash": "0ce4588894e6f2d7923d3015807ef87e",
+    "content-hash": "9ef904b10edb9956f730c6b0b2e36a20",
     "packages": [
         {
             "name": "afarkas/html5shiv",
@@ -1493,12 +1493,12 @@
             "source": {
                 "type": "git",
                 "url": "https://github.com/ezyang/htmlpurifier.git",
-                "reference": "c1167edbf1e542bb926601276821a0b255686e6a"
-            },
-            "dist": {
-                "type": "zip",
-                "url": "https://api.github.com/repos/ezyang/htmlpurifier/zipball/c1167edbf1e542bb926601276821a0b255686e6a",
-                "reference": "c1167edbf1e542bb926601276821a0b255686e6a",
+                "reference": "6d6d88512a8146939a9161bb03e95e3e97840439"
+            },
+            "dist": {
+                "type": "zip",
+                "url": "https://api.github.com/repos/ezyang/htmlpurifier/zipball/6d6d88512a8146939a9161bb03e95e3e97840439",
+                "reference": "6d6d88512a8146939a9161bb03e95e3e97840439",
                 "shasum": ""
             },
             "require": {
@@ -1518,7 +1518,7 @@
             },
             "notification-url": "https://packagist.org/downloads/",
             "license": [
-                "LGPL-2.1-or-later"
+                "LGPL"
             ],
             "authors": [
                 {
@@ -1532,7 +1532,7 @@
             "keywords": [
                 "html"
             ],
-            "time": "2018-02-23T02:36:54+00:00"
+            "time": "2017-12-30T05:23:44+00:00"
         },
         {
             "name": "fig/link-util",
@@ -2067,16 +2067,16 @@
         },
         {
             "name": "jQuery.mmenu",
-            "version": "7.0.3",
+            "version": "7.0.1",
             "source": {
                 "type": "git",
                 "url": "https://github.com/FrDH/jQuery.mmenu.git",
-                "reference": "e5df2d3d3fb07a3679c72153933517ca1ecd44f7"
-            },
-            "dist": {
-                "type": "zip",
-                "url": "https://api.github.com/repos/FrDH/jQuery.mmenu/zipball/e5df2d3d3fb07a3679c72153933517ca1ecd44f7",
-                "reference": "e5df2d3d3fb07a3679c72153933517ca1ecd44f7",
+                "reference": "81669e1e699b52097e0107029b3b2df96ee85302"
+            },
+            "dist": {
+                "type": "zip",
+                "url": "https://api.github.com/repos/FrDH/jQuery.mmenu/zipball/81669e1e699b52097e0107029b3b2df96ee85302",
+                "reference": "81669e1e699b52097e0107029b3b2df96ee85302",
                 "shasum": ""
             },
             "type": "library",
@@ -2100,10 +2100,10 @@
                 "submenu"
             ],
             "support": {
-                "source": "https://github.com/FrDH/jQuery.mmenu/tree/v7.0.3",
+                "source": "https://github.com/FrDH/jQuery.mmenu/tree/master",
                 "issues": "https://github.com/FrDH/jQuery.mmenu/issues"
             },
-            "time": "2018-02-09T20:41:36+00:00"
+            "time": "2018-01-06T13:07:41+00:00"
         },
         {
             "name": "jakeasmith/http_build_url",
@@ -3068,6 +3068,60 @@
             "time": "2017-02-09T16:06:51+00:00"
         },
         {
+            "name": "matthiasnoback/symfony-service-definition-validator",
+            "version": "dev-master",
+            "source": {
+                "type": "git",
+                "url": "https://github.com/zikula/symfony-service-definition-validator.git",
+                "reference": "bdafa1be7c80bd8a69d860c7f9d586e61d1fb69e"
+            },
+            "dist": {
+                "type": "zip",
+                "url": "https://api.github.com/repos/zikula/symfony-service-definition-validator/zipball/bdafa1be7c80bd8a69d860c7f9d586e61d1fb69e",
+                "reference": "bdafa1be7c80bd8a69d860c7f9d586e61d1fb69e",
+                "shasum": ""
+            },
+            "require": {
+                "symfony/dependency-injection": "~2.0|~3.0"
+            },
+            "require-dev": {
+                "phpunit/phpunit": "~4.0",
+                "symfony/config": "~2.0|~3.0",
+                "symfony/expression-language": "~2.4|~3.0"
+            },
+            "type": "library",
+            "autoload": {
+                "psr-4": {
+                    "Matthias\\SymfonyServiceDefinitionValidator\\": ""
+                }
+            },
+            "autoload-dev": {
+                "files": [
+                    "Tests/Fixtures/FactoryCallback.php"
+                ]
+            },
+            "license": [
+                "MIT"
+            ],
+            "authors": [
+                {
+                    "name": "Matthias Noback",
+                    "email": "matthiasnoback@gmail.com",
+                    "homepage": "http://php-and-symfony.matthiasnoback.nl"
+                }
+            ],
+            "description": "Library for validating service definitions created with the Symfony Dependency Injection Component",
+            "homepage": "http://github.com/matthiasnoback/symfony-service-definition-validator",
+            "keywords": [
+                "dependency injection",
+                "symfony2"
+            ],
+            "support": {
+                "source": "https://github.com/zikula/symfony-service-definition-validator/tree/master"
+            },
+            "time": "2017-12-13T17:24:52+00:00"
+        },
+        {
             "name": "michelf/php-markdown",
             "version": "1.7.0",
             "source": {
@@ -3829,12 +3883,12 @@
             "source": {
                 "type": "git",
                 "url": "https://github.com/sensiolabs/SensioFrameworkExtraBundle.git",
-                "reference": "bf4940572e43af679aaa13be98f3446a1c237bd8"
-            },
-            "dist": {
-                "type": "zip",
-                "url": "https://api.github.com/repos/sensiolabs/SensioFrameworkExtraBundle/zipball/bf4940572e43af679aaa13be98f3446a1c237bd8",
-                "reference": "bf4940572e43af679aaa13be98f3446a1c237bd8",
+                "reference": "072c00c52b947e88a1e619e9ff426cee6c8c482b"
+            },
+            "dist": {
+                "type": "zip",
+                "url": "https://api.github.com/repos/sensiolabs/SensioFrameworkExtraBundle/zipball/072c00c52b947e88a1e619e9ff426cee6c8c482b",
+                "reference": "072c00c52b947e88a1e619e9ff426cee6c8c482b",
                 "shasum": ""
             },
             "require": {
@@ -3890,7 +3944,7 @@
                 "annotations",
                 "controllers"
             ],
-            "time": "2018-02-14T08:40:54+00:00"
+            "time": "2018-01-12T13:08:16+00:00"
         },
         {
             "name": "sensio/generator-bundle",
@@ -4168,16 +4222,16 @@
         },
         {
             "name": "symfony/polyfill-apcu",
-            "version": "v1.7.0",
+            "version": "v1.6.0",
             "source": {
                 "type": "git",
                 "url": "https://github.com/symfony/polyfill-apcu.git",
-                "reference": "e8ae2136ddb53dea314df56fcd88e318ab936c00"
-            },
-            "dist": {
-                "type": "zip",
-                "url": "https://api.github.com/repos/symfony/polyfill-apcu/zipball/e8ae2136ddb53dea314df56fcd88e318ab936c00",
-                "reference": "e8ae2136ddb53dea314df56fcd88e318ab936c00",
+                "reference": "04f62674339602def515bff4bc6901fc1d4951e8"
+            },
+            "dist": {
+                "type": "zip",
+                "url": "https://api.github.com/repos/symfony/polyfill-apcu/zipball/04f62674339602def515bff4bc6901fc1d4951e8",
+                "reference": "04f62674339602def515bff4bc6901fc1d4951e8",
                 "shasum": ""
             },
             "require": {
@@ -4186,7 +4240,7 @@
             "type": "library",
             "extra": {
                 "branch-alias": {
-                    "dev-master": "1.7-dev"
+                    "dev-master": "1.6-dev"
                 }
             },
             "autoload": {
@@ -4220,20 +4274,20 @@
                 "portable",
                 "shim"
             ],
-            "time": "2018-01-30T19:27:44+00:00"
+            "time": "2017-10-11T12:05:26+00:00"
         },
         {
             "name": "symfony/polyfill-intl-icu",
-            "version": "v1.7.0",
+            "version": "v1.6.0",
             "source": {
                 "type": "git",
                 "url": "https://github.com/symfony/polyfill-intl-icu.git",
-                "reference": "254919c03761d46c29291616576ed003f10e91c1"
-            },
-            "dist": {
-                "type": "zip",
-                "url": "https://api.github.com/repos/symfony/polyfill-intl-icu/zipball/254919c03761d46c29291616576ed003f10e91c1",
-                "reference": "254919c03761d46c29291616576ed003f10e91c1",
+                "reference": "d2bb2ef00dd8605d6fbd4db53ed4af1395953497"
+            },
+            "dist": {
+                "type": "zip",
+                "url": "https://api.github.com/repos/symfony/polyfill-intl-icu/zipball/d2bb2ef00dd8605d6fbd4db53ed4af1395953497",
+                "reference": "d2bb2ef00dd8605d6fbd4db53ed4af1395953497",
                 "shasum": ""
             },
             "require": {
@@ -4246,7 +4300,7 @@
             "type": "library",
             "extra": {
                 "branch-alias": {
-                    "dev-master": "1.7-dev"
+                    "dev-master": "1.6-dev"
                 }
             },
             "autoload": {
@@ -4278,20 +4332,20 @@
                 "portable",
                 "shim"
             ],
-            "time": "2018-01-30T19:27:44+00:00"
+            "time": "2017-10-11T12:05:26+00:00"
         },
         {
             "name": "symfony/polyfill-mbstring",
-            "version": "v1.7.0",
+            "version": "v1.6.0",
             "source": {
                 "type": "git",
                 "url": "https://github.com/symfony/polyfill-mbstring.git",
-                "reference": "78be803ce01e55d3491c1397cf1c64beb9c1b63b"
-            },
-            "dist": {
-                "type": "zip",
-                "url": "https://api.github.com/repos/symfony/polyfill-mbstring/zipball/78be803ce01e55d3491c1397cf1c64beb9c1b63b",
-                "reference": "78be803ce01e55d3491c1397cf1c64beb9c1b63b",
+                "reference": "2ec8b39c38cb16674bbf3fea2b6ce5bf117e1296"
+            },
+            "dist": {
+                "type": "zip",
+                "url": "https://api.github.com/repos/symfony/polyfill-mbstring/zipball/2ec8b39c38cb16674bbf3fea2b6ce5bf117e1296",
+                "reference": "2ec8b39c38cb16674bbf3fea2b6ce5bf117e1296",
                 "shasum": ""
             },
             "require": {
@@ -4303,7 +4357,7 @@
             "type": "library",
             "extra": {
                 "branch-alias": {
-                    "dev-master": "1.7-dev"
+                    "dev-master": "1.6-dev"
                 }
             },
             "autoload": {
@@ -4337,20 +4391,20 @@
                 "portable",
                 "shim"
             ],
-            "time": "2018-01-30T19:27:44+00:00"
+            "time": "2017-10-11T12:05:26+00:00"
         },
         {
             "name": "symfony/polyfill-php56",
-            "version": "v1.7.0",
+            "version": "v1.6.0",
             "source": {
                 "type": "git",
                 "url": "https://github.com/symfony/polyfill-php56.git",
-                "reference": "ebc999ce5f14204c5150b9bd15f8f04e621409d8"
-            },
-            "dist": {
-                "type": "zip",
-                "url": "https://api.github.com/repos/symfony/polyfill-php56/zipball/ebc999ce5f14204c5150b9bd15f8f04e621409d8",
-                "reference": "ebc999ce5f14204c5150b9bd15f8f04e621409d8",
+                "reference": "265fc96795492430762c29be291a371494ba3a5b"
+            },
+            "dist": {
+                "type": "zip",
+                "url": "https://api.github.com/repos/symfony/polyfill-php56/zipball/265fc96795492430762c29be291a371494ba3a5b",
+                "reference": "265fc96795492430762c29be291a371494ba3a5b",
                 "shasum": ""
             },
             "require": {
@@ -4360,7 +4414,7 @@
             "type": "library",
             "extra": {
                 "branch-alias": {
-                    "dev-master": "1.7-dev"
+                    "dev-master": "1.6-dev"
                 }
             },
             "autoload": {
@@ -4393,20 +4447,20 @@
                 "portable",
                 "shim"
             ],
-            "time": "2018-01-30T19:27:44+00:00"
+            "time": "2017-10-11T12:05:26+00:00"
         },
         {
             "name": "symfony/polyfill-php70",
-            "version": "v1.7.0",
+            "version": "v1.6.0",
             "source": {
                 "type": "git",
                 "url": "https://github.com/symfony/polyfill-php70.git",
-                "reference": "3532bfcd8f933a7816f3a0a59682fc404776600f"
-            },
-            "dist": {
-                "type": "zip",
-                "url": "https://api.github.com/repos/symfony/polyfill-php70/zipball/3532bfcd8f933a7816f3a0a59682fc404776600f",
-                "reference": "3532bfcd8f933a7816f3a0a59682fc404776600f",
+                "reference": "0442b9c0596610bd24ae7b5f0a6cdbbc16d9fcff"
+            },
+            "dist": {
+                "type": "zip",
+                "url": "https://api.github.com/repos/symfony/polyfill-php70/zipball/0442b9c0596610bd24ae7b5f0a6cdbbc16d9fcff",
+                "reference": "0442b9c0596610bd24ae7b5f0a6cdbbc16d9fcff",
                 "shasum": ""
             },
             "require": {
@@ -4416,7 +4470,7 @@
             "type": "library",
             "extra": {
                 "branch-alias": {
-                    "dev-master": "1.7-dev"
+                    "dev-master": "1.6-dev"
                 }
             },
             "autoload": {
@@ -4452,20 +4506,20 @@
                 "portable",
                 "shim"
             ],
-            "time": "2018-01-30T19:27:44+00:00"
+            "time": "2017-10-11T12:05:26+00:00"
         },
         {
             "name": "symfony/polyfill-util",
-            "version": "v1.7.0",
+            "version": "v1.6.0",
             "source": {
                 "type": "git",
                 "url": "https://github.com/symfony/polyfill-util.git",
-                "reference": "e17c808ec4228026d4f5a8832afa19be85979563"
-            },
-            "dist": {
-                "type": "zip",
-                "url": "https://api.github.com/repos/symfony/polyfill-util/zipball/e17c808ec4228026d4f5a8832afa19be85979563",
-                "reference": "e17c808ec4228026d4f5a8832afa19be85979563",
+                "reference": "6e719200c8e540e0c0effeb31f96bdb344b94176"
+            },
+            "dist": {
+                "type": "zip",
+                "url": "https://api.github.com/repos/symfony/polyfill-util/zipball/6e719200c8e540e0c0effeb31f96bdb344b94176",
+                "reference": "6e719200c8e540e0c0effeb31f96bdb344b94176",
                 "shasum": ""
             },
             "require": {
@@ -4474,7 +4528,7 @@
             "type": "library",
             "extra": {
                 "branch-alias": {
-                    "dev-master": "1.7-dev"
+                    "dev-master": "1.6-dev"
                 }
             },
             "autoload": {
@@ -4504,7 +4558,7 @@
                 "polyfill",
                 "shim"
             ],
-            "time": "2018-01-31T18:08:44+00:00"
+            "time": "2017-10-11T12:05:26+00:00"
         },
         {
             "name": "symfony/swiftmailer-bundle",
@@ -4944,36 +4998,36 @@
         },
         {
             "name": "willdurand/js-translation-bundle",
-            "version": "2.6.6",
+            "version": "2.6.5",
             "source": {
                 "type": "git",
                 "url": "https://github.com/willdurand/BazingaJsTranslationBundle.git",
-                "reference": "9c80406dd4cc195f1f835a52e038fb80a96563b2"
-            },
-            "dist": {
-                "type": "zip",
-                "url": "https://api.github.com/repos/willdurand/BazingaJsTranslationBundle/zipball/9c80406dd4cc195f1f835a52e038fb80a96563b2",
-                "reference": "9c80406dd4cc195f1f835a52e038fb80a96563b2",
-                "shasum": ""
-            },
-            "require": {
-                "symfony/console": "~2.7|~3.1|~4.0",
-                "symfony/finder": "~2.7|~3.1|~4.0",
-                "symfony/framework-bundle": "~2.7|~3.1|~4.0",
-                "symfony/intl": "~2.7|~3.1|~4.0",
-                "symfony/translation": "~2.7|~3.1|~4.0",
-                "symfony/twig-bundle": "~2.7|~3.1|~4.0"
+                "reference": "d9cb848fc66b502658994cf86e63ed3d940e1095"
+            },
+            "dist": {
+                "type": "zip",
+                "url": "https://api.github.com/repos/willdurand/BazingaJsTranslationBundle/zipball/d9cb848fc66b502658994cf86e63ed3d940e1095",
+                "reference": "d9cb848fc66b502658994cf86e63ed3d940e1095",
+                "shasum": ""
+            },
+            "require": {
+                "symfony/console": "~2.7|~3.1",
+                "symfony/finder": "~2.7|~3.1",
+                "symfony/framework-bundle": "~2.7|~3.1",
+                "symfony/intl": "~2.7|~3.1",
+                "symfony/templating": "~2.7|~3.1",
+                "symfony/translation": "~2.7|~3.1"
             },
             "replace": {
                 "willdurand/expose-translation-bundle": "2.5.*"
             },
             "require-dev": {
                 "phpunit/phpunit": "^4.8|~5.7",
-                "symfony/asset": "~2.7|~3.1|~4.0",
-                "symfony/browser-kit": "~2.7|~3.1|~4.0",
-                "symfony/phpunit-bridge": "~2.7|~3.1|~4.0",
-                "symfony/twig-bundle": "~2.7|~3.1|~4.0",
-                "symfony/yaml": "~2.7|~3.1|~4.0"
+                "symfony/asset": "~2.7|~3.1",
+                "symfony/browser-kit": "~2.7|~3.1",
+                "symfony/phpunit-bridge": "~2.7|~3.1",
+                "symfony/twig-bundle": "~2.7|~3.1",
+                "symfony/yaml": "~2.7|~3.1"
             },
             "type": "symfony-bundle",
             "extra": {
@@ -5002,7 +5056,7 @@
                 "symfony",
                 "translation"
             ],
-            "time": "2018-02-11T14:19:14+00:00"
+            "time": "2017-05-17T21:16:31+00:00"
         },
         {
             "name": "willdurand/jsonp-callback-validator",
@@ -5716,10 +5770,6 @@
     ],
     "packages-dev": [
         {
-<<<<<<< HEAD
-            "name": "symfony/phpunit-bridge",
-            "version": "v3.4.1",
-=======
             "name": "phpdocumentor/reflection-common",
             "version": "1.0.1",
             "source": {
@@ -5867,16 +5917,16 @@
         },
         {
             "name": "phpspec/prophecy",
-            "version": "1.7.5",
+            "version": "1.7.3",
             "source": {
                 "type": "git",
                 "url": "https://github.com/phpspec/prophecy.git",
-                "reference": "dfd6be44111a7c41c2e884a336cc4f461b3b2401"
-            },
-            "dist": {
-                "type": "zip",
-                "url": "https://api.github.com/repos/phpspec/prophecy/zipball/dfd6be44111a7c41c2e884a336cc4f461b3b2401",
-                "reference": "dfd6be44111a7c41c2e884a336cc4f461b3b2401",
+                "reference": "e4ed002c67da8eceb0eb8ddb8b3847bb53c5c2bf"
+            },
+            "dist": {
+                "type": "zip",
+                "url": "https://api.github.com/repos/phpspec/prophecy/zipball/e4ed002c67da8eceb0eb8ddb8b3847bb53c5c2bf",
+                "reference": "e4ed002c67da8eceb0eb8ddb8b3847bb53c5c2bf",
                 "shasum": ""
             },
             "require": {
@@ -5888,7 +5938,7 @@
             },
             "require-dev": {
                 "phpspec/phpspec": "^2.5|^3.2",
-                "phpunit/phpunit": "^4.8.35 || ^5.7 || ^6.5"
+                "phpunit/phpunit": "^4.8.35 || ^5.7"
             },
             "type": "library",
             "extra": {
@@ -5926,7 +5976,7 @@
                 "spy",
                 "stub"
             ],
-            "time": "2018-02-19T10:16:54+00:00"
+            "time": "2017-11-24T13:59:53+00:00"
         },
         {
             "name": "phpunit/php-code-coverage",
@@ -6540,52 +6590,129 @@
         {
             "name": "sebastian/global-state",
             "version": "1.1.1",
->>>>>>> df100eb9
-            "source": {
-                "type": "git",
-                "url": "https://github.com/symfony/phpunit-bridge.git",
-                "reference": "9ecf83a2628b4668f02e680f65357c62600749fc"
-            },
-            "dist": {
-                "type": "zip",
-                "url": "https://api.github.com/repos/symfony/phpunit-bridge/zipball/9ecf83a2628b4668f02e680f65357c62600749fc",
-                "reference": "9ecf83a2628b4668f02e680f65357c62600749fc",
+            "source": {
+                "type": "git",
+                "url": "https://github.com/sebastianbergmann/global-state.git",
+                "reference": "bc37d50fea7d017d3d340f230811c9f1d7280af4"
+            },
+            "dist": {
+                "type": "zip",
+                "url": "https://api.github.com/repos/sebastianbergmann/global-state/zipball/bc37d50fea7d017d3d340f230811c9f1d7280af4",
+                "reference": "bc37d50fea7d017d3d340f230811c9f1d7280af4",
                 "shasum": ""
             },
             "require": {
                 "php": ">=5.3.3"
             },
-            "conflict": {
-                "phpunit/phpunit": "<4.8.35|<5.4.3,>=5.0"
+            "require-dev": {
+                "phpunit/phpunit": "~4.2"
             },
             "suggest": {
-                "ext-zip": "Zip support is required when using bin/simple-phpunit",
-                "symfony/debug": "For tracking deprecated interfaces usages at runtime with DebugClassLoader"
-            },
-            "bin": [
-                "bin/simple-phpunit"
-            ],
-            "type": "symfony-bridge",
-            "extra": {
-                "branch-alias": {
-                    "dev-master": "3.4-dev"
-                }
-            },
-            "autoload": {
-                "files": [
-                    "bootstrap.php"
-                ],
-                "psr-4": {
-                    "Symfony\\Bridge\\PhpUnit\\": ""
-                },
-                "exclude-from-classmap": [
-                    "/Tests/"
+                "ext-uopz": "*"
+            },
+            "type": "library",
+            "extra": {
+                "branch-alias": {
+                    "dev-master": "1.0-dev"
+                }
+            },
+            "autoload": {
+                "classmap": [
+                    "src/"
                 ]
             },
             "notification-url": "https://packagist.org/downloads/",
             "license": [
-<<<<<<< HEAD
-=======
+                "BSD-3-Clause"
+            ],
+            "authors": [
+                {
+                    "name": "Sebastian Bergmann",
+                    "email": "sebastian@phpunit.de"
+                }
+            ],
+            "description": "Snapshotting of global state",
+            "homepage": "http://www.github.com/sebastianbergmann/global-state",
+            "keywords": [
+                "global state"
+            ],
+            "time": "2015-10-12T03:26:01+00:00"
+        },
+        {
+            "name": "sebastian/recursion-context",
+            "version": "1.0.5",
+            "source": {
+                "type": "git",
+                "url": "https://github.com/sebastianbergmann/recursion-context.git",
+                "reference": "b19cc3298482a335a95f3016d2f8a6950f0fbcd7"
+            },
+            "dist": {
+                "type": "zip",
+                "url": "https://api.github.com/repos/sebastianbergmann/recursion-context/zipball/b19cc3298482a335a95f3016d2f8a6950f0fbcd7",
+                "reference": "b19cc3298482a335a95f3016d2f8a6950f0fbcd7",
+                "shasum": ""
+            },
+            "require": {
+                "php": ">=5.3.3"
+            },
+            "require-dev": {
+                "phpunit/phpunit": "~4.4"
+            },
+            "type": "library",
+            "extra": {
+                "branch-alias": {
+                    "dev-master": "1.0.x-dev"
+                }
+            },
+            "autoload": {
+                "classmap": [
+                    "src/"
+                ]
+            },
+            "notification-url": "https://packagist.org/downloads/",
+            "license": [
+                "BSD-3-Clause"
+            ],
+            "authors": [
+                {
+                    "name": "Jeff Welch",
+                    "email": "whatthejeff@gmail.com"
+                },
+                {
+                    "name": "Sebastian Bergmann",
+                    "email": "sebastian@phpunit.de"
+                },
+                {
+                    "name": "Adam Harvey",
+                    "email": "aharvey@php.net"
+                }
+            ],
+            "description": "Provides functionality to recursively process PHP variables",
+            "homepage": "http://www.github.com/sebastianbergmann/recursion-context",
+            "time": "2016-10-03T07:41:43+00:00"
+        },
+        {
+            "name": "sebastian/version",
+            "version": "1.0.6",
+            "source": {
+                "type": "git",
+                "url": "https://github.com/sebastianbergmann/version.git",
+                "reference": "58b3a85e7999757d6ad81c787a1fbf5ff6c628c6"
+            },
+            "dist": {
+                "type": "zip",
+                "url": "https://api.github.com/repos/sebastianbergmann/version/zipball/58b3a85e7999757d6ad81c787a1fbf5ff6c628c6",
+                "reference": "58b3a85e7999757d6ad81c787a1fbf5ff6c628c6",
+                "shasum": ""
+            },
+            "type": "library",
+            "autoload": {
+                "classmap": [
+                    "src/"
+                ]
+            },
+            "notification-url": "https://packagist.org/downloads/",
+            "license": [
                 "BSD-3-Clause"
             ],
             "authors": [
@@ -6601,16 +6728,16 @@
         },
         {
             "name": "webmozart/assert",
-            "version": "1.3.0",
+            "version": "1.2.0",
             "source": {
                 "type": "git",
                 "url": "https://github.com/webmozart/assert.git",
-                "reference": "0df1908962e7a3071564e857d86874dad1ef204a"
-            },
-            "dist": {
-                "type": "zip",
-                "url": "https://api.github.com/repos/webmozart/assert/zipball/0df1908962e7a3071564e857d86874dad1ef204a",
-                "reference": "0df1908962e7a3071564e857d86874dad1ef204a",
+                "reference": "2db61e59ff05fe5126d152bd0655c9ea113e550f"
+            },
+            "dist": {
+                "type": "zip",
+                "url": "https://api.github.com/repos/webmozart/assert/zipball/2db61e59ff05fe5126d152bd0655c9ea113e550f",
+                "reference": "2db61e59ff05fe5126d152bd0655c9ea113e550f",
                 "shasum": ""
             },
             "require": {
@@ -6633,38 +6760,28 @@
             },
             "notification-url": "https://packagist.org/downloads/",
             "license": [
->>>>>>> df100eb9
-                "MIT"
-            ],
-            "authors": [
-                {
-                    "name": "Nicolas Grekas",
-                    "email": "p@tchwork.com"
-                },
-                {
-                    "name": "Symfony Community",
-                    "homepage": "https://symfony.com/contributors"
-                }
-            ],
-<<<<<<< HEAD
-            "description": "Symfony PHPUnit Bridge",
-            "homepage": "https://symfony.com",
-            "time": "2017-12-04T20:23:06+00:00"
-=======
+                "MIT"
+            ],
+            "authors": [
+                {
+                    "name": "Bernhard Schussek",
+                    "email": "bschussek@gmail.com"
+                }
+            ],
             "description": "Assertions to validate method input/output with nice error messages.",
             "keywords": [
                 "assert",
                 "check",
                 "validate"
             ],
-            "time": "2018-01-29T19:49:41+00:00"
->>>>>>> df100eb9
+            "time": "2016-11-23T20:04:58+00:00"
         }
     ],
     "aliases": [],
     "minimum-stability": "dev",
     "stability-flags": {
         "sensio/framework-extra-bundle": 20,
+        "matthiasnoback/symfony-service-definition-validator": 20,
         "oyejorge/less.php": 20,
         "phpids/phpids": 20,
         "bootstrap-plus/bootstrap-jqueryui": 20
