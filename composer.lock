--- conflicted
+++ resolved
@@ -1531,6 +1531,60 @@
             "time": "2017-03-22 00:50:26"
         },
         {
+            "name": "fig/link-util",
+            "version": "1.0.0",
+            "source": {
+                "type": "git",
+                "url": "https://github.com/php-fig/link-util.git",
+                "reference": "1a07821801a148be4add11ab0603e4af55a72fac"
+            },
+            "dist": {
+                "type": "zip",
+                "url": "https://api.github.com/repos/php-fig/link-util/zipball/1a07821801a148be4add11ab0603e4af55a72fac",
+                "reference": "1a07821801a148be4add11ab0603e4af55a72fac",
+                "shasum": ""
+            },
+            "require": {
+                "php": ">=5.5.0",
+                "psr/link": "~1.0@dev"
+            },
+            "require-dev": {
+                "phpunit/phpunit": "^5.1",
+                "squizlabs/php_codesniffer": "^2.3.1"
+            },
+            "type": "library",
+            "extra": {
+                "branch-alias": {
+                    "dev-master": "1.0.x-dev"
+                }
+            },
+            "autoload": {
+                "psr-4": {
+                    "Fig\\Link\\": "src/"
+                }
+            },
+            "notification-url": "https://packagist.org/downloads/",
+            "license": [
+                "MIT"
+            ],
+            "authors": [
+                {
+                    "name": "PHP-FIG",
+                    "homepage": "http://www.php-fig.org/"
+                }
+            ],
+            "description": "Common utility implementations for HTTP links",
+            "keywords": [
+                "http",
+                "http-link",
+                "link",
+                "psr",
+                "psr-13",
+                "rest"
+            ],
+            "time": "2016-10-17T18:31:11+00:00"
+        },
+        {
             "name": "friendsofsymfony/jsrouting-bundle",
             "version": "1.6.0",
             "source": {
@@ -3420,6 +3474,55 @@
             "time": "2016-08-06T20:24:11+00:00"
         },
         {
+            "name": "psr/container",
+            "version": "1.0.0",
+            "source": {
+                "type": "git",
+                "url": "https://github.com/php-fig/container.git",
+                "reference": "b7ce3b176482dbbc1245ebf52b181af44c2cf55f"
+            },
+            "dist": {
+                "type": "zip",
+                "url": "https://api.github.com/repos/php-fig/container/zipball/b7ce3b176482dbbc1245ebf52b181af44c2cf55f",
+                "reference": "b7ce3b176482dbbc1245ebf52b181af44c2cf55f",
+                "shasum": ""
+            },
+            "require": {
+                "php": ">=5.3.0"
+            },
+            "type": "library",
+            "extra": {
+                "branch-alias": {
+                    "dev-master": "1.0.x-dev"
+                }
+            },
+            "autoload": {
+                "psr-4": {
+                    "Psr\\Container\\": "src/"
+                }
+            },
+            "notification-url": "https://packagist.org/downloads/",
+            "license": [
+                "MIT"
+            ],
+            "authors": [
+                {
+                    "name": "PHP-FIG",
+                    "homepage": "http://www.php-fig.org/"
+                }
+            ],
+            "description": "Common Container Interface (PHP FIG PSR-11)",
+            "homepage": "https://github.com/php-fig/container",
+            "keywords": [
+                "PSR-11",
+                "container",
+                "container-interface",
+                "container-interop",
+                "psr"
+            ],
+            "time": "2017-02-14T16:28:37+00:00"
+        },
+        {
             "name": "psr/http-message",
             "version": "1.0.1",
             "source": {
@@ -3470,6 +3573,55 @@
             "time": "2016-08-06T14:39:51+00:00"
         },
         {
+            "name": "psr/link",
+            "version": "1.0.0",
+            "source": {
+                "type": "git",
+                "url": "https://github.com/php-fig/link.git",
+                "reference": "eea8e8662d5cd3ae4517c9b864493f59fca95562"
+            },
+            "dist": {
+                "type": "zip",
+                "url": "https://api.github.com/repos/php-fig/link/zipball/eea8e8662d5cd3ae4517c9b864493f59fca95562",
+                "reference": "eea8e8662d5cd3ae4517c9b864493f59fca95562",
+                "shasum": ""
+            },
+            "require": {
+                "php": ">=5.3.0"
+            },
+            "type": "library",
+            "extra": {
+                "branch-alias": {
+                    "dev-master": "1.0.x-dev"
+                }
+            },
+            "autoload": {
+                "psr-4": {
+                    "Psr\\Link\\": "src/"
+                }
+            },
+            "notification-url": "https://packagist.org/downloads/",
+            "license": [
+                "MIT"
+            ],
+            "authors": [
+                {
+                    "name": "PHP-FIG",
+                    "homepage": "http://www.php-fig.org/"
+                }
+            ],
+            "description": "Common interfaces for HTTP links",
+            "keywords": [
+                "http",
+                "http-link",
+                "link",
+                "psr",
+                "psr-13",
+                "rest"
+            ],
+            "time": "2016-10-28T16:06:13+00:00"
+        },
+        {
             "name": "psr/log",
             "version": "1.0.2",
             "source": {
@@ -3515,6 +3667,54 @@
                 "psr-3"
             ],
             "time": "2016-10-10T12:19:37+00:00"
+        },
+        {
+            "name": "psr/simple-cache",
+            "version": "1.0.0",
+            "source": {
+                "type": "git",
+                "url": "https://github.com/php-fig/simple-cache.git",
+                "reference": "753fa598e8f3b9966c886fe13f370baa45ef0e24"
+            },
+            "dist": {
+                "type": "zip",
+                "url": "https://api.github.com/repos/php-fig/simple-cache/zipball/753fa598e8f3b9966c886fe13f370baa45ef0e24",
+                "reference": "753fa598e8f3b9966c886fe13f370baa45ef0e24",
+                "shasum": ""
+            },
+            "require": {
+                "php": ">=5.3.0"
+            },
+            "type": "library",
+            "extra": {
+                "branch-alias": {
+                    "dev-master": "1.0.x-dev"
+                }
+            },
+            "autoload": {
+                "psr-4": {
+                    "Psr\\SimpleCache\\": "src/"
+                }
+            },
+            "notification-url": "https://packagist.org/downloads/",
+            "license": [
+                "MIT"
+            ],
+            "authors": [
+                {
+                    "name": "PHP-FIG",
+                    "homepage": "http://www.php-fig.org/"
+                }
+            ],
+            "description": "Common interfaces for simple caching",
+            "keywords": [
+                "cache",
+                "caching",
+                "psr",
+                "psr-16",
+                "simple-cache"
+            ],
+            "time": "2017-01-02T13:31:39+00:00"
         },
         {
             "name": "ramsey/array_column",
@@ -3667,33 +3867,33 @@
             "source": {
                 "type": "git",
                 "url": "https://github.com/sensiolabs/SensioFrameworkExtraBundle.git",
-                "reference": "025855e0b6829c82bfcb0897c6ffd5f40135028b"
-            },
-            "dist": {
-                "type": "zip",
-                "url": "https://api.github.com/repos/sensiolabs/SensioFrameworkExtraBundle/zipball/025855e0b6829c82bfcb0897c6ffd5f40135028b",
-                "reference": "025855e0b6829c82bfcb0897c6ffd5f40135028b",
-                "shasum": ""
-            },
-            "require": {
-                "doctrine/common": "~2.2",
-                "symfony/config": "^3.2",
-                "symfony/dependency-injection": "~3.0",
-                "symfony/framework-bundle": "^3.1",
-                "symfony/http-kernel": "^3.1"
+                "reference": "beb48d061ef93cfb0ad4908f5196afcd62f5a0d7"
+            },
+            "dist": {
+                "type": "zip",
+                "url": "https://api.github.com/repos/sensiolabs/SensioFrameworkExtraBundle/zipball/beb48d061ef93cfb0ad4908f5196afcd62f5a0d7",
+                "reference": "beb48d061ef93cfb0ad4908f5196afcd62f5a0d7",
+                "shasum": ""
+            },
+            "require": {
+                "doctrine/common": "^2.2",
+                "symfony/config": "^3.2|^4.0",
+                "symfony/dependency-injection": "^3.0|^4.0",
+                "symfony/framework-bundle": "^3.1|^4.0",
+                "symfony/http-kernel": "^3.1|^4.0"
             },
             "require-dev": {
                 "doctrine/doctrine-bundle": "^1.5",
                 "doctrine/orm": "^2.4.5",
-                "symfony/browser-kit": "~3.0",
-                "symfony/dom-crawler": "~3.0",
-                "symfony/expression-language": "~3.0",
-                "symfony/finder": "~3.0",
-                "symfony/phpunit-bridge": "~3.2",
+                "symfony/browser-kit": "^3.0|^4.0",
+                "symfony/dom-crawler": "^3.0|^4.0",
+                "symfony/expression-language": "^3.0|^4.0",
+                "symfony/finder": "^3.0|^4.0",
+                "symfony/phpunit-bridge": "^3.2|^4.0",
                 "symfony/psr-http-message-bridge": "^0.3",
-                "symfony/security-bundle": "~3.0",
-                "symfony/twig-bundle": "~3.0",
-                "symfony/yaml": "~3.0",
+                "symfony/security-bundle": "^3.0|^4.0",
+                "symfony/twig-bundle": "^3.0|^4.0",
+                "symfony/yaml": "^3.0|^4.0",
                 "twig/twig": "~1.12|~2.0",
                 "zendframework/zend-diactoros": "^1.3"
             },
@@ -3728,7 +3928,7 @@
                 "annotations",
                 "controllers"
             ],
-            "time": "2017-05-11 17:04:00"
+            "time": "2017-05-23 07:03:24"
         },
         {
             "name": "sensio/generator-bundle",
@@ -4349,42 +4549,33 @@
         },
         {
             "name": "symfony/symfony",
-<<<<<<< HEAD
-            "version": "v3.2.8",
+            "version": "v3.3.0",
             "source": {
                 "type": "git",
                 "url": "https://github.com/symfony/symfony.git",
-                "reference": "85959c2abbe4d2f050f950f39c9c3cf83819f3df"
-            },
-            "dist": {
-                "type": "zip",
-                "url": "https://api.github.com/repos/symfony/symfony/zipball/85959c2abbe4d2f050f950f39c9c3cf83819f3df",
-                "reference": "85959c2abbe4d2f050f950f39c9c3cf83819f3df",
-=======
-            "version": "v2.8.21",
-            "source": {
-                "type": "git",
-                "url": "https://github.com/symfony/symfony.git",
-                "reference": "17002cbb4be8b3b0d6516defe4ed839ad459994b"
-            },
-            "dist": {
-                "type": "zip",
-                "url": "https://api.github.com/repos/symfony/symfony/zipball/17002cbb4be8b3b0d6516defe4ed839ad459994b",
-                "reference": "17002cbb4be8b3b0d6516defe4ed839ad459994b",
->>>>>>> 01393f3a
+                "reference": "5a7e31c48e7cd4831efa409fffb661beb9995174"
+            },
+            "dist": {
+                "type": "zip",
+                "url": "https://api.github.com/repos/symfony/symfony/zipball/5a7e31c48e7cd4831efa409fffb661beb9995174",
+                "reference": "5a7e31c48e7cd4831efa409fffb661beb9995174",
                 "shasum": ""
             },
             "require": {
                 "doctrine/common": "~2.4",
+                "fig/link-util": "^1.0",
                 "php": ">=5.5.9",
                 "psr/cache": "~1.0",
+                "psr/container": "^1.0",
+                "psr/link": "^1.0",
                 "psr/log": "~1.0",
+                "psr/simple-cache": "^1.0",
                 "symfony/polyfill-intl-icu": "~1.0",
                 "symfony/polyfill-mbstring": "~1.0",
                 "symfony/polyfill-php56": "~1.0",
                 "symfony/polyfill-php70": "~1.0",
                 "symfony/polyfill-util": "~1.0",
-                "twig/twig": "~1.28|~2.0"
+                "twig/twig": "~1.32|~2.2"
             },
             "conflict": {
                 "phpdocumentor/reflection-docblock": "<3.0",
@@ -4392,7 +4583,9 @@
                 "phpunit/phpunit": "<4.8.35|<5.4.3,>=5.0"
             },
             "provide": {
-                "psr/cache-implementation": "1.0"
+                "psr/cache-implementation": "1.0",
+                "psr/container-implementation": "1.0",
+                "psr/simple-cache-implementation": "1.0"
             },
             "replace": {
                 "symfony/asset": "self.version",
@@ -4407,6 +4600,7 @@
                 "symfony/dependency-injection": "self.version",
                 "symfony/doctrine-bridge": "self.version",
                 "symfony/dom-crawler": "self.version",
+                "symfony/dotenv": "self.version",
                 "symfony/event-dispatcher": "self.version",
                 "symfony/expression-language": "self.version",
                 "symfony/filesystem": "self.version",
@@ -4439,7 +4633,9 @@
                 "symfony/twig-bundle": "self.version",
                 "symfony/validator": "self.version",
                 "symfony/var-dumper": "self.version",
+                "symfony/web-link": "self.version",
                 "symfony/web-profiler-bundle": "self.version",
+                "symfony/web-server-bundle": "self.version",
                 "symfony/workflow": "self.version",
                 "symfony/yaml": "self.version"
             },
@@ -4463,7 +4659,7 @@
             "type": "library",
             "extra": {
                 "branch-alias": {
-                    "dev-master": "3.2-dev"
+                    "dev-master": "3.3-dev"
                 }
             },
             "autoload": {
@@ -4502,75 +4698,7 @@
             "keywords": [
                 "framework"
             ],
-<<<<<<< HEAD
-            "time": "2017-05-01T17:47:03+00:00"
-=======
-            "time": "2017-05-29T19:15:13+00:00"
-        },
-        {
-            "name": "symfony/workflow",
-            "version": "v3.3.0",
-            "source": {
-                "type": "git",
-                "url": "https://github.com/symfony/workflow.git",
-                "reference": "a1d4ed0077d7b2e434e55d7e73f9f046911d3a61"
-            },
-            "dist": {
-                "type": "zip",
-                "url": "https://api.github.com/repos/symfony/workflow/zipball/a1d4ed0077d7b2e434e55d7e73f9f046911d3a61",
-                "reference": "a1d4ed0077d7b2e434e55d7e73f9f046911d3a61",
-                "shasum": ""
-            },
-            "require": {
-                "php": ">=5.5.9",
-                "symfony/property-access": "~2.3|~3.0"
-            },
-            "require-dev": {
-                "psr/log": "~1.0",
-                "symfony/dependency-injection": "~2.8|~3.0",
-                "symfony/event-dispatcher": "~2.1|~3.0",
-                "symfony/expression-language": "~2.8|~3.0",
-                "symfony/security-core": "~2.8|~3.0"
-            },
-            "type": "library",
-            "extra": {
-                "branch-alias": {
-                    "dev-master": "3.3-dev"
-                }
-            },
-            "autoload": {
-                "psr-4": {
-                    "Symfony\\Component\\Workflow\\": ""
-                }
-            },
-            "notification-url": "https://packagist.org/downloads/",
-            "license": [
-                "MIT"
-            ],
-            "authors": [
-                {
-                    "name": "Symfony Community",
-                    "homepage": "http://symfony.com/contributors"
-                },
-                {
-                    "name": "Fabien Potencier",
-                    "email": "fabien@symfony.com"
-                },
-                {
-                    "name": "Grégoire Pineau",
-                    "email": "lyrixx@lyrixx.info"
-                }
-            ],
-            "description": "Symfony Workflow Component",
-            "homepage": "http://symfony.com",
-            "keywords": [
-                "petrinet",
-                "place",
-                "transition",
-                "workflow"
-            ],
-            "time": "2017-05-11T16:47:52+00:00"
->>>>>>> 01393f3a
+            "time": "2017-05-29T21:02:32+00:00"
         },
         {
             "name": "twig/extensions",
@@ -5087,18 +5215,18 @@
             "source": {
                 "type": "git",
                 "url": "https://github.com/zikula/GeneratorBundle.git",
-                "reference": "d85479a5e71659bcd07f6d4033ed46964b6d2dcf"
-            },
-            "dist": {
-                "type": "zip",
-                "url": "https://api.github.com/repos/zikula/GeneratorBundle/zipball/d85479a5e71659bcd07f6d4033ed46964b6d2dcf",
-                "reference": "d85479a5e71659bcd07f6d4033ed46964b6d2dcf",
-                "shasum": ""
-            },
-            "require": {
-                "symfony/console": "3.2.*",
-                "symfony/finder": "3.2.*",
-                "symfony/framework-bundle": "3.2.*"
+                "reference": "3bd0eda8f9b6a7c3bde15e51650203fc3ec170f7"
+            },
+            "dist": {
+                "type": "zip",
+                "url": "https://api.github.com/repos/zikula/GeneratorBundle/zipball/3bd0eda8f9b6a7c3bde15e51650203fc3ec170f7",
+                "reference": "3bd0eda8f9b6a7c3bde15e51650203fc3ec170f7",
+                "shasum": ""
+            },
+            "require": {
+                "symfony/console": "3.*",
+                "symfony/finder": "3.*",
+                "symfony/framework-bundle": "3.*"
             },
             "require-dev": {
                 "doctrine/orm": "2.5.*",
@@ -5131,7 +5259,7 @@
                 }
             ],
             "description": "This module generates code for you",
-            "time": "2017-04-20 20:39:53"
+            "time": "2017-06-03 21:19:39"
         },
         {
             "name": "zikula/jquery-bundle",
@@ -5526,17 +5654,17 @@
             "source": {
                 "type": "git",
                 "url": "https://github.com/zikula/Wizard.git",
-                "reference": "232379014ca958f480780e3ae1a6d8684e82f1e7"
-            },
-            "dist": {
-                "type": "zip",
-                "url": "https://api.github.com/repos/zikula/Wizard/zipball/232379014ca958f480780e3ae1a6d8684e82f1e7",
-                "reference": "232379014ca958f480780e3ae1a6d8684e82f1e7",
+                "reference": "4f245d6e05d7b828dacd188a82664d56263df0af"
+            },
+            "dist": {
+                "type": "zip",
+                "url": "https://api.github.com/repos/zikula/Wizard/zipball/4f245d6e05d7b828dacd188a82664d56263df0af",
+                "reference": "4f245d6e05d7b828dacd188a82664d56263df0af",
                 "shasum": ""
             },
             "require": {
                 "php": ">=5.4.1",
-                "symfony/symfony": "3.2.*"
+                "symfony/symfony": "3.*"
             },
             "type": "library",
             "autoload": {
@@ -5563,7 +5691,7 @@
                 "step",
                 "wizard"
             ],
-            "time": "2016-12-28 08:22:18"
+            "time": "2017-06-03 21:24:37"
         }
     ],
     "packages-dev": [
