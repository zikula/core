--- conflicted
+++ resolved
@@ -4,12 +4,8 @@
         "Read more about it at https://getcomposer.org/doc/01-basic-usage.md#composer-lock-the-lock-file",
         "This file is @generated automatically"
     ],
-<<<<<<< HEAD
     "hash": "b000fd955bb596597fc8cd646bdc72c3",
     "content-hash": "94ddece4107bb4e3f111a2eb5bce3b17",
-=======
-    "content-hash": "cbaaa524d40263241906aefea2a05d15",
->>>>>>> fc235bd7
     "packages": [
         {
             "name": "abeautifulsite/jquery-minicolors",
@@ -2966,7 +2962,6 @@
                 "configuration",
                 "distribution"
             ],
-<<<<<<< HEAD
             "time": "2017-01-10 14:58:45"
         },
         {
@@ -2981,22 +2976,6 @@
                 "type": "zip",
                 "url": "https://api.github.com/repos/sensiolabs/SensioFrameworkExtraBundle/zipball/2ea870f3cf472658595e1679d88474bed732efb2",
                 "reference": "2ea870f3cf472658595e1679d88474bed732efb2",
-=======
-            "time": "2017-01-10T14:58:45+00:00"
-        },
-        {
-            "name": "sensio/framework-extra-bundle",
-            "version": "v3.0.19",
-            "source": {
-                "type": "git",
-                "url": "https://github.com/sensiolabs/SensioFrameworkExtraBundle.git",
-                "reference": "d57c2f297d17ee82baf8cae0b16dae34a9378784"
-            },
-            "dist": {
-                "type": "zip",
-                "url": "https://api.github.com/repos/sensiolabs/SensioFrameworkExtraBundle/zipball/d57c2f297d17ee82baf8cae0b16dae34a9378784",
-                "reference": "d57c2f297d17ee82baf8cae0b16dae34a9378784",
->>>>>>> fc235bd7
                 "shasum": ""
             },
             "require": {
@@ -3050,11 +3029,7 @@
                 "annotations",
                 "controllers"
             ],
-<<<<<<< HEAD
             "time": "2017-01-02 20:43:55"
-=======
-            "time": "2017-01-10T19:42:56+00:00"
->>>>>>> fc235bd7
         },
         {
             "name": "sensio/generator-bundle",
@@ -3325,64 +3300,7 @@
                 "log",
                 "logging"
             ],
-<<<<<<< HEAD
             "time": "2017-01-02 19:04:26"
-=======
-            "time": "2017-01-02T19:04:26+00:00"
-        },
-        {
-            "name": "symfony/polyfill-apcu",
-            "version": "v1.3.0",
-            "source": {
-                "type": "git",
-                "url": "https://github.com/symfony/polyfill-apcu.git",
-                "reference": "5d4474f447403c3348e37b70acc2b95475b7befa"
-            },
-            "dist": {
-                "type": "zip",
-                "url": "https://api.github.com/repos/symfony/polyfill-apcu/zipball/5d4474f447403c3348e37b70acc2b95475b7befa",
-                "reference": "5d4474f447403c3348e37b70acc2b95475b7befa",
-                "shasum": ""
-            },
-            "require": {
-                "php": ">=5.3.3"
-            },
-            "type": "library",
-            "extra": {
-                "branch-alias": {
-                    "dev-master": "1.3-dev"
-                }
-            },
-            "autoload": {
-                "files": [
-                    "bootstrap.php"
-                ]
-            },
-            "notification-url": "https://packagist.org/downloads/",
-            "license": [
-                "MIT"
-            ],
-            "authors": [
-                {
-                    "name": "Nicolas Grekas",
-                    "email": "p@tchwork.com"
-                },
-                {
-                    "name": "Symfony Community",
-                    "homepage": "https://symfony.com/contributors"
-                }
-            ],
-            "description": "Symfony polyfill backporting apcu_* functions to lower PHP versions",
-            "homepage": "https://symfony.com",
-            "keywords": [
-                "apcu",
-                "compatibility",
-                "polyfill",
-                "portable",
-                "shim"
-            ],
-            "time": "2016-11-14T01:06:16+00:00"
->>>>>>> fc235bd7
         },
         {
             "name": "symfony/polyfill-intl-icu",
@@ -3980,11 +3898,7 @@
             "keywords": [
                 "templating"
             ],
-<<<<<<< HEAD
-            "time": "2016-12-23 11:06:22"
-=======
-            "time": "2017-01-11T19:36:15+00:00"
->>>>>>> fc235bd7
+            "time": "2017-01-11 19:36:15"
         },
         {
             "name": "twitter/typeahead.js",
