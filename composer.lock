--- conflicted
+++ resolved
@@ -4,13 +4,8 @@
         "Read more about it at https://getcomposer.org/doc/01-basic-usage.md#composer-lock-the-lock-file",
         "This file is @generated automatically"
     ],
-<<<<<<< HEAD
     "hash": "1833806a86e38645c22cc1407dc925e2",
     "content-hash": "e33d7bc5742d4a3c0ca3206399b13d04",
-=======
-    "hash": "51d1d7af3a08dc4b03691f456397bf93",
-    "content-hash": "7020d07f8f03bcef6176bea257b0224b",
->>>>>>> 306970ac
     "packages": [
         {
             "name": "abeautifulsite/jquery-minicolors",
