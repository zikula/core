--- conflicted
+++ resolved
@@ -4,13 +4,8 @@
         "Read more about it at https://getcomposer.org/doc/01-basic-usage.md#composer-lock-the-lock-file",
         "This file is @generated automatically"
     ],
-<<<<<<< HEAD
-    "hash": "0a48e3b876d9342daf85821b3285b101",
-    "content-hash": "01c49eb898c4a28724557ed627e85e69",
-=======
-    "hash": "e0aedb210d0afc6ce56320cb3383920b",
-    "content-hash": "dca295f3a8edd50290707fba8b08d181",
->>>>>>> 3b93671a
+    "hash": "faeb772dccb1032ef97abf3544448a04",
+    "content-hash": "3a7df59fdf4d088e240ddaf2d6572c97",
     "packages": [
         {
             "name": "abeautifulsite/jquery-minicolors",
@@ -3812,16 +3807,16 @@
         },
         {
             "name": "twig/twig",
-            "version": "v1.26.0",
+            "version": "v1.26.1",
             "source": {
                 "type": "git",
                 "url": "https://github.com/twigphp/Twig.git",
-                "reference": "81c2b5fd36581370c7731387f05dcdb577050513"
-            },
-            "dist": {
-                "type": "zip",
-                "url": "https://api.github.com/repos/twigphp/Twig/zipball/81c2b5fd36581370c7731387f05dcdb577050513",
-                "reference": "81c2b5fd36581370c7731387f05dcdb577050513",
+                "reference": "a09d8ee17ac1cfea29ed60c83960ad685c6a898d"
+            },
+            "dist": {
+                "type": "zip",
+                "url": "https://api.github.com/repos/twigphp/Twig/zipball/a09d8ee17ac1cfea29ed60c83960ad685c6a898d",
+                "reference": "a09d8ee17ac1cfea29ed60c83960ad685c6a898d",
                 "shasum": ""
             },
             "require": {
@@ -3869,7 +3864,7 @@
             "keywords": [
                 "templating"
             ],
-            "time": "2016-10-02 16:19:13"
+            "time": "2016-10-05 18:57:41"
         },
         {
             "name": "twitter/typeahead.js",
