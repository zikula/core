--- conflicted
+++ resolved
@@ -844,16 +844,16 @@
         },
         {
             "name": "doctrine/dbal",
-            "version": "v2.5.10",
+            "version": "v2.5.11",
             "source": {
                 "type": "git",
                 "url": "https://github.com/doctrine/dbal.git",
-                "reference": "fc376f7a61498e18520cd6fa083752a4ca08072b"
-            },
-            "dist": {
-                "type": "zip",
-                "url": "https://api.github.com/repos/doctrine/dbal/zipball/fc376f7a61498e18520cd6fa083752a4ca08072b",
-                "reference": "fc376f7a61498e18520cd6fa083752a4ca08072b",
+                "reference": "1b1effbddbdc0f40d1c8f849f44bcddac4f52a48"
+            },
+            "dist": {
+                "type": "zip",
+                "url": "https://api.github.com/repos/doctrine/dbal/zipball/1b1effbddbdc0f40d1c8f849f44bcddac4f52a48",
+                "reference": "1b1effbddbdc0f40d1c8f849f44bcddac4f52a48",
                 "shasum": ""
             },
             "require": {
@@ -911,7 +911,7 @@
                 "persistence",
                 "queryobject"
             ],
-            "time": "2017-01-23T23:17:10+00:00"
+            "time": "2017-02-04T21:20:13+00:00"
         },
         {
             "name": "doctrine/doctrine-bundle",
@@ -2954,7 +2954,6 @@
         },
         {
             "name": "sensio/framework-extra-bundle",
-<<<<<<< HEAD
             "version": "dev-master",
             "source": {
                 "type": "git",
@@ -2965,18 +2964,6 @@
                 "type": "zip",
                 "url": "https://api.github.com/repos/sensiolabs/SensioFrameworkExtraBundle/zipball/855552b52091a662a85168788b3f05ca1ed82382",
                 "reference": "855552b52091a662a85168788b3f05ca1ed82382",
-=======
-            "version": "v3.0.21",
-            "source": {
-                "type": "git",
-                "url": "https://github.com/sensiolabs/SensioFrameworkExtraBundle.git",
-                "reference": "ed86f6fb1753e76b39ff8b87f527045ca6b97169"
-            },
-            "dist": {
-                "type": "zip",
-                "url": "https://api.github.com/repos/sensiolabs/SensioFrameworkExtraBundle/zipball/ed86f6fb1753e76b39ff8b87f527045ca6b97169",
-                "reference": "ed86f6fb1753e76b39ff8b87f527045ca6b97169",
->>>>>>> 06b0493d
                 "shasum": ""
             },
             "require": {
@@ -3030,11 +3017,7 @@
                 "annotations",
                 "controllers"
             ],
-<<<<<<< HEAD
             "time": "2017-02-02 15:31:58"
-=======
-            "time": "2017-02-02T15:31:23+00:00"
->>>>>>> 06b0493d
         },
         {
             "name": "sensio/generator-bundle",
