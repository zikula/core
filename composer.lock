{
    "_readme": [
        "This file locks the dependencies of your project to a known state",
        "Read more about it at https://getcomposer.org/doc/01-basic-usage.md#composer-lock-the-lock-file",
        "This file is @generated automatically"
    ],
    "content-hash": "2e1452b37ceffe250e605e63433fc733",
    "packages": [
        {
            "name": "abeautifulsite/jquery-minicolors",
            "version": "dev-master",
            "source": {
                "type": "git",
                "url": "https://github.com/claviska/jquery-minicolors.git",
                "reference": "53a264de0d44222cbc0522c81936d13072465749"
            },
            "dist": {
                "type": "zip",
                "url": "https://api.github.com/repos/claviska/jquery-minicolors/zipball/53a264de0d44222cbc0522c81936d13072465749",
                "reference": "53a264de0d44222cbc0522c81936d13072465749",
                "shasum": ""
            },
            "type": "component",
            "extra": {
                "component": {
                    "scripts": [
                        "jquery.minicolors.js"
                    ],
                    "files": [
                        "jquery.minicolors.js",
                        "jquery.minicolors.min.js",
                        "jquery.minicolors.css",
                        "jquery.minicolors.png"
                    ]
                }
            },
            "notification-url": "https://packagist.org/downloads/",
            "license": [
                "MIT"
            ],
            "description": "jQuery MiniColors Plugin",
            "homepage": "http://www.abeautifulsite.net/",
            "time": "2017-01-15 00:36:13"
        },
        {
            "name": "afarkas/html5shiv",
            "version": "3.7.3",
            "source": {
                "type": "git",
                "url": "https://github.com/aFarkas/html5shiv.git",
                "reference": "ed28c56c071bddfe7d635ad88995674957a016be"
            },
            "dist": {
                "type": "zip",
                "url": "https://api.github.com/repos/aFarkas/html5shiv/zipball/ed28c56c071bddfe7d635ad88995674957a016be",
                "reference": "ed28c56c071bddfe7d635ad88995674957a016be",
                "shasum": ""
            },
            "type": "component",
            "extra": {
                "component": {
                    "scripts": [
                        "dist/html5shiv.js"
                    ]
                }
            },
            "notification-url": "https://packagist.org/downloads/",
            "license": [
                "MIT",
                "GPL-2.0"
            ],
            "description": "Defacto way to enable use of HTML5 sectioning elements in legacy Internet Explorer.",
            "homepage": "http://paulirish.com/2011/the-history-of-the-html5-shiv/",
            "time": "2015-07-20T20:04:00+00:00"
        },
        {
            "name": "afarkas/webshim",
            "version": "1.16.0",
            "source": {
                "type": "git",
                "url": "https://github.com/aFarkas/webshim.git",
                "reference": "1600cc692854ac06bf128681bb0f7dd3ccf6b35d"
            },
            "dist": {
                "type": "zip",
                "url": "https://api.github.com/repos/aFarkas/webshim/zipball/1600cc692854ac06bf128681bb0f7dd3ccf6b35d",
                "reference": "1600cc692854ac06bf128681bb0f7dd3ccf6b35d",
                "shasum": ""
            },
            "require": {
                "components/jquery": ">=1.8.2 <3.0",
                "robloach/component-installer": "^0.2"
            },
            "type": "component",
            "extra": {
                "component": {
                    "scripts": [
                        "js-webshim/minified/polyfiller.js"
                    ],
                    "files": [
                        "js-webshim/minified/shims/**"
                    ]
                }
            },
            "license": [
                "MIT"
            ],
            "authors": [
                {
                    "name": "Alexander Farkas",
                    "homepage": "https://github.com/aFarkas/"
                }
            ],
            "description": "The polyfilling, capability based loading JavaScript Library",
            "homepage": "http://afarkas.github.com/webshim/demos/index.html",
            "keywords": [
                "HTML5",
                "audio",
                "canvas",
                "forms",
                "geolocation",
                "getUserMedia",
                "localstorage",
                "polyfill",
                "ui",
                "validation",
                "video",
                "webshim",
                "webshims",
                "widgets"
            ],
            "support": {
                "source": "https://github.com/aFarkas/webshim/tree/1.16.0",
                "issues": "https://github.com/aFarkas/webshim/issues"
            },
            "time": "2016-11-13T20:27:50+00:00"
        },
        {
            "name": "behat/transliterator",
            "version": "v1.1.0",
            "source": {
                "type": "git",
                "url": "https://github.com/Behat/Transliterator.git",
                "reference": "868e05be3a9f25ba6424c2dd4849567f50715003"
            },
            "dist": {
                "type": "zip",
                "url": "https://api.github.com/repos/Behat/Transliterator/zipball/868e05be3a9f25ba6424c2dd4849567f50715003",
                "reference": "868e05be3a9f25ba6424c2dd4849567f50715003",
                "shasum": ""
            },
            "require": {
                "php": ">=5.3.3"
            },
            "type": "library",
            "extra": {
                "branch-alias": {
                    "dev-master": "1.1-dev"
                }
            },
            "autoload": {
                "psr-0": {
                    "Behat\\Transliterator": "src/"
                }
            },
            "notification-url": "https://packagist.org/downloads/",
            "license": [
                "Artistic-1.0"
            ],
            "description": "String transliterator",
            "keywords": [
                "i18n",
                "slug",
                "transliterator"
            ],
            "time": "2015-09-28T16:26:35+00:00"
        },
        {
            "name": "bootstrap-plus/bootstrap-jqueryui",
            "version": "dev-master",
            "source": {
                "type": "git",
                "url": "https://github.com/bootstrap-plus/bootstrap-jqueryui.git",
                "reference": "ae53c890fa1445bc8361b85e63653bd0f282a104"
            },
            "dist": {
                "type": "zip",
                "url": "https://api.github.com/repos/bootstrap-plus/bootstrap-jqueryui/zipball/ae53c890fa1445bc8361b85e63653bd0f282a104",
                "reference": "ae53c890fa1445bc8361b85e63653bd0f282a104",
                "shasum": ""
            },
            "type": "component",
            "extra": {
                "component": {
                    "files": [
                        "bootstrap-jqueryui.js",
                        "bootstrap-jqueryui.min.js",
                        "bootstrap-jqueryui.css",
                        "bootstrap-jqueryui.min.css"
                    ]
                }
            },
            "notification-url": "https://packagist.org/downloads/",
            "license": [
                "MIT"
            ],
            "description": "A jqueryui version for bootstrap3.",
            "homepage": "http://bootstrap-plus.github.io/bootstrap-jqueryui/",
            "time": "2014-06-27 20:29:52"
        },
        {
            "name": "components/bootstrap",
            "version": "3.3.7",
            "source": {
                "type": "git",
                "url": "https://github.com/components/bootstrap.git",
                "reference": "fe6e7683be66ba45a725816efdb51d4566733043"
            },
            "dist": {
                "type": "zip",
                "url": "https://api.github.com/repos/components/bootstrap/zipball/fe6e7683be66ba45a725816efdb51d4566733043",
                "reference": "fe6e7683be66ba45a725816efdb51d4566733043",
                "shasum": ""
            },
            "require": {
                "components/jquery": "1.9.1 - 3"
            },
            "suggest": {
                "components/bootstrap-default": "Provide a theme for Bootstrap as components/bootstrap only provides the CSS as file assets"
            },
            "type": "component",
            "extra": {
                "component": {
                    "scripts": [
                        "js/bootstrap.js"
                    ],
                    "files": [
                        "js/*.js",
                        "css/*.css",
                        "css/*.map",
                        "fonts/*",
                        "less/mixins/*.less",
                        "less/*.less"
                    ],
                    "shim": {
                        "deps": [
                            "jquery"
                        ]
                    }
                }
            },
            "notification-url": "https://packagist.org/downloads/",
            "license": [
                "MIT"
            ],
            "authors": [
                {
                    "name": "Jacob Thornton",
                    "email": "jacobthornton@gmail.com"
                },
                {
                    "name": "Mark Otto",
                    "email": "markdotto@gmail.com"
                }
            ],
            "description": "The most popular front-end framework for developing responsive, mobile first projects on the web.",
            "homepage": "http://getbootstrap.com",
            "keywords": [
                "css",
                "framework",
                "front-end",
                "less",
                "mobile-first",
                "responsive",
                "web"
            ],
            "time": "2016-07-26T05:59:20+00:00"
        },
        {
            "name": "components/font-awesome",
            "version": "4.7.0",
            "source": {
                "type": "git",
                "url": "https://github.com/components/font-awesome.git",
                "reference": "885308b939369d147bec93174722786bc2c4eedd"
            },
            "dist": {
                "type": "zip",
                "url": "https://api.github.com/repos/components/font-awesome/zipball/885308b939369d147bec93174722786bc2c4eedd",
                "reference": "885308b939369d147bec93174722786bc2c4eedd",
                "shasum": ""
            },
            "type": "component",
            "extra": {
                "component": {
                    "styles": [
                        "css/font-awesome.css"
                    ],
                    "files": [
                        "css/font-awesome.min.css",
                        "css/font-awesome.css.map",
                        "fonts/*"
                    ]
                }
            },
            "notification-url": "https://packagist.org/downloads/",
            "license": [
                "MIT",
                "OFL-1.1"
            ],
            "description": "The iconic font designed for use with Twitter Bootstrap.",
            "time": "2016-10-25T10:56:23+00:00"
        },
        {
            "name": "components/jquery",
            "version": "2.1.4",
            "source": {
                "type": "git",
                "url": "https://github.com/components/jquery.git",
                "reference": "7b1d1104656a092423fbfba13c5920e9bbba290c"
            },
            "dist": {
                "type": "zip",
                "url": "https://api.github.com/repos/components/jquery/zipball/7b1d1104656a092423fbfba13c5920e9bbba290c",
                "reference": "7b1d1104656a092423fbfba13c5920e9bbba290c",
                "shasum": ""
            },
            "type": "component",
            "extra": {
                "component": {
                    "scripts": [
                        "jquery.js"
                    ],
                    "files": [
                        "jquery.min.js",
                        "jquery.min.map",
                        "jquery-migrate.js",
                        "jquery-migrate.min.js"
                    ]
                }
            },
            "notification-url": "https://packagist.org/downloads/",
            "license": [
                "MIT"
            ],
            "authors": [
                {
                    "name": "John Resig",
                    "email": "jeresig@gmail.com"
                }
            ],
            "description": "jQuery JavaScript Library",
            "homepage": "http://jquery.com",
            "time": "2015-05-08T05:04:47+00:00"
        },
        {
            "name": "components/jqueryui",
            "version": "1.12.1",
            "source": {
                "type": "git",
                "url": "https://github.com/components/jqueryui.git",
                "reference": "44ecf3794cc56b65954cc19737234a3119d036cc"
            },
            "dist": {
                "type": "zip",
                "url": "https://api.github.com/repos/components/jqueryui/zipball/44ecf3794cc56b65954cc19737234a3119d036cc",
                "reference": "44ecf3794cc56b65954cc19737234a3119d036cc",
                "shasum": ""
            },
            "require": {
                "components/jquery": ">=1.6"
            },
            "type": "component",
            "extra": {
                "component": {
                    "name": "jquery-ui",
                    "scripts": [
                        "jquery-ui.js"
                    ],
                    "files": [
                        "ui/**",
                        "themes/**",
                        "jquery-ui.min.js"
                    ],
                    "shim": {
                        "deps": [
                            "jquery"
                        ],
                        "exports": "jQuery"
                    }
                }
            },
            "notification-url": "https://packagist.org/downloads/",
            "license": [
                "MIT"
            ],
            "authors": [
                {
                    "name": "jQuery UI Team",
                    "homepage": "http://jqueryui.com/about"
                },
                {
                    "name": "Joern Zaefferer",
                    "email": "joern.zaefferer@gmail.com",
                    "homepage": "http://bassistance.de"
                },
                {
                    "name": "Scott Gonzalez",
                    "email": "scott.gonzalez@gmail.com",
                    "homepage": "http://scottgonzalez.com"
                },
                {
                    "name": "Kris Borchers",
                    "email": "kris.borchers@gmail.com",
                    "homepage": "http://krisborchers.com"
                },
                {
                    "name": "Mike Sherov",
                    "email": "mike.sherov@gmail.com",
                    "homepage": "http://mike.sherov.com"
                },
                {
                    "name": "TJ VanToll",
                    "email": "tj.vantoll@gmail.com",
                    "homepage": "http://tjvantoll.com"
                },
                {
                    "name": "Corey Frang",
                    "email": "gnarf37@gmail.com",
                    "homepage": "http://gnarf.net"
                },
                {
                    "name": "Felix Nagel",
                    "email": "info@felixnagel.com",
                    "homepage": "http://www.felixnagel.com"
                }
            ],
            "description": "jQuery UI is a curated set of user interface interactions, effects, widgets, and themes built on top of the jQuery JavaScript Library. Whether you're building highly interactive web applications or you just need to add a date picker to a form control, jQuery UI is the perfect choice.",
            "time": "2016-09-16T05:47:55+00:00"
        },
        {
            "name": "composer/installers",
            "version": "v1.2.0",
            "source": {
                "type": "git",
                "url": "https://github.com/composer/installers.git",
                "reference": "d78064c68299743e0161004f2de3a0204e33b804"
            },
            "dist": {
                "type": "zip",
                "url": "https://api.github.com/repos/composer/installers/zipball/d78064c68299743e0161004f2de3a0204e33b804",
                "reference": "d78064c68299743e0161004f2de3a0204e33b804",
                "shasum": ""
            },
            "require": {
                "composer-plugin-api": "^1.0"
            },
            "replace": {
                "roundcube/plugin-installer": "*",
                "shama/baton": "*"
            },
            "require-dev": {
                "composer/composer": "1.0.*@dev",
                "phpunit/phpunit": "4.1.*"
            },
            "type": "composer-plugin",
            "extra": {
                "class": "Composer\\Installers\\Plugin",
                "branch-alias": {
                    "dev-master": "1.0-dev"
                }
            },
            "autoload": {
                "psr-4": {
                    "Composer\\Installers\\": "src/Composer/Installers"
                }
            },
            "notification-url": "https://packagist.org/downloads/",
            "license": [
                "MIT"
            ],
            "authors": [
                {
                    "name": "Kyle Robinson Young",
                    "email": "kyle@dontkry.com",
                    "homepage": "https://github.com/shama"
                }
            ],
            "description": "A multi-framework Composer library installer",
            "homepage": "https://composer.github.io/installers/",
            "keywords": [
                "Craft",
                "Dolibarr",
                "Hurad",
                "ImageCMS",
                "MODX Evo",
                "Mautic",
                "OXID",
                "Plentymarkets",
                "RadPHP",
                "SMF",
                "Thelia",
                "WolfCMS",
                "agl",
                "aimeos",
                "annotatecms",
                "attogram",
                "bitrix",
                "cakephp",
                "chef",
                "cockpit",
                "codeigniter",
                "concrete5",
                "croogo",
                "dokuwiki",
                "drupal",
                "elgg",
                "expressionengine",
                "fuelphp",
                "grav",
                "installer",
                "joomla",
                "kohana",
                "laravel",
                "lithium",
                "magento",
                "mako",
                "mediawiki",
                "modulework",
                "moodle",
                "phpbb",
                "piwik",
                "ppi",
                "puppet",
                "reindex",
                "roundcube",
                "shopware",
                "silverstripe",
                "symfony",
                "typo3",
                "wordpress",
                "yawik",
                "zend",
                "zikula"
            ],
            "time": "2016-08-13T20:53:52+00:00"
        },
        {
            "name": "doctrine/annotations",
            "version": "v1.2.7",
            "source": {
                "type": "git",
                "url": "https://github.com/doctrine/annotations.git",
                "reference": "f25c8aab83e0c3e976fd7d19875f198ccf2f7535"
            },
            "dist": {
                "type": "zip",
                "url": "https://api.github.com/repos/doctrine/annotations/zipball/f25c8aab83e0c3e976fd7d19875f198ccf2f7535",
                "reference": "f25c8aab83e0c3e976fd7d19875f198ccf2f7535",
                "shasum": ""
            },
            "require": {
                "doctrine/lexer": "1.*",
                "php": ">=5.3.2"
            },
            "require-dev": {
                "doctrine/cache": "1.*",
                "phpunit/phpunit": "4.*"
            },
            "type": "library",
            "extra": {
                "branch-alias": {
                    "dev-master": "1.3.x-dev"
                }
            },
            "autoload": {
                "psr-0": {
                    "Doctrine\\Common\\Annotations\\": "lib/"
                }
            },
            "notification-url": "https://packagist.org/downloads/",
            "license": [
                "MIT"
            ],
            "authors": [
                {
                    "name": "Roman Borschel",
                    "email": "roman@code-factory.org"
                },
                {
                    "name": "Benjamin Eberlei",
                    "email": "kontakt@beberlei.de"
                },
                {
                    "name": "Guilherme Blanco",
                    "email": "guilhermeblanco@gmail.com"
                },
                {
                    "name": "Jonathan Wage",
                    "email": "jonwage@gmail.com"
                },
                {
                    "name": "Johannes Schmitt",
                    "email": "schmittjoh@gmail.com"
                }
            ],
            "description": "Docblock Annotations Parser",
            "homepage": "http://www.doctrine-project.org",
            "keywords": [
                "annotations",
                "docblock",
                "parser"
            ],
            "time": "2015-08-31T12:32:49+00:00"
        },
        {
            "name": "doctrine/cache",
            "version": "v1.6.1",
            "source": {
                "type": "git",
                "url": "https://github.com/doctrine/cache.git",
                "reference": "b6f544a20f4807e81f7044d31e679ccbb1866dc3"
            },
            "dist": {
                "type": "zip",
                "url": "https://api.github.com/repos/doctrine/cache/zipball/b6f544a20f4807e81f7044d31e679ccbb1866dc3",
                "reference": "b6f544a20f4807e81f7044d31e679ccbb1866dc3",
                "shasum": ""
            },
            "require": {
                "php": "~5.5|~7.0"
            },
            "conflict": {
                "doctrine/common": ">2.2,<2.4"
            },
            "require-dev": {
                "phpunit/phpunit": "~4.8|~5.0",
                "predis/predis": "~1.0",
                "satooshi/php-coveralls": "~0.6"
            },
            "type": "library",
            "extra": {
                "branch-alias": {
                    "dev-master": "1.6.x-dev"
                }
            },
            "autoload": {
                "psr-4": {
                    "Doctrine\\Common\\Cache\\": "lib/Doctrine/Common/Cache"
                }
            },
            "notification-url": "https://packagist.org/downloads/",
            "license": [
                "MIT"
            ],
            "authors": [
                {
                    "name": "Roman Borschel",
                    "email": "roman@code-factory.org"
                },
                {
                    "name": "Benjamin Eberlei",
                    "email": "kontakt@beberlei.de"
                },
                {
                    "name": "Guilherme Blanco",
                    "email": "guilhermeblanco@gmail.com"
                },
                {
                    "name": "Jonathan Wage",
                    "email": "jonwage@gmail.com"
                },
                {
                    "name": "Johannes Schmitt",
                    "email": "schmittjoh@gmail.com"
                }
            ],
            "description": "Caching library offering an object-oriented API for many cache backends",
            "homepage": "http://www.doctrine-project.org",
            "keywords": [
                "cache",
                "caching"
            ],
            "time": "2016-10-29T11:16:17+00:00"
        },
        {
            "name": "doctrine/collections",
            "version": "v1.3.0",
            "source": {
                "type": "git",
                "url": "https://github.com/doctrine/collections.git",
                "reference": "6c1e4eef75f310ea1b3e30945e9f06e652128b8a"
            },
            "dist": {
                "type": "zip",
                "url": "https://api.github.com/repos/doctrine/collections/zipball/6c1e4eef75f310ea1b3e30945e9f06e652128b8a",
                "reference": "6c1e4eef75f310ea1b3e30945e9f06e652128b8a",
                "shasum": ""
            },
            "require": {
                "php": ">=5.3.2"
            },
            "require-dev": {
                "phpunit/phpunit": "~4.0"
            },
            "type": "library",
            "extra": {
                "branch-alias": {
                    "dev-master": "1.2.x-dev"
                }
            },
            "autoload": {
                "psr-0": {
                    "Doctrine\\Common\\Collections\\": "lib/"
                }
            },
            "notification-url": "https://packagist.org/downloads/",
            "license": [
                "MIT"
            ],
            "authors": [
                {
                    "name": "Roman Borschel",
                    "email": "roman@code-factory.org"
                },
                {
                    "name": "Benjamin Eberlei",
                    "email": "kontakt@beberlei.de"
                },
                {
                    "name": "Guilherme Blanco",
                    "email": "guilhermeblanco@gmail.com"
                },
                {
                    "name": "Jonathan Wage",
                    "email": "jonwage@gmail.com"
                },
                {
                    "name": "Johannes Schmitt",
                    "email": "schmittjoh@gmail.com"
                }
            ],
            "description": "Collections Abstraction library",
            "homepage": "http://www.doctrine-project.org",
            "keywords": [
                "array",
                "collections",
                "iterator"
            ],
            "time": "2015-04-14T22:21:58+00:00"
        },
        {
            "name": "doctrine/common",
            "version": "v2.6.2",
            "source": {
                "type": "git",
                "url": "https://github.com/doctrine/common.git",
                "reference": "7bce00698899aa2c06fe7365c76e4d78ddb15fa3"
            },
            "dist": {
                "type": "zip",
                "url": "https://api.github.com/repos/doctrine/common/zipball/7bce00698899aa2c06fe7365c76e4d78ddb15fa3",
                "reference": "7bce00698899aa2c06fe7365c76e4d78ddb15fa3",
                "shasum": ""
            },
            "require": {
                "doctrine/annotations": "1.*",
                "doctrine/cache": "1.*",
                "doctrine/collections": "1.*",
                "doctrine/inflector": "1.*",
                "doctrine/lexer": "1.*",
                "php": "~5.5|~7.0"
            },
            "require-dev": {
                "phpunit/phpunit": "~4.8|~5.0"
            },
            "type": "library",
            "extra": {
                "branch-alias": {
                    "dev-master": "2.7.x-dev"
                }
            },
            "autoload": {
                "psr-4": {
                    "Doctrine\\Common\\": "lib/Doctrine/Common"
                }
            },
            "notification-url": "https://packagist.org/downloads/",
            "license": [
                "MIT"
            ],
            "authors": [
                {
                    "name": "Roman Borschel",
                    "email": "roman@code-factory.org"
                },
                {
                    "name": "Benjamin Eberlei",
                    "email": "kontakt@beberlei.de"
                },
                {
                    "name": "Guilherme Blanco",
                    "email": "guilhermeblanco@gmail.com"
                },
                {
                    "name": "Jonathan Wage",
                    "email": "jonwage@gmail.com"
                },
                {
                    "name": "Johannes Schmitt",
                    "email": "schmittjoh@gmail.com"
                }
            ],
            "description": "Common Library for Doctrine projects",
            "homepage": "http://www.doctrine-project.org",
            "keywords": [
                "annotations",
                "collections",
                "eventmanager",
                "persistence",
                "spl"
            ],
            "time": "2016-11-30T16:50:46+00:00"
        },
        {
            "name": "doctrine/dbal",
            "version": "v2.5.10",
            "source": {
                "type": "git",
                "url": "https://github.com/doctrine/dbal.git",
                "reference": "fc376f7a61498e18520cd6fa083752a4ca08072b"
            },
            "dist": {
                "type": "zip",
                "url": "https://api.github.com/repos/doctrine/dbal/zipball/fc376f7a61498e18520cd6fa083752a4ca08072b",
                "reference": "fc376f7a61498e18520cd6fa083752a4ca08072b",
                "shasum": ""
            },
            "require": {
                "doctrine/common": ">=2.4,<2.8-dev",
                "php": ">=5.3.2"
            },
            "require-dev": {
                "phpunit/phpunit": "4.*",
                "symfony/console": "2.*||^3.0"
            },
            "suggest": {
                "symfony/console": "For helpful console commands such as SQL execution and import of files."
            },
            "bin": [
                "bin/doctrine-dbal"
            ],
            "type": "library",
            "extra": {
                "branch-alias": {
                    "dev-master": "2.5.x-dev"
                }
            },
            "autoload": {
                "psr-0": {
                    "Doctrine\\DBAL\\": "lib/"
                }
            },
            "notification-url": "https://packagist.org/downloads/",
            "license": [
                "MIT"
            ],
            "authors": [
                {
                    "name": "Roman Borschel",
                    "email": "roman@code-factory.org"
                },
                {
                    "name": "Benjamin Eberlei",
                    "email": "kontakt@beberlei.de"
                },
                {
                    "name": "Guilherme Blanco",
                    "email": "guilhermeblanco@gmail.com"
                },
                {
                    "name": "Jonathan Wage",
                    "email": "jonwage@gmail.com"
                }
            ],
            "description": "Database Abstraction Layer",
            "homepage": "http://www.doctrine-project.org",
            "keywords": [
                "database",
                "dbal",
                "persistence",
                "queryobject"
            ],
            "time": "2017-01-23T23:17:10+00:00"
        },
        {
            "name": "doctrine/doctrine-bundle",
            "version": "v1.5.2",
            "source": {
                "type": "git",
                "url": "https://github.com/doctrine/DoctrineBundle.git",
                "reference": "d63be7eb9a95d46720f7d6badac4e5bc2bcff2e3"
            },
            "dist": {
                "type": "zip",
                "url": "https://api.github.com/repos/doctrine/DoctrineBundle/zipball/d63be7eb9a95d46720f7d6badac4e5bc2bcff2e3",
                "reference": "d63be7eb9a95d46720f7d6badac4e5bc2bcff2e3",
                "shasum": ""
            },
            "require": {
                "doctrine/dbal": "~2.3",
                "doctrine/doctrine-cache-bundle": "~1.0",
                "jdorn/sql-formatter": "~1.1",
                "php": ">=5.3.2",
                "symfony/console": "~2.3|~3.0",
                "symfony/doctrine-bridge": "~2.2|~3.0",
                "symfony/framework-bundle": "~2.3|~3.0"
            },
            "require-dev": {
                "doctrine/orm": "~2.3",
                "phpunit/phpunit": "~4",
                "satooshi/php-coveralls": "~0.6.1",
                "symfony/validator": "~2.2|~3.0",
                "symfony/yaml": "~2.2|~3.0",
                "twig/twig": "~1.10"
            },
            "suggest": {
                "doctrine/orm": "The Doctrine ORM integration is optional in the bundle.",
                "symfony/web-profiler-bundle": "to use the data collector"
            },
            "type": "symfony-bundle",
            "extra": {
                "branch-alias": {
                    "dev-master": "1.6.x-dev"
                }
            },
            "autoload": {
                "psr-4": {
                    "Doctrine\\Bundle\\DoctrineBundle\\": ""
                }
            },
            "notification-url": "https://packagist.org/downloads/",
            "license": [
                "MIT"
            ],
            "authors": [
                {
                    "name": "Symfony Community",
                    "homepage": "http://symfony.com/contributors"
                },
                {
                    "name": "Benjamin Eberlei",
                    "email": "kontakt@beberlei.de"
                },
                {
                    "name": "Doctrine Project",
                    "homepage": "http://www.doctrine-project.org/"
                },
                {
                    "name": "Fabien Potencier",
                    "email": "fabien@symfony.com"
                }
            ],
            "description": "Symfony DoctrineBundle",
            "homepage": "http://www.doctrine-project.org",
            "keywords": [
                "database",
                "dbal",
                "orm",
                "persistence"
            ],
            "time": "2015-08-31T14:47:06+00:00"
        },
        {
            "name": "doctrine/doctrine-cache-bundle",
            "version": "1.3.0",
            "source": {
                "type": "git",
                "url": "https://github.com/doctrine/DoctrineCacheBundle.git",
                "reference": "18c600a9b82f6454d2e81ca4957cdd56a1cf3504"
            },
            "dist": {
                "type": "zip",
                "url": "https://api.github.com/repos/doctrine/DoctrineCacheBundle/zipball/18c600a9b82f6454d2e81ca4957cdd56a1cf3504",
                "reference": "18c600a9b82f6454d2e81ca4957cdd56a1cf3504",
                "shasum": ""
            },
            "require": {
                "doctrine/cache": "^1.4.2",
                "doctrine/inflector": "~1.0",
                "php": ">=5.3.2",
                "symfony/doctrine-bridge": "~2.2|~3.0"
            },
            "require-dev": {
                "instaclick/coding-standard": "~1.1",
                "instaclick/object-calisthenics-sniffs": "dev-master",
                "instaclick/symfony2-coding-standard": "dev-remaster",
                "phpunit/phpunit": "~4",
                "predis/predis": "~0.8",
                "satooshi/php-coveralls": "~0.6.1",
                "squizlabs/php_codesniffer": "~1.5",
                "symfony/console": "~2.2|~3.0",
                "symfony/finder": "~2.2|~3.0",
                "symfony/framework-bundle": "~2.2|~3.0",
                "symfony/phpunit-bridge": "~2.7|~3.0",
                "symfony/security-acl": "~2.3|~3.0",
                "symfony/validator": "~2.2|~3.0",
                "symfony/yaml": "~2.2|~3.0"
            },
            "suggest": {
                "symfony/security-acl": "For using this bundle to cache ACLs"
            },
            "type": "symfony-bundle",
            "extra": {
                "branch-alias": {
                    "dev-master": "1.2.x-dev"
                }
            },
            "autoload": {
                "psr-4": {
                    "Doctrine\\Bundle\\DoctrineCacheBundle\\": ""
                }
            },
            "notification-url": "https://packagist.org/downloads/",
            "license": [
                "MIT"
            ],
            "authors": [
                {
                    "name": "Symfony Community",
                    "homepage": "http://symfony.com/contributors"
                },
                {
                    "name": "Benjamin Eberlei",
                    "email": "kontakt@beberlei.de"
                },
                {
                    "name": "Fabio B. Silva",
                    "email": "fabio.bat.silva@gmail.com"
                },
                {
                    "name": "Guilherme Blanco",
                    "email": "guilhermeblanco@hotmail.com"
                },
                {
                    "name": "Doctrine Project",
                    "homepage": "http://www.doctrine-project.org/"
                },
                {
                    "name": "Fabien Potencier",
                    "email": "fabien@symfony.com"
                }
            ],
            "description": "Symfony Bundle for Doctrine Cache",
            "homepage": "http://www.doctrine-project.org",
            "keywords": [
                "cache",
                "caching"
            ],
            "time": "2016-01-26T17:28:51+00:00"
        },
        {
            "name": "doctrine/inflector",
            "version": "v1.1.0",
            "source": {
                "type": "git",
                "url": "https://github.com/doctrine/inflector.git",
                "reference": "90b2128806bfde671b6952ab8bea493942c1fdae"
            },
            "dist": {
                "type": "zip",
                "url": "https://api.github.com/repos/doctrine/inflector/zipball/90b2128806bfde671b6952ab8bea493942c1fdae",
                "reference": "90b2128806bfde671b6952ab8bea493942c1fdae",
                "shasum": ""
            },
            "require": {
                "php": ">=5.3.2"
            },
            "require-dev": {
                "phpunit/phpunit": "4.*"
            },
            "type": "library",
            "extra": {
                "branch-alias": {
                    "dev-master": "1.1.x-dev"
                }
            },
            "autoload": {
                "psr-0": {
                    "Doctrine\\Common\\Inflector\\": "lib/"
                }
            },
            "notification-url": "https://packagist.org/downloads/",
            "license": [
                "MIT"
            ],
            "authors": [
                {
                    "name": "Roman Borschel",
                    "email": "roman@code-factory.org"
                },
                {
                    "name": "Benjamin Eberlei",
                    "email": "kontakt@beberlei.de"
                },
                {
                    "name": "Guilherme Blanco",
                    "email": "guilhermeblanco@gmail.com"
                },
                {
                    "name": "Jonathan Wage",
                    "email": "jonwage@gmail.com"
                },
                {
                    "name": "Johannes Schmitt",
                    "email": "schmittjoh@gmail.com"
                }
            ],
            "description": "Common String Manipulations with regard to casing and singular/plural rules.",
            "homepage": "http://www.doctrine-project.org",
            "keywords": [
                "inflection",
                "pluralize",
                "singularize",
                "string"
            ],
            "time": "2015-11-06T14:35:42+00:00"
        },
        {
            "name": "doctrine/instantiator",
            "version": "1.0.5",
            "source": {
                "type": "git",
                "url": "https://github.com/doctrine/instantiator.git",
                "reference": "8e884e78f9f0eb1329e445619e04456e64d8051d"
            },
            "dist": {
                "type": "zip",
                "url": "https://api.github.com/repos/doctrine/instantiator/zipball/8e884e78f9f0eb1329e445619e04456e64d8051d",
                "reference": "8e884e78f9f0eb1329e445619e04456e64d8051d",
                "shasum": ""
            },
            "require": {
                "php": ">=5.3,<8.0-DEV"
            },
            "require-dev": {
                "athletic/athletic": "~0.1.8",
                "ext-pdo": "*",
                "ext-phar": "*",
                "phpunit/phpunit": "~4.0",
                "squizlabs/php_codesniffer": "~2.0"
            },
            "type": "library",
            "extra": {
                "branch-alias": {
                    "dev-master": "1.0.x-dev"
                }
            },
            "autoload": {
                "psr-4": {
                    "Doctrine\\Instantiator\\": "src/Doctrine/Instantiator/"
                }
            },
            "notification-url": "https://packagist.org/downloads/",
            "license": [
                "MIT"
            ],
            "authors": [
                {
                    "name": "Marco Pivetta",
                    "email": "ocramius@gmail.com",
                    "homepage": "http://ocramius.github.com/"
                }
            ],
            "description": "A small, lightweight utility to instantiate objects in PHP without invoking their constructors",
            "homepage": "https://github.com/doctrine/instantiator",
            "keywords": [
                "constructor",
                "instantiate"
            ],
            "time": "2015-06-14T21:17:01+00:00"
        },
        {
            "name": "doctrine/lexer",
            "version": "v1.0.1",
            "source": {
                "type": "git",
                "url": "https://github.com/doctrine/lexer.git",
                "reference": "83893c552fd2045dd78aef794c31e694c37c0b8c"
            },
            "dist": {
                "type": "zip",
                "url": "https://api.github.com/repos/doctrine/lexer/zipball/83893c552fd2045dd78aef794c31e694c37c0b8c",
                "reference": "83893c552fd2045dd78aef794c31e694c37c0b8c",
                "shasum": ""
            },
            "require": {
                "php": ">=5.3.2"
            },
            "type": "library",
            "extra": {
                "branch-alias": {
                    "dev-master": "1.0.x-dev"
                }
            },
            "autoload": {
                "psr-0": {
                    "Doctrine\\Common\\Lexer\\": "lib/"
                }
            },
            "notification-url": "https://packagist.org/downloads/",
            "license": [
                "MIT"
            ],
            "authors": [
                {
                    "name": "Roman Borschel",
                    "email": "roman@code-factory.org"
                },
                {
                    "name": "Guilherme Blanco",
                    "email": "guilhermeblanco@gmail.com"
                },
                {
                    "name": "Johannes Schmitt",
                    "email": "schmittjoh@gmail.com"
                }
            ],
            "description": "Base library for a lexer that can be used in Top-Down, Recursive Descent Parsers.",
            "homepage": "http://www.doctrine-project.org",
            "keywords": [
                "lexer",
                "parser"
            ],
            "time": "2014-09-09T13:34:57+00:00"
        },
        {
            "name": "doctrine/orm",
            "version": "v2.5.6",
            "source": {
                "type": "git",
                "url": "https://github.com/doctrine/doctrine2.git",
                "reference": "e6c434196c8ef058239aaa0724b4aadb0107940b"
            },
            "dist": {
                "type": "zip",
                "url": "https://api.github.com/repos/doctrine/doctrine2/zipball/e6c434196c8ef058239aaa0724b4aadb0107940b",
                "reference": "e6c434196c8ef058239aaa0724b4aadb0107940b",
                "shasum": ""
            },
            "require": {
                "doctrine/cache": "~1.4",
                "doctrine/collections": "~1.2",
                "doctrine/common": ">=2.5-dev,<2.8-dev",
                "doctrine/dbal": ">=2.5-dev,<2.6-dev",
                "doctrine/instantiator": "~1.0.1",
                "ext-pdo": "*",
                "php": ">=5.4",
                "symfony/console": "~2.5|~3.0"
            },
            "require-dev": {
                "phpunit/phpunit": "~4.0",
                "symfony/yaml": "~2.3|~3.0"
            },
            "suggest": {
                "symfony/yaml": "If you want to use YAML Metadata Mapping Driver"
            },
            "bin": [
                "bin/doctrine",
                "bin/doctrine.php"
            ],
            "type": "library",
            "extra": {
                "branch-alias": {
                    "dev-master": "2.6.x-dev"
                }
            },
            "autoload": {
                "psr-0": {
                    "Doctrine\\ORM\\": "lib/"
                }
            },
            "notification-url": "https://packagist.org/downloads/",
            "license": [
                "MIT"
            ],
            "authors": [
                {
                    "name": "Roman Borschel",
                    "email": "roman@code-factory.org"
                },
                {
                    "name": "Benjamin Eberlei",
                    "email": "kontakt@beberlei.de"
                },
                {
                    "name": "Guilherme Blanco",
                    "email": "guilhermeblanco@gmail.com"
                },
                {
                    "name": "Jonathan Wage",
                    "email": "jonwage@gmail.com"
                }
            ],
            "description": "Object-Relational-Mapper for PHP",
            "homepage": "http://www.doctrine-project.org",
            "keywords": [
                "database",
                "orm"
            ],
            "time": "2016-12-18T15:42:34+00:00"
        },
        {
            "name": "elao/web-profiler-extra-bundle",
            "version": "v2.3.3",
            "source": {
                "type": "git",
                "url": "https://github.com/Elao/WebProfilerExtraBundle.git",
                "reference": "1b29496eecddb5520de59e89e168582f88140e49"
            },
            "dist": {
                "type": "zip",
                "url": "https://api.github.com/repos/Elao/WebProfilerExtraBundle/zipball/1b29496eecddb5520de59e89e168582f88140e49",
                "reference": "1b29496eecddb5520de59e89e168582f88140e49",
                "shasum": ""
            },
            "require": {
                "symfony/framework-bundle": "~2.1|~3.0",
                "symfony/twig-bundle": "~2.0|~3.0",
                "twig/twig": "~1.12"
            },
            "type": "symfony-bundle",
            "extra": {
                "branch-alias": {
                    "dev-master": "2.3-dev"
                }
            },
            "autoload": {
                "psr-4": {
                    "Elao\\WebProfilerExtraBundle\\": "."
                }
            },
            "notification-url": "https://packagist.org/downloads/",
            "license": [
                "MIT"
            ],
            "authors": [
                {
                    "name": "Elao Team",
                    "homepage": "http://www.elao.com"
                },
                {
                    "name": "Contributors",
                    "homepage": "http://github.com/Elao/WebProfilerExtraBundle/contributors"
                }
            ],
            "description": "Add routing, container, assetic & twig information inside the profiler",
            "homepage": "http://github.com/Elao/WebProfilerExtraBundle",
            "keywords": [
                "bundle",
                "elao",
                "extra",
                "profiler"
            ],
            "time": "2015-12-21T16:18:05+00:00"
        },
        {
            "name": "ezyang/htmlpurifier",
            "version": "dev-master",
            "source": {
                "type": "git",
                "url": "https://github.com/ezyang/htmlpurifier.git",
                "reference": "d4a96463efe5d31f52fec0dad6b7871060862dfa"
            },
            "dist": {
                "type": "zip",
                "url": "https://api.github.com/repos/ezyang/htmlpurifier/zipball/d4a96463efe5d31f52fec0dad6b7871060862dfa",
                "reference": "d4a96463efe5d31f52fec0dad6b7871060862dfa",
                "shasum": ""
            },
            "require": {
                "php": ">=5.2"
            },
            "require-dev": {
                "simpletest/simpletest": "^1.1"
            },
            "type": "library",
            "autoload": {
                "psr-0": {
                    "HTMLPurifier": "library/"
                },
                "files": [
                    "library/HTMLPurifier.composer.php"
                ]
            },
            "notification-url": "https://packagist.org/downloads/",
            "license": [
                "LGPL"
            ],
            "authors": [
                {
                    "name": "Edward Z. Yang",
                    "email": "admin@htmlpurifier.org",
                    "homepage": "http://ezyang.com"
                }
            ],
            "description": "Standards compliant HTML filter written in PHP",
            "homepage": "http://htmlpurifier.org/",
            "keywords": [
                "html"
            ],
            "time": "2017-01-19 17:28:40"
        },
        {
            "name": "friendsofsymfony/jsrouting-bundle",
            "version": "1.6.0",
            "source": {
                "type": "git",
                "url": "https://github.com/FriendsOfSymfony/FOSJsRoutingBundle.git",
                "reference": "2f52d924692647db02bbcb27c159fef03bf000c9"
            },
            "dist": {
                "type": "zip",
                "url": "https://api.github.com/repos/FriendsOfSymfony/FOSJsRoutingBundle/zipball/2f52d924692647db02bbcb27c159fef03bf000c9",
                "reference": "2f52d924692647db02bbcb27c159fef03bf000c9",
                "shasum": ""
            },
            "require": {
                "php": ">=5.3.2",
                "symfony/console": "~2.0|3.*",
                "symfony/framework-bundle": "~2.0|3.*",
                "symfony/serializer": "~2.0|3.*",
                "willdurand/jsonp-callback-validator": "~1.0"
            },
            "require-dev": {
                "symfony/expression-language": "~2.4|3.*"
            },
            "type": "symfony-bundle",
            "extra": {
                "branch-alias": {
                    "dev-master": "1.5-dev"
                }
            },
            "autoload": {
                "psr-4": {
                    "FOS\\JsRoutingBundle\\": ""
                }
            },
            "notification-url": "https://packagist.org/downloads/",
            "license": [
                "MIT"
            ],
            "authors": [
                {
                    "name": "FriendsOfSymfony Community",
                    "homepage": "https://github.com/friendsofsymfony/FOSJsRoutingBundle/contributors"
                },
                {
                    "name": "William Durand",
                    "email": "william.durand1@gmail.com"
                }
            ],
            "description": "A pretty nice way to expose your Symfony2 routing to client applications.",
            "homepage": "http://friendsofsymfony.github.com",
            "keywords": [
                "Js Routing",
                "javascript",
                "routing"
            ],
            "time": "2015-10-28T15:08:39+00:00"
        },
        {
            "name": "gedmo/doctrine-extensions",
            "version": "v2.4.26",
            "source": {
                "type": "git",
                "url": "https://github.com/Atlantic18/DoctrineExtensions.git",
                "reference": "983dd85d6860f87fb7dffd0d9f7ad1462e20a09d"
            },
            "dist": {
                "type": "zip",
                "url": "https://api.github.com/repos/Atlantic18/DoctrineExtensions/zipball/983dd85d6860f87fb7dffd0d9f7ad1462e20a09d",
                "reference": "983dd85d6860f87fb7dffd0d9f7ad1462e20a09d",
                "shasum": ""
            },
            "require": {
                "behat/transliterator": "~1.0",
                "doctrine/common": "~2.4",
                "php": ">=5.3.2"
            },
            "require-dev": {
                "doctrine/common": ">=2.5.0",
                "doctrine/mongodb-odm": ">=1.0.2",
                "doctrine/orm": ">=2.5.0",
                "phpunit/phpunit": "~4.4",
                "phpunit/phpunit-mock-objects": "~2.3",
                "symfony/yaml": "~2.6"
            },
            "suggest": {
                "doctrine/mongodb-odm": "to use the extensions with the MongoDB ODM",
                "doctrine/orm": "to use the extensions with the ORM"
            },
            "type": "library",
            "extra": {
                "branch-alias": {
                    "dev-master": "2.4.x-dev"
                }
            },
            "autoload": {
                "psr-0": {
                    "Gedmo\\": "lib/"
                }
            },
            "notification-url": "https://packagist.org/downloads/",
            "license": [
                "MIT"
            ],
            "authors": [
                {
                    "name": "David Buchmann",
                    "email": "david@liip.ch"
                },
                {
                    "name": "Gediminas Morkevicius",
                    "email": "gediminas.morkevicius@gmail.com"
                },
                {
                    "name": "Gustavo Falco",
                    "email": "comfortablynumb84@gmail.com"
                }
            ],
            "description": "Doctrine2 behavioral extensions",
            "homepage": "http://gediminasm.org/",
            "keywords": [
                "Blameable",
                "behaviors",
                "doctrine2",
                "extensions",
                "gedmo",
                "loggable",
                "nestedset",
                "sluggable",
                "sortable",
                "timestampable",
                "translatable",
                "tree",
                "uploadable"
            ],
            "time": "2016-12-21T13:46:54+00:00"
        },
        {
            "name": "imagine/imagine",
            "version": "v0.6.3",
            "source": {
                "type": "git",
                "url": "https://github.com/avalanche123/Imagine.git",
                "reference": "149041d2a1b517107bfe270ca2b1a17aa341715d"
            },
            "dist": {
                "type": "zip",
                "url": "https://api.github.com/repos/avalanche123/Imagine/zipball/149041d2a1b517107bfe270ca2b1a17aa341715d",
                "reference": "149041d2a1b517107bfe270ca2b1a17aa341715d",
                "shasum": ""
            },
            "require": {
                "php": ">=5.3.2"
            },
            "require-dev": {
                "sami/sami": "dev-master"
            },
            "suggest": {
                "ext-gd": "to use the GD implementation",
                "ext-gmagick": "to use the Gmagick implementation",
                "ext-imagick": "to use the Imagick implementation"
            },
            "type": "library",
            "extra": {
                "branch-alias": {
                    "dev-develop": "0.7-dev"
                }
            },
            "autoload": {
                "psr-0": {
                    "Imagine": "lib/"
                }
            },
            "notification-url": "https://packagist.org/downloads/",
            "license": [
                "MIT"
            ],
            "authors": [
                {
                    "name": "Bulat Shakirzyanov",
                    "email": "mallluhuct@gmail.com",
                    "homepage": "http://avalanche123.com"
                }
            ],
            "description": "Image processing for PHP 5.3",
            "homepage": "http://imagine.readthedocs.org/",
            "keywords": [
                "drawing",
                "graphics",
                "image manipulation",
                "image processing"
            ],
            "time": "2015-09-19T16:54:05+00:00"
        },
        {
            "name": "ircmaxell/random-lib",
            "version": "v1.2.0",
            "source": {
                "type": "git",
                "url": "https://github.com/ircmaxell/RandomLib.git",
                "reference": "e9e0204f40e49fa4419946c677eccd3fa25b8cf4"
            },
            "dist": {
                "type": "zip",
                "url": "https://api.github.com/repos/ircmaxell/RandomLib/zipball/e9e0204f40e49fa4419946c677eccd3fa25b8cf4",
                "reference": "e9e0204f40e49fa4419946c677eccd3fa25b8cf4",
                "shasum": ""
            },
            "require": {
                "ircmaxell/security-lib": "^1.1",
                "php": ">=5.3.2"
            },
            "require-dev": {
                "friendsofphp/php-cs-fixer": "^1.11",
                "mikey179/vfsstream": "^1.6",
                "phpunit/phpunit": "^4.8|^5.0"
            },
            "type": "library",
            "extra": {
                "branch-alias": {
                    "dev-master": "1.1.x-dev"
                }
            },
            "autoload": {
                "psr-0": {
                    "RandomLib": "lib"
                }
            },
            "notification-url": "https://packagist.org/downloads/",
            "license": [
                "MIT"
            ],
            "authors": [
                {
                    "name": "Anthony Ferrara",
                    "email": "ircmaxell@ircmaxell.com",
                    "homepage": "http://blog.ircmaxell.com"
                }
            ],
            "description": "A Library For Generating Secure Random Numbers",
            "homepage": "https://github.com/ircmaxell/RandomLib",
            "keywords": [
                "cryptography",
                "random",
                "random-numbers",
                "random-strings"
            ],
            "time": "2016-09-07T15:52:06+00:00"
        },
        {
            "name": "ircmaxell/security-lib",
            "version": "v1.1.0",
            "source": {
                "type": "git",
                "url": "https://github.com/ircmaxell/SecurityLib.git",
                "reference": "f3db6de12c20c9bcd1aa3db4353a1bbe0e44e1b5"
            },
            "dist": {
                "type": "zip",
                "url": "https://api.github.com/repos/ircmaxell/SecurityLib/zipball/f3db6de12c20c9bcd1aa3db4353a1bbe0e44e1b5",
                "reference": "f3db6de12c20c9bcd1aa3db4353a1bbe0e44e1b5",
                "shasum": ""
            },
            "require": {
                "php": ">=5.3.2"
            },
            "require-dev": {
                "mikey179/vfsstream": "1.1.*"
            },
            "type": "library",
            "extra": {
                "branch-alias": {
                    "dev-master": "1.0.x-dev"
                }
            },
            "autoload": {
                "psr-0": {
                    "SecurityLib": "lib"
                }
            },
            "notification-url": "https://packagist.org/downloads/",
            "license": [
                "MIT"
            ],
            "authors": [
                {
                    "name": "Anthony Ferrara",
                    "email": "ircmaxell@ircmaxell.com",
                    "homepage": "http://blog.ircmaxell.com"
                }
            ],
            "description": "A Base Security Library",
            "homepage": "https://github.com/ircmaxell/SecurityLib",
            "time": "2015-03-20T14:31:23+00:00"
        },
        {
            "name": "jQuery.mmenu",
            "version": "5.7.8",
            "source": {
                "type": "git",
                "url": "https://github.com/FrDH/jQuery.mmenu.git",
                "reference": "b4795fe4eeb77a32a742f3313493a29d8de12b7f"
            },
            "dist": {
                "type": "zip",
                "url": "https://api.github.com/repos/FrDH/jQuery.mmenu/zipball/b4795fe4eeb77a32a742f3313493a29d8de12b7f",
                "reference": "b4795fe4eeb77a32a742f3313493a29d8de12b7f",
                "shasum": ""
            },
            "type": "library",
            "license": [
                "CC-BY-NC-4.0"
            ],
            "description": "The best jQuery plugin for app look-alike on- and off-canvas menus with sliding submenus for your website and webapp.",
            "keywords": [
                "app",
                "list",
                "listview",
                "megamenu",
                "menu",
                "mmenu",
                "mobile",
                "navigation",
                "off-canvas",
                "on-canvas",
                "panels",
                "submenu"
            ],
            "support": {
                "source": "https://github.com/FrDH/jQuery.mmenu/tree/v5.7.8",
                "issues": "https://github.com/FrDH/jQuery.mmenu/issues"
            },
            "time": "2016-11-13T09:41:03+00:00"
        },
        {
            "name": "jdorn/sql-formatter",
            "version": "v1.2.17",
            "source": {
                "type": "git",
                "url": "https://github.com/jdorn/sql-formatter.git",
                "reference": "64990d96e0959dff8e059dfcdc1af130728d92bc"
            },
            "dist": {
                "type": "zip",
                "url": "https://api.github.com/repos/jdorn/sql-formatter/zipball/64990d96e0959dff8e059dfcdc1af130728d92bc",
                "reference": "64990d96e0959dff8e059dfcdc1af130728d92bc",
                "shasum": ""
            },
            "require": {
                "php": ">=5.2.4"
            },
            "require-dev": {
                "phpunit/phpunit": "3.7.*"
            },
            "type": "library",
            "extra": {
                "branch-alias": {
                    "dev-master": "1.3.x-dev"
                }
            },
            "autoload": {
                "classmap": [
                    "lib"
                ]
            },
            "notification-url": "https://packagist.org/downloads/",
            "license": [
                "MIT"
            ],
            "authors": [
                {
                    "name": "Jeremy Dorn",
                    "email": "jeremy@jeremydorn.com",
                    "homepage": "http://jeremydorn.com/"
                }
            ],
            "description": "a PHP SQL highlighting library",
            "homepage": "https://github.com/jdorn/sql-formatter/",
            "keywords": [
                "highlight",
                "sql"
            ],
            "time": "2014-01-12T16:20:24+00:00"
        },
        {
            "name": "jms/i18n-routing-bundle",
            "version": "2.0.0",
            "target-dir": "JMS/I18nRoutingBundle",
            "source": {
                "type": "git",
                "url": "https://github.com/schmittjoh/JMSI18nRoutingBundle.git",
                "reference": "9e87d4da564069ffe67234c4326e138236519fc2"
            },
            "dist": {
                "type": "zip",
                "url": "https://api.github.com/repos/schmittjoh/JMSI18nRoutingBundle/zipball/9e87d4da564069ffe67234c4326e138236519fc2",
                "reference": "9e87d4da564069ffe67234c4326e138236519fc2",
                "shasum": ""
            },
            "require": {
                "symfony/framework-bundle": "~2.3|~3.0"
            },
            "require-dev": {
                "jms/di-extra-bundle": "~1.1",
                "phpunit/phpunit": "~4",
                "sensio/framework-extra-bundle": "*",
                "symfony/symfony": "~2.3|~3.0"
            },
            "suggest": {
                "jms/translation-bundle": "If you want to use the RouteTranslation extractor"
            },
            "type": "symfony-bundle",
            "autoload": {
                "psr-0": {
                    "JMS\\I18nRoutingBundle": ""
                }
            },
            "notification-url": "https://packagist.org/downloads/",
            "license": [
                "Apache2"
            ],
            "authors": [
                {
                    "name": "Johannes M. Schmitt",
                    "email": "schmittjoh@gmail.com"
                },
                {
                    "name": "Albert Casademont",
                    "email": "albertcasademont@gmail.com"
                }
            ],
            "description": "This bundle allows you to create i18n routes. Fork of the jms/i18n-routing-bundle",
            "homepage": "http://jmsyst.com/bundles/JMSI18nRoutingBundle",
            "keywords": [
                "multilanguage",
                "routing",
                "translation"
            ],
            "time": "2015-12-01T23:14:47+00:00"
        },
        {
            "name": "jms/translation-bundle",
            "version": "1.3.1",
            "target-dir": "JMS/TranslationBundle",
            "source": {
                "type": "git",
                "url": "https://github.com/schmittjoh/JMSTranslationBundle.git",
                "reference": "e79fe1cd77e7749223c870bdae0bd400c21a102d"
            },
            "dist": {
                "type": "zip",
                "url": "https://api.github.com/repos/schmittjoh/JMSTranslationBundle/zipball/e79fe1cd77e7749223c870bdae0bd400c21a102d",
                "reference": "e79fe1cd77e7749223c870bdae0bd400c21a102d",
                "shasum": ""
            },
            "require": {
                "nikic/php-parser": "^1.4 || ^2.0",
                "php": "^5.3.3 || ^7.0",
                "symfony/console": "^2.3 || ^3.0",
                "symfony/framework-bundle": "^2.3 || ^3.0"
            },
            "conflict": {
                "twig/twig": "<1.12"
            },
            "require-dev": {
                "jms/di-extra-bundle": "^1.1",
                "matthiasnoback/symfony-dependency-injection-test": "^0.7.6",
                "nyholm/nsa": "^1.0.1",
                "phpunit/phpunit": "4.8.27",
                "psr/log": "^1.0",
                "sensio/framework-extra-bundle": "^2.3 || ^3.0",
                "symfony/expression-language": "^2.6 || ^3.0",
                "symfony/symfony": "^2.3 || ^3.0",
                "twig/twig": "^1.12"
            },
            "type": "symfony-bundle",
            "extra": {
                "branch-alias": {
                    "dev-master": "1.4-dev"
                }
            },
            "autoload": {
                "psr-0": {
                    "JMS\\TranslationBundle": ""
                }
            },
            "notification-url": "https://packagist.org/downloads/",
            "license": [
                "Apache2"
            ],
            "authors": [
                {
                    "name": "Johannes M. Schmitt",
                    "email": "schmittjoh@gmail.com"
                }
            ],
            "description": "Puts the Symfony Translation Component on steroids",
            "homepage": "http://jmsyst.com/bundles/JMSTranslationBundle",
            "keywords": [
                "extract",
                "extraction",
                "i18n",
                "interface",
                "multilanguage",
                "translation",
                "ui",
                "webinterface"
            ],
            "time": "2016-08-13T23:17:44+00:00"
        },
        {
            "name": "justinrainbow/json-schema",
            "version": "4.1.0",
            "source": {
                "type": "git",
                "url": "https://github.com/justinrainbow/json-schema.git",
                "reference": "d39c56a46b3ebe1f3696479966cd2b9f50aaa24f"
            },
            "dist": {
                "type": "zip",
                "url": "https://api.github.com/repos/justinrainbow/json-schema/zipball/d39c56a46b3ebe1f3696479966cd2b9f50aaa24f",
                "reference": "d39c56a46b3ebe1f3696479966cd2b9f50aaa24f",
                "shasum": ""
            },
            "require": {
                "php": ">=5.3.3"
            },
            "require-dev": {
                "json-schema/json-schema-test-suite": "1.2.0",
                "phpdocumentor/phpdocumentor": "~2",
                "phpunit/phpunit": "^4.8.22"
            },
            "bin": [
                "bin/validate-json"
            ],
            "type": "library",
            "extra": {
                "branch-alias": {
                    "dev-master": "4.0.x-dev"
                }
            },
            "autoload": {
                "psr-4": {
                    "JsonSchema\\": "src/JsonSchema/"
                }
            },
            "notification-url": "https://packagist.org/downloads/",
            "license": [
                "MIT"
            ],
            "authors": [
                {
                    "name": "Bruno Prieto Reis",
                    "email": "bruno.p.reis@gmail.com"
                },
                {
                    "name": "Justin Rainbow",
                    "email": "justin.rainbow@gmail.com"
                },
                {
                    "name": "Igor Wiedler",
                    "email": "igor@wiedler.ch"
                },
                {
                    "name": "Robert Schönthal",
                    "email": "seroscho@googlemail.com"
                }
            ],
            "description": "A library to validate a json schema.",
            "homepage": "https://github.com/justinrainbow/json-schema",
            "keywords": [
                "json",
                "schema"
            ],
            "time": "2016-12-22T16:43:46+00:00"
        },
        {
            "name": "knplabs/knp-menu",
            "version": "2.2.0",
            "source": {
                "type": "git",
                "url": "https://github.com/KnpLabs/KnpMenu.git",
                "reference": "964b5b3ca7fd23019147991f4f75f361d061eb20"
            },
            "dist": {
                "type": "zip",
                "url": "https://api.github.com/repos/KnpLabs/KnpMenu/zipball/964b5b3ca7fd23019147991f4f75f361d061eb20",
                "reference": "964b5b3ca7fd23019147991f4f75f361d061eb20",
                "shasum": ""
            },
            "require": {
                "php": ">=5.3.0"
            },
            "require-dev": {
                "pimple/pimple": "~1.0",
                "silex/silex": "~1.0",
                "symfony/phpunit-bridge": "~2.7|~3.0",
                "symfony/routing": "~2.3|~3.0",
                "twig/twig": "~1.16|~2.0"
            },
            "suggest": {
                "pimple/pimple": "for the built-in implementations of the menu provider and renderer provider",
                "silex/silex": "for the integration with your silex application",
                "twig/twig": "for the TwigRenderer and the integration with your templates"
            },
            "type": "library",
            "extra": {
                "branch-alias": {
                    "dev-master": "2.2-dev"
                }
            },
            "autoload": {
                "psr-4": {
                    "Knp\\Menu\\": "src/Knp/Menu"
                }
            },
            "notification-url": "https://packagist.org/downloads/",
            "license": [
                "MIT"
            ],
            "authors": [
                {
                    "name": "Christophe Coevoet",
                    "email": "stof@notk.org"
                },
                {
                    "name": "Knplabs",
                    "homepage": "http://knplabs.com"
                },
                {
                    "name": "Symfony Community",
                    "homepage": "https://github.com/KnpLabs/KnpMenu/contributors"
                }
            ],
            "description": "An object oriented menu library",
            "homepage": "http://knplabs.com",
            "keywords": [
                "menu",
                "tree"
            ],
            "time": "2016-09-22T07:36:19+00:00"
        },
        {
            "name": "knplabs/knp-menu-bundle",
            "version": "2.1.3",
            "source": {
                "type": "git",
                "url": "https://github.com/KnpLabs/KnpMenuBundle.git",
                "reference": "0e4af7209dc03e39c51ec70b68ab2ba3177c25de"
            },
            "dist": {
                "type": "zip",
                "url": "https://api.github.com/repos/KnpLabs/KnpMenuBundle/zipball/0e4af7209dc03e39c51ec70b68ab2ba3177c25de",
                "reference": "0e4af7209dc03e39c51ec70b68ab2ba3177c25de",
                "shasum": ""
            },
            "require": {
                "knplabs/knp-menu": "~2.2",
                "symfony/framework-bundle": "~2.3|~3.0"
            },
            "require-dev": {
                "symfony/expression-language": "~2.4|~3.0",
                "symfony/phpunit-bridge": "~2.7|~3.0"
            },
            "type": "symfony-bundle",
            "extra": {
                "branch-alias": {
                    "dev-master": "2.2.x-dev"
                }
            },
            "autoload": {
                "psr-4": {
                    "Knp\\Bundle\\MenuBundle\\": ""
                }
            },
            "notification-url": "https://packagist.org/downloads/",
            "license": [
                "MIT"
            ],
            "authors": [
                {
                    "name": "Christophe Coevoet",
                    "email": "stof@notk.org"
                },
                {
                    "name": "Knplabs",
                    "homepage": "http://knplabs.com"
                },
                {
                    "name": "Symfony Community",
                    "homepage": "https://github.com/KnpLabs/KnpMenuBundle/contributors"
                }
            ],
            "description": "This bundle provides an integration of the KnpMenu library",
            "keywords": [
                "menu"
            ],
            "time": "2016-09-22T12:24:40+00:00"
        },
        {
            "name": "kriswallsmith/assetic",
            "version": "v1.4.0",
            "source": {
                "type": "git",
                "url": "https://github.com/kriswallsmith/assetic.git",
                "reference": "e911c437dbdf006a8f62c2f59b15b2d69a5e0aa1"
            },
            "dist": {
                "type": "zip",
                "url": "https://api.github.com/repos/kriswallsmith/assetic/zipball/e911c437dbdf006a8f62c2f59b15b2d69a5e0aa1",
                "reference": "e911c437dbdf006a8f62c2f59b15b2d69a5e0aa1",
                "shasum": ""
            },
            "require": {
                "php": ">=5.3.1",
                "symfony/process": "~2.1|~3.0"
            },
            "conflict": {
                "twig/twig": "<1.27"
            },
            "require-dev": {
                "leafo/lessphp": "^0.3.7",
                "leafo/scssphp": "~0.1",
                "meenie/javascript-packer": "^1.1",
                "mrclay/minify": "<2.3",
                "natxet/cssmin": "3.0.4",
                "patchwork/jsqueeze": "~1.0|~2.0",
                "phpunit/phpunit": "~4.8 || ^5.6",
                "psr/log": "~1.0",
                "ptachoire/cssembed": "~1.0",
                "symfony/phpunit-bridge": "~2.7|~3.0",
                "twig/twig": "~1.23|~2.0",
                "yfix/packager": "dev-master"
            },
            "suggest": {
                "leafo/lessphp": "Assetic provides the integration with the lessphp LESS compiler",
                "leafo/scssphp": "Assetic provides the integration with the scssphp SCSS compiler",
                "leafo/scssphp-compass": "Assetic provides the integration with the SCSS compass plugin",
                "patchwork/jsqueeze": "Assetic provides the integration with the JSqueeze JavaScript compressor",
                "ptachoire/cssembed": "Assetic provides the integration with phpcssembed to embed data uris",
                "twig/twig": "Assetic provides the integration with the Twig templating engine"
            },
            "type": "library",
            "extra": {
                "branch-alias": {
                    "dev-master": "1.4-dev"
                }
            },
            "autoload": {
                "psr-0": {
                    "Assetic": "src/"
                },
                "files": [
                    "src/functions.php"
                ]
            },
            "notification-url": "https://packagist.org/downloads/",
            "license": [
                "MIT"
            ],
            "authors": [
                {
                    "name": "Kris Wallsmith",
                    "email": "kris.wallsmith@gmail.com",
                    "homepage": "http://kriswallsmith.net/"
                }
            ],
            "description": "Asset Management for PHP",
            "homepage": "https://github.com/kriswallsmith/assetic",
            "keywords": [
                "assets",
                "compression",
                "minification"
            ],
            "time": "2016-11-11T18:43:20+00:00"
        },
        {
            "name": "liip/imagine-bundle",
            "version": "1.7.1",
            "source": {
                "type": "git",
                "url": "https://github.com/liip/LiipImagineBundle.git",
                "reference": "d653f4d22b33c2c2870cb87df8a32508186a799a"
            },
            "dist": {
                "type": "zip",
                "url": "https://api.github.com/repos/liip/LiipImagineBundle/zipball/d653f4d22b33c2c2870cb87df8a32508186a799a",
                "reference": "d653f4d22b33c2c2870cb87df8a32508186a799a",
                "shasum": ""
            },
            "require": {
                "imagine/imagine": "^0.6.3,<0.7",
                "php": "^5.3.9|^7.0",
                "symfony/asset": "~2.3|~3.0",
                "symfony/filesystem": "~2.3|~3.0",
                "symfony/finder": "~2.3|~3.0",
                "symfony/framework-bundle": "~2.3|~3.0",
                "symfony/options-resolver": "~2.3|~3.0",
                "symfony/process": "~2.3|~3.0",
                "symfony/templating": "~2.3|~3.0",
                "symfony/translation": "~2.3|~3.0"
            },
            "require-dev": {
                "amazonwebservices/aws-sdk-for-php": "~1.0",
                "aws/aws-sdk-php": "~2.4",
                "doctrine/cache": "~1.1",
                "doctrine/orm": "~2.3",
                "ext-gd": "*",
                "friendsofphp/php-cs-fixer": "~2.0",
                "phpunit/phpunit": "~4.3",
                "psr/log": "~1.0",
                "satooshi/php-coveralls": "~1.0",
                "sllh/php-cs-fixer-styleci-bridge": "~2.1",
                "symfony/browser-kit": "~2.3|~3.0",
                "symfony/console": "~2.3|~3.0",
                "symfony/dependency-injection": "~2.3|~3.0",
                "symfony/form": "~2.3|~3.0",
                "symfony/phpunit-bridge": "~2.3|~3.0",
                "symfony/yaml": "~2.3|~3.0",
                "twig/twig": "~1.12"
            },
            "suggest": {
                "amazonwebservices/aws-sdk-for-php": "Required to use AWS version 1 cache resolver.",
                "aws/aws-sdk-php": "Required to use AWS version 2/3 cache resolver.",
                "ext-exif": "Required to read metadata from Exif information",
                "league/flysystem": "Required to use FlySystem data loader or cache resolver.",
                "monolog/monolog": "A psr/log compatible logger is required to enable logging.",
                "twig/twig": "Required to use the provided Twig extension. Version 1.12 or greater needed."
            },
            "type": "symfony-bundle",
            "extra": {
                "branch-alias": {
                    "dev-master": "1.7.x-dev"
                }
            },
            "autoload": {
                "psr-4": {
                    "Liip\\ImagineBundle\\": ""
                }
            },
            "notification-url": "https://packagist.org/downloads/",
            "license": [
                "MIT"
            ],
            "authors": [
                {
                    "name": "Liip and other contributors",
                    "homepage": "https://github.com/liip/LiipImagineBundle/contributors"
                }
            ],
            "description": "This Bundle assists in imagine manipulation using the imagine library",
            "homepage": "http://liip.ch",
            "keywords": [
                "image",
                "imagine"
            ],
            "time": "2017-01-20T01:55:04+00:00"
        },
        {
            "name": "matthiasnoback/symfony-console-form",
<<<<<<< HEAD
            "version": "v2.2.0",
            "source": {
                "type": "git",
                "url": "https://github.com/matthiasnoback/symfony-console-form.git",
                "reference": "61c6865d6c24205222be4a13cf2bbab9bcad1843"
            },
            "dist": {
                "type": "zip",
                "url": "https://api.github.com/repos/matthiasnoback/symfony-console-form/zipball/61c6865d6c24205222be4a13cf2bbab9bcad1843",
                "reference": "61c6865d6c24205222be4a13cf2bbab9bcad1843",
=======
            "version": "v2.1.0",
            "source": {
                "type": "git",
                "url": "https://github.com/matthiasnoback/symfony-console-form.git",
                "reference": "3800dd2aa42d0ee6373e136881d446ee623ac9ec"
            },
            "dist": {
                "type": "zip",
                "url": "https://api.github.com/repos/matthiasnoback/symfony-console-form/zipball/3800dd2aa42d0ee6373e136881d446ee623ac9ec",
                "reference": "3800dd2aa42d0ee6373e136881d446ee623ac9ec",
>>>>>>> 414840ab
                "shasum": ""
            },
            "require": {
                "php": ">=5.5",
                "symfony/console": "~2.8|~3.0",
                "symfony/form": "~2.8|~3.0"
            },
            "require-dev": {
                "beberlei/assert": "~2.1",
                "behat/behat": "~3.0",
                "friendsofphp/php-cs-fixer": "^1.10",
                "phpunit/phpunit": "^4.8",
                "symfony/finder": "~2.8|~3.0",
                "symfony/framework-bundle": "~2.8|~3.0",
                "symfony/security": "~2.8|~3.0",
                "symfony/validator": "~2.8|~3.0",
                "symfony/yaml": "~2.8|~3.0"
            },
            "type": "library",
            "autoload": {
                "psr-4": {
                    "Matthias\\SymfonyConsoleForm\\": "src/"
                }
            },
            "notification-url": "https://packagist.org/downloads/",
            "license": [
                "MIT"
            ],
            "authors": [
                {
                    "name": "Matthias Noback",
                    "email": "matthiasnoback@gmail.com",
                    "homepage": "http://php-and-symfony.matthiasnoback.nl"
                }
            ],
            "description": "Use Symfony forms for Console command input",
            "homepage": "http://github.com/matthiasnoback/symfony-console-form",
            "keywords": [
                "console",
                "form",
                "symfony"
            ],
<<<<<<< HEAD
            "time": "2017-02-01T18:57:36+00:00"
=======
            "time": "2017-01-19T09:32:19+00:00"
>>>>>>> 414840ab
        },
        {
            "name": "matthiasnoback/symfony-service-definition-validator",
            "version": "v1.2.6",
            "source": {
                "type": "git",
                "url": "https://github.com/matthiasnoback/symfony-service-definition-validator.git",
                "reference": "8174a0dae7d15fc35167f31429b3ae3a44f2d721"
            },
            "dist": {
                "type": "zip",
                "url": "https://api.github.com/repos/matthiasnoback/symfony-service-definition-validator/zipball/8174a0dae7d15fc35167f31429b3ae3a44f2d721",
                "reference": "8174a0dae7d15fc35167f31429b3ae3a44f2d721",
                "shasum": ""
            },
            "require": {
                "symfony/dependency-injection": "~2.0|~3.0"
            },
            "require-dev": {
                "phpunit/phpunit": "~4.0",
                "symfony/config": "~2.0|~3.0",
                "symfony/expression-language": "~2.4|~3.0"
            },
            "type": "library",
            "autoload": {
                "psr-4": {
                    "Matthias\\SymfonyServiceDefinitionValidator\\": ""
                }
            },
            "notification-url": "https://packagist.org/downloads/",
            "license": [
                "MIT"
            ],
            "authors": [
                {
                    "name": "Matthias Noback",
                    "email": "matthiasnoback@gmail.com",
                    "homepage": "http://php-and-symfony.matthiasnoback.nl"
                }
            ],
            "description": "Library for validating service definitions created with the Symfony Dependency Injection Component",
            "homepage": "http://github.com/matthiasnoback/symfony-service-definition-validator",
            "keywords": [
                "Symfony2",
                "dependency injection"
            ],
            "time": "2016-09-21T14:15:25+00:00"
        },
        {
            "name": "michelf/php-markdown",
            "version": "1.7.0",
            "source": {
                "type": "git",
                "url": "https://github.com/michelf/php-markdown.git",
                "reference": "1f51cc520948f66cd2af8cbc45a5ee175e774220"
            },
            "dist": {
                "type": "zip",
                "url": "https://api.github.com/repos/michelf/php-markdown/zipball/1f51cc520948f66cd2af8cbc45a5ee175e774220",
                "reference": "1f51cc520948f66cd2af8cbc45a5ee175e774220",
                "shasum": ""
            },
            "require": {
                "php": ">=5.3.0"
            },
            "type": "library",
            "extra": {
                "branch-alias": {
                    "dev-lib": "1.4.x-dev"
                }
            },
            "autoload": {
                "psr-0": {
                    "Michelf": ""
                }
            },
            "notification-url": "https://packagist.org/downloads/",
            "license": [
                "BSD-3-Clause"
            ],
            "authors": [
                {
                    "name": "Michel Fortin",
                    "email": "michel.fortin@michelf.ca",
                    "homepage": "https://michelf.ca/",
                    "role": "Developer"
                },
                {
                    "name": "John Gruber",
                    "homepage": "https://daringfireball.net/"
                }
            ],
            "description": "PHP Markdown",
            "homepage": "https://michelf.ca/projects/php-markdown/",
            "keywords": [
                "markdown"
            ],
            "time": "2016-10-29T18:58:20+00:00"
        },
        {
            "name": "monolog/monolog",
            "version": "1.22.0",
            "source": {
                "type": "git",
                "url": "https://github.com/Seldaek/monolog.git",
                "reference": "bad29cb8d18ab0315e6c477751418a82c850d558"
            },
            "dist": {
                "type": "zip",
                "url": "https://api.github.com/repos/Seldaek/monolog/zipball/bad29cb8d18ab0315e6c477751418a82c850d558",
                "reference": "bad29cb8d18ab0315e6c477751418a82c850d558",
                "shasum": ""
            },
            "require": {
                "php": ">=5.3.0",
                "psr/log": "~1.0"
            },
            "provide": {
                "psr/log-implementation": "1.0.0"
            },
            "require-dev": {
                "aws/aws-sdk-php": "^2.4.9 || ^3.0",
                "doctrine/couchdb": "~1.0@dev",
                "graylog2/gelf-php": "~1.0",
                "jakub-onderka/php-parallel-lint": "0.9",
                "php-amqplib/php-amqplib": "~2.4",
                "php-console/php-console": "^3.1.3",
                "phpunit/phpunit": "~4.5",
                "phpunit/phpunit-mock-objects": "2.3.0",
                "ruflin/elastica": ">=0.90 <3.0",
                "sentry/sentry": "^0.13",
                "swiftmailer/swiftmailer": "~5.3"
            },
            "suggest": {
                "aws/aws-sdk-php": "Allow sending log messages to AWS services like DynamoDB",
                "doctrine/couchdb": "Allow sending log messages to a CouchDB server",
                "ext-amqp": "Allow sending log messages to an AMQP server (1.0+ required)",
                "ext-mongo": "Allow sending log messages to a MongoDB server",
                "graylog2/gelf-php": "Allow sending log messages to a GrayLog2 server",
                "mongodb/mongodb": "Allow sending log messages to a MongoDB server via PHP Driver",
                "php-amqplib/php-amqplib": "Allow sending log messages to an AMQP server using php-amqplib",
                "php-console/php-console": "Allow sending log messages to Google Chrome",
                "rollbar/rollbar": "Allow sending log messages to Rollbar",
                "ruflin/elastica": "Allow sending log messages to an Elastic Search server",
                "sentry/sentry": "Allow sending log messages to a Sentry server"
            },
            "type": "library",
            "extra": {
                "branch-alias": {
                    "dev-master": "2.0.x-dev"
                }
            },
            "autoload": {
                "psr-4": {
                    "Monolog\\": "src/Monolog"
                }
            },
            "notification-url": "https://packagist.org/downloads/",
            "license": [
                "MIT"
            ],
            "authors": [
                {
                    "name": "Jordi Boggiano",
                    "email": "j.boggiano@seld.be",
                    "homepage": "http://seld.be"
                }
            ],
            "description": "Sends your logs to files, sockets, inboxes, databases and various web services",
            "homepage": "http://github.com/Seldaek/monolog",
            "keywords": [
                "log",
                "logging",
                "psr-3"
            ],
            "time": "2016-11-26T00:15:39+00:00"
        },
        {
            "name": "nikic/php-parser",
            "version": "v1.4.1",
            "source": {
                "type": "git",
                "url": "https://github.com/nikic/PHP-Parser.git",
                "reference": "f78af2c9c86107aa1a34cd1dbb5bbe9eeb0d9f51"
            },
            "dist": {
                "type": "zip",
                "url": "https://api.github.com/repos/nikic/PHP-Parser/zipball/f78af2c9c86107aa1a34cd1dbb5bbe9eeb0d9f51",
                "reference": "f78af2c9c86107aa1a34cd1dbb5bbe9eeb0d9f51",
                "shasum": ""
            },
            "require": {
                "ext-tokenizer": "*",
                "php": ">=5.3"
            },
            "type": "library",
            "extra": {
                "branch-alias": {
                    "dev-master": "1.4-dev"
                }
            },
            "autoload": {
                "files": [
                    "lib/bootstrap.php"
                ]
            },
            "notification-url": "https://packagist.org/downloads/",
            "license": [
                "BSD-3-Clause"
            ],
            "authors": [
                {
                    "name": "Nikita Popov"
                }
            ],
            "description": "A PHP parser written in PHP",
            "keywords": [
                "parser",
                "php"
            ],
            "time": "2015-09-19T14:15:08+00:00"
        },
        {
            "name": "oyejorge/less.php",
            "version": "dev-master",
            "source": {
                "type": "git",
                "url": "https://github.com/oyejorge/less.php.git",
                "reference": "ca54efbb40403c5665e2dd7335662c44bb9fc644"
            },
            "dist": {
                "type": "zip",
                "url": "https://api.github.com/repos/oyejorge/less.php/zipball/ca54efbb40403c5665e2dd7335662c44bb9fc644",
                "reference": "ca54efbb40403c5665e2dd7335662c44bb9fc644",
                "shasum": ""
            },
            "require": {
                "php": ">=5.3"
            },
            "require-dev": {
                "phpunit/phpunit": "~4.8.21"
            },
            "bin": [
                "bin/lessc"
            ],
            "type": "library",
            "autoload": {
                "psr-0": {
                    "Less": "lib/"
                },
                "classmap": [
                    "lessc.inc.php"
                ]
            },
            "notification-url": "https://packagist.org/downloads/",
            "license": [
                "Apache-2.0"
            ],
            "authors": [
                {
                    "name": "Matt Agar",
                    "homepage": "https://github.com/agar"
                },
                {
                    "name": "Martin Jantošovič",
                    "homepage": "https://github.com/Mordred"
                },
                {
                    "name": "Josh Schmidt",
                    "homepage": "https://github.com/oyejorge"
                }
            ],
            "description": "PHP port of the Javascript version of LESS http://lesscss.org",
            "homepage": "http://lessphp.gpeasy.com",
            "keywords": [
                "css",
                "less",
                "less.js",
                "lesscss",
                "php",
                "stylesheet"
            ],
            "time": "2016-03-23 04:37:27"
        },
        {
            "name": "paragonie/random_compat",
            "version": "v2.0.4",
            "source": {
                "type": "git",
                "url": "https://github.com/paragonie/random_compat.git",
                "reference": "a9b97968bcde1c4de2a5ec6cbd06a0f6c919b46e"
            },
            "dist": {
                "type": "zip",
                "url": "https://api.github.com/repos/paragonie/random_compat/zipball/a9b97968bcde1c4de2a5ec6cbd06a0f6c919b46e",
                "reference": "a9b97968bcde1c4de2a5ec6cbd06a0f6c919b46e",
                "shasum": ""
            },
            "require": {
                "php": ">=5.2.0"
            },
            "require-dev": {
                "phpunit/phpunit": "4.*|5.*"
            },
            "suggest": {
                "ext-libsodium": "Provides a modern crypto API that can be used to generate random bytes."
            },
            "type": "library",
            "autoload": {
                "files": [
                    "lib/random.php"
                ]
            },
            "notification-url": "https://packagist.org/downloads/",
            "license": [
                "MIT"
            ],
            "authors": [
                {
                    "name": "Paragon Initiative Enterprises",
                    "email": "security@paragonie.com",
                    "homepage": "https://paragonie.com"
                }
            ],
            "description": "PHP 5.x polyfill for random_bytes() and random_int() from PHP 7",
            "keywords": [
                "csprng",
                "pseudorandom",
                "random"
            ],
            "time": "2016-11-07T23:38:38+00:00"
        },
        {
            "name": "phpids/phpids",
            "version": "dev-master",
            "source": {
                "type": "git",
                "url": "https://github.com/PHPIDS/PHPIDS.git",
                "reference": "dfc1476e4ffe9f1dde72c0954912411082a17597"
            },
            "dist": {
                "type": "zip",
                "url": "https://api.github.com/repos/PHPIDS/PHPIDS/zipball/dfc1476e4ffe9f1dde72c0954912411082a17597",
                "reference": "dfc1476e4ffe9f1dde72c0954912411082a17597",
                "shasum": ""
            },
            "require": {
                "ezyang/htmlpurifier": "dev-master"
            },
            "type": "library",
            "autoload": {
                "psr-0": {
                    "IDS\\Tests": "tests/",
                    "IDS": "lib/"
                }
            },
            "notification-url": "https://packagist.org/downloads/",
            "license": [
                "LGPL-3.0+"
            ],
            "authors": [
                {
                    "name": "Lars Strojny",
                    "email": "lars@strojny.net"
                }
            ],
            "description": "PHPIDS (PHP-Intrusion Detection System) is a simple to use, well structured, fast and state-of-the-art security layer for your PHP based web application",
            "homepage": "http://phpids.org",
            "time": "2014-09-03 11:39:39"
        },
        {
            "name": "psr/cache",
            "version": "1.0.1",
            "source": {
                "type": "git",
                "url": "https://github.com/php-fig/cache.git",
                "reference": "d11b50ad223250cf17b86e38383413f5a6764bf8"
            },
            "dist": {
                "type": "zip",
                "url": "https://api.github.com/repos/php-fig/cache/zipball/d11b50ad223250cf17b86e38383413f5a6764bf8",
                "reference": "d11b50ad223250cf17b86e38383413f5a6764bf8",
                "shasum": ""
            },
            "require": {
                "php": ">=5.3.0"
            },
            "type": "library",
            "extra": {
                "branch-alias": {
                    "dev-master": "1.0.x-dev"
                }
            },
            "autoload": {
                "psr-4": {
                    "Psr\\Cache\\": "src/"
                }
            },
            "notification-url": "https://packagist.org/downloads/",
            "license": [
                "MIT"
            ],
            "authors": [
                {
                    "name": "PHP-FIG",
                    "homepage": "http://www.php-fig.org/"
                }
            ],
            "description": "Common interface for caching libraries",
            "keywords": [
                "cache",
                "psr",
                "psr-6"
            ],
            "time": "2016-08-06T20:24:11+00:00"
        },
        {
            "name": "psr/log",
            "version": "1.0.2",
            "source": {
                "type": "git",
                "url": "https://github.com/php-fig/log.git",
                "reference": "4ebe3a8bf773a19edfe0a84b6585ba3d401b724d"
            },
            "dist": {
                "type": "zip",
                "url": "https://api.github.com/repos/php-fig/log/zipball/4ebe3a8bf773a19edfe0a84b6585ba3d401b724d",
                "reference": "4ebe3a8bf773a19edfe0a84b6585ba3d401b724d",
                "shasum": ""
            },
            "require": {
                "php": ">=5.3.0"
            },
            "type": "library",
            "extra": {
                "branch-alias": {
                    "dev-master": "1.0.x-dev"
                }
            },
            "autoload": {
                "psr-4": {
                    "Psr\\Log\\": "Psr/Log/"
                }
            },
            "notification-url": "https://packagist.org/downloads/",
            "license": [
                "MIT"
            ],
            "authors": [
                {
                    "name": "PHP-FIG",
                    "homepage": "http://www.php-fig.org/"
                }
            ],
            "description": "Common interface for logging libraries",
            "homepage": "https://github.com/php-fig/log",
            "keywords": [
                "log",
                "psr",
                "psr-3"
            ],
            "time": "2016-10-10T12:19:37+00:00"
        },
        {
            "name": "ramsey/array_column",
            "version": "1.1.3",
            "source": {
                "type": "git",
                "url": "https://github.com/ramsey/array_column.git",
                "reference": "f8e52eb28e67eb50e613b451dd916abcf783c1db"
            },
            "dist": {
                "type": "zip",
                "url": "https://api.github.com/repos/ramsey/array_column/zipball/f8e52eb28e67eb50e613b451dd916abcf783c1db",
                "reference": "f8e52eb28e67eb50e613b451dd916abcf783c1db",
                "shasum": ""
            },
            "require-dev": {
                "jakub-onderka/php-parallel-lint": "0.8.*",
                "phpunit/phpunit": "~4.5",
                "satooshi/php-coveralls": "0.6.*",
                "squizlabs/php_codesniffer": "~2.2"
            },
            "type": "library",
            "autoload": {
                "files": [
                    "src/array_column.php"
                ]
            },
            "notification-url": "https://packagist.org/downloads/",
            "license": [
                "MIT"
            ],
            "authors": [
                {
                    "name": "Ben Ramsey",
                    "homepage": "http://benramsey.com"
                }
            ],
            "description": "Provides functionality for array_column() to projects using PHP earlier than version 5.5.",
            "homepage": "https://github.com/ramsey/array_column",
            "keywords": [
                "array",
                "array_column",
                "column"
            ],
            "time": "2015-03-20T22:07:39+00:00"
        },
        {
            "name": "robloach/component-installer",
            "version": "0.2.3",
            "source": {
                "type": "git",
                "url": "https://github.com/RobLoach/component-installer.git",
                "reference": "908a859aa7c4949ba9ad67091e67bac10b66d3d7"
            },
            "dist": {
                "type": "zip",
                "url": "https://api.github.com/repos/RobLoach/component-installer/zipball/908a859aa7c4949ba9ad67091e67bac10b66d3d7",
                "reference": "908a859aa7c4949ba9ad67091e67bac10b66d3d7",
                "shasum": ""
            },
            "require": {
                "composer-plugin-api": "^1.0",
                "kriswallsmith/assetic": "1.*",
                "php": ">=5.3.2"
            },
            "require-dev": {
                "composer/composer": "1.*@alpha",
                "phpunit/phpunit": "4.*"
            },
            "type": "composer-plugin",
            "extra": {
                "branch-alias": {
                    "dev-master": "1.0.x-dev"
                },
                "class": "ComponentInstaller\\ComponentInstallerPlugin"
            },
            "autoload": {
                "psr-0": {
                    "ComponentInstaller": "src/"
                }
            },
            "notification-url": "https://packagist.org/downloads/",
            "license": [
                "MIT"
            ],
            "authors": [
                {
                    "name": "Rob Loach",
                    "homepage": "http://robloach.net"
                }
            ],
            "description": "Allows installation of Components via Composer.",
            "time": "2015-08-10T12:35:38+00:00"
        },
        {
            "name": "sensio/distribution-bundle",
            "version": "v5.0.18",
            "source": {
                "type": "git",
                "url": "https://github.com/sensiolabs/SensioDistributionBundle.git",
                "reference": "17846680901003d26d823c2e3ac9228702837916"
            },
            "dist": {
                "type": "zip",
                "url": "https://api.github.com/repos/sensiolabs/SensioDistributionBundle/zipball/17846680901003d26d823c2e3ac9228702837916",
                "reference": "17846680901003d26d823c2e3ac9228702837916",
                "shasum": ""
            },
            "require": {
                "php": ">=5.3.9",
                "sensiolabs/security-checker": "~3.0|~4.0",
                "symfony/class-loader": "~2.3|~3.0",
                "symfony/config": "~2.3|~3.0",
                "symfony/dependency-injection": "~2.3|~3.0",
                "symfony/filesystem": "~2.3|~3.0",
                "symfony/http-kernel": "~2.3|~3.0",
                "symfony/process": "~2.3|~3.0"
            },
            "type": "symfony-bundle",
            "extra": {
                "branch-alias": {
                    "dev-master": "5.0.x-dev"
                }
            },
            "autoload": {
                "psr-4": {
                    "Sensio\\Bundle\\DistributionBundle\\": ""
                }
            },
            "notification-url": "https://packagist.org/downloads/",
            "license": [
                "MIT"
            ],
            "authors": [
                {
                    "name": "Fabien Potencier",
                    "email": "fabien@symfony.com"
                }
            ],
            "description": "Base bundle for Symfony Distributions",
            "keywords": [
                "configuration",
                "distribution"
            ],
            "time": "2017-01-10T14:58:45+00:00"
        },
        {
            "name": "sensio/framework-extra-bundle",
            "version": "dev-master",
            "source": {
                "type": "git",
                "url": "https://github.com/sensiolabs/SensioFrameworkExtraBundle.git",
                "reference": "a105a8fa293a8245bf9a308954547b69b6383105"
            },
            "dist": {
                "type": "zip",
                "url": "https://api.github.com/repos/sensiolabs/SensioFrameworkExtraBundle/zipball/a105a8fa293a8245bf9a308954547b69b6383105",
                "reference": "a105a8fa293a8245bf9a308954547b69b6383105",
                "shasum": ""
            },
            "require": {
                "doctrine/common": "~2.2",
                "symfony/config": "^3.2",
                "symfony/dependency-injection": "~3.0",
                "symfony/framework-bundle": "^3.1",
                "symfony/http-kernel": "^3.1"
            },
            "require-dev": {
                "symfony/browser-kit": "~3.0",
                "symfony/dom-crawler": "~3.0",
                "symfony/expression-language": "~3.0",
                "symfony/finder": "~3.0",
                "symfony/phpunit-bridge": "~3.2",
                "symfony/psr-http-message-bridge": "^0.3",
                "symfony/security-bundle": "~3.0",
                "symfony/twig-bundle": "~3.0",
                "symfony/yaml": "~3.0",
                "twig/twig": "~1.11|~2.0",
                "zendframework/zend-diactoros": "^1.3"
            },
            "suggest": {
                "symfony/expression-language": "",
                "symfony/psr-http-message-bridge": "To use the PSR-7 converters",
                "symfony/security-bundle": ""
            },
            "type": "symfony-bundle",
            "extra": {
                "branch-alias": {
                    "dev-master": "4.0.x-dev"
                }
            },
            "autoload": {
                "psr-4": {
                    "Sensio\\Bundle\\FrameworkExtraBundle\\": ""
                }
            },
            "notification-url": "https://packagist.org/downloads/",
            "license": [
                "MIT"
            ],
            "authors": [
                {
                    "name": "Fabien Potencier",
                    "email": "fabien@symfony.com"
                }
            ],
            "description": "This bundle provides a way to configure your controllers with annotations",
            "keywords": [
                "annotations",
                "controllers"
            ],
            "time": "2017-02-01 16:00:09"
        },
        {
            "name": "sensio/generator-bundle",
            "version": "v3.1.2",
            "source": {
                "type": "git",
                "url": "https://github.com/sensiolabs/SensioGeneratorBundle.git",
                "reference": "ec278c0bd530edf155c4a00900577b5cb80f559e"
            },
            "dist": {
                "type": "zip",
                "url": "https://api.github.com/repos/sensiolabs/SensioGeneratorBundle/zipball/ec278c0bd530edf155c4a00900577b5cb80f559e",
                "reference": "ec278c0bd530edf155c4a00900577b5cb80f559e",
                "shasum": ""
            },
            "require": {
                "symfony/console": "~2.7|~3.0",
                "symfony/framework-bundle": "~2.7|~3.0",
                "symfony/process": "~2.7|~3.0",
                "symfony/yaml": "~2.7|~3.0",
                "twig/twig": "^1.28.2|^2.0"
            },
            "require-dev": {
                "doctrine/orm": "~2.4",
                "symfony/doctrine-bridge": "~2.7|~3.0"
            },
            "type": "symfony-bundle",
            "extra": {
                "branch-alias": {
                    "dev-master": "3.1.x-dev"
                }
            },
            "autoload": {
                "psr-4": {
                    "Sensio\\Bundle\\GeneratorBundle\\": ""
                },
                "exclude-from-classmap": [
                    "/Tests/"
                ]
            },
            "notification-url": "https://packagist.org/downloads/",
            "license": [
                "MIT"
            ],
            "authors": [
                {
                    "name": "Fabien Potencier",
                    "email": "fabien@symfony.com"
                }
            ],
            "description": "This bundle generates code for you",
            "time": "2016-12-05T16:01:19+00:00"
        },
        {
            "name": "sensiolabs/security-checker",
            "version": "v4.0.0",
            "source": {
                "type": "git",
                "url": "https://github.com/sensiolabs/security-checker.git",
                "reference": "116027b57b568ed61b7b1c80eeb4f6ee9e8c599c"
            },
            "dist": {
                "type": "zip",
                "url": "https://api.github.com/repos/sensiolabs/security-checker/zipball/116027b57b568ed61b7b1c80eeb4f6ee9e8c599c",
                "reference": "116027b57b568ed61b7b1c80eeb4f6ee9e8c599c",
                "shasum": ""
            },
            "require": {
                "symfony/console": "~2.7|~3.0"
            },
            "bin": [
                "security-checker"
            ],
            "type": "library",
            "extra": {
                "branch-alias": {
                    "dev-master": "4.0-dev"
                }
            },
            "autoload": {
                "psr-0": {
                    "SensioLabs\\Security": ""
                }
            },
            "notification-url": "https://packagist.org/downloads/",
            "license": [
                "MIT"
            ],
            "authors": [
                {
                    "name": "Fabien Potencier",
                    "email": "fabien.potencier@gmail.com"
                }
            ],
            "description": "A security checker for your composer.lock",
            "time": "2016-09-23T18:09:57+00:00"
        },
        {
            "name": "stof/doctrine-extensions-bundle",
            "version": "v1.2.2",
            "source": {
                "type": "git",
                "url": "https://github.com/stof/StofDoctrineExtensionsBundle.git",
                "reference": "4e7499d25dc5d0862da09fa8e336164948a29a25"
            },
            "dist": {
                "type": "zip",
                "url": "https://api.github.com/repos/stof/StofDoctrineExtensionsBundle/zipball/4e7499d25dc5d0862da09fa8e336164948a29a25",
                "reference": "4e7499d25dc5d0862da09fa8e336164948a29a25",
                "shasum": ""
            },
            "require": {
                "gedmo/doctrine-extensions": "^2.3.1",
                "php": ">=5.3.2",
                "symfony/framework-bundle": "~2.1|~3.0"
            },
            "suggest": {
                "doctrine/doctrine-bundle": "to use the ORM extensions",
                "doctrine/mongodb-odm-bundle": "to use the MongoDB ODM extensions"
            },
            "type": "symfony-bundle",
            "extra": {
                "branch-alias": {
                    "dev-master": "1.2.x-dev"
                }
            },
            "autoload": {
                "psr-4": {
                    "Stof\\DoctrineExtensionsBundle\\": ""
                }
            },
            "notification-url": "https://packagist.org/downloads/",
            "license": [
                "MIT"
            ],
            "authors": [
                {
                    "name": "Christophe Coevoet",
                    "email": "stof@notk.org"
                }
            ],
            "description": "Integration of the gedmo/doctrine-extensions with Symfony2",
            "homepage": "https://github.com/stof/StofDoctrineExtensionsBundle",
            "keywords": [
                "behaviors",
                "doctrine2",
                "extensions",
                "gedmo",
                "loggable",
                "nestedset",
                "sluggable",
                "sortable",
                "timestampable",
                "translatable",
                "tree"
            ],
            "time": "2016-01-26T23:58:32+00:00"
        },
        {
            "name": "swiftmailer/swiftmailer",
            "version": "v5.4.5",
            "source": {
                "type": "git",
                "url": "https://github.com/swiftmailer/swiftmailer.git",
                "reference": "cd142238a339459b10da3d8234220963f392540c"
            },
            "dist": {
                "type": "zip",
                "url": "https://api.github.com/repos/swiftmailer/swiftmailer/zipball/cd142238a339459b10da3d8234220963f392540c",
                "reference": "cd142238a339459b10da3d8234220963f392540c",
                "shasum": ""
            },
            "require": {
                "php": ">=5.3.3"
            },
            "require-dev": {
                "mockery/mockery": "~0.9.1",
                "symfony/phpunit-bridge": "~3.2"
            },
            "type": "library",
            "extra": {
                "branch-alias": {
                    "dev-master": "5.4-dev"
                }
            },
            "autoload": {
                "files": [
                    "lib/swift_required.php"
                ]
            },
            "notification-url": "https://packagist.org/downloads/",
            "license": [
                "MIT"
            ],
            "authors": [
                {
                    "name": "Chris Corbyn"
                },
                {
                    "name": "Fabien Potencier",
                    "email": "fabien@symfony.com"
                }
            ],
            "description": "Swiftmailer, free feature-rich PHP mailer",
            "homepage": "http://swiftmailer.org",
            "keywords": [
                "email",
                "mail",
                "mailer"
            ],
            "time": "2016-12-29T10:02:40+00:00"
        },
        {
            "name": "symfony/monolog-bundle",
            "version": "v2.12.1",
            "source": {
                "type": "git",
                "url": "https://github.com/symfony/monolog-bundle.git",
                "reference": "b0146bdca7ba2a65f3bbe7010423c7393b29ec3f"
            },
            "dist": {
                "type": "zip",
                "url": "https://api.github.com/repos/symfony/monolog-bundle/zipball/b0146bdca7ba2a65f3bbe7010423c7393b29ec3f",
                "reference": "b0146bdca7ba2a65f3bbe7010423c7393b29ec3f",
                "shasum": ""
            },
            "require": {
                "monolog/monolog": "~1.18",
                "php": ">=5.3.2",
                "symfony/config": "~2.3|~3.0",
                "symfony/dependency-injection": "~2.3|~3.0",
                "symfony/http-kernel": "~2.3|~3.0",
                "symfony/monolog-bridge": "~2.3|~3.0"
            },
            "require-dev": {
                "phpunit/phpunit": "^4.8",
                "symfony/console": "~2.3|~3.0",
                "symfony/yaml": "~2.3|~3.0"
            },
            "type": "symfony-bundle",
            "extra": {
                "branch-alias": {
                    "dev-master": "2.x-dev"
                }
            },
            "autoload": {
                "psr-4": {
                    "Symfony\\Bundle\\MonologBundle\\": ""
                }
            },
            "notification-url": "https://packagist.org/downloads/",
            "license": [
                "MIT"
            ],
            "authors": [
                {
                    "name": "Symfony Community",
                    "homepage": "http://symfony.com/contributors"
                },
                {
                    "name": "Fabien Potencier",
                    "email": "fabien@symfony.com"
                }
            ],
            "description": "Symfony MonologBundle",
            "homepage": "http://symfony.com",
            "keywords": [
                "log",
                "logging"
            ],
            "time": "2017-01-02T19:04:26+00:00"
        },
        {
            "name": "symfony/polyfill-intl-icu",
            "version": "v1.3.0",
            "source": {
                "type": "git",
                "url": "https://github.com/symfony/polyfill-intl-icu.git",
                "reference": "2d6e2b20d457603eefb6e614286c22efca30fdb4"
            },
            "dist": {
                "type": "zip",
                "url": "https://api.github.com/repos/symfony/polyfill-intl-icu/zipball/2d6e2b20d457603eefb6e614286c22efca30fdb4",
                "reference": "2d6e2b20d457603eefb6e614286c22efca30fdb4",
                "shasum": ""
            },
            "require": {
                "php": ">=5.3.3",
                "symfony/intl": "~2.3|~3.0"
            },
            "suggest": {
                "ext-intl": "For best performance"
            },
            "type": "library",
            "extra": {
                "branch-alias": {
                    "dev-master": "1.3-dev"
                }
            },
            "autoload": {
                "files": [
                    "bootstrap.php"
                ]
            },
            "notification-url": "https://packagist.org/downloads/",
            "license": [
                "MIT"
            ],
            "authors": [
                {
                    "name": "Nicolas Grekas",
                    "email": "p@tchwork.com"
                },
                {
                    "name": "Symfony Community",
                    "homepage": "https://symfony.com/contributors"
                }
            ],
            "description": "Symfony polyfill for intl's ICU-related data and classes",
            "homepage": "https://symfony.com",
            "keywords": [
                "compatibility",
                "icu",
                "intl",
                "polyfill",
                "portable",
                "shim"
            ],
            "time": "2016-11-14T01:06:16+00:00"
        },
        {
            "name": "symfony/polyfill-mbstring",
            "version": "v1.3.0",
            "source": {
                "type": "git",
                "url": "https://github.com/symfony/polyfill-mbstring.git",
                "reference": "e79d363049d1c2128f133a2667e4f4190904f7f4"
            },
            "dist": {
                "type": "zip",
                "url": "https://api.github.com/repos/symfony/polyfill-mbstring/zipball/e79d363049d1c2128f133a2667e4f4190904f7f4",
                "reference": "e79d363049d1c2128f133a2667e4f4190904f7f4",
                "shasum": ""
            },
            "require": {
                "php": ">=5.3.3"
            },
            "suggest": {
                "ext-mbstring": "For best performance"
            },
            "type": "library",
            "extra": {
                "branch-alias": {
                    "dev-master": "1.3-dev"
                }
            },
            "autoload": {
                "psr-4": {
                    "Symfony\\Polyfill\\Mbstring\\": ""
                },
                "files": [
                    "bootstrap.php"
                ]
            },
            "notification-url": "https://packagist.org/downloads/",
            "license": [
                "MIT"
            ],
            "authors": [
                {
                    "name": "Nicolas Grekas",
                    "email": "p@tchwork.com"
                },
                {
                    "name": "Symfony Community",
                    "homepage": "https://symfony.com/contributors"
                }
            ],
            "description": "Symfony polyfill for the Mbstring extension",
            "homepage": "https://symfony.com",
            "keywords": [
                "compatibility",
                "mbstring",
                "polyfill",
                "portable",
                "shim"
            ],
            "time": "2016-11-14T01:06:16+00:00"
        },
        {
            "name": "symfony/polyfill-php56",
            "version": "v1.3.0",
            "source": {
                "type": "git",
                "url": "https://github.com/symfony/polyfill-php56.git",
                "reference": "1dd42b9b89556f18092f3d1ada22cb05ac85383c"
            },
            "dist": {
                "type": "zip",
                "url": "https://api.github.com/repos/symfony/polyfill-php56/zipball/1dd42b9b89556f18092f3d1ada22cb05ac85383c",
                "reference": "1dd42b9b89556f18092f3d1ada22cb05ac85383c",
                "shasum": ""
            },
            "require": {
                "php": ">=5.3.3",
                "symfony/polyfill-util": "~1.0"
            },
            "type": "library",
            "extra": {
                "branch-alias": {
                    "dev-master": "1.3-dev"
                }
            },
            "autoload": {
                "psr-4": {
                    "Symfony\\Polyfill\\Php56\\": ""
                },
                "files": [
                    "bootstrap.php"
                ]
            },
            "notification-url": "https://packagist.org/downloads/",
            "license": [
                "MIT"
            ],
            "authors": [
                {
                    "name": "Nicolas Grekas",
                    "email": "p@tchwork.com"
                },
                {
                    "name": "Symfony Community",
                    "homepage": "https://symfony.com/contributors"
                }
            ],
            "description": "Symfony polyfill backporting some PHP 5.6+ features to lower PHP versions",
            "homepage": "https://symfony.com",
            "keywords": [
                "compatibility",
                "polyfill",
                "portable",
                "shim"
            ],
            "time": "2016-11-14T01:06:16+00:00"
        },
        {
            "name": "symfony/polyfill-php70",
            "version": "v1.3.0",
            "source": {
                "type": "git",
                "url": "https://github.com/symfony/polyfill-php70.git",
                "reference": "13ce343935f0f91ca89605a2f6ca6f5c2f3faac2"
            },
            "dist": {
                "type": "zip",
                "url": "https://api.github.com/repos/symfony/polyfill-php70/zipball/13ce343935f0f91ca89605a2f6ca6f5c2f3faac2",
                "reference": "13ce343935f0f91ca89605a2f6ca6f5c2f3faac2",
                "shasum": ""
            },
            "require": {
                "paragonie/random_compat": "~1.0|~2.0",
                "php": ">=5.3.3"
            },
            "type": "library",
            "extra": {
                "branch-alias": {
                    "dev-master": "1.3-dev"
                }
            },
            "autoload": {
                "psr-4": {
                    "Symfony\\Polyfill\\Php70\\": ""
                },
                "files": [
                    "bootstrap.php"
                ],
                "classmap": [
                    "Resources/stubs"
                ]
            },
            "notification-url": "https://packagist.org/downloads/",
            "license": [
                "MIT"
            ],
            "authors": [
                {
                    "name": "Nicolas Grekas",
                    "email": "p@tchwork.com"
                },
                {
                    "name": "Symfony Community",
                    "homepage": "https://symfony.com/contributors"
                }
            ],
            "description": "Symfony polyfill backporting some PHP 7.0+ features to lower PHP versions",
            "homepage": "https://symfony.com",
            "keywords": [
                "compatibility",
                "polyfill",
                "portable",
                "shim"
            ],
            "time": "2016-11-14T01:06:16+00:00"
        },
        {
            "name": "symfony/polyfill-util",
            "version": "v1.3.0",
            "source": {
                "type": "git",
                "url": "https://github.com/symfony/polyfill-util.git",
                "reference": "746bce0fca664ac0a575e465f65c6643faddf7fb"
            },
            "dist": {
                "type": "zip",
                "url": "https://api.github.com/repos/symfony/polyfill-util/zipball/746bce0fca664ac0a575e465f65c6643faddf7fb",
                "reference": "746bce0fca664ac0a575e465f65c6643faddf7fb",
                "shasum": ""
            },
            "require": {
                "php": ">=5.3.3"
            },
            "type": "library",
            "extra": {
                "branch-alias": {
                    "dev-master": "1.3-dev"
                }
            },
            "autoload": {
                "psr-4": {
                    "Symfony\\Polyfill\\Util\\": ""
                }
            },
            "notification-url": "https://packagist.org/downloads/",
            "license": [
                "MIT"
            ],
            "authors": [
                {
                    "name": "Nicolas Grekas",
                    "email": "p@tchwork.com"
                },
                {
                    "name": "Symfony Community",
                    "homepage": "https://symfony.com/contributors"
                }
            ],
            "description": "Symfony utilities for portability of PHP codes",
            "homepage": "https://symfony.com",
            "keywords": [
                "compat",
                "compatibility",
                "polyfill",
                "shim"
            ],
            "time": "2016-11-14T01:06:16+00:00"
        },
        {
            "name": "symfony/swiftmailer-bundle",
            "version": "v2.4.2",
            "source": {
                "type": "git",
                "url": "https://github.com/symfony/swiftmailer-bundle.git",
                "reference": "ad751095576ce0c12a284e30e3fff80c91f27225"
            },
            "dist": {
                "type": "zip",
                "url": "https://api.github.com/repos/symfony/swiftmailer-bundle/zipball/ad751095576ce0c12a284e30e3fff80c91f27225",
                "reference": "ad751095576ce0c12a284e30e3fff80c91f27225",
                "shasum": ""
            },
            "require": {
                "php": ">=5.3.2",
                "swiftmailer/swiftmailer": ">=4.2.0,~5.0",
                "symfony/config": "~2.7|~3.0",
                "symfony/dependency-injection": "~2.7|~3.0",
                "symfony/http-kernel": "~2.7|~3.0"
            },
            "require-dev": {
                "symfony/console": "~2.7|~3.0",
                "symfony/framework-bundle": "~2.7|~3.0",
                "symfony/phpunit-bridge": "~2.7|~3.0",
                "symfony/yaml": "~2.7|~3.0"
            },
            "suggest": {
                "psr/log": "Allows logging"
            },
            "type": "symfony-bundle",
            "extra": {
                "branch-alias": {
                    "dev-master": "2.4-dev"
                }
            },
            "autoload": {
                "psr-4": {
                    "Symfony\\Bundle\\SwiftmailerBundle\\": ""
                }
            },
            "notification-url": "https://packagist.org/downloads/",
            "license": [
                "MIT"
            ],
            "authors": [
                {
                    "name": "Symfony Community",
                    "homepage": "http://symfony.com/contributors"
                },
                {
                    "name": "Fabien Potencier",
                    "email": "fabien@symfony.com"
                }
            ],
            "description": "Symfony SwiftmailerBundle",
            "homepage": "http://symfony.com",
            "time": "2016-12-20T04:44:33+00:00"
        },
        {
            "name": "symfony/symfony",
            "version": "v3.2.2",
            "source": {
                "type": "git",
                "url": "https://github.com/symfony/symfony.git",
                "reference": "358c59fd21f9db7fdb465d1e07fba822d9e18e9e"
            },
            "dist": {
                "type": "zip",
                "url": "https://api.github.com/repos/symfony/symfony/zipball/358c59fd21f9db7fdb465d1e07fba822d9e18e9e",
                "reference": "358c59fd21f9db7fdb465d1e07fba822d9e18e9e",
                "shasum": ""
            },
            "require": {
                "doctrine/common": "~2.4",
                "php": ">=5.5.9",
                "psr/cache": "~1.0",
                "psr/log": "~1.0",
                "symfony/polyfill-intl-icu": "~1.0",
                "symfony/polyfill-mbstring": "~1.0",
                "symfony/polyfill-php56": "~1.0",
                "symfony/polyfill-php70": "~1.0",
                "symfony/polyfill-util": "~1.0",
                "twig/twig": "~1.28|~2.0"
            },
            "conflict": {
                "phpdocumentor/reflection-docblock": "<3.0",
                "phpdocumentor/type-resolver": "<0.2.0"
            },
            "provide": {
                "psr/cache-implementation": "1.0"
            },
            "replace": {
                "symfony/asset": "self.version",
                "symfony/browser-kit": "self.version",
                "symfony/cache": "self.version",
                "symfony/class-loader": "self.version",
                "symfony/config": "self.version",
                "symfony/console": "self.version",
                "symfony/css-selector": "self.version",
                "symfony/debug": "self.version",
                "symfony/debug-bundle": "self.version",
                "symfony/dependency-injection": "self.version",
                "symfony/doctrine-bridge": "self.version",
                "symfony/dom-crawler": "self.version",
                "symfony/event-dispatcher": "self.version",
                "symfony/expression-language": "self.version",
                "symfony/filesystem": "self.version",
                "symfony/finder": "self.version",
                "symfony/form": "self.version",
                "symfony/framework-bundle": "self.version",
                "symfony/http-foundation": "self.version",
                "symfony/http-kernel": "self.version",
                "symfony/inflector": "self.version",
                "symfony/intl": "self.version",
                "symfony/ldap": "self.version",
                "symfony/monolog-bridge": "self.version",
                "symfony/options-resolver": "self.version",
                "symfony/process": "self.version",
                "symfony/property-access": "self.version",
                "symfony/property-info": "self.version",
                "symfony/proxy-manager-bridge": "self.version",
                "symfony/routing": "self.version",
                "symfony/security": "self.version",
                "symfony/security-bundle": "self.version",
                "symfony/security-core": "self.version",
                "symfony/security-csrf": "self.version",
                "symfony/security-guard": "self.version",
                "symfony/security-http": "self.version",
                "symfony/serializer": "self.version",
                "symfony/stopwatch": "self.version",
                "symfony/templating": "self.version",
                "symfony/translation": "self.version",
                "symfony/twig-bridge": "self.version",
                "symfony/twig-bundle": "self.version",
                "symfony/validator": "self.version",
                "symfony/var-dumper": "self.version",
                "symfony/web-profiler-bundle": "self.version",
                "symfony/workflow": "self.version",
                "symfony/yaml": "self.version"
            },
            "require-dev": {
                "cache/integration-tests": "dev-master",
                "doctrine/cache": "~1.6",
                "doctrine/data-fixtures": "1.0.*",
                "doctrine/dbal": "~2.4",
                "doctrine/doctrine-bundle": "~1.4",
                "doctrine/orm": "~2.4,>=2.4.5",
                "egulias/email-validator": "~1.2,>=1.2.8|~2.0",
                "monolog/monolog": "~1.11",
                "ocramius/proxy-manager": "~0.4|~1.0|~2.0",
                "phpdocumentor/reflection-docblock": "^3.0",
                "predis/predis": "~1.0",
                "symfony/phpunit-bridge": "~3.2",
                "symfony/polyfill-apcu": "~1.1",
                "symfony/security-acl": "~2.8|~3.0"
            },
            "type": "library",
            "extra": {
                "branch-alias": {
                    "dev-master": "3.2-dev"
                }
            },
            "autoload": {
                "psr-4": {
                    "Symfony\\Bridge\\Doctrine\\": "src/Symfony/Bridge/Doctrine/",
                    "Symfony\\Bridge\\Monolog\\": "src/Symfony/Bridge/Monolog/",
                    "Symfony\\Bridge\\ProxyManager\\": "src/Symfony/Bridge/ProxyManager/",
                    "Symfony\\Bridge\\Swiftmailer\\": "src/Symfony/Bridge/Swiftmailer/",
                    "Symfony\\Bridge\\Twig\\": "src/Symfony/Bridge/Twig/",
                    "Symfony\\Bundle\\": "src/Symfony/Bundle/",
                    "Symfony\\Component\\": "src/Symfony/Component/"
                },
                "classmap": [
                    "src/Symfony/Component/Intl/Resources/stubs"
                ],
                "exclude-from-classmap": [
                    "**/Tests/"
                ]
            },
            "notification-url": "https://packagist.org/downloads/",
            "license": [
                "MIT"
            ],
            "authors": [
                {
                    "name": "Fabien Potencier",
                    "email": "fabien@symfony.com"
                },
                {
                    "name": "Symfony Community",
                    "homepage": "https://symfony.com/contributors"
                }
            ],
            "description": "The Symfony PHP framework",
            "homepage": "https://symfony.com",
            "keywords": [
                "framework"
            ],
            "time": "2017-01-12T21:36:55+00:00"
        },
        {
            "name": "twig/extensions",
            "version": "v1.4.1",
            "source": {
                "type": "git",
                "url": "https://github.com/twigphp/Twig-extensions.git",
                "reference": "f0bb8431c8691f5a39f1017d9a5967a082bf01ff"
            },
            "dist": {
                "type": "zip",
                "url": "https://api.github.com/repos/twigphp/Twig-extensions/zipball/f0bb8431c8691f5a39f1017d9a5967a082bf01ff",
                "reference": "f0bb8431c8691f5a39f1017d9a5967a082bf01ff",
                "shasum": ""
            },
            "require": {
                "twig/twig": "~1.20|~2.0"
            },
            "require-dev": {
                "symfony/translation": "~2.3"
            },
            "suggest": {
                "symfony/translation": "Allow the time_diff output to be translated"
            },
            "type": "library",
            "extra": {
                "branch-alias": {
                    "dev-master": "1.4-dev"
                }
            },
            "autoload": {
                "psr-0": {
                    "Twig_Extensions_": "lib/"
                }
            },
            "notification-url": "https://packagist.org/downloads/",
            "license": [
                "MIT"
            ],
            "authors": [
                {
                    "name": "Fabien Potencier",
                    "email": "fabien@symfony.com"
                }
            ],
            "description": "Common additional features for Twig that do not directly belong in core",
            "homepage": "http://twig.sensiolabs.org/doc/extensions/index.html",
            "keywords": [
                "i18n",
                "text"
            ],
            "time": "2016-10-25T17:34:14+00:00"
        },
        {
            "name": "twig/twig",
            "version": "v1.31.0",
            "source": {
                "type": "git",
                "url": "https://github.com/twigphp/Twig.git",
                "reference": "ddc9e3e20ee9c0b6908f401ac8353635b750eca7"
            },
            "dist": {
                "type": "zip",
                "url": "https://api.github.com/repos/twigphp/Twig/zipball/ddc9e3e20ee9c0b6908f401ac8353635b750eca7",
                "reference": "ddc9e3e20ee9c0b6908f401ac8353635b750eca7",
                "shasum": ""
            },
            "require": {
                "php": ">=5.2.7"
            },
            "require-dev": {
                "symfony/debug": "~2.7",
                "symfony/phpunit-bridge": "~3.2"
            },
            "type": "library",
            "extra": {
                "branch-alias": {
                    "dev-master": "1.31-dev"
                }
            },
            "autoload": {
                "psr-0": {
                    "Twig_": "lib/"
                }
            },
            "notification-url": "https://packagist.org/downloads/",
            "license": [
                "BSD-3-Clause"
            ],
            "authors": [
                {
                    "name": "Fabien Potencier",
                    "email": "fabien@symfony.com",
                    "homepage": "http://fabien.potencier.org",
                    "role": "Lead Developer"
                },
                {
                    "name": "Armin Ronacher",
                    "email": "armin.ronacher@active-4.com",
                    "role": "Project Founder"
                },
                {
                    "name": "Twig Team",
                    "homepage": "http://twig.sensiolabs.org/contributors",
                    "role": "Contributors"
                }
            ],
            "description": "Twig, the flexible, fast, and secure template language for PHP",
            "homepage": "http://twig.sensiolabs.org",
            "keywords": [
                "templating"
            ],
            "time": "2017-01-11T19:36:15+00:00"
        },
        {
            "name": "twitter/typeahead.js",
            "version": "v1.1.1",
            "source": {
                "type": "git",
                "url": "https://github.com/corejavascript/typeahead.js.git",
                "reference": "47d46b40cb834d8285ac9328c4b436e5eccf7197"
            },
            "dist": {
                "type": "zip",
                "url": "https://api.github.com/repos/corejavascript/typeahead.js/zipball/47d46b40cb834d8285ac9328c4b436e5eccf7197",
                "reference": "47d46b40cb834d8285ac9328c4b436e5eccf7197",
                "shasum": ""
            },
            "type": "library",
            "license": [
                "MIT"
            ],
            "authors": [
                {
                    "name": "Twitter Inc.",
                    "homepage": "https://twitter.com/twitteross"
                }
            ],
            "description": "fast and fully-featured autocomplete library",
            "homepage": "http://twitter.github.com/typeahead.js",
            "keywords": [
                "autocomplete",
                "typeahead"
            ],
            "support": {
                "issues": "https://github.com/twitter/typeahead.js/issues",
                "source": "https://github.com/corejavascript/typeahead.js/tree/master"
            },
            "time": "2017-01-12T20:05:56+00:00"
        },
        {
            "name": "vakata/jstree",
            "version": "3.3.3",
            "source": {
                "type": "git",
                "url": "https://github.com/vakata/jstree.git",
                "reference": "9770c6711f0a155ec494f635aaf0add9b3cfb45c"
            },
            "dist": {
                "type": "zip",
                "url": "https://api.github.com/repos/vakata/jstree/zipball/9770c6711f0a155ec494f635aaf0add9b3cfb45c",
                "reference": "9770c6711f0a155ec494f635aaf0add9b3cfb45c",
                "shasum": ""
            },
            "require": {
                "components/jquery": ">=1.9.1"
            },
            "suggest": {
                "robloach/component-installer": "Allows installation of Components via Composer"
            },
            "type": "component",
            "extra": {
                "component": {
                    "scripts": [
                        "dist/jstree.js"
                    ],
                    "styles": [
                        "dist/themes/default/style.css"
                    ],
                    "images": [
                        "dist/themes/default/32px.png",
                        "dist/themes/default/40px.png",
                        "dist/themes/default/throbber.gif"
                    ],
                    "files": [
                        "dist/jstree.min.js",
                        "dist/themes/default/style.min.css",
                        "dist/themes/default/32px.png",
                        "dist/themes/default/40px.png",
                        "dist/themes/default/throbber.gif"
                    ]
                }
            },
            "notification-url": "https://packagist.org/downloads/",
            "license": [
                "MIT"
            ],
            "authors": [
                {
                    "name": "Ivan Bozhanov",
                    "email": "jstree@jstree.com"
                }
            ],
            "description": "jsTree is jquery plugin, that provides interactive trees.",
            "homepage": "http://jstree.com",
            "time": "2016-10-31T09:49:21+00:00"
        },
        {
            "name": "vierbergenlars/php-semver",
            "version": "3.0.1",
            "source": {
                "type": "git",
                "url": "https://github.com/vierbergenlars/php-semver.git",
                "reference": "516bb3061577e60e9420cbecc479362d3ad8c7f1"
            },
            "dist": {
                "type": "zip",
                "url": "https://api.github.com/repos/vierbergenlars/php-semver/zipball/516bb3061577e60e9420cbecc479362d3ad8c7f1",
                "reference": "516bb3061577e60e9420cbecc479362d3ad8c7f1",
                "shasum": ""
            },
            "require": {
                "php": ">=5.3.0"
            },
            "require-dev": {
                "simpletest/simpletest": "1.1.*"
            },
            "bin": [
                "bin/semver",
                "bin/update-versions"
            ],
            "type": "library",
            "autoload": {
                "psr-0": {
                    "vierbergenlars\\SemVer\\": "src/",
                    "vierbergenlars\\LibJs\\": "src/"
                },
                "classmap": [
                    "src/vierbergenlars/SemVer/internal.php"
                ]
            },
            "notification-url": "https://packagist.org/downloads/",
            "license": [
                "MIT"
            ],
            "authors": [
                {
                    "name": "Lars Vierbergen",
                    "email": "vierbergenlars@gmail.com"
                }
            ],
            "description": "The Semantic Versioner for PHP",
            "keywords": [
                "semantic",
                "semver",
                "versioning"
            ],
            "time": "2015-05-02T19:28:54+00:00"
        },
        {
            "name": "willdurand/js-translation-bundle",
            "version": "2.6.2",
            "target-dir": "Bazinga/Bundle/JsTranslationBundle",
            "source": {
                "type": "git",
                "url": "https://github.com/willdurand/BazingaJsTranslationBundle.git",
                "reference": "802c89fa91f70ba3d1db84996c2b4773cd19b679"
            },
            "dist": {
                "type": "zip",
                "url": "https://api.github.com/repos/willdurand/BazingaJsTranslationBundle/zipball/802c89fa91f70ba3d1db84996c2b4773cd19b679",
                "reference": "802c89fa91f70ba3d1db84996c2b4773cd19b679",
                "shasum": ""
            },
            "require": {
                "symfony/console": "~2.7|~3.1",
                "symfony/finder": "~2.7|~3.1",
                "symfony/framework-bundle": "~2.7|~3.1",
                "symfony/intl": "~2.7|~3.1",
                "symfony/templating": "~2.7|~3.1",
                "symfony/translation": "~2.7|~3.1"
            },
            "replace": {
                "willdurand/expose-translation-bundle": "2.5.*"
            },
            "require-dev": {
                "phpunit/phpunit": "^4.8|~5.7",
                "symfony/asset": "~2.7|~3.1",
                "symfony/browser-kit": "~2.7|~3.1",
                "symfony/phpunit-bridge": "~2.7|~3.1",
                "symfony/twig-bundle": "~2.7|~3.1",
                "symfony/yaml": "~2.7|~3.1"
            },
            "type": "symfony-bundle",
            "extra": {
                "branch-alias": {
                    "dev-master": "2.7-dev"
                }
            },
            "autoload": {
                "psr-0": {
                    "Bazinga\\Bundle\\JsTranslationBundle": ""
                }
            },
            "notification-url": "https://packagist.org/downloads/",
            "license": [
                "MIT"
            ],
            "authors": [
                {
                    "name": "William Durand",
                    "email": "will+git@drnd.me"
                }
            ],
            "description": "A pretty nice way to expose your translation messages to your JavaScript.",
            "keywords": [
                "javascript",
                "symfony",
                "translation"
            ],
            "time": "2016-12-16T17:53:16+00:00"
        },
        {
            "name": "willdurand/jsonp-callback-validator",
            "version": "v1.1.0",
            "source": {
                "type": "git",
                "url": "https://github.com/willdurand/JsonpCallbackValidator.git",
                "reference": "1a7d388bb521959e612ef50c5c7b1691b097e909"
            },
            "dist": {
                "type": "zip",
                "url": "https://api.github.com/repos/willdurand/JsonpCallbackValidator/zipball/1a7d388bb521959e612ef50c5c7b1691b097e909",
                "reference": "1a7d388bb521959e612ef50c5c7b1691b097e909",
                "shasum": ""
            },
            "require": {
                "php": ">=5.3.0"
            },
            "require-dev": {
                "phpunit/phpunit": "~3.7"
            },
            "type": "library",
            "autoload": {
                "psr-0": {
                    "JsonpCallbackValidator": "src/"
                }
            },
            "notification-url": "https://packagist.org/downloads/",
            "license": [
                "MIT"
            ],
            "authors": [
                {
                    "name": "William Durand",
                    "email": "william.durand1@gmail.com",
                    "homepage": "http://www.willdurand.fr"
                }
            ],
            "description": "JSONP callback validator.",
            "time": "2014-01-20T22:35:06+00:00"
        },
        {
            "name": "zikula/bootstrap-bundle",
            "version": "dev-master",
            "source": {
                "type": "git",
                "url": "https://github.com/zikula/BootstrapBundle.git",
                "reference": "ffb6f6188160dbef8732de872ba2699cd6e9fb54"
            },
            "dist": {
                "type": "zip",
                "url": "https://api.github.com/repos/zikula/BootstrapBundle/zipball/ffb6f6188160dbef8732de872ba2699cd6e9fb54",
                "reference": "ffb6f6188160dbef8732de872ba2699cd6e9fb54",
                "shasum": ""
            },
            "require": {
                "components/bootstrap": "~3.0",
                "php": ">=5.3.2"
            },
            "type": "symfony-bundle",
            "autoload": {
                "psr-0": {
                    "Zikula\\Bundle\\BootstrapBundle\\": ""
                }
            },
            "notification-url": "https://packagist.org/downloads/",
            "license": [
                "MIT"
            ],
            "authors": [
                {
                    "name": "Zikula",
                    "homepage": "http://zikula.org"
                }
            ],
            "description": "Zikula Bootstrap bundle",
            "homepage": "http://zikula.org",
            "keywords": [
                "bootstrap",
                "bundle",
                "css",
                "zikula"
            ],
            "time": "2014-02-03 01:01:00"
        },
        {
            "name": "zikula/filesystem",
            "version": "dev-master",
            "target-dir": "Zikula/Component/FileSystem",
            "source": {
                "type": "git",
                "url": "https://github.com/zikula/FileSystem.git",
                "reference": "8e12d6839aa50a7590f5ad22cc2d33c8f88ff726"
            },
            "dist": {
                "type": "zip",
                "url": "https://api.github.com/repos/zikula/FileSystem/zipball/8e12d6839aa50a7590f5ad22cc2d33c8f88ff726",
                "reference": "8e12d6839aa50a7590f5ad22cc2d33c8f88ff726",
                "shasum": ""
            },
            "require": {
                "php": ">=5.3.3"
            },
            "type": "library",
            "autoload": {
                "psr-0": {
                    "Zikula\\Component\\FileSystem": ""
                }
            },
            "notification-url": "https://packagist.org/downloads/",
            "license": [
                "MIT"
            ],
            "authors": [
                {
                    "name": "Karma Dordrak",
                    "email": "drak@zikula.org",
                    "homepage": "http://zikula.org",
                    "role": "OO & PSR-4 migration"
                },
                {
                    "name": "Kyle Giovannetti",
                    "email": "kylegio@gmail.com"
                },
                {
                    "name": "Zikula Community",
                    "homepage": "http://zikula.org/"
                }
            ],
            "description": "Zikula FileSystem Component",
            "homepage": "http://zikula.org",
            "time": "2012-12-11 23:50:23"
        },
        {
            "name": "zikula/fontawesome-bundle",
            "version": "dev-master",
            "source": {
                "type": "git",
                "url": "https://github.com/zikula/FontAwesomeBundle.git",
                "reference": "ea184aaef6d746085c38fbeb2ff34bf30d48ca40"
            },
            "dist": {
                "type": "zip",
                "url": "https://api.github.com/repos/zikula/FontAwesomeBundle/zipball/ea184aaef6d746085c38fbeb2ff34bf30d48ca40",
                "reference": "ea184aaef6d746085c38fbeb2ff34bf30d48ca40",
                "shasum": ""
            },
            "require": {
                "components/font-awesome": "~4.0"
            },
            "type": "symfony-bundle",
            "autoload": {
                "psr-0": {
                    "Zikula\\Bundle\\FontAwesomeBundle\\": ""
                }
            },
            "notification-url": "https://packagist.org/downloads/",
            "license": [
                "MIT"
            ],
            "authors": [
                {
                    "name": "Zikula",
                    "homepage": "http://zikula.org"
                }
            ],
            "description": "FontAwesome Bundle for Zikula",
            "homepage": "http://zikula.org",
            "keywords": [
                "css",
                "graphics",
                "symfony",
                "typography",
                "webfonts"
            ],
            "time": "2014-06-07 22:21:47"
        },
        {
            "name": "zikula/jquery-bundle",
            "version": "dev-master",
            "source": {
                "type": "git",
                "url": "https://github.com/zikula/JQueryBundle.git",
                "reference": "5b6275c58da00d191c38d428d7a14d71c791d4e2"
            },
            "dist": {
                "type": "zip",
                "url": "https://api.github.com/repos/zikula/JQueryBundle/zipball/5b6275c58da00d191c38d428d7a14d71c791d4e2",
                "reference": "5b6275c58da00d191c38d428d7a14d71c791d4e2",
                "shasum": ""
            },
            "require": {
                "components/jquery": "2.1.*",
                "php": ">=5.3.3"
            },
            "type": "symfony-bundle",
            "autoload": {
                "psr-0": {
                    "Zikula\\Bundle\\JQueryBundle\\": ""
                }
            },
            "notification-url": "https://packagist.org/downloads/",
            "license": [
                "MIT"
            ],
            "authors": [
                {
                    "name": "Zikula",
                    "homepage": "http://zikula.org"
                }
            ],
            "description": "Zikula jQuery bundle",
            "homepage": "http://zikula.org",
            "keywords": [
                "bundle",
                "jquery",
                "zikula"
            ],
            "time": "2016-01-16 01:13:55"
        },
        {
            "name": "zikula/jquery-minicolors-bundle",
            "version": "dev-master",
            "source": {
                "type": "git",
                "url": "https://github.com/zikula/jQueryMiniColorsBundle.git",
                "reference": "cabd60ef57eb9080883eccabac30736e39b40b43"
            },
            "dist": {
                "type": "zip",
                "url": "https://api.github.com/repos/zikula/jQueryMiniColorsBundle/zipball/cabd60ef57eb9080883eccabac30736e39b40b43",
                "reference": "cabd60ef57eb9080883eccabac30736e39b40b43",
                "shasum": ""
            },
            "require": {
                "abeautifulsite/jquery-minicolors": "dev-master",
                "zikula/jquery-bundle": "dev-master"
            },
            "type": "symfony-bundle",
            "autoload": {
                "psr-0": {
                    "Zikula\\Bundle\\JQueryMiniColorsBundle\\": ""
                }
            },
            "notification-url": "https://packagist.org/downloads/",
            "license": [
                "MIT"
            ],
            "authors": [
                {
                    "name": "Zikula",
                    "homepage": "http://zikula.org"
                }
            ],
            "description": "jQuery MiniColors Bundle for Zikula",
            "homepage": "http://zikula.org",
            "keywords": [
                "colorpicker",
                "jquery",
                "symfony"
            ],
            "time": "2014-06-05 18:56:34"
        },
        {
            "name": "zikula/jquery-ui-bundle",
            "version": "dev-master",
            "source": {
                "type": "git",
                "url": "https://github.com/zikula/JQueryUIBundle.git",
                "reference": "cfff4251ce451a6681b0cc592e1e7a3c9f3d4a95"
            },
            "dist": {
                "type": "zip",
                "url": "https://api.github.com/repos/zikula/JQueryUIBundle/zipball/cfff4251ce451a6681b0cc592e1e7a3c9f3d4a95",
                "reference": "cfff4251ce451a6681b0cc592e1e7a3c9f3d4a95",
                "shasum": ""
            },
            "require": {
                "components/jqueryui": "~1",
                "php": ">=5.3.2"
            },
            "type": "symfony-bundle",
            "autoload": {
                "psr-0": {
                    "Zikula\\Bundle\\JQueryUIBundle\\": ""
                }
            },
            "notification-url": "https://packagist.org/downloads/",
            "license": [
                "MIT"
            ],
            "authors": [
                {
                    "name": "Zikula",
                    "homepage": "http://zikula.org"
                }
            ],
            "description": "Zikula jQuery UI bundle",
            "homepage": "http://zikula.org",
            "keywords": [
                "bundle",
                "jQuery UI",
                "jquery",
                "zikula"
            ],
            "time": "2013-08-16 17:00:32"
        },
        {
            "name": "zikula/legal-module",
            "version": "dev-master",
            "source": {
                "type": "git",
                "url": "https://github.com/zikula-modules/Legal.git",
                "reference": "95df4ad0a2035da2748dbcdddcf0e0ab53a081df"
            },
            "dist": {
                "type": "zip",
                "url": "https://api.github.com/repos/zikula-modules/Legal/zipball/95df4ad0a2035da2748dbcdddcf0e0ab53a081df",
                "reference": "95df4ad0a2035da2748dbcdddcf0e0ab53a081df",
                "shasum": ""
            },
            "require": {
                "php": ">5.4.0"
            },
            "type": "zikula-module",
            "extra": {
                "zikula": {
                    "class": "Zikula\\LegalModule\\ZikulaLegalModule",
                    "core-compatibility": ">=1.4.3",
                    "displayname": "Legal",
                    "url": "legal",
                    "oldnames": [
                        "Legal"
                    ],
                    "capabilities": {
                        "admin": {
                            "route": "zikulalegalmodule_config_config"
                        },
                        "user": {
                            "route": "zikulalegalmodule_user_termsofuse"
                        }
                    },
                    "securityschema": {
                        "ZikulaLegalModule::": "::",
                        "ZikulaLegalModule::legalNotice": "::",
                        "ZikulaLegalModule::termsOfUse": "::",
                        "ZikulaLegalModule::privacyPolicy": "::",
                        "ZikulaLegalModule::agePolicy": "::",
                        "ZikulaLegalModule::accessibilityStatement": "::",
                        "ZikulaLegalModule::cancellationRightPolicy": "::",
                        "ZikulaLegalModule::tradeConditions": "::"
                    }
                }
            },
            "autoload": {
                "psr-4": {
                    "Zikula\\LegalModule\\": ""
                }
            },
            "license": [
                "LGPL-3.0+"
            ],
            "authors": [
                {
                    "name": "Zikula Development Team",
                    "homepage": "http://zikula.org"
                }
            ],
            "description": "Provides an interface for managing the site's legal documents.",
            "support": {
                "source": "https://github.com/zikula-modules/Legal/tree/master",
                "issues": "https://github.com/zikula-modules/Legal/issues"
            },
            "time": "2017-01-15 09:31:58"
        },
        {
            "name": "zikula/profile-module",
            "version": "dev-master",
            "source": {
                "type": "git",
                "url": "https://github.com/zikula-modules/Profile.git",
                "reference": "e493c86bccddf8de3f0cea267a5bbc26a028c16a"
            },
            "dist": {
                "type": "zip",
                "url": "https://api.github.com/repos/zikula-modules/Profile/zipball/e493c86bccddf8de3f0cea267a5bbc26a028c16a",
                "reference": "e493c86bccddf8de3f0cea267a5bbc26a028c16a",
                "shasum": ""
            },
            "require": {
                "php": ">5.4.0"
            },
            "type": "zikula-module",
            "extra": {
                "zikula": {
                    "class": "Zikula\\ProfileModule\\ZikulaProfileModule",
                    "core-compatibility": ">=1.4.3",
                    "displayname": "Profile",
                    "url": "profile",
                    "oldnames": [
                        "Profile"
                    ],
                    "capabilities": {
                        "admin": {
                            "route": "zikulaprofilemodule_config_config"
                        },
                        "user": {
                            "route": "zikulaprofilemodule_profile_display"
                        },
                        "profile": {
                            "version": "1.0"
                        }
                    },
                    "securityschema": {
                        "ZikulaProfileModule::": "::",
                        "ZikulaProfileModule::view": "::",
                        "ZikulaProfileModule::item": "DynamicUserData PropertyName::DynamicUserData PropertyID",
                        "ZikulaProfileModule:Members": "::",
                        "ZikulaProfileModule:Members:recent": "::",
                        "ZikulaProfileModule:Members:online": "::",
                        "ZikulaProfileModule:FeaturedUserblock:": "Block title::",
                        "ZikulaProfileModule:LastSeenblock:": "Block title::",
                        "ZikulaProfileModule:LastXUsersblock:": "Block title::",
                        "ZikulaProfileModule:MembersOnlineblock:": "Block title::",
                        "Userblock:": "Block title::"
                    }
                }
            },
            "autoload": {
                "psr-4": {
                    "Zikula\\ProfileModule\\": ""
                }
            },
            "license": [
                "LGPL-3.0+"
            ],
            "authors": [
                {
                    "name": "Zikula Development Team",
                    "homepage": "http://zikula.org"
                }
            ],
            "description": "User profiles and member list",
            "support": {
                "source": "https://github.com/zikula-modules/Profile/tree/master",
                "issues": "https://github.com/zikula-modules/Profile/issues"
            },
            "time": "2017-01-15 12:44:04"
        },
        {
            "name": "zikula/wizard",
            "version": "dev-master",
            "source": {
                "type": "git",
                "url": "https://github.com/zikula/Wizard.git",
                "reference": "232379014ca958f480780e3ae1a6d8684e82f1e7"
            },
            "dist": {
                "type": "zip",
                "url": "https://api.github.com/repos/zikula/Wizard/zipball/232379014ca958f480780e3ae1a6d8684e82f1e7",
                "reference": "232379014ca958f480780e3ae1a6d8684e82f1e7",
                "shasum": ""
            },
            "require": {
                "php": ">=5.4.1",
                "symfony/symfony": "3.2.*"
            },
            "type": "library",
            "autoload": {
                "psr-4": {
                    "Zikula\\Component\\Wizard\\": ""
                }
            },
            "notification-url": "https://packagist.org/downloads/",
            "license": [
                "MIT"
            ],
            "authors": [
                {
                    "name": "Craig Heydenburg",
                    "email": "craig@zikula.org"
                }
            ],
            "description": "Wizard for multi-stage interaction including Symfony Forms",
            "homepage": "http://zikula.org",
            "keywords": [
                "Forms",
                "Symfony2",
                "stage",
                "step",
                "wizard"
            ],
            "time": "2016-12-28 08:22:18"
        }
    ],
    "packages-dev": [
        {
            "name": "zikula/generator-bundle",
            "version": "dev-master",
            "target-dir": "Zikula/Bundle/GeneratorBundle",
            "source": {
                "type": "git",
                "url": "https://github.com/zikula/GeneratorBundle.git",
                "reference": "e39f6176e6b0eaf011f495236cdda3e2a3009289"
            },
            "dist": {
                "type": "zip",
                "url": "https://api.github.com/repos/zikula/GeneratorBundle/zipball/e39f6176e6b0eaf011f495236cdda3e2a3009289",
                "reference": "e39f6176e6b0eaf011f495236cdda3e2a3009289",
                "shasum": ""
            },
            "require": {
                "symfony/console": "3.2.*",
                "symfony/finder": "3.2.*",
                "symfony/framework-bundle": "3.2.*"
            },
            "require-dev": {
                "doctrine/orm": "2.5.*",
                "symfony/doctrine-bridge": "3.2.*",
                "twig/twig": "~1.28"
            },
            "type": "symfony-bundle",
            "extra": {
                "branch-alias": {
                    "dev-master": "2.2.x-dev"
                }
            },
            "autoload": {
                "psr-0": {
                    "Zikula\\Bundle\\GeneratorBundle\\": ""
                }
            },
            "notification-url": "https://packagist.org/downloads/",
            "license": [
                "MIT"
            ],
            "authors": [
                {
                    "name": "Zikula Community",
                    "homepage": "http://zikula.org/"
                },
                {
                    "name": "Fabien Potencier",
                    "email": "fabien@symfony.com"
                }
            ],
            "description": "This module generates code for you",
            "time": "2016-12-28T08:22:40+00:00"
        }
    ],
    "aliases": [],
    "minimum-stability": "dev",
    "stability-flags": {
        "zikula/legal-module": 20,
        "zikula/profile-module": 20,
        "sensio/framework-extra-bundle": 20,
        "phpids/phpids": 20,
        "zikula/wizard": 20,
        "zikula/filesystem": 20,
        "zikula/jquery-bundle": 20,
        "zikula/jquery-ui-bundle": 20,
        "zikula/bootstrap-bundle": 20,
        "zikula/fontawesome-bundle": 20,
        "zikula/jquery-minicolors-bundle": 20,
        "bootstrap-plus/bootstrap-jqueryui": 20,
        "oyejorge/less.php": 20,
        "zikula/generator-bundle": 20
    },
    "prefer-stable": true,
    "prefer-lowest": false,
    "platform": {
        "php": ">=5.5.9"
    },
    "platform-dev": [],
    "platform-overrides": {
        "php": "5.5.9"
    }
}<|MERGE_RESOLUTION|>--- conflicted
+++ resolved
@@ -2271,7 +2271,6 @@
         },
         {
             "name": "matthiasnoback/symfony-console-form",
-<<<<<<< HEAD
             "version": "v2.2.0",
             "source": {
                 "type": "git",
@@ -2282,18 +2281,6 @@
                 "type": "zip",
                 "url": "https://api.github.com/repos/matthiasnoback/symfony-console-form/zipball/61c6865d6c24205222be4a13cf2bbab9bcad1843",
                 "reference": "61c6865d6c24205222be4a13cf2bbab9bcad1843",
-=======
-            "version": "v2.1.0",
-            "source": {
-                "type": "git",
-                "url": "https://github.com/matthiasnoback/symfony-console-form.git",
-                "reference": "3800dd2aa42d0ee6373e136881d446ee623ac9ec"
-            },
-            "dist": {
-                "type": "zip",
-                "url": "https://api.github.com/repos/matthiasnoback/symfony-console-form/zipball/3800dd2aa42d0ee6373e136881d446ee623ac9ec",
-                "reference": "3800dd2aa42d0ee6373e136881d446ee623ac9ec",
->>>>>>> 414840ab
                 "shasum": ""
             },
             "require": {
@@ -2336,11 +2323,7 @@
                 "form",
                 "symfony"
             ],
-<<<<<<< HEAD
             "time": "2017-02-01T18:57:36+00:00"
-=======
-            "time": "2017-01-19T09:32:19+00:00"
->>>>>>> 414840ab
         },
         {
             "name": "matthiasnoback/symfony-service-definition-validator",
