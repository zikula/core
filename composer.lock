{
    "_readme": [
        "This file locks the dependencies of your project to a known state",
        "Read more about it at https://getcomposer.org/doc/01-basic-usage.md#composer-lock-the-lock-file",
        "This file is @generated automatically"
    ],
<<<<<<< HEAD
    "content-hash": "a9e01dcc29344c80aa080b31f21c0d58",
=======
    "content-hash": "812f1960f7f73d56892557d77e17a198",
>>>>>>> 808db018
    "packages": [
        {
            "name": "abeautifulsite/jquery-minicolors",
            "version": "dev-master",
            "source": {
                "type": "git",
                "url": "https://github.com/claviska/jquery-minicolors.git",
                "reference": "02e68e56963efdc14b31bd6a8362c61d8de5ad5a"
            },
            "dist": {
                "type": "zip",
                "url": "https://api.github.com/repos/claviska/jquery-minicolors/zipball/02e68e56963efdc14b31bd6a8362c61d8de5ad5a",
                "reference": "02e68e56963efdc14b31bd6a8362c61d8de5ad5a",
                "shasum": ""
            },
            "type": "component",
            "extra": {
                "component": {
                    "scripts": [
                        "jquery.minicolors.js"
                    ],
                    "files": [
                        "jquery.minicolors.js",
                        "jquery.minicolors.min.js",
                        "jquery.minicolors.css",
                        "jquery.minicolors.png"
                    ]
                }
            },
            "notification-url": "https://packagist.org/downloads/",
            "license": [
                "MIT"
            ],
            "description": "jQuery MiniColors Plugin",
            "homepage": "http://www.abeautifulsite.net/",
            "time": "2017-02-22 19:07:34"
        },
        {
            "name": "afarkas/html5shiv",
            "version": "3.7.3",
            "source": {
                "type": "git",
                "url": "https://github.com/aFarkas/html5shiv.git",
                "reference": "ed28c56c071bddfe7d635ad88995674957a016be"
            },
            "dist": {
                "type": "zip",
                "url": "https://api.github.com/repos/aFarkas/html5shiv/zipball/ed28c56c071bddfe7d635ad88995674957a016be",
                "reference": "ed28c56c071bddfe7d635ad88995674957a016be",
                "shasum": ""
            },
            "type": "component",
            "extra": {
                "component": {
                    "scripts": [
                        "dist/html5shiv.js"
                    ]
                }
            },
            "notification-url": "https://packagist.org/downloads/",
            "license": [
                "MIT",
                "GPL-2.0"
            ],
            "description": "Defacto way to enable use of HTML5 sectioning elements in legacy Internet Explorer.",
            "homepage": "http://paulirish.com/2011/the-history-of-the-html5-shiv/",
            "time": "2015-07-20T20:04:00+00:00"
        },
        {
            "name": "afarkas/webshim",
            "version": "1.16.0",
            "source": {
                "type": "git",
                "url": "https://github.com/aFarkas/webshim.git",
                "reference": "1600cc692854ac06bf128681bb0f7dd3ccf6b35d"
            },
            "dist": {
                "type": "zip",
                "url": "https://api.github.com/repos/aFarkas/webshim/zipball/1600cc692854ac06bf128681bb0f7dd3ccf6b35d",
                "reference": "1600cc692854ac06bf128681bb0f7dd3ccf6b35d",
                "shasum": ""
            },
            "require": {
                "components/jquery": ">=1.8.2 <3.0",
                "robloach/component-installer": "^0.2"
            },
            "type": "component",
            "extra": {
                "component": {
                    "scripts": [
                        "js-webshim/minified/polyfiller.js"
                    ],
                    "files": [
                        "js-webshim/minified/shims/**"
                    ]
                }
            },
            "license": [
                "MIT"
            ],
            "authors": [
                {
                    "name": "Alexander Farkas",
                    "homepage": "https://github.com/aFarkas/"
                }
            ],
            "description": "The polyfilling, capability based loading JavaScript Library",
            "homepage": "http://afarkas.github.com/webshim/demos/index.html",
            "keywords": [
                "HTML5",
                "audio",
                "canvas",
                "forms",
                "geolocation",
                "getUserMedia",
                "localstorage",
                "polyfill",
                "ui",
                "validation",
                "video",
                "webshim",
                "webshims",
                "widgets"
            ],
            "support": {
                "source": "https://github.com/aFarkas/webshim/tree/1.16.0",
                "issues": "https://github.com/aFarkas/webshim/issues"
            },
            "time": "2016-11-13T20:27:50+00:00"
        },
        {
            "name": "beberlei/DoctrineExtensions",
            "version": "v0.3.0",
            "source": {
                "type": "git",
                "url": "https://github.com/beberlei/DoctrineExtensions.git",
                "reference": "90a82c62f4513d580e1be6f0256889d85f278aa9"
            },
            "dist": {
                "type": "zip",
                "url": "https://api.github.com/repos/beberlei/DoctrineExtensions/zipball/90a82c62f4513d580e1be6f0256889d85f278aa9",
                "reference": "90a82c62f4513d580e1be6f0256889d85f278aa9",
                "shasum": ""
            },
            "require": {
                "php": ">=5.3.2"
            },
            "require-dev": {
                "doctrine/orm": "<2.2",
                "phpunit/phpunit": "~4.5",
                "zf1/zend-date": "~1.12",
                "zf1/zend-registry": "~1.12"
            },
            "suggest": {
                "zf1/zend-date": "Alternative to DateTime"
            },
            "type": "library",
            "autoload": {
                "psr-0": {
                    "DoctrineExtensions": "lib/"
                }
            },
            "notification-url": "https://packagist.org/downloads/",
            "time": "2015-03-15T12:15:09+00:00"
        },
        {
            "name": "behat/transliterator",
            "version": "v1.1.0",
            "source": {
                "type": "git",
                "url": "https://github.com/Behat/Transliterator.git",
                "reference": "868e05be3a9f25ba6424c2dd4849567f50715003"
            },
            "dist": {
                "type": "zip",
                "url": "https://api.github.com/repos/Behat/Transliterator/zipball/868e05be3a9f25ba6424c2dd4849567f50715003",
                "reference": "868e05be3a9f25ba6424c2dd4849567f50715003",
                "shasum": ""
            },
            "require": {
                "php": ">=5.3.3"
            },
            "type": "library",
            "extra": {
                "branch-alias": {
                    "dev-master": "1.1-dev"
                }
            },
            "autoload": {
                "psr-0": {
                    "Behat\\Transliterator": "src/"
                }
            },
            "notification-url": "https://packagist.org/downloads/",
            "license": [
                "Artistic-1.0"
            ],
            "description": "String transliterator",
            "keywords": [
                "i18n",
                "slug",
                "transliterator"
            ],
            "time": "2015-09-28T16:26:35+00:00"
        },
        {
            "name": "bootstrap-plus/bootstrap-jqueryui",
            "version": "dev-master",
            "source": {
                "type": "git",
                "url": "https://github.com/bootstrap-plus/bootstrap-jqueryui.git",
                "reference": "ae53c890fa1445bc8361b85e63653bd0f282a104"
            },
            "dist": {
                "type": "zip",
                "url": "https://api.github.com/repos/bootstrap-plus/bootstrap-jqueryui/zipball/ae53c890fa1445bc8361b85e63653bd0f282a104",
                "reference": "ae53c890fa1445bc8361b85e63653bd0f282a104",
                "shasum": ""
            },
            "type": "component",
            "extra": {
                "component": {
                    "files": [
                        "bootstrap-jqueryui.js",
                        "bootstrap-jqueryui.min.js",
                        "bootstrap-jqueryui.css",
                        "bootstrap-jqueryui.min.css"
                    ]
                }
            },
            "notification-url": "https://packagist.org/downloads/",
            "license": [
                "MIT"
            ],
            "description": "A jqueryui version for bootstrap3.",
            "homepage": "http://bootstrap-plus.github.io/bootstrap-jqueryui/",
            "time": "2014-06-27 20:29:52"
        },
        {
            "name": "bootstrap-plus/bootstrap-media-lightbox",
            "version": "v3.0",
            "source": {
                "type": "git",
                "url": "https://github.com/bootstrap-plus/bootstrap-media-lightbox.git",
                "reference": "465cc2b4109995862c2997ffacd6905c622a4661"
            },
            "dist": {
                "type": "zip",
                "url": "https://api.github.com/repos/bootstrap-plus/bootstrap-media-lightbox/zipball/465cc2b4109995862c2997ffacd6905c622a4661",
                "reference": "465cc2b4109995862c2997ffacd6905c622a4661",
                "shasum": ""
            },
            "type": "component",
            "extra": {
                "component": {
                    "files": [
                        "bootstrap-media-lightbox.js",
                        "bootstrap-media-lightbox.min.js",
                        "bootstrap-media-lightbox.css"
                    ]
                }
            },
            "notification-url": "https://packagist.org/downloads/",
            "license": [
                "MIT"
            ],
            "description": "A lightweight and borderless media lightbox extension for bootstrap3. It supports single images, image galleries, videos and iframes.",
            "time": "2015-08-27T11:23:36+00:00"
        },
        {
            "name": "components/bootstrap",
            "version": "3.3.7",
            "source": {
                "type": "git",
                "url": "https://github.com/components/bootstrap.git",
                "reference": "fe6e7683be66ba45a725816efdb51d4566733043"
            },
            "dist": {
                "type": "zip",
                "url": "https://api.github.com/repos/components/bootstrap/zipball/fe6e7683be66ba45a725816efdb51d4566733043",
                "reference": "fe6e7683be66ba45a725816efdb51d4566733043",
                "shasum": ""
            },
            "require": {
                "components/jquery": "1.9.1 - 3"
            },
            "suggest": {
                "components/bootstrap-default": "Provide a theme for Bootstrap as components/bootstrap only provides the CSS as file assets"
            },
            "type": "component",
            "extra": {
                "component": {
                    "scripts": [
                        "js/bootstrap.js"
                    ],
                    "files": [
                        "js/*.js",
                        "css/*.css",
                        "css/*.map",
                        "fonts/*",
                        "less/mixins/*.less",
                        "less/*.less"
                    ],
                    "shim": {
                        "deps": [
                            "jquery"
                        ]
                    }
                }
            },
            "notification-url": "https://packagist.org/downloads/",
            "license": [
                "MIT"
            ],
            "authors": [
                {
                    "name": "Jacob Thornton",
                    "email": "jacobthornton@gmail.com"
                },
                {
                    "name": "Mark Otto",
                    "email": "markdotto@gmail.com"
                }
            ],
            "description": "The most popular front-end framework for developing responsive, mobile first projects on the web.",
            "homepage": "http://getbootstrap.com",
            "keywords": [
                "css",
                "framework",
                "front-end",
                "less",
                "mobile-first",
                "responsive",
                "web"
            ],
            "time": "2016-07-26T05:59:20+00:00"
        },
        {
            "name": "components/font-awesome",
            "version": "4.7.0",
            "source": {
                "type": "git",
                "url": "https://github.com/components/font-awesome.git",
                "reference": "885308b939369d147bec93174722786bc2c4eedd"
            },
            "dist": {
                "type": "zip",
                "url": "https://api.github.com/repos/components/font-awesome/zipball/885308b939369d147bec93174722786bc2c4eedd",
                "reference": "885308b939369d147bec93174722786bc2c4eedd",
                "shasum": ""
            },
            "type": "component",
            "extra": {
                "component": {
                    "styles": [
                        "css/font-awesome.css"
                    ],
                    "files": [
                        "css/font-awesome.min.css",
                        "css/font-awesome.css.map",
                        "fonts/*"
                    ]
                }
            },
            "notification-url": "https://packagist.org/downloads/",
            "license": [
                "MIT",
                "OFL-1.1"
            ],
            "description": "The iconic font designed for use with Twitter Bootstrap.",
            "time": "2016-10-25T10:56:23+00:00"
        },
        {
            "name": "components/jquery",
            "version": "2.1.4",
            "source": {
                "type": "git",
                "url": "https://github.com/components/jquery.git",
                "reference": "7b1d1104656a092423fbfba13c5920e9bbba290c"
            },
            "dist": {
                "type": "zip",
                "url": "https://api.github.com/repos/components/jquery/zipball/7b1d1104656a092423fbfba13c5920e9bbba290c",
                "reference": "7b1d1104656a092423fbfba13c5920e9bbba290c",
                "shasum": ""
            },
            "type": "component",
            "extra": {
                "component": {
                    "scripts": [
                        "jquery.js"
                    ],
                    "files": [
                        "jquery.min.js",
                        "jquery.min.map",
                        "jquery-migrate.js",
                        "jquery-migrate.min.js"
                    ]
                }
            },
            "notification-url": "https://packagist.org/downloads/",
            "license": [
                "MIT"
            ],
            "authors": [
                {
                    "name": "John Resig",
                    "email": "jeresig@gmail.com"
                }
            ],
            "description": "jQuery JavaScript Library",
            "homepage": "http://jquery.com",
            "time": "2015-05-08T05:04:47+00:00"
        },
        {
            "name": "components/jqueryui",
            "version": "1.12.1",
            "source": {
                "type": "git",
                "url": "https://github.com/components/jqueryui.git",
                "reference": "44ecf3794cc56b65954cc19737234a3119d036cc"
            },
            "dist": {
                "type": "zip",
                "url": "https://api.github.com/repos/components/jqueryui/zipball/44ecf3794cc56b65954cc19737234a3119d036cc",
                "reference": "44ecf3794cc56b65954cc19737234a3119d036cc",
                "shasum": ""
            },
            "require": {
                "components/jquery": ">=1.6"
            },
            "type": "component",
            "extra": {
                "component": {
                    "name": "jquery-ui",
                    "scripts": [
                        "jquery-ui.js"
                    ],
                    "files": [
                        "ui/**",
                        "themes/**",
                        "jquery-ui.min.js"
                    ],
                    "shim": {
                        "deps": [
                            "jquery"
                        ],
                        "exports": "jQuery"
                    }
                }
            },
            "notification-url": "https://packagist.org/downloads/",
            "license": [
                "MIT"
            ],
            "authors": [
                {
                    "name": "jQuery UI Team",
                    "homepage": "http://jqueryui.com/about"
                },
                {
                    "name": "Joern Zaefferer",
                    "email": "joern.zaefferer@gmail.com",
                    "homepage": "http://bassistance.de"
                },
                {
                    "name": "Scott Gonzalez",
                    "email": "scott.gonzalez@gmail.com",
                    "homepage": "http://scottgonzalez.com"
                },
                {
                    "name": "Kris Borchers",
                    "email": "kris.borchers@gmail.com",
                    "homepage": "http://krisborchers.com"
                },
                {
                    "name": "Mike Sherov",
                    "email": "mike.sherov@gmail.com",
                    "homepage": "http://mike.sherov.com"
                },
                {
                    "name": "TJ VanToll",
                    "email": "tj.vantoll@gmail.com",
                    "homepage": "http://tjvantoll.com"
                },
                {
                    "name": "Corey Frang",
                    "email": "gnarf37@gmail.com",
                    "homepage": "http://gnarf.net"
                },
                {
                    "name": "Felix Nagel",
                    "email": "info@felixnagel.com",
                    "homepage": "http://www.felixnagel.com"
                }
            ],
            "description": "jQuery UI is a curated set of user interface interactions, effects, widgets, and themes built on top of the jQuery JavaScript Library. Whether you're building highly interactive web applications or you just need to add a date picker to a form control, jQuery UI is the perfect choice.",
            "time": "2016-09-16T05:47:55+00:00"
        },
        {
            "name": "composer/installers",
            "version": "v1.2.0",
            "source": {
                "type": "git",
                "url": "https://github.com/composer/installers.git",
                "reference": "d78064c68299743e0161004f2de3a0204e33b804"
            },
            "dist": {
                "type": "zip",
                "url": "https://api.github.com/repos/composer/installers/zipball/d78064c68299743e0161004f2de3a0204e33b804",
                "reference": "d78064c68299743e0161004f2de3a0204e33b804",
                "shasum": ""
            },
            "require": {
                "composer-plugin-api": "^1.0"
            },
            "replace": {
                "roundcube/plugin-installer": "*",
                "shama/baton": "*"
            },
            "require-dev": {
                "composer/composer": "1.0.*@dev",
                "phpunit/phpunit": "4.1.*"
            },
            "type": "composer-plugin",
            "extra": {
                "class": "Composer\\Installers\\Plugin",
                "branch-alias": {
                    "dev-master": "1.0-dev"
                }
            },
            "autoload": {
                "psr-4": {
                    "Composer\\Installers\\": "src/Composer/Installers"
                }
            },
            "notification-url": "https://packagist.org/downloads/",
            "license": [
                "MIT"
            ],
            "authors": [
                {
                    "name": "Kyle Robinson Young",
                    "email": "kyle@dontkry.com",
                    "homepage": "https://github.com/shama"
                }
            ],
            "description": "A multi-framework Composer library installer",
            "homepage": "https://composer.github.io/installers/",
            "keywords": [
                "Craft",
                "Dolibarr",
                "Hurad",
                "ImageCMS",
                "MODX Evo",
                "Mautic",
                "OXID",
                "Plentymarkets",
                "RadPHP",
                "SMF",
                "Thelia",
                "WolfCMS",
                "agl",
                "aimeos",
                "annotatecms",
                "attogram",
                "bitrix",
                "cakephp",
                "chef",
                "cockpit",
                "codeigniter",
                "concrete5",
                "croogo",
                "dokuwiki",
                "drupal",
                "elgg",
                "expressionengine",
                "fuelphp",
                "grav",
                "installer",
                "joomla",
                "kohana",
                "laravel",
                "lithium",
                "magento",
                "mako",
                "mediawiki",
                "modulework",
                "moodle",
                "phpbb",
                "piwik",
                "ppi",
                "puppet",
                "reindex",
                "roundcube",
                "shopware",
                "silverstripe",
                "symfony",
                "typo3",
                "wordpress",
                "yawik",
                "zend",
                "zikula"
            ],
            "time": "2016-08-13T20:53:52+00:00"
        },
        {
            "name": "dimsemenov/magnific-popup",
            "version": "1.1.0",
            "source": {
                "type": "git",
                "url": "https://github.com/dimsemenov/Magnific-Popup.git",
                "reference": "6b7a8088783cbce01034414c1fd2d8e1889093ae"
            },
            "dist": {
                "type": "zip",
                "url": "https://api.github.com/repos/dimsemenov/Magnific-Popup/zipball/6b7a8088783cbce01034414c1fd2d8e1889093ae",
                "reference": "6b7a8088783cbce01034414c1fd2d8e1889093ae",
                "shasum": ""
            },
            "type": "library",
            "notification-url": "https://packagist.org/downloads/",
            "description": "Light and responsive lightbox script with focus on performance.",
            "homepage": "http://dimsemenov.com/plugins/magnific-popup/",
            "time": "2016-02-20T09:06:30+00:00"
        },
        {
            "name": "doctrine/annotations",
            "version": "v1.2.7",
            "source": {
                "type": "git",
                "url": "https://github.com/doctrine/annotations.git",
                "reference": "f25c8aab83e0c3e976fd7d19875f198ccf2f7535"
            },
            "dist": {
                "type": "zip",
                "url": "https://api.github.com/repos/doctrine/annotations/zipball/f25c8aab83e0c3e976fd7d19875f198ccf2f7535",
                "reference": "f25c8aab83e0c3e976fd7d19875f198ccf2f7535",
                "shasum": ""
            },
            "require": {
                "doctrine/lexer": "1.*",
                "php": ">=5.3.2"
            },
            "require-dev": {
                "doctrine/cache": "1.*",
                "phpunit/phpunit": "4.*"
            },
            "type": "library",
            "extra": {
                "branch-alias": {
                    "dev-master": "1.3.x-dev"
                }
            },
            "autoload": {
                "psr-0": {
                    "Doctrine\\Common\\Annotations\\": "lib/"
                }
            },
            "notification-url": "https://packagist.org/downloads/",
            "license": [
                "MIT"
            ],
            "authors": [
                {
                    "name": "Roman Borschel",
                    "email": "roman@code-factory.org"
                },
                {
                    "name": "Benjamin Eberlei",
                    "email": "kontakt@beberlei.de"
                },
                {
                    "name": "Guilherme Blanco",
                    "email": "guilhermeblanco@gmail.com"
                },
                {
                    "name": "Jonathan Wage",
                    "email": "jonwage@gmail.com"
                },
                {
                    "name": "Johannes Schmitt",
                    "email": "schmittjoh@gmail.com"
                }
            ],
            "description": "Docblock Annotations Parser",
            "homepage": "http://www.doctrine-project.org",
            "keywords": [
                "annotations",
                "docblock",
                "parser"
            ],
            "time": "2015-08-31T12:32:49+00:00"
        },
        {
            "name": "doctrine/cache",
            "version": "v1.6.1",
            "source": {
                "type": "git",
                "url": "https://github.com/doctrine/cache.git",
                "reference": "b6f544a20f4807e81f7044d31e679ccbb1866dc3"
            },
            "dist": {
                "type": "zip",
                "url": "https://api.github.com/repos/doctrine/cache/zipball/b6f544a20f4807e81f7044d31e679ccbb1866dc3",
                "reference": "b6f544a20f4807e81f7044d31e679ccbb1866dc3",
                "shasum": ""
            },
            "require": {
                "php": "~5.5|~7.0"
            },
            "conflict": {
                "doctrine/common": ">2.2,<2.4"
            },
            "require-dev": {
                "phpunit/phpunit": "~4.8|~5.0",
                "predis/predis": "~1.0",
                "satooshi/php-coveralls": "~0.6"
            },
            "type": "library",
            "extra": {
                "branch-alias": {
                    "dev-master": "1.6.x-dev"
                }
            },
            "autoload": {
                "psr-4": {
                    "Doctrine\\Common\\Cache\\": "lib/Doctrine/Common/Cache"
                }
            },
            "notification-url": "https://packagist.org/downloads/",
            "license": [
                "MIT"
            ],
            "authors": [
                {
                    "name": "Roman Borschel",
                    "email": "roman@code-factory.org"
                },
                {
                    "name": "Benjamin Eberlei",
                    "email": "kontakt@beberlei.de"
                },
                {
                    "name": "Guilherme Blanco",
                    "email": "guilhermeblanco@gmail.com"
                },
                {
                    "name": "Jonathan Wage",
                    "email": "jonwage@gmail.com"
                },
                {
                    "name": "Johannes Schmitt",
                    "email": "schmittjoh@gmail.com"
                }
            ],
            "description": "Caching library offering an object-oriented API for many cache backends",
            "homepage": "http://www.doctrine-project.org",
            "keywords": [
                "cache",
                "caching"
            ],
            "time": "2016-10-29T11:16:17+00:00"
        },
        {
            "name": "doctrine/collections",
            "version": "v1.3.0",
            "source": {
                "type": "git",
                "url": "https://github.com/doctrine/collections.git",
                "reference": "6c1e4eef75f310ea1b3e30945e9f06e652128b8a"
            },
            "dist": {
                "type": "zip",
                "url": "https://api.github.com/repos/doctrine/collections/zipball/6c1e4eef75f310ea1b3e30945e9f06e652128b8a",
                "reference": "6c1e4eef75f310ea1b3e30945e9f06e652128b8a",
                "shasum": ""
            },
            "require": {
                "php": ">=5.3.2"
            },
            "require-dev": {
                "phpunit/phpunit": "~4.0"
            },
            "type": "library",
            "extra": {
                "branch-alias": {
                    "dev-master": "1.2.x-dev"
                }
            },
            "autoload": {
                "psr-0": {
                    "Doctrine\\Common\\Collections\\": "lib/"
                }
            },
            "notification-url": "https://packagist.org/downloads/",
            "license": [
                "MIT"
            ],
            "authors": [
                {
                    "name": "Roman Borschel",
                    "email": "roman@code-factory.org"
                },
                {
                    "name": "Benjamin Eberlei",
                    "email": "kontakt@beberlei.de"
                },
                {
                    "name": "Guilherme Blanco",
                    "email": "guilhermeblanco@gmail.com"
                },
                {
                    "name": "Jonathan Wage",
                    "email": "jonwage@gmail.com"
                },
                {
                    "name": "Johannes Schmitt",
                    "email": "schmittjoh@gmail.com"
                }
            ],
            "description": "Collections Abstraction library",
            "homepage": "http://www.doctrine-project.org",
            "keywords": [
                "array",
                "collections",
                "iterator"
            ],
            "time": "2015-04-14T22:21:58+00:00"
        },
        {
            "name": "doctrine/common",
            "version": "v2.6.2",
            "source": {
                "type": "git",
                "url": "https://github.com/doctrine/common.git",
                "reference": "7bce00698899aa2c06fe7365c76e4d78ddb15fa3"
            },
            "dist": {
                "type": "zip",
                "url": "https://api.github.com/repos/doctrine/common/zipball/7bce00698899aa2c06fe7365c76e4d78ddb15fa3",
                "reference": "7bce00698899aa2c06fe7365c76e4d78ddb15fa3",
                "shasum": ""
            },
            "require": {
                "doctrine/annotations": "1.*",
                "doctrine/cache": "1.*",
                "doctrine/collections": "1.*",
                "doctrine/inflector": "1.*",
                "doctrine/lexer": "1.*",
                "php": "~5.5|~7.0"
            },
            "require-dev": {
                "phpunit/phpunit": "~4.8|~5.0"
            },
            "type": "library",
            "extra": {
                "branch-alias": {
                    "dev-master": "2.7.x-dev"
                }
            },
            "autoload": {
                "psr-4": {
                    "Doctrine\\Common\\": "lib/Doctrine/Common"
                }
            },
            "notification-url": "https://packagist.org/downloads/",
            "license": [
                "MIT"
            ],
            "authors": [
                {
                    "name": "Roman Borschel",
                    "email": "roman@code-factory.org"
                },
                {
                    "name": "Benjamin Eberlei",
                    "email": "kontakt@beberlei.de"
                },
                {
                    "name": "Guilherme Blanco",
                    "email": "guilhermeblanco@gmail.com"
                },
                {
                    "name": "Jonathan Wage",
                    "email": "jonwage@gmail.com"
                },
                {
                    "name": "Johannes Schmitt",
                    "email": "schmittjoh@gmail.com"
                }
            ],
            "description": "Common Library for Doctrine projects",
            "homepage": "http://www.doctrine-project.org",
            "keywords": [
                "annotations",
                "collections",
                "eventmanager",
                "persistence",
                "spl"
            ],
            "time": "2016-11-30T16:50:46+00:00"
        },
        {
            "name": "doctrine/dbal",
            "version": "v2.5.12",
            "source": {
                "type": "git",
                "url": "https://github.com/doctrine/dbal.git",
                "reference": "7b9e911f9d8b30d43b96853dab26898c710d8f44"
            },
            "dist": {
                "type": "zip",
                "url": "https://api.github.com/repos/doctrine/dbal/zipball/7b9e911f9d8b30d43b96853dab26898c710d8f44",
                "reference": "7b9e911f9d8b30d43b96853dab26898c710d8f44",
                "shasum": ""
            },
            "require": {
                "doctrine/common": ">=2.4,<2.8-dev",
                "php": ">=5.3.2"
            },
            "require-dev": {
                "phpunit/phpunit": "4.*",
                "symfony/console": "2.*||^3.0"
            },
            "suggest": {
                "symfony/console": "For helpful console commands such as SQL execution and import of files."
            },
            "bin": [
                "bin/doctrine-dbal"
            ],
            "type": "library",
            "extra": {
                "branch-alias": {
                    "dev-master": "2.5.x-dev"
                }
            },
            "autoload": {
                "psr-0": {
                    "Doctrine\\DBAL\\": "lib/"
                }
            },
            "notification-url": "https://packagist.org/downloads/",
            "license": [
                "MIT"
            ],
            "authors": [
                {
                    "name": "Roman Borschel",
                    "email": "roman@code-factory.org"
                },
                {
                    "name": "Benjamin Eberlei",
                    "email": "kontakt@beberlei.de"
                },
                {
                    "name": "Guilherme Blanco",
                    "email": "guilhermeblanco@gmail.com"
                },
                {
                    "name": "Jonathan Wage",
                    "email": "jonwage@gmail.com"
                }
            ],
            "description": "Database Abstraction Layer",
            "homepage": "http://www.doctrine-project.org",
            "keywords": [
                "database",
                "dbal",
                "persistence",
                "queryobject"
            ],
            "time": "2017-02-08T12:53:47+00:00"
        },
        {
            "name": "doctrine/doctrine-bundle",
            "version": "v1.5.2",
            "source": {
                "type": "git",
                "url": "https://github.com/doctrine/DoctrineBundle.git",
                "reference": "d63be7eb9a95d46720f7d6badac4e5bc2bcff2e3"
            },
            "dist": {
                "type": "zip",
                "url": "https://api.github.com/repos/doctrine/DoctrineBundle/zipball/d63be7eb9a95d46720f7d6badac4e5bc2bcff2e3",
                "reference": "d63be7eb9a95d46720f7d6badac4e5bc2bcff2e3",
                "shasum": ""
            },
            "require": {
                "doctrine/dbal": "~2.3",
                "doctrine/doctrine-cache-bundle": "~1.0",
                "jdorn/sql-formatter": "~1.1",
                "php": ">=5.3.2",
                "symfony/console": "~2.3|~3.0",
                "symfony/doctrine-bridge": "~2.2|~3.0",
                "symfony/framework-bundle": "~2.3|~3.0"
            },
            "require-dev": {
                "doctrine/orm": "~2.3",
                "phpunit/phpunit": "~4",
                "satooshi/php-coveralls": "~0.6.1",
                "symfony/validator": "~2.2|~3.0",
                "symfony/yaml": "~2.2|~3.0",
                "twig/twig": "~1.10"
            },
            "suggest": {
                "doctrine/orm": "The Doctrine ORM integration is optional in the bundle.",
                "symfony/web-profiler-bundle": "to use the data collector"
            },
            "type": "symfony-bundle",
            "extra": {
                "branch-alias": {
                    "dev-master": "1.6.x-dev"
                }
            },
            "autoload": {
                "psr-4": {
                    "Doctrine\\Bundle\\DoctrineBundle\\": ""
                }
            },
            "notification-url": "https://packagist.org/downloads/",
            "license": [
                "MIT"
            ],
            "authors": [
                {
                    "name": "Symfony Community",
                    "homepage": "http://symfony.com/contributors"
                },
                {
                    "name": "Benjamin Eberlei",
                    "email": "kontakt@beberlei.de"
                },
                {
                    "name": "Doctrine Project",
                    "homepage": "http://www.doctrine-project.org/"
                },
                {
                    "name": "Fabien Potencier",
                    "email": "fabien@symfony.com"
                }
            ],
            "description": "Symfony DoctrineBundle",
            "homepage": "http://www.doctrine-project.org",
            "keywords": [
                "database",
                "dbal",
                "orm",
                "persistence"
            ],
            "time": "2015-08-31T14:47:06+00:00"
        },
        {
            "name": "doctrine/doctrine-cache-bundle",
            "version": "1.3.0",
            "source": {
                "type": "git",
                "url": "https://github.com/doctrine/DoctrineCacheBundle.git",
                "reference": "18c600a9b82f6454d2e81ca4957cdd56a1cf3504"
            },
            "dist": {
                "type": "zip",
                "url": "https://api.github.com/repos/doctrine/DoctrineCacheBundle/zipball/18c600a9b82f6454d2e81ca4957cdd56a1cf3504",
                "reference": "18c600a9b82f6454d2e81ca4957cdd56a1cf3504",
                "shasum": ""
            },
            "require": {
                "doctrine/cache": "^1.4.2",
                "doctrine/inflector": "~1.0",
                "php": ">=5.3.2",
                "symfony/doctrine-bridge": "~2.2|~3.0"
            },
            "require-dev": {
                "instaclick/coding-standard": "~1.1",
                "instaclick/object-calisthenics-sniffs": "dev-master",
                "instaclick/symfony2-coding-standard": "dev-remaster",
                "phpunit/phpunit": "~4",
                "predis/predis": "~0.8",
                "satooshi/php-coveralls": "~0.6.1",
                "squizlabs/php_codesniffer": "~1.5",
                "symfony/console": "~2.2|~3.0",
                "symfony/finder": "~2.2|~3.0",
                "symfony/framework-bundle": "~2.2|~3.0",
                "symfony/phpunit-bridge": "~2.7|~3.0",
                "symfony/security-acl": "~2.3|~3.0",
                "symfony/validator": "~2.2|~3.0",
                "symfony/yaml": "~2.2|~3.0"
            },
            "suggest": {
                "symfony/security-acl": "For using this bundle to cache ACLs"
            },
            "type": "symfony-bundle",
            "extra": {
                "branch-alias": {
                    "dev-master": "1.2.x-dev"
                }
            },
            "autoload": {
                "psr-4": {
                    "Doctrine\\Bundle\\DoctrineCacheBundle\\": ""
                }
            },
            "notification-url": "https://packagist.org/downloads/",
            "license": [
                "MIT"
            ],
            "authors": [
                {
                    "name": "Symfony Community",
                    "homepage": "http://symfony.com/contributors"
                },
                {
                    "name": "Benjamin Eberlei",
                    "email": "kontakt@beberlei.de"
                },
                {
                    "name": "Fabio B. Silva",
                    "email": "fabio.bat.silva@gmail.com"
                },
                {
                    "name": "Guilherme Blanco",
                    "email": "guilhermeblanco@hotmail.com"
                },
                {
                    "name": "Doctrine Project",
                    "homepage": "http://www.doctrine-project.org/"
                },
                {
                    "name": "Fabien Potencier",
                    "email": "fabien@symfony.com"
                }
            ],
            "description": "Symfony Bundle for Doctrine Cache",
            "homepage": "http://www.doctrine-project.org",
            "keywords": [
                "cache",
                "caching"
            ],
            "time": "2016-01-26T17:28:51+00:00"
        },
        {
            "name": "doctrine/inflector",
            "version": "v1.1.0",
            "source": {
                "type": "git",
                "url": "https://github.com/doctrine/inflector.git",
                "reference": "90b2128806bfde671b6952ab8bea493942c1fdae"
            },
            "dist": {
                "type": "zip",
                "url": "https://api.github.com/repos/doctrine/inflector/zipball/90b2128806bfde671b6952ab8bea493942c1fdae",
                "reference": "90b2128806bfde671b6952ab8bea493942c1fdae",
                "shasum": ""
            },
            "require": {
                "php": ">=5.3.2"
            },
            "require-dev": {
                "phpunit/phpunit": "4.*"
            },
            "type": "library",
            "extra": {
                "branch-alias": {
                    "dev-master": "1.1.x-dev"
                }
            },
            "autoload": {
                "psr-0": {
                    "Doctrine\\Common\\Inflector\\": "lib/"
                }
            },
            "notification-url": "https://packagist.org/downloads/",
            "license": [
                "MIT"
            ],
            "authors": [
                {
                    "name": "Roman Borschel",
                    "email": "roman@code-factory.org"
                },
                {
                    "name": "Benjamin Eberlei",
                    "email": "kontakt@beberlei.de"
                },
                {
                    "name": "Guilherme Blanco",
                    "email": "guilhermeblanco@gmail.com"
                },
                {
                    "name": "Jonathan Wage",
                    "email": "jonwage@gmail.com"
                },
                {
                    "name": "Johannes Schmitt",
                    "email": "schmittjoh@gmail.com"
                }
            ],
            "description": "Common String Manipulations with regard to casing and singular/plural rules.",
            "homepage": "http://www.doctrine-project.org",
            "keywords": [
                "inflection",
                "pluralize",
                "singularize",
                "string"
            ],
            "time": "2015-11-06T14:35:42+00:00"
        },
        {
            "name": "doctrine/instantiator",
            "version": "1.0.5",
            "source": {
                "type": "git",
                "url": "https://github.com/doctrine/instantiator.git",
                "reference": "8e884e78f9f0eb1329e445619e04456e64d8051d"
            },
            "dist": {
                "type": "zip",
                "url": "https://api.github.com/repos/doctrine/instantiator/zipball/8e884e78f9f0eb1329e445619e04456e64d8051d",
                "reference": "8e884e78f9f0eb1329e445619e04456e64d8051d",
                "shasum": ""
            },
            "require": {
                "php": ">=5.3,<8.0-DEV"
            },
            "require-dev": {
                "athletic/athletic": "~0.1.8",
                "ext-pdo": "*",
                "ext-phar": "*",
                "phpunit/phpunit": "~4.0",
                "squizlabs/php_codesniffer": "~2.0"
            },
            "type": "library",
            "extra": {
                "branch-alias": {
                    "dev-master": "1.0.x-dev"
                }
            },
            "autoload": {
                "psr-4": {
                    "Doctrine\\Instantiator\\": "src/Doctrine/Instantiator/"
                }
            },
            "notification-url": "https://packagist.org/downloads/",
            "license": [
                "MIT"
            ],
            "authors": [
                {
                    "name": "Marco Pivetta",
                    "email": "ocramius@gmail.com",
                    "homepage": "http://ocramius.github.com/"
                }
            ],
            "description": "A small, lightweight utility to instantiate objects in PHP without invoking their constructors",
            "homepage": "https://github.com/doctrine/instantiator",
            "keywords": [
                "constructor",
                "instantiate"
            ],
            "time": "2015-06-14T21:17:01+00:00"
        },
        {
            "name": "doctrine/lexer",
            "version": "v1.0.1",
            "source": {
                "type": "git",
                "url": "https://github.com/doctrine/lexer.git",
                "reference": "83893c552fd2045dd78aef794c31e694c37c0b8c"
            },
            "dist": {
                "type": "zip",
                "url": "https://api.github.com/repos/doctrine/lexer/zipball/83893c552fd2045dd78aef794c31e694c37c0b8c",
                "reference": "83893c552fd2045dd78aef794c31e694c37c0b8c",
                "shasum": ""
            },
            "require": {
                "php": ">=5.3.2"
            },
            "type": "library",
            "extra": {
                "branch-alias": {
                    "dev-master": "1.0.x-dev"
                }
            },
            "autoload": {
                "psr-0": {
                    "Doctrine\\Common\\Lexer\\": "lib/"
                }
            },
            "notification-url": "https://packagist.org/downloads/",
            "license": [
                "MIT"
            ],
            "authors": [
                {
                    "name": "Roman Borschel",
                    "email": "roman@code-factory.org"
                },
                {
                    "name": "Guilherme Blanco",
                    "email": "guilhermeblanco@gmail.com"
                },
                {
                    "name": "Johannes Schmitt",
                    "email": "schmittjoh@gmail.com"
                }
            ],
            "description": "Base library for a lexer that can be used in Top-Down, Recursive Descent Parsers.",
            "homepage": "http://www.doctrine-project.org",
            "keywords": [
                "lexer",
                "parser"
            ],
            "time": "2014-09-09T13:34:57+00:00"
        },
        {
            "name": "doctrine/orm",
            "version": "v2.5.6",
            "source": {
                "type": "git",
                "url": "https://github.com/doctrine/doctrine2.git",
                "reference": "e6c434196c8ef058239aaa0724b4aadb0107940b"
            },
            "dist": {
                "type": "zip",
                "url": "https://api.github.com/repos/doctrine/doctrine2/zipball/e6c434196c8ef058239aaa0724b4aadb0107940b",
                "reference": "e6c434196c8ef058239aaa0724b4aadb0107940b",
                "shasum": ""
            },
            "require": {
                "doctrine/cache": "~1.4",
                "doctrine/collections": "~1.2",
                "doctrine/common": ">=2.5-dev,<2.8-dev",
                "doctrine/dbal": ">=2.5-dev,<2.6-dev",
                "doctrine/instantiator": "~1.0.1",
                "ext-pdo": "*",
                "php": ">=5.4",
                "symfony/console": "~2.5|~3.0"
            },
            "require-dev": {
                "phpunit/phpunit": "~4.0",
                "symfony/yaml": "~2.3|~3.0"
            },
            "suggest": {
                "symfony/yaml": "If you want to use YAML Metadata Mapping Driver"
            },
            "bin": [
                "bin/doctrine",
                "bin/doctrine.php"
            ],
            "type": "library",
            "extra": {
                "branch-alias": {
                    "dev-master": "2.6.x-dev"
                }
            },
            "autoload": {
                "psr-0": {
                    "Doctrine\\ORM\\": "lib/"
                }
            },
            "notification-url": "https://packagist.org/downloads/",
            "license": [
                "MIT"
            ],
            "authors": [
                {
                    "name": "Roman Borschel",
                    "email": "roman@code-factory.org"
                },
                {
                    "name": "Benjamin Eberlei",
                    "email": "kontakt@beberlei.de"
                },
                {
                    "name": "Guilherme Blanco",
                    "email": "guilhermeblanco@gmail.com"
                },
                {
                    "name": "Jonathan Wage",
                    "email": "jonwage@gmail.com"
                }
            ],
            "description": "Object-Relational-Mapper for PHP",
            "homepage": "http://www.doctrine-project.org",
            "keywords": [
                "database",
                "orm"
            ],
            "time": "2016-12-18T15:42:34+00:00"
        },
        {
            "name": "drak/doctrine1",
            "version": "dev-master",
            "source": {
                "type": "git",
                "url": "https://github.com/zikula/doctrine1.git",
                "reference": "5acde02f4330f441d7de5cd591e3e594ce42b786"
            },
            "dist": {
                "type": "zip",
                "url": "https://api.github.com/repos/zikula/doctrine1/zipball/5acde02f4330f441d7de5cd591e3e594ce42b786",
                "reference": "5acde02f4330f441d7de5cd591e3e594ce42b786",
                "shasum": ""
            },
            "require": {
                "ext-pdo": "*",
                "php": ">=5.4.0"
            },
            "type": "library",
            "autoload": {
                "psr-0": {
                    "Doctrine_": "lib/"
                },
                "classmap": [
                    "lib/Doctrine.php",
                    "lib/Doctrine/Parser/sfYaml/"
                ]
            },
            "notification-url": "https://packagist.org/downloads/",
            "license": [
                "LGPL"
            ],
            "authors": [
                {
                    "name": "Konsta Vesterinen",
                    "email": "kvesteri@cc.hut.fi"
                },
                {
                    "name": "Jonathan Wage",
                    "email": "jonwage@gmail.com"
                }
            ],
            "description": "PHP5 Database ORM",
            "homepage": "http://www.doctrine-project.org",
            "keywords": [
                "database",
                "orm"
            ],
            "time": "2015-11-24 19:03:11"
        },
        {
            "name": "drak/smarty",
            "version": "dev-master",
            "source": {
                "type": "git",
                "url": "https://github.com/zikula/smarty.git",
                "reference": "5cb903b94c7d7f1651cc23b2d523c868c67235ac"
            },
            "dist": {
                "type": "zip",
                "url": "https://api.github.com/repos/zikula/smarty/zipball/5cb903b94c7d7f1651cc23b2d523c868c67235ac",
                "reference": "5cb903b94c7d7f1651cc23b2d523c868c67235ac",
                "shasum": ""
            },
            "type": "library",
            "autoload": {
                "files": [
                    "Smarty/Smarty.class.php"
                ]
            },
            "notification-url": "https://packagist.org/downloads/",
            "authors": [
                {
                    "name": "Drak",
                    "email": "drak@zikula.org"
                }
            ],
            "description": "Smarty repository for Zikula Core",
            "time": "2014-02-18 09:33:52"
        },
        {
            "name": "elao/web-profiler-extra-bundle",
            "version": "v2.3.3",
            "source": {
                "type": "git",
                "url": "https://github.com/Elao/WebProfilerExtraBundle.git",
                "reference": "1b29496eecddb5520de59e89e168582f88140e49"
            },
            "dist": {
                "type": "zip",
                "url": "https://api.github.com/repos/Elao/WebProfilerExtraBundle/zipball/1b29496eecddb5520de59e89e168582f88140e49",
                "reference": "1b29496eecddb5520de59e89e168582f88140e49",
                "shasum": ""
            },
            "require": {
                "symfony/framework-bundle": "~2.1|~3.0",
                "symfony/twig-bundle": "~2.0|~3.0",
                "twig/twig": "~1.12"
            },
            "type": "symfony-bundle",
            "extra": {
                "branch-alias": {
                    "dev-master": "2.3-dev"
                }
            },
            "autoload": {
                "psr-4": {
                    "Elao\\WebProfilerExtraBundle\\": "."
                }
            },
            "notification-url": "https://packagist.org/downloads/",
            "license": [
                "MIT"
            ],
            "authors": [
                {
                    "name": "Elao Team",
                    "homepage": "http://www.elao.com"
                },
                {
                    "name": "Contributors",
                    "homepage": "http://github.com/Elao/WebProfilerExtraBundle/contributors"
                }
            ],
            "description": "Add routing, container, assetic & twig information inside the profiler",
            "homepage": "http://github.com/Elao/WebProfilerExtraBundle",
            "keywords": [
                "bundle",
                "elao",
                "extra",
                "profiler"
            ],
            "time": "2015-12-21T16:18:05+00:00"
        },
        {
            "name": "ezyang/htmlpurifier",
            "version": "dev-master",
            "source": {
                "type": "git",
                "url": "https://github.com/ezyang/htmlpurifier.git",
                "reference": "8e4cacf0a76458d6203f53113c47b49c6edc2dc5"
            },
            "dist": {
                "type": "zip",
                "url": "https://api.github.com/repos/ezyang/htmlpurifier/zipball/8e4cacf0a76458d6203f53113c47b49c6edc2dc5",
                "reference": "8e4cacf0a76458d6203f53113c47b49c6edc2dc5",
                "shasum": ""
            },
            "require": {
                "php": ">=5.2"
            },
            "require-dev": {
                "simpletest/simpletest": "^1.1"
            },
            "type": "library",
            "autoload": {
                "psr-0": {
                    "HTMLPurifier": "library/"
                },
                "files": [
                    "library/HTMLPurifier.composer.php"
                ]
            },
            "notification-url": "https://packagist.org/downloads/",
            "license": [
                "LGPL"
            ],
            "authors": [
                {
                    "name": "Edward Z. Yang",
                    "email": "admin@htmlpurifier.org",
                    "homepage": "http://ezyang.com"
                }
            ],
            "description": "Standards compliant HTML filter written in PHP",
            "homepage": "http://htmlpurifier.org/",
            "keywords": [
                "html"
            ],
            "time": "2017-02-04 00:54:51"
        },
        {
            "name": "fduch/workflow-bundle",
            "version": "2.0.2",
            "source": {
                "type": "git",
                "url": "https://github.com/fduch/workflow-bundle.git",
                "reference": "dcdc89ec3c6122d04015de22b137143dea8f5412"
            },
            "dist": {
                "type": "zip",
                "url": "https://api.github.com/repos/fduch/workflow-bundle/zipball/dcdc89ec3c6122d04015de22b137143dea8f5412",
                "reference": "dcdc89ec3c6122d04015de22b137143dea8f5412",
                "shasum": ""
            },
            "require": {
                "php": ">=5.5.9",
                "symfony/console": "^2.3|^3.0",
                "symfony/framework-bundle": "^2.3|^3.0",
                "symfony/workflow": "^3.2"
            },
            "conflict": {
                "symfony/framework-bundle": ">=3.2"
            },
            "require-dev": {
                "symfony/yaml": "^2.0.5|^3.0",
                "twig/twig": "^1.11"
            },
            "type": "library",
            "extra": {
                "branch-alias": {
                    "dev-master": "2.x-dev"
                }
            },
            "autoload": {
                "psr-4": {
                    "Symfony\\Bundle\\": "Bundle/",
                    "Symfony\\Bridge\\": "Bridge/"
                }
            },
            "notification-url": "https://packagist.org/downloads/",
            "license": [
                "MIT"
            ],
            "authors": [
                {
                    "name": "Grégoire Pineau",
                    "email": "lyrixx@lyrixx.info"
                },
                {
                    "name": "fduch",
                    "email": "alex.medwedew@gmail.com"
                }
            ],
            "description": "workflow bundle for https://github.com/symfony/workflow component backported for Symfony 2.3+",
            "homepage": "https://github.com/fduch/workflow-bundle",
            "keywords": [
                "workflow"
            ],
            "time": "2016-12-12T11:05:08+00:00"
        },
        {
            "name": "friendsofsymfony/jsrouting-bundle",
            "version": "1.6.0",
            "source": {
                "type": "git",
                "url": "https://github.com/FriendsOfSymfony/FOSJsRoutingBundle.git",
                "reference": "2f52d924692647db02bbcb27c159fef03bf000c9"
            },
            "dist": {
                "type": "zip",
                "url": "https://api.github.com/repos/FriendsOfSymfony/FOSJsRoutingBundle/zipball/2f52d924692647db02bbcb27c159fef03bf000c9",
                "reference": "2f52d924692647db02bbcb27c159fef03bf000c9",
                "shasum": ""
            },
            "require": {
                "php": ">=5.3.2",
                "symfony/console": "~2.0|3.*",
                "symfony/framework-bundle": "~2.0|3.*",
                "symfony/serializer": "~2.0|3.*",
                "willdurand/jsonp-callback-validator": "~1.0"
            },
            "require-dev": {
                "symfony/expression-language": "~2.4|3.*"
            },
            "type": "symfony-bundle",
            "extra": {
                "branch-alias": {
                    "dev-master": "1.5-dev"
                }
            },
            "autoload": {
                "psr-4": {
                    "FOS\\JsRoutingBundle\\": ""
                }
            },
            "notification-url": "https://packagist.org/downloads/",
            "license": [
                "MIT"
            ],
            "authors": [
                {
                    "name": "FriendsOfSymfony Community",
                    "homepage": "https://github.com/friendsofsymfony/FOSJsRoutingBundle/contributors"
                },
                {
                    "name": "William Durand",
                    "email": "william.durand1@gmail.com"
                }
            ],
            "description": "A pretty nice way to expose your Symfony2 routing to client applications.",
            "homepage": "http://friendsofsymfony.github.com",
            "keywords": [
                "Js Routing",
                "javascript",
                "routing"
            ],
            "time": "2015-10-28T15:08:39+00:00"
        },
        {
            "name": "gedmo/doctrine-extensions",
            "version": "v2.4.26",
            "source": {
                "type": "git",
                "url": "https://github.com/Atlantic18/DoctrineExtensions.git",
                "reference": "983dd85d6860f87fb7dffd0d9f7ad1462e20a09d"
            },
            "dist": {
                "type": "zip",
                "url": "https://api.github.com/repos/Atlantic18/DoctrineExtensions/zipball/983dd85d6860f87fb7dffd0d9f7ad1462e20a09d",
                "reference": "983dd85d6860f87fb7dffd0d9f7ad1462e20a09d",
                "shasum": ""
            },
            "require": {
                "behat/transliterator": "~1.0",
                "doctrine/common": "~2.4",
                "php": ">=5.3.2"
            },
            "require-dev": {
                "doctrine/common": ">=2.5.0",
                "doctrine/mongodb-odm": ">=1.0.2",
                "doctrine/orm": ">=2.5.0",
                "phpunit/phpunit": "~4.4",
                "phpunit/phpunit-mock-objects": "~2.3",
                "symfony/yaml": "~2.6"
            },
            "suggest": {
                "doctrine/mongodb-odm": "to use the extensions with the MongoDB ODM",
                "doctrine/orm": "to use the extensions with the ORM"
            },
            "type": "library",
            "extra": {
                "branch-alias": {
                    "dev-master": "2.4.x-dev"
                }
            },
            "autoload": {
                "psr-0": {
                    "Gedmo\\": "lib/"
                }
            },
            "notification-url": "https://packagist.org/downloads/",
            "license": [
                "MIT"
            ],
            "authors": [
                {
                    "name": "David Buchmann",
                    "email": "david@liip.ch"
                },
                {
                    "name": "Gediminas Morkevicius",
                    "email": "gediminas.morkevicius@gmail.com"
                },
                {
                    "name": "Gustavo Falco",
                    "email": "comfortablynumb84@gmail.com"
                }
            ],
            "description": "Doctrine2 behavioral extensions",
            "homepage": "http://gediminasm.org/",
            "keywords": [
                "Blameable",
                "behaviors",
                "doctrine2",
                "extensions",
                "gedmo",
                "loggable",
                "nestedset",
                "sluggable",
                "sortable",
                "timestampable",
                "translatable",
                "tree",
                "uploadable"
            ],
            "time": "2016-12-21T13:46:54+00:00"
        },
        {
            "name": "imagine/imagine",
            "version": "v0.6.3",
            "source": {
                "type": "git",
                "url": "https://github.com/avalanche123/Imagine.git",
                "reference": "149041d2a1b517107bfe270ca2b1a17aa341715d"
            },
            "dist": {
                "type": "zip",
                "url": "https://api.github.com/repos/avalanche123/Imagine/zipball/149041d2a1b517107bfe270ca2b1a17aa341715d",
                "reference": "149041d2a1b517107bfe270ca2b1a17aa341715d",
                "shasum": ""
            },
            "require": {
                "php": ">=5.3.2"
            },
            "require-dev": {
                "sami/sami": "dev-master"
            },
            "suggest": {
                "ext-gd": "to use the GD implementation",
                "ext-gmagick": "to use the Gmagick implementation",
                "ext-imagick": "to use the Imagick implementation"
            },
            "type": "library",
            "extra": {
                "branch-alias": {
                    "dev-develop": "0.7-dev"
                }
            },
            "autoload": {
                "psr-0": {
                    "Imagine": "lib/"
                }
            },
            "notification-url": "https://packagist.org/downloads/",
            "license": [
                "MIT"
            ],
            "authors": [
                {
                    "name": "Bulat Shakirzyanov",
                    "email": "mallluhuct@gmail.com",
                    "homepage": "http://avalanche123.com"
                }
            ],
            "description": "Image processing for PHP 5.3",
            "homepage": "http://imagine.readthedocs.org/",
            "keywords": [
                "drawing",
                "graphics",
                "image manipulation",
                "image processing"
            ],
            "time": "2015-09-19T16:54:05+00:00"
        },
        {
            "name": "ircmaxell/password-compat",
            "version": "v1.0.4",
            "source": {
                "type": "git",
                "url": "https://github.com/ircmaxell/password_compat.git",
                "reference": "5c5cde8822a69545767f7c7f3058cb15ff84614c"
            },
            "dist": {
                "type": "zip",
                "url": "https://api.github.com/repos/ircmaxell/password_compat/zipball/5c5cde8822a69545767f7c7f3058cb15ff84614c",
                "reference": "5c5cde8822a69545767f7c7f3058cb15ff84614c",
                "shasum": ""
            },
            "require-dev": {
                "phpunit/phpunit": "4.*"
            },
            "type": "library",
            "autoload": {
                "files": [
                    "lib/password.php"
                ]
            },
            "notification-url": "https://packagist.org/downloads/",
            "license": [
                "MIT"
            ],
            "authors": [
                {
                    "name": "Anthony Ferrara",
                    "email": "ircmaxell@php.net",
                    "homepage": "http://blog.ircmaxell.com"
                }
            ],
            "description": "A compatibility library for the proposed simplified password hashing algorithm: https://wiki.php.net/rfc/password_hash",
            "homepage": "https://github.com/ircmaxell/password_compat",
            "keywords": [
                "hashing",
                "password"
            ],
            "time": "2014-11-20T16:49:30+00:00"
        },
        {
            "name": "ircmaxell/random-lib",
            "version": "v1.2.0",
            "source": {
                "type": "git",
                "url": "https://github.com/ircmaxell/RandomLib.git",
                "reference": "e9e0204f40e49fa4419946c677eccd3fa25b8cf4"
            },
            "dist": {
                "type": "zip",
                "url": "https://api.github.com/repos/ircmaxell/RandomLib/zipball/e9e0204f40e49fa4419946c677eccd3fa25b8cf4",
                "reference": "e9e0204f40e49fa4419946c677eccd3fa25b8cf4",
                "shasum": ""
            },
            "require": {
                "ircmaxell/security-lib": "^1.1",
                "php": ">=5.3.2"
            },
            "require-dev": {
                "friendsofphp/php-cs-fixer": "^1.11",
                "mikey179/vfsstream": "^1.6",
                "phpunit/phpunit": "^4.8|^5.0"
            },
            "type": "library",
            "extra": {
                "branch-alias": {
                    "dev-master": "1.1.x-dev"
                }
            },
            "autoload": {
                "psr-0": {
                    "RandomLib": "lib"
                }
            },
            "notification-url": "https://packagist.org/downloads/",
            "license": [
                "MIT"
            ],
            "authors": [
                {
                    "name": "Anthony Ferrara",
                    "email": "ircmaxell@ircmaxell.com",
                    "homepage": "http://blog.ircmaxell.com"
                }
            ],
            "description": "A Library For Generating Secure Random Numbers",
            "homepage": "https://github.com/ircmaxell/RandomLib",
            "keywords": [
                "cryptography",
                "random",
                "random-numbers",
                "random-strings"
            ],
            "time": "2016-09-07T15:52:06+00:00"
        },
        {
            "name": "ircmaxell/security-lib",
            "version": "v1.1.0",
            "source": {
                "type": "git",
                "url": "https://github.com/ircmaxell/SecurityLib.git",
                "reference": "f3db6de12c20c9bcd1aa3db4353a1bbe0e44e1b5"
            },
            "dist": {
                "type": "zip",
                "url": "https://api.github.com/repos/ircmaxell/SecurityLib/zipball/f3db6de12c20c9bcd1aa3db4353a1bbe0e44e1b5",
                "reference": "f3db6de12c20c9bcd1aa3db4353a1bbe0e44e1b5",
                "shasum": ""
            },
            "require": {
                "php": ">=5.3.2"
            },
            "require-dev": {
                "mikey179/vfsstream": "1.1.*"
            },
            "type": "library",
            "extra": {
                "branch-alias": {
                    "dev-master": "1.0.x-dev"
                }
            },
            "autoload": {
                "psr-0": {
                    "SecurityLib": "lib"
                }
            },
            "notification-url": "https://packagist.org/downloads/",
            "license": [
                "MIT"
            ],
            "authors": [
                {
                    "name": "Anthony Ferrara",
                    "email": "ircmaxell@ircmaxell.com",
                    "homepage": "http://blog.ircmaxell.com"
                }
            ],
            "description": "A Base Security Library",
            "homepage": "https://github.com/ircmaxell/SecurityLib",
            "time": "2015-03-20T14:31:23+00:00"
        },
        {
            "name": "jQuery.mmenu",
            "version": "5.7.8",
            "source": {
                "type": "git",
                "url": "https://github.com/FrDH/jQuery.mmenu.git",
                "reference": "b4795fe4eeb77a32a742f3313493a29d8de12b7f"
            },
            "dist": {
                "type": "zip",
                "url": "https://api.github.com/repos/FrDH/jQuery.mmenu/zipball/b4795fe4eeb77a32a742f3313493a29d8de12b7f",
                "reference": "b4795fe4eeb77a32a742f3313493a29d8de12b7f",
                "shasum": ""
            },
            "type": "library",
            "license": [
                "CC-BY-NC-4.0"
            ],
            "description": "The best jQuery plugin for app look-alike on- and off-canvas menus with sliding submenus for your website and webapp.",
            "keywords": [
                "app",
                "list",
                "listview",
                "megamenu",
                "menu",
                "mmenu",
                "mobile",
                "navigation",
                "off-canvas",
                "on-canvas",
                "panels",
                "submenu"
            ],
            "support": {
                "source": "https://github.com/FrDH/jQuery.mmenu/tree/v5.7.8",
                "issues": "https://github.com/FrDH/jQuery.mmenu/issues"
            },
            "time": "2016-11-13T09:41:03+00:00"
        },
        {
            "name": "jdorn/sql-formatter",
            "version": "v1.2.17",
            "source": {
                "type": "git",
                "url": "https://github.com/jdorn/sql-formatter.git",
                "reference": "64990d96e0959dff8e059dfcdc1af130728d92bc"
            },
            "dist": {
                "type": "zip",
                "url": "https://api.github.com/repos/jdorn/sql-formatter/zipball/64990d96e0959dff8e059dfcdc1af130728d92bc",
                "reference": "64990d96e0959dff8e059dfcdc1af130728d92bc",
                "shasum": ""
            },
            "require": {
                "php": ">=5.2.4"
            },
            "require-dev": {
                "phpunit/phpunit": "3.7.*"
            },
            "type": "library",
            "extra": {
                "branch-alias": {
                    "dev-master": "1.3.x-dev"
                }
            },
            "autoload": {
                "classmap": [
                    "lib"
                ]
            },
            "notification-url": "https://packagist.org/downloads/",
            "license": [
                "MIT"
            ],
            "authors": [
                {
                    "name": "Jeremy Dorn",
                    "email": "jeremy@jeremydorn.com",
                    "homepage": "http://jeremydorn.com/"
                }
            ],
            "description": "a PHP SQL highlighting library",
            "homepage": "https://github.com/jdorn/sql-formatter/",
            "keywords": [
                "highlight",
                "sql"
            ],
            "time": "2014-01-12T16:20:24+00:00"
        },
        {
            "name": "jms/i18n-routing-bundle",
            "version": "2.0.0",
            "target-dir": "JMS/I18nRoutingBundle",
            "source": {
                "type": "git",
                "url": "https://github.com/schmittjoh/JMSI18nRoutingBundle.git",
                "reference": "9e87d4da564069ffe67234c4326e138236519fc2"
            },
            "dist": {
                "type": "zip",
                "url": "https://api.github.com/repos/schmittjoh/JMSI18nRoutingBundle/zipball/9e87d4da564069ffe67234c4326e138236519fc2",
                "reference": "9e87d4da564069ffe67234c4326e138236519fc2",
                "shasum": ""
            },
            "require": {
                "symfony/framework-bundle": "~2.3|~3.0"
            },
            "require-dev": {
                "jms/di-extra-bundle": "~1.1",
                "phpunit/phpunit": "~4",
                "sensio/framework-extra-bundle": "*",
                "symfony/symfony": "~2.3|~3.0"
            },
            "suggest": {
                "jms/translation-bundle": "If you want to use the RouteTranslation extractor"
            },
            "type": "symfony-bundle",
            "autoload": {
                "psr-0": {
                    "JMS\\I18nRoutingBundle": ""
                }
            },
            "notification-url": "https://packagist.org/downloads/",
            "license": [
                "Apache2"
            ],
            "authors": [
                {
                    "name": "Johannes M. Schmitt",
                    "email": "schmittjoh@gmail.com"
                },
                {
                    "name": "Albert Casademont",
                    "email": "albertcasademont@gmail.com"
                }
            ],
            "description": "This bundle allows you to create i18n routes. Fork of the jms/i18n-routing-bundle",
            "homepage": "http://jmsyst.com/bundles/JMSI18nRoutingBundle",
            "keywords": [
                "multilanguage",
                "routing",
                "translation"
            ],
            "time": "2015-12-01T23:14:47+00:00"
        },
        {
            "name": "jms/translation-bundle",
            "version": "1.3.1",
            "target-dir": "JMS/TranslationBundle",
            "source": {
                "type": "git",
                "url": "https://github.com/schmittjoh/JMSTranslationBundle.git",
                "reference": "e79fe1cd77e7749223c870bdae0bd400c21a102d"
            },
            "dist": {
                "type": "zip",
                "url": "https://api.github.com/repos/schmittjoh/JMSTranslationBundle/zipball/e79fe1cd77e7749223c870bdae0bd400c21a102d",
                "reference": "e79fe1cd77e7749223c870bdae0bd400c21a102d",
                "shasum": ""
            },
            "require": {
                "nikic/php-parser": "^1.4 || ^2.0",
                "php": "^5.3.3 || ^7.0",
                "symfony/console": "^2.3 || ^3.0",
                "symfony/framework-bundle": "^2.3 || ^3.0"
            },
            "conflict": {
                "twig/twig": "<1.12"
            },
            "require-dev": {
                "jms/di-extra-bundle": "^1.1",
                "matthiasnoback/symfony-dependency-injection-test": "^0.7.6",
                "nyholm/nsa": "^1.0.1",
                "phpunit/phpunit": "4.8.27",
                "psr/log": "^1.0",
                "sensio/framework-extra-bundle": "^2.3 || ^3.0",
                "symfony/expression-language": "^2.6 || ^3.0",
                "symfony/symfony": "^2.3 || ^3.0",
                "twig/twig": "^1.12"
            },
            "type": "symfony-bundle",
            "extra": {
                "branch-alias": {
                    "dev-master": "1.4-dev"
                }
            },
            "autoload": {
                "psr-0": {
                    "JMS\\TranslationBundle": ""
                }
            },
            "notification-url": "https://packagist.org/downloads/",
            "license": [
                "Apache2"
            ],
            "authors": [
                {
                    "name": "Johannes M. Schmitt",
                    "email": "schmittjoh@gmail.com"
                }
            ],
            "description": "Puts the Symfony Translation Component on steroids",
            "homepage": "http://jmsyst.com/bundles/JMSTranslationBundle",
            "keywords": [
                "extract",
                "extraction",
                "i18n",
                "interface",
                "multilanguage",
                "translation",
                "ui",
                "webinterface"
            ],
            "time": "2016-08-13T23:17:44+00:00"
        },
        {
            "name": "justinrainbow/json-schema",
            "version": "4.1.0",
            "source": {
                "type": "git",
                "url": "https://github.com/justinrainbow/json-schema.git",
                "reference": "d39c56a46b3ebe1f3696479966cd2b9f50aaa24f"
            },
            "dist": {
                "type": "zip",
                "url": "https://api.github.com/repos/justinrainbow/json-schema/zipball/d39c56a46b3ebe1f3696479966cd2b9f50aaa24f",
                "reference": "d39c56a46b3ebe1f3696479966cd2b9f50aaa24f",
                "shasum": ""
            },
            "require": {
                "php": ">=5.3.3"
            },
            "require-dev": {
                "json-schema/json-schema-test-suite": "1.2.0",
                "phpdocumentor/phpdocumentor": "~2",
                "phpunit/phpunit": "^4.8.22"
            },
            "bin": [
                "bin/validate-json"
            ],
            "type": "library",
            "extra": {
                "branch-alias": {
                    "dev-master": "4.0.x-dev"
                }
            },
            "autoload": {
                "psr-4": {
                    "JsonSchema\\": "src/JsonSchema/"
                }
            },
            "notification-url": "https://packagist.org/downloads/",
            "license": [
                "MIT"
            ],
            "authors": [
                {
                    "name": "Bruno Prieto Reis",
                    "email": "bruno.p.reis@gmail.com"
                },
                {
                    "name": "Justin Rainbow",
                    "email": "justin.rainbow@gmail.com"
                },
                {
                    "name": "Igor Wiedler",
                    "email": "igor@wiedler.ch"
                },
                {
                    "name": "Robert Schönthal",
                    "email": "seroscho@googlemail.com"
                }
            ],
            "description": "A library to validate a json schema.",
            "homepage": "https://github.com/justinrainbow/json-schema",
            "keywords": [
                "json",
                "schema"
            ],
            "time": "2016-12-22T16:43:46+00:00"
        },
        {
            "name": "knplabs/knp-menu",
            "version": "2.2.0",
            "source": {
                "type": "git",
                "url": "https://github.com/KnpLabs/KnpMenu.git",
                "reference": "964b5b3ca7fd23019147991f4f75f361d061eb20"
            },
            "dist": {
                "type": "zip",
                "url": "https://api.github.com/repos/KnpLabs/KnpMenu/zipball/964b5b3ca7fd23019147991f4f75f361d061eb20",
                "reference": "964b5b3ca7fd23019147991f4f75f361d061eb20",
                "shasum": ""
            },
            "require": {
                "php": ">=5.3.0"
            },
            "require-dev": {
                "pimple/pimple": "~1.0",
                "silex/silex": "~1.0",
                "symfony/phpunit-bridge": "~2.7|~3.0",
                "symfony/routing": "~2.3|~3.0",
                "twig/twig": "~1.16|~2.0"
            },
            "suggest": {
                "pimple/pimple": "for the built-in implementations of the menu provider and renderer provider",
                "silex/silex": "for the integration with your silex application",
                "twig/twig": "for the TwigRenderer and the integration with your templates"
            },
            "type": "library",
            "extra": {
                "branch-alias": {
                    "dev-master": "2.2-dev"
                }
            },
            "autoload": {
                "psr-4": {
                    "Knp\\Menu\\": "src/Knp/Menu"
                }
            },
            "notification-url": "https://packagist.org/downloads/",
            "license": [
                "MIT"
            ],
            "authors": [
                {
                    "name": "Christophe Coevoet",
                    "email": "stof@notk.org"
                },
                {
                    "name": "Knplabs",
                    "homepage": "http://knplabs.com"
                },
                {
                    "name": "Symfony Community",
                    "homepage": "https://github.com/KnpLabs/KnpMenu/contributors"
                }
            ],
            "description": "An object oriented menu library",
            "homepage": "http://knplabs.com",
            "keywords": [
                "menu",
                "tree"
            ],
            "time": "2016-09-22T07:36:19+00:00"
        },
        {
            "name": "knplabs/knp-menu-bundle",
            "version": "2.1.3",
            "source": {
                "type": "git",
                "url": "https://github.com/KnpLabs/KnpMenuBundle.git",
                "reference": "0e4af7209dc03e39c51ec70b68ab2ba3177c25de"
            },
            "dist": {
                "type": "zip",
                "url": "https://api.github.com/repos/KnpLabs/KnpMenuBundle/zipball/0e4af7209dc03e39c51ec70b68ab2ba3177c25de",
                "reference": "0e4af7209dc03e39c51ec70b68ab2ba3177c25de",
                "shasum": ""
            },
            "require": {
                "knplabs/knp-menu": "~2.2",
                "symfony/framework-bundle": "~2.3|~3.0"
            },
            "require-dev": {
                "symfony/expression-language": "~2.4|~3.0",
                "symfony/phpunit-bridge": "~2.7|~3.0"
            },
            "type": "symfony-bundle",
            "extra": {
                "branch-alias": {
                    "dev-master": "2.2.x-dev"
                }
            },
            "autoload": {
                "psr-4": {
                    "Knp\\Bundle\\MenuBundle\\": ""
                }
            },
            "notification-url": "https://packagist.org/downloads/",
            "license": [
                "MIT"
            ],
            "authors": [
                {
                    "name": "Christophe Coevoet",
                    "email": "stof@notk.org"
                },
                {
                    "name": "Knplabs",
                    "homepage": "http://knplabs.com"
                },
                {
                    "name": "Symfony Community",
                    "homepage": "https://github.com/KnpLabs/KnpMenuBundle/contributors"
                }
            ],
            "description": "This bundle provides an integration of the KnpMenu library",
            "keywords": [
                "menu"
            ],
            "time": "2016-09-22T12:24:40+00:00"
        },
        {
            "name": "kriswallsmith/assetic",
            "version": "v1.4.0",
            "source": {
                "type": "git",
                "url": "https://github.com/kriswallsmith/assetic.git",
                "reference": "e911c437dbdf006a8f62c2f59b15b2d69a5e0aa1"
            },
            "dist": {
                "type": "zip",
                "url": "https://api.github.com/repos/kriswallsmith/assetic/zipball/e911c437dbdf006a8f62c2f59b15b2d69a5e0aa1",
                "reference": "e911c437dbdf006a8f62c2f59b15b2d69a5e0aa1",
                "shasum": ""
            },
            "require": {
                "php": ">=5.3.1",
                "symfony/process": "~2.1|~3.0"
            },
            "conflict": {
                "twig/twig": "<1.27"
            },
            "require-dev": {
                "leafo/lessphp": "^0.3.7",
                "leafo/scssphp": "~0.1",
                "meenie/javascript-packer": "^1.1",
                "mrclay/minify": "<2.3",
                "natxet/cssmin": "3.0.4",
                "patchwork/jsqueeze": "~1.0|~2.0",
                "phpunit/phpunit": "~4.8 || ^5.6",
                "psr/log": "~1.0",
                "ptachoire/cssembed": "~1.0",
                "symfony/phpunit-bridge": "~2.7|~3.0",
                "twig/twig": "~1.23|~2.0",
                "yfix/packager": "dev-master"
            },
            "suggest": {
                "leafo/lessphp": "Assetic provides the integration with the lessphp LESS compiler",
                "leafo/scssphp": "Assetic provides the integration with the scssphp SCSS compiler",
                "leafo/scssphp-compass": "Assetic provides the integration with the SCSS compass plugin",
                "patchwork/jsqueeze": "Assetic provides the integration with the JSqueeze JavaScript compressor",
                "ptachoire/cssembed": "Assetic provides the integration with phpcssembed to embed data uris",
                "twig/twig": "Assetic provides the integration with the Twig templating engine"
            },
            "type": "library",
            "extra": {
                "branch-alias": {
                    "dev-master": "1.4-dev"
                }
            },
            "autoload": {
                "psr-0": {
                    "Assetic": "src/"
                },
                "files": [
                    "src/functions.php"
                ]
            },
            "notification-url": "https://packagist.org/downloads/",
            "license": [
                "MIT"
            ],
            "authors": [
                {
                    "name": "Kris Wallsmith",
                    "email": "kris.wallsmith@gmail.com",
                    "homepage": "http://kriswallsmith.net/"
                }
            ],
            "description": "Asset Management for PHP",
            "homepage": "https://github.com/kriswallsmith/assetic",
            "keywords": [
                "assets",
                "compression",
                "minification"
            ],
            "time": "2016-11-11T18:43:20+00:00"
        },
        {
            "name": "liip/imagine-bundle",
            "version": "1.7.4",
            "source": {
                "type": "git",
                "url": "https://github.com/liip/LiipImagineBundle.git",
                "reference": "105dd9c3446e3eb44e33161d4e636a3abafb6d7f"
            },
            "dist": {
                "type": "zip",
                "url": "https://api.github.com/repos/liip/LiipImagineBundle/zipball/105dd9c3446e3eb44e33161d4e636a3abafb6d7f",
                "reference": "105dd9c3446e3eb44e33161d4e636a3abafb6d7f",
                "shasum": ""
            },
            "require": {
                "imagine/imagine": "^0.6.3,<0.7",
                "php": "^5.3.9|^7.0",
                "symfony/asset": "~2.3|~3.0",
                "symfony/filesystem": "~2.3|~3.0",
                "symfony/finder": "~2.3|~3.0",
                "symfony/framework-bundle": "~2.3|~3.0",
                "symfony/options-resolver": "~2.3|~3.0",
                "symfony/process": "~2.3|~3.0",
                "symfony/templating": "~2.3|~3.0",
                "symfony/translation": "~2.3|~3.0"
            },
            "require-dev": {
                "amazonwebservices/aws-sdk-for-php": "~1.0",
                "aws/aws-sdk-php": "~2.4",
                "doctrine/cache": "~1.1",
                "doctrine/orm": "~2.3",
                "ext-gd": "*",
                "friendsofphp/php-cs-fixer": "~2.0",
                "phpunit/phpunit": "~4.3|~5.0",
                "psr/log": "~1.0",
                "satooshi/php-coveralls": "~1.0",
                "sllh/php-cs-fixer-styleci-bridge": "~2.1",
                "symfony/browser-kit": "~2.3|~3.0",
                "symfony/console": "~2.3|~3.0",
                "symfony/dependency-injection": "~2.3|~3.0",
                "symfony/form": "~2.3|~3.0",
                "symfony/phpunit-bridge": "~2.3|~3.0",
                "symfony/validator": "~2.3|~3.0",
                "symfony/yaml": "~2.3|~3.0",
                "twig/twig": "~1.12|~2.0"
            },
            "suggest": {
                "alcaeus/mongo-php-adapter": "required on PHP >= 7.0 to use mongo components with mongodb extension",
                "amazonwebservices/aws-sdk-for-php": "required to use AWS version 1 cache resolver",
                "aws/aws-sdk-php": "required to use AWS version 2/3 cache resolver",
                "doctrine/mongodb-odm": "required to use mongodb-backed doctrine components",
                "ext-exif": "required to read EXIF metadata from images",
                "ext-gd": "required to use gd driver",
                "ext-gmagick": "required to use gmagick driver",
                "ext-imagick": "required to use imagick driver",
                "ext-mongo": "required for mongodb components on PHP <7.0",
                "ext-mongodb": "required for mongodb components on PHP >=7.0",
                "league/flysystem": "required to use FlySystem data loader or cache resolver",
                "monolog/monolog": "A psr/log compatible logger is required to enable logging",
                "twig/twig": "required to use the provided Twig extension. Version 1.12 or greater needed"
            },
            "type": "symfony-bundle",
            "extra": {
                "branch-alias": {
                    "dev-1.0": "1.7-dev"
                }
            },
            "autoload": {
                "psr-4": {
                    "Liip\\ImagineBundle\\": ""
                },
                "exclude-from-classmap": [
                    "/Tests/"
                ]
            },
            "notification-url": "https://packagist.org/downloads/",
            "license": [
                "MIT"
            ],
            "authors": [
                {
                    "name": "Liip and other contributors",
                    "homepage": "https://github.com/liip/LiipImagineBundle/contributors"
                }
            ],
            "description": "This bundle provides an image manipulation abstraction toolkit for Symfony-based projects.",
            "homepage": "http://liip.ch",
            "keywords": [
                "bundle",
                "image",
                "imagine",
                "liip",
                "manipulation",
                "photos",
                "pictures",
                "symfony",
                "transformation"
            ],
            "time": "2017-03-02T20:18:55+00:00"
        },
        {
            "name": "matthiasnoback/symfony-console-form",
            "version": "v1.2.0",
            "source": {
                "type": "git",
                "url": "https://github.com/matthiasnoback/symfony-console-form.git",
                "reference": "2d2337827202eade7330a211b4665919f2887575"
            },
            "dist": {
                "type": "zip",
                "url": "https://api.github.com/repos/matthiasnoback/symfony-console-form/zipball/2d2337827202eade7330a211b4665919f2887575",
                "reference": "2d2337827202eade7330a211b4665919f2887575",
                "shasum": ""
            },
            "require": {
                "php": ">=5.4",
                "symfony/console": "~2.5",
                "symfony/form": "~2.5"
            },
            "require-dev": {
                "beberlei/assert": "~2.1",
                "behat/behat": "~3.0",
                "fabpot/php-cs-fixer": "^1.10",
                "symfony/console": "~2.5",
                "symfony/finder": "~2.5",
                "symfony/form": "~2.5",
                "symfony/framework-bundle": "~2.5",
                "symfony/validator": "~2.5",
                "symfony/yaml": "~2.5"
            },
            "type": "library",
            "autoload": {
                "psr-4": {
                    "Matthias\\SymfonyConsoleForm\\": "src/"
                }
            },
            "notification-url": "https://packagist.org/downloads/",
            "license": [
                "MIT"
            ],
            "authors": [
                {
                    "name": "Matthias Noback",
                    "email": "matthiasnoback@gmail.com",
                    "homepage": "http://php-and-symfony.matthiasnoback.nl"
                }
            ],
            "description": "Use Symfony forms for Console command input",
            "homepage": "http://github.com/matthiasnoback/symfony-console-form",
            "keywords": [
                "console",
                "form",
                "symfony"
            ],
            "time": "2015-11-27T19:49:00+00:00"
        },
        {
            "name": "matthiasnoback/symfony-service-definition-validator",
            "version": "v1.2.6",
            "source": {
                "type": "git",
                "url": "https://github.com/matthiasnoback/symfony-service-definition-validator.git",
                "reference": "8174a0dae7d15fc35167f31429b3ae3a44f2d721"
            },
            "dist": {
                "type": "zip",
                "url": "https://api.github.com/repos/matthiasnoback/symfony-service-definition-validator/zipball/8174a0dae7d15fc35167f31429b3ae3a44f2d721",
                "reference": "8174a0dae7d15fc35167f31429b3ae3a44f2d721",
                "shasum": ""
            },
            "require": {
                "symfony/dependency-injection": "~2.0|~3.0"
            },
            "require-dev": {
                "phpunit/phpunit": "~4.0",
                "symfony/config": "~2.0|~3.0",
                "symfony/expression-language": "~2.4|~3.0"
            },
            "type": "library",
            "autoload": {
                "psr-4": {
                    "Matthias\\SymfonyServiceDefinitionValidator\\": ""
                }
            },
            "notification-url": "https://packagist.org/downloads/",
            "license": [
                "MIT"
            ],
            "authors": [
                {
                    "name": "Matthias Noback",
                    "email": "matthiasnoback@gmail.com",
                    "homepage": "http://php-and-symfony.matthiasnoback.nl"
                }
            ],
            "description": "Library for validating service definitions created with the Symfony Dependency Injection Component",
            "homepage": "http://github.com/matthiasnoback/symfony-service-definition-validator",
            "keywords": [
                "Symfony2",
                "dependency injection"
            ],
            "time": "2016-09-21T14:15:25+00:00"
        },
        {
            "name": "michelf/php-markdown",
            "version": "1.7.0",
            "source": {
                "type": "git",
                "url": "https://github.com/michelf/php-markdown.git",
                "reference": "1f51cc520948f66cd2af8cbc45a5ee175e774220"
            },
            "dist": {
                "type": "zip",
                "url": "https://api.github.com/repos/michelf/php-markdown/zipball/1f51cc520948f66cd2af8cbc45a5ee175e774220",
                "reference": "1f51cc520948f66cd2af8cbc45a5ee175e774220",
                "shasum": ""
            },
            "require": {
                "php": ">=5.3.0"
            },
            "type": "library",
            "extra": {
                "branch-alias": {
                    "dev-lib": "1.4.x-dev"
                }
            },
            "autoload": {
                "psr-0": {
                    "Michelf": ""
                }
            },
            "notification-url": "https://packagist.org/downloads/",
            "license": [
                "BSD-3-Clause"
            ],
            "authors": [
                {
                    "name": "Michel Fortin",
                    "email": "michel.fortin@michelf.ca",
                    "homepage": "https://michelf.ca/",
                    "role": "Developer"
                },
                {
                    "name": "John Gruber",
                    "homepage": "https://daringfireball.net/"
                }
            ],
            "description": "PHP Markdown",
            "homepage": "https://michelf.ca/projects/php-markdown/",
            "keywords": [
                "markdown"
            ],
            "time": "2016-10-29T18:58:20+00:00"
        },
        {
            "name": "monolog/monolog",
            "version": "1.22.0",
            "source": {
                "type": "git",
                "url": "https://github.com/Seldaek/monolog.git",
                "reference": "bad29cb8d18ab0315e6c477751418a82c850d558"
            },
            "dist": {
                "type": "zip",
                "url": "https://api.github.com/repos/Seldaek/monolog/zipball/bad29cb8d18ab0315e6c477751418a82c850d558",
                "reference": "bad29cb8d18ab0315e6c477751418a82c850d558",
                "shasum": ""
            },
            "require": {
                "php": ">=5.3.0",
                "psr/log": "~1.0"
            },
            "provide": {
                "psr/log-implementation": "1.0.0"
            },
            "require-dev": {
                "aws/aws-sdk-php": "^2.4.9 || ^3.0",
                "doctrine/couchdb": "~1.0@dev",
                "graylog2/gelf-php": "~1.0",
                "jakub-onderka/php-parallel-lint": "0.9",
                "php-amqplib/php-amqplib": "~2.4",
                "php-console/php-console": "^3.1.3",
                "phpunit/phpunit": "~4.5",
                "phpunit/phpunit-mock-objects": "2.3.0",
                "ruflin/elastica": ">=0.90 <3.0",
                "sentry/sentry": "^0.13",
                "swiftmailer/swiftmailer": "~5.3"
            },
            "suggest": {
                "aws/aws-sdk-php": "Allow sending log messages to AWS services like DynamoDB",
                "doctrine/couchdb": "Allow sending log messages to a CouchDB server",
                "ext-amqp": "Allow sending log messages to an AMQP server (1.0+ required)",
                "ext-mongo": "Allow sending log messages to a MongoDB server",
                "graylog2/gelf-php": "Allow sending log messages to a GrayLog2 server",
                "mongodb/mongodb": "Allow sending log messages to a MongoDB server via PHP Driver",
                "php-amqplib/php-amqplib": "Allow sending log messages to an AMQP server using php-amqplib",
                "php-console/php-console": "Allow sending log messages to Google Chrome",
                "rollbar/rollbar": "Allow sending log messages to Rollbar",
                "ruflin/elastica": "Allow sending log messages to an Elastic Search server",
                "sentry/sentry": "Allow sending log messages to a Sentry server"
            },
            "type": "library",
            "extra": {
                "branch-alias": {
                    "dev-master": "2.0.x-dev"
                }
            },
            "autoload": {
                "psr-4": {
                    "Monolog\\": "src/Monolog"
                }
            },
            "notification-url": "https://packagist.org/downloads/",
            "license": [
                "MIT"
            ],
            "authors": [
                {
                    "name": "Jordi Boggiano",
                    "email": "j.boggiano@seld.be",
                    "homepage": "http://seld.be"
                }
            ],
            "description": "Sends your logs to files, sockets, inboxes, databases and various web services",
            "homepage": "http://github.com/Seldaek/monolog",
            "keywords": [
                "log",
                "logging",
                "psr-3"
            ],
            "time": "2016-11-26T00:15:39+00:00"
        },
        {
            "name": "nikic/php-parser",
            "version": "v1.4.1",
            "source": {
                "type": "git",
                "url": "https://github.com/nikic/PHP-Parser.git",
                "reference": "f78af2c9c86107aa1a34cd1dbb5bbe9eeb0d9f51"
            },
            "dist": {
                "type": "zip",
                "url": "https://api.github.com/repos/nikic/PHP-Parser/zipball/f78af2c9c86107aa1a34cd1dbb5bbe9eeb0d9f51",
                "reference": "f78af2c9c86107aa1a34cd1dbb5bbe9eeb0d9f51",
                "shasum": ""
            },
            "require": {
                "ext-tokenizer": "*",
                "php": ">=5.3"
            },
            "type": "library",
            "extra": {
                "branch-alias": {
                    "dev-master": "1.4-dev"
                }
            },
            "autoload": {
                "files": [
                    "lib/bootstrap.php"
                ]
            },
            "notification-url": "https://packagist.org/downloads/",
            "license": [
                "BSD-3-Clause"
            ],
            "authors": [
                {
                    "name": "Nikita Popov"
                }
            ],
            "description": "A PHP parser written in PHP",
            "keywords": [
                "parser",
                "php"
            ],
            "time": "2015-09-19T14:15:08+00:00"
        },
        {
            "name": "oyejorge/less.php",
            "version": "dev-master",
            "source": {
                "type": "git",
                "url": "https://github.com/oyejorge/less.php.git",
                "reference": "03ade807714f3764893c151d95a65e5523fe9015"
            },
            "dist": {
                "type": "zip",
                "url": "https://api.github.com/repos/oyejorge/less.php/zipball/03ade807714f3764893c151d95a65e5523fe9015",
                "reference": "03ade807714f3764893c151d95a65e5523fe9015",
                "shasum": ""
            },
            "require": {
                "php": ">=5.3"
            },
            "require-dev": {
                "phpunit/phpunit": "~4.8.24"
            },
            "bin": [
                "bin/lessc"
            ],
            "type": "library",
            "autoload": {
                "psr-0": {
                    "Less": "lib/"
                },
                "classmap": [
                    "lessc.inc.php"
                ]
            },
            "notification-url": "https://packagist.org/downloads/",
            "license": [
                "Apache-2.0"
            ],
            "authors": [
                {
                    "name": "Matt Agar",
                    "homepage": "https://github.com/agar"
                },
                {
                    "name": "Martin Jantošovič",
                    "homepage": "https://github.com/Mordred"
                },
                {
                    "name": "Josh Schmidt",
                    "homepage": "https://github.com/oyejorge"
                },
                {
                    "name": "Michaël Marinetti",
                    "homepage": "https://github.com/Asenar"
                }
            ],
            "description": "PHP port of the Javascript version of LESS http://lesscss.org (Originally maintained by Josh Schmidt)",
            "homepage": "http://lessphp.gpeasy.com",
            "keywords": [
                "css",
                "less",
                "less.js",
                "lesscss",
                "php",
                "stylesheet"
            ],
            "time": "2017-02-23 18:01:04"
        },
        {
            "name": "paragonie/random_compat",
            "version": "v2.0.9",
            "source": {
                "type": "git",
                "url": "https://github.com/paragonie/random_compat.git",
                "reference": "6968531206671f94377b01dc7888d5d1b858a01b"
            },
            "dist": {
                "type": "zip",
                "url": "https://api.github.com/repos/paragonie/random_compat/zipball/6968531206671f94377b01dc7888d5d1b858a01b",
                "reference": "6968531206671f94377b01dc7888d5d1b858a01b",
                "shasum": ""
            },
            "require": {
                "php": ">=5.2.0"
            },
            "require-dev": {
                "phpunit/phpunit": "4.*|5.*"
            },
            "suggest": {
                "ext-libsodium": "Provides a modern crypto API that can be used to generate random bytes."
            },
            "type": "library",
            "autoload": {
                "files": [
                    "lib/random.php"
                ]
            },
            "notification-url": "https://packagist.org/downloads/",
            "license": [
                "MIT"
            ],
            "authors": [
                {
                    "name": "Paragon Initiative Enterprises",
                    "email": "security@paragonie.com",
                    "homepage": "https://paragonie.com"
                }
            ],
            "description": "PHP 5.x polyfill for random_bytes() and random_int() from PHP 7",
            "keywords": [
                "csprng",
                "pseudorandom",
                "random"
            ],
            "time": "2017-03-03T20:43:42+00:00"
        },
        {
            "name": "phpids/phpids",
            "version": "dev-master",
            "source": {
                "type": "git",
                "url": "https://github.com/PHPIDS/PHPIDS.git",
                "reference": "dfc1476e4ffe9f1dde72c0954912411082a17597"
            },
            "dist": {
                "type": "zip",
                "url": "https://api.github.com/repos/PHPIDS/PHPIDS/zipball/dfc1476e4ffe9f1dde72c0954912411082a17597",
                "reference": "dfc1476e4ffe9f1dde72c0954912411082a17597",
                "shasum": ""
            },
            "require": {
                "ezyang/htmlpurifier": "dev-master"
            },
            "type": "library",
            "autoload": {
                "psr-0": {
                    "IDS\\Tests": "tests/",
                    "IDS": "lib/"
                }
            },
            "notification-url": "https://packagist.org/downloads/",
            "license": [
                "LGPL-3.0+"
            ],
            "authors": [
                {
                    "name": "Lars Strojny",
                    "email": "lars@strojny.net"
                }
            ],
            "description": "PHPIDS (PHP-Intrusion Detection System) is a simple to use, well structured, fast and state-of-the-art security layer for your PHP based web application",
            "homepage": "http://phpids.org",
            "time": "2014-09-03 11:39:39"
        },
        {
            "name": "psr/log",
            "version": "1.0.2",
            "source": {
                "type": "git",
                "url": "https://github.com/php-fig/log.git",
                "reference": "4ebe3a8bf773a19edfe0a84b6585ba3d401b724d"
            },
            "dist": {
                "type": "zip",
                "url": "https://api.github.com/repos/php-fig/log/zipball/4ebe3a8bf773a19edfe0a84b6585ba3d401b724d",
                "reference": "4ebe3a8bf773a19edfe0a84b6585ba3d401b724d",
                "shasum": ""
            },
            "require": {
                "php": ">=5.3.0"
            },
            "type": "library",
            "extra": {
                "branch-alias": {
                    "dev-master": "1.0.x-dev"
                }
            },
            "autoload": {
                "psr-4": {
                    "Psr\\Log\\": "Psr/Log/"
                }
            },
            "notification-url": "https://packagist.org/downloads/",
            "license": [
                "MIT"
            ],
            "authors": [
                {
                    "name": "PHP-FIG",
                    "homepage": "http://www.php-fig.org/"
                }
            ],
            "description": "Common interface for logging libraries",
            "homepage": "https://github.com/php-fig/log",
            "keywords": [
                "log",
                "psr",
                "psr-3"
            ],
            "time": "2016-10-10T12:19:37+00:00"
        },
        {
            "name": "ramsey/array_column",
            "version": "1.1.3",
            "source": {
                "type": "git",
                "url": "https://github.com/ramsey/array_column.git",
                "reference": "f8e52eb28e67eb50e613b451dd916abcf783c1db"
            },
            "dist": {
                "type": "zip",
                "url": "https://api.github.com/repos/ramsey/array_column/zipball/f8e52eb28e67eb50e613b451dd916abcf783c1db",
                "reference": "f8e52eb28e67eb50e613b451dd916abcf783c1db",
                "shasum": ""
            },
            "require-dev": {
                "jakub-onderka/php-parallel-lint": "0.8.*",
                "phpunit/phpunit": "~4.5",
                "satooshi/php-coveralls": "0.6.*",
                "squizlabs/php_codesniffer": "~2.2"
            },
            "type": "library",
            "autoload": {
                "files": [
                    "src/array_column.php"
                ]
            },
            "notification-url": "https://packagist.org/downloads/",
            "license": [
                "MIT"
            ],
            "authors": [
                {
                    "name": "Ben Ramsey",
                    "homepage": "http://benramsey.com"
                }
            ],
            "description": "Provides functionality for array_column() to projects using PHP earlier than version 5.5.",
            "homepage": "https://github.com/ramsey/array_column",
            "keywords": [
                "array",
                "array_column",
                "column"
            ],
            "time": "2015-03-20T22:07:39+00:00"
        },
        {
            "name": "robloach/component-installer",
            "version": "0.2.3",
            "source": {
                "type": "git",
                "url": "https://github.com/RobLoach/component-installer.git",
                "reference": "908a859aa7c4949ba9ad67091e67bac10b66d3d7"
            },
            "dist": {
                "type": "zip",
                "url": "https://api.github.com/repos/RobLoach/component-installer/zipball/908a859aa7c4949ba9ad67091e67bac10b66d3d7",
                "reference": "908a859aa7c4949ba9ad67091e67bac10b66d3d7",
                "shasum": ""
            },
            "require": {
                "composer-plugin-api": "^1.0",
                "kriswallsmith/assetic": "1.*",
                "php": ">=5.3.2"
            },
            "require-dev": {
                "composer/composer": "1.*@alpha",
                "phpunit/phpunit": "4.*"
            },
            "type": "composer-plugin",
            "extra": {
                "branch-alias": {
                    "dev-master": "1.0.x-dev"
                },
                "class": "ComponentInstaller\\ComponentInstallerPlugin"
            },
            "autoload": {
                "psr-0": {
                    "ComponentInstaller": "src/"
                }
            },
            "notification-url": "https://packagist.org/downloads/",
            "license": [
                "MIT"
            ],
            "authors": [
                {
                    "name": "Rob Loach",
                    "homepage": "http://robloach.net"
                }
            ],
            "description": "Allows installation of Components via Composer.",
            "time": "2015-08-10T12:35:38+00:00"
        },
        {
            "name": "sensio/distribution-bundle",
            "version": "v5.0.18",
            "source": {
                "type": "git",
                "url": "https://github.com/sensiolabs/SensioDistributionBundle.git",
                "reference": "17846680901003d26d823c2e3ac9228702837916"
            },
            "dist": {
                "type": "zip",
                "url": "https://api.github.com/repos/sensiolabs/SensioDistributionBundle/zipball/17846680901003d26d823c2e3ac9228702837916",
                "reference": "17846680901003d26d823c2e3ac9228702837916",
                "shasum": ""
            },
            "require": {
                "php": ">=5.3.9",
                "sensiolabs/security-checker": "~3.0|~4.0",
                "symfony/class-loader": "~2.3|~3.0",
                "symfony/config": "~2.3|~3.0",
                "symfony/dependency-injection": "~2.3|~3.0",
                "symfony/filesystem": "~2.3|~3.0",
                "symfony/http-kernel": "~2.3|~3.0",
                "symfony/process": "~2.3|~3.0"
            },
            "type": "symfony-bundle",
            "extra": {
                "branch-alias": {
                    "dev-master": "5.0.x-dev"
                }
            },
            "autoload": {
                "psr-4": {
                    "Sensio\\Bundle\\DistributionBundle\\": ""
                }
            },
            "notification-url": "https://packagist.org/downloads/",
            "license": [
                "MIT"
            ],
            "authors": [
                {
                    "name": "Fabien Potencier",
                    "email": "fabien@symfony.com"
                }
            ],
            "description": "Base bundle for Symfony Distributions",
            "keywords": [
                "configuration",
                "distribution"
            ],
            "time": "2017-01-10T14:58:45+00:00"
        },
        {
            "name": "sensio/framework-extra-bundle",
            "version": "v3.0.23",
            "source": {
                "type": "git",
                "url": "https://github.com/sensiolabs/SensioFrameworkExtraBundle.git",
                "reference": "d3601fd5709168ace7a1ca6eefa2619a1632b7f7"
            },
            "dist": {
                "type": "zip",
                "url": "https://api.github.com/repos/sensiolabs/SensioFrameworkExtraBundle/zipball/d3601fd5709168ace7a1ca6eefa2619a1632b7f7",
                "reference": "d3601fd5709168ace7a1ca6eefa2619a1632b7f7",
                "shasum": ""
            },
            "require": {
                "doctrine/common": "~2.2",
                "symfony/dependency-injection": "~2.3|~3.0",
                "symfony/framework-bundle": "~2.3|~3.0"
            },
            "require-dev": {
                "doctrine/doctrine-bundle": "~1.5",
                "doctrine/orm": "~2.4,>=2.4.5",
                "symfony/asset": "~2.7|~3.0",
                "symfony/browser-kit": "~2.3|~3.0",
                "symfony/dom-crawler": "~2.3|~3.0",
                "symfony/expression-language": "~2.4|~3.0",
                "symfony/finder": "~2.3|~3.0",
                "symfony/phpunit-bridge": "~3.2",
                "symfony/psr-http-message-bridge": "^0.3",
                "symfony/security-bundle": "~2.4|~3.0",
                "symfony/templating": "~2.3|~3.0",
                "symfony/translation": "~2.3|~3.0",
                "symfony/twig-bundle": "~2.3|~3.0",
                "symfony/yaml": "~2.3|~3.0",
                "twig/twig": "~1.12|~2.0",
                "zendframework/zend-diactoros": "^1.3"
            },
            "suggest": {
                "symfony/expression-language": "",
                "symfony/psr-http-message-bridge": "To use the PSR-7 converters",
                "symfony/security-bundle": ""
            },
            "type": "symfony-bundle",
            "extra": {
                "branch-alias": {
                    "dev-master": "3.0.x-dev"
                }
            },
            "autoload": {
                "psr-4": {
                    "Sensio\\Bundle\\FrameworkExtraBundle\\": ""
                }
            },
            "notification-url": "https://packagist.org/downloads/",
            "license": [
                "MIT"
            ],
            "authors": [
                {
                    "name": "Fabien Potencier",
                    "email": "fabien@symfony.com"
                }
            ],
            "description": "This bundle provides a way to configure your controllers with annotations",
            "keywords": [
                "annotations",
                "controllers"
            ],
            "time": "2017-03-02T20:17:28+00:00"
        },
        {
            "name": "sensio/generator-bundle",
            "version": "v3.1.3",
            "source": {
                "type": "git",
                "url": "https://github.com/sensiolabs/SensioGeneratorBundle.git",
                "reference": "c76c7833ed5ffe0f5aeef15e13939ddb59a684eb"
            },
            "dist": {
                "type": "zip",
                "url": "https://api.github.com/repos/sensiolabs/SensioGeneratorBundle/zipball/c76c7833ed5ffe0f5aeef15e13939ddb59a684eb",
                "reference": "c76c7833ed5ffe0f5aeef15e13939ddb59a684eb",
                "shasum": ""
            },
            "require": {
                "symfony/console": "~2.7|~3.0",
                "symfony/framework-bundle": "~2.7|~3.0",
                "symfony/process": "~2.7|~3.0",
                "symfony/yaml": "~2.7|~3.0",
                "twig/twig": "^1.28.2|^2.0"
            },
            "require-dev": {
                "doctrine/orm": "~2.4",
                "symfony/doctrine-bridge": "~2.7|~3.0"
            },
            "type": "symfony-bundle",
            "extra": {
                "branch-alias": {
                    "dev-master": "3.1.x-dev"
                }
            },
            "autoload": {
                "psr-4": {
                    "Sensio\\Bundle\\GeneratorBundle\\": ""
                },
                "exclude-from-classmap": [
                    "/Tests/"
                ]
            },
            "notification-url": "https://packagist.org/downloads/",
            "license": [
                "MIT"
            ],
            "authors": [
                {
                    "name": "Fabien Potencier",
                    "email": "fabien@symfony.com"
                }
            ],
            "description": "This bundle generates code for you",
            "time": "2017-03-03T15:22:50+00:00"
        },
        {
            "name": "sensiolabs/security-checker",
            "version": "v4.0.1",
            "source": {
                "type": "git",
                "url": "https://github.com/sensiolabs/security-checker.git",
                "reference": "f2ce0035fc512287978510ca1740cd111d60f89f"
            },
            "dist": {
                "type": "zip",
                "url": "https://api.github.com/repos/sensiolabs/security-checker/zipball/f2ce0035fc512287978510ca1740cd111d60f89f",
                "reference": "f2ce0035fc512287978510ca1740cd111d60f89f",
                "shasum": ""
            },
            "require": {
                "symfony/console": "~2.7|~3.0"
            },
            "bin": [
                "security-checker"
            ],
            "type": "library",
            "extra": {
                "branch-alias": {
                    "dev-master": "4.0-dev"
                }
            },
            "autoload": {
                "psr-0": {
                    "SensioLabs\\Security": ""
                }
            },
            "notification-url": "https://packagist.org/downloads/",
            "license": [
                "MIT"
            ],
            "authors": [
                {
                    "name": "Fabien Potencier",
                    "email": "fabien.potencier@gmail.com"
                }
            ],
            "description": "A security checker for your composer.lock",
            "time": "2017-02-18T17:53:25+00:00"
        },
        {
            "name": "stof/doctrine-extensions-bundle",
            "version": "v1.2.2",
            "source": {
                "type": "git",
                "url": "https://github.com/stof/StofDoctrineExtensionsBundle.git",
                "reference": "4e7499d25dc5d0862da09fa8e336164948a29a25"
            },
            "dist": {
                "type": "zip",
                "url": "https://api.github.com/repos/stof/StofDoctrineExtensionsBundle/zipball/4e7499d25dc5d0862da09fa8e336164948a29a25",
                "reference": "4e7499d25dc5d0862da09fa8e336164948a29a25",
                "shasum": ""
            },
            "require": {
                "gedmo/doctrine-extensions": "^2.3.1",
                "php": ">=5.3.2",
                "symfony/framework-bundle": "~2.1|~3.0"
            },
            "suggest": {
                "doctrine/doctrine-bundle": "to use the ORM extensions",
                "doctrine/mongodb-odm-bundle": "to use the MongoDB ODM extensions"
            },
            "type": "symfony-bundle",
            "extra": {
                "branch-alias": {
                    "dev-master": "1.2.x-dev"
                }
            },
            "autoload": {
                "psr-4": {
                    "Stof\\DoctrineExtensionsBundle\\": ""
                }
            },
            "notification-url": "https://packagist.org/downloads/",
            "license": [
                "MIT"
            ],
            "authors": [
                {
                    "name": "Christophe Coevoet",
                    "email": "stof@notk.org"
                }
            ],
            "description": "Integration of the gedmo/doctrine-extensions with Symfony2",
            "homepage": "https://github.com/stof/StofDoctrineExtensionsBundle",
            "keywords": [
                "behaviors",
                "doctrine2",
                "extensions",
                "gedmo",
                "loggable",
                "nestedset",
                "sluggable",
                "sortable",
                "timestampable",
                "translatable",
                "tree"
            ],
            "time": "2016-01-26T23:58:32+00:00"
        },
        {
            "name": "swiftmailer/swiftmailer",
            "version": "v5.4.6",
            "source": {
                "type": "git",
                "url": "https://github.com/swiftmailer/swiftmailer.git",
                "reference": "81fdccfaf8bdc5d5d7a1ef6bb3a61bbb1a6c4a3e"
            },
            "dist": {
                "type": "zip",
                "url": "https://api.github.com/repos/swiftmailer/swiftmailer/zipball/81fdccfaf8bdc5d5d7a1ef6bb3a61bbb1a6c4a3e",
                "reference": "81fdccfaf8bdc5d5d7a1ef6bb3a61bbb1a6c4a3e",
                "shasum": ""
            },
            "require": {
                "php": ">=5.3.3"
            },
            "require-dev": {
                "mockery/mockery": "~0.9.1",
                "symfony/phpunit-bridge": "~3.2"
            },
            "type": "library",
            "extra": {
                "branch-alias": {
                    "dev-master": "5.4-dev"
                }
            },
            "autoload": {
                "files": [
                    "lib/swift_required.php"
                ]
            },
            "notification-url": "https://packagist.org/downloads/",
            "license": [
                "MIT"
            ],
            "authors": [
                {
                    "name": "Chris Corbyn"
                },
                {
                    "name": "Fabien Potencier",
                    "email": "fabien@symfony.com"
                }
            ],
            "description": "Swiftmailer, free feature-rich PHP mailer",
            "homepage": "http://swiftmailer.org",
            "keywords": [
                "email",
                "mail",
                "mailer"
            ],
            "time": "2017-02-13T07:52:53+00:00"
        },
        {
            "name": "symfony/monolog-bundle",
            "version": "v2.12.1",
            "source": {
                "type": "git",
                "url": "https://github.com/symfony/monolog-bundle.git",
                "reference": "b0146bdca7ba2a65f3bbe7010423c7393b29ec3f"
            },
            "dist": {
                "type": "zip",
                "url": "https://api.github.com/repos/symfony/monolog-bundle/zipball/b0146bdca7ba2a65f3bbe7010423c7393b29ec3f",
                "reference": "b0146bdca7ba2a65f3bbe7010423c7393b29ec3f",
                "shasum": ""
            },
            "require": {
                "monolog/monolog": "~1.18",
                "php": ">=5.3.2",
                "symfony/config": "~2.3|~3.0",
                "symfony/dependency-injection": "~2.3|~3.0",
                "symfony/http-kernel": "~2.3|~3.0",
                "symfony/monolog-bridge": "~2.3|~3.0"
            },
            "require-dev": {
                "phpunit/phpunit": "^4.8",
                "symfony/console": "~2.3|~3.0",
                "symfony/yaml": "~2.3|~3.0"
            },
            "type": "symfony-bundle",
            "extra": {
                "branch-alias": {
                    "dev-master": "2.x-dev"
                }
            },
            "autoload": {
                "psr-4": {
                    "Symfony\\Bundle\\MonologBundle\\": ""
                }
            },
            "notification-url": "https://packagist.org/downloads/",
            "license": [
                "MIT"
            ],
            "authors": [
                {
                    "name": "Symfony Community",
                    "homepage": "http://symfony.com/contributors"
                },
                {
                    "name": "Fabien Potencier",
                    "email": "fabien@symfony.com"
                }
            ],
            "description": "Symfony MonologBundle",
            "homepage": "http://symfony.com",
            "keywords": [
                "log",
                "logging"
            ],
            "time": "2017-01-02T19:04:26+00:00"
        },
        {
            "name": "symfony/polyfill-apcu",
            "version": "v1.3.0",
            "source": {
                "type": "git",
                "url": "https://github.com/symfony/polyfill-apcu.git",
                "reference": "5d4474f447403c3348e37b70acc2b95475b7befa"
            },
            "dist": {
                "type": "zip",
                "url": "https://api.github.com/repos/symfony/polyfill-apcu/zipball/5d4474f447403c3348e37b70acc2b95475b7befa",
                "reference": "5d4474f447403c3348e37b70acc2b95475b7befa",
                "shasum": ""
            },
            "require": {
                "php": ">=5.3.3"
            },
            "type": "library",
            "extra": {
                "branch-alias": {
                    "dev-master": "1.3-dev"
                }
            },
            "autoload": {
                "files": [
                    "bootstrap.php"
                ]
            },
            "notification-url": "https://packagist.org/downloads/",
            "license": [
                "MIT"
            ],
            "authors": [
                {
                    "name": "Nicolas Grekas",
                    "email": "p@tchwork.com"
                },
                {
                    "name": "Symfony Community",
                    "homepage": "https://symfony.com/contributors"
                }
            ],
            "description": "Symfony polyfill backporting apcu_* functions to lower PHP versions",
            "homepage": "https://symfony.com",
            "keywords": [
                "apcu",
                "compatibility",
                "polyfill",
                "portable",
                "shim"
            ],
            "time": "2016-11-14T01:06:16+00:00"
        },
        {
            "name": "symfony/polyfill-intl-icu",
            "version": "v1.3.0",
            "source": {
                "type": "git",
                "url": "https://github.com/symfony/polyfill-intl-icu.git",
                "reference": "2d6e2b20d457603eefb6e614286c22efca30fdb4"
            },
            "dist": {
                "type": "zip",
                "url": "https://api.github.com/repos/symfony/polyfill-intl-icu/zipball/2d6e2b20d457603eefb6e614286c22efca30fdb4",
                "reference": "2d6e2b20d457603eefb6e614286c22efca30fdb4",
                "shasum": ""
            },
            "require": {
                "php": ">=5.3.3",
                "symfony/intl": "~2.3|~3.0"
            },
            "suggest": {
                "ext-intl": "For best performance"
            },
            "type": "library",
            "extra": {
                "branch-alias": {
                    "dev-master": "1.3-dev"
                }
            },
            "autoload": {
                "files": [
                    "bootstrap.php"
                ]
            },
            "notification-url": "https://packagist.org/downloads/",
            "license": [
                "MIT"
            ],
            "authors": [
                {
                    "name": "Nicolas Grekas",
                    "email": "p@tchwork.com"
                },
                {
                    "name": "Symfony Community",
                    "homepage": "https://symfony.com/contributors"
                }
            ],
            "description": "Symfony polyfill for intl's ICU-related data and classes",
            "homepage": "https://symfony.com",
            "keywords": [
                "compatibility",
                "icu",
                "intl",
                "polyfill",
                "portable",
                "shim"
            ],
            "time": "2016-11-14T01:06:16+00:00"
        },
        {
            "name": "symfony/polyfill-mbstring",
            "version": "v1.3.0",
            "source": {
                "type": "git",
                "url": "https://github.com/symfony/polyfill-mbstring.git",
                "reference": "e79d363049d1c2128f133a2667e4f4190904f7f4"
            },
            "dist": {
                "type": "zip",
                "url": "https://api.github.com/repos/symfony/polyfill-mbstring/zipball/e79d363049d1c2128f133a2667e4f4190904f7f4",
                "reference": "e79d363049d1c2128f133a2667e4f4190904f7f4",
                "shasum": ""
            },
            "require": {
                "php": ">=5.3.3"
            },
            "suggest": {
                "ext-mbstring": "For best performance"
            },
            "type": "library",
            "extra": {
                "branch-alias": {
                    "dev-master": "1.3-dev"
                }
            },
            "autoload": {
                "psr-4": {
                    "Symfony\\Polyfill\\Mbstring\\": ""
                },
                "files": [
                    "bootstrap.php"
                ]
            },
            "notification-url": "https://packagist.org/downloads/",
            "license": [
                "MIT"
            ],
            "authors": [
                {
                    "name": "Nicolas Grekas",
                    "email": "p@tchwork.com"
                },
                {
                    "name": "Symfony Community",
                    "homepage": "https://symfony.com/contributors"
                }
            ],
            "description": "Symfony polyfill for the Mbstring extension",
            "homepage": "https://symfony.com",
            "keywords": [
                "compatibility",
                "mbstring",
                "polyfill",
                "portable",
                "shim"
            ],
            "time": "2016-11-14T01:06:16+00:00"
        },
        {
            "name": "symfony/polyfill-php54",
            "version": "v1.3.0",
            "source": {
                "type": "git",
                "url": "https://github.com/symfony/polyfill-php54.git",
                "reference": "90e085822963fdcc9d1c5b73deb3d2e5783b16a0"
            },
            "dist": {
                "type": "zip",
                "url": "https://api.github.com/repos/symfony/polyfill-php54/zipball/90e085822963fdcc9d1c5b73deb3d2e5783b16a0",
                "reference": "90e085822963fdcc9d1c5b73deb3d2e5783b16a0",
                "shasum": ""
            },
            "require": {
                "php": ">=5.3.3"
            },
            "type": "library",
            "extra": {
                "branch-alias": {
                    "dev-master": "1.3-dev"
                }
            },
            "autoload": {
                "psr-4": {
                    "Symfony\\Polyfill\\Php54\\": ""
                },
                "files": [
                    "bootstrap.php"
                ],
                "classmap": [
                    "Resources/stubs"
                ]
            },
            "notification-url": "https://packagist.org/downloads/",
            "license": [
                "MIT"
            ],
            "authors": [
                {
                    "name": "Nicolas Grekas",
                    "email": "p@tchwork.com"
                },
                {
                    "name": "Symfony Community",
                    "homepage": "https://symfony.com/contributors"
                }
            ],
            "description": "Symfony polyfill backporting some PHP 5.4+ features to lower PHP versions",
            "homepage": "https://symfony.com",
            "keywords": [
                "compatibility",
                "polyfill",
                "portable",
                "shim"
            ],
            "time": "2016-11-14T01:06:16+00:00"
        },
        {
            "name": "symfony/polyfill-php55",
            "version": "v1.3.0",
            "source": {
                "type": "git",
                "url": "https://github.com/symfony/polyfill-php55.git",
                "reference": "03e3f0350bca2220e3623a0e340eef194405fc67"
            },
            "dist": {
                "type": "zip",
                "url": "https://api.github.com/repos/symfony/polyfill-php55/zipball/03e3f0350bca2220e3623a0e340eef194405fc67",
                "reference": "03e3f0350bca2220e3623a0e340eef194405fc67",
                "shasum": ""
            },
            "require": {
                "ircmaxell/password-compat": "~1.0",
                "php": ">=5.3.3"
            },
            "type": "library",
            "extra": {
                "branch-alias": {
                    "dev-master": "1.3-dev"
                }
            },
            "autoload": {
                "psr-4": {
                    "Symfony\\Polyfill\\Php55\\": ""
                },
                "files": [
                    "bootstrap.php"
                ]
            },
            "notification-url": "https://packagist.org/downloads/",
            "license": [
                "MIT"
            ],
            "authors": [
                {
                    "name": "Nicolas Grekas",
                    "email": "p@tchwork.com"
                },
                {
                    "name": "Symfony Community",
                    "homepage": "https://symfony.com/contributors"
                }
            ],
            "description": "Symfony polyfill backporting some PHP 5.5+ features to lower PHP versions",
            "homepage": "https://symfony.com",
            "keywords": [
                "compatibility",
                "polyfill",
                "portable",
                "shim"
            ],
            "time": "2016-11-14T01:06:16+00:00"
        },
        {
            "name": "symfony/polyfill-php56",
            "version": "v1.3.0",
            "source": {
                "type": "git",
                "url": "https://github.com/symfony/polyfill-php56.git",
                "reference": "1dd42b9b89556f18092f3d1ada22cb05ac85383c"
            },
            "dist": {
                "type": "zip",
                "url": "https://api.github.com/repos/symfony/polyfill-php56/zipball/1dd42b9b89556f18092f3d1ada22cb05ac85383c",
                "reference": "1dd42b9b89556f18092f3d1ada22cb05ac85383c",
                "shasum": ""
            },
            "require": {
                "php": ">=5.3.3",
                "symfony/polyfill-util": "~1.0"
            },
            "type": "library",
            "extra": {
                "branch-alias": {
                    "dev-master": "1.3-dev"
                }
            },
            "autoload": {
                "psr-4": {
                    "Symfony\\Polyfill\\Php56\\": ""
                },
                "files": [
                    "bootstrap.php"
                ]
            },
            "notification-url": "https://packagist.org/downloads/",
            "license": [
                "MIT"
            ],
            "authors": [
                {
                    "name": "Nicolas Grekas",
                    "email": "p@tchwork.com"
                },
                {
                    "name": "Symfony Community",
                    "homepage": "https://symfony.com/contributors"
                }
            ],
            "description": "Symfony polyfill backporting some PHP 5.6+ features to lower PHP versions",
            "homepage": "https://symfony.com",
            "keywords": [
                "compatibility",
                "polyfill",
                "portable",
                "shim"
            ],
            "time": "2016-11-14T01:06:16+00:00"
        },
        {
            "name": "symfony/polyfill-php70",
            "version": "v1.3.0",
            "source": {
                "type": "git",
                "url": "https://github.com/symfony/polyfill-php70.git",
                "reference": "13ce343935f0f91ca89605a2f6ca6f5c2f3faac2"
            },
            "dist": {
                "type": "zip",
                "url": "https://api.github.com/repos/symfony/polyfill-php70/zipball/13ce343935f0f91ca89605a2f6ca6f5c2f3faac2",
                "reference": "13ce343935f0f91ca89605a2f6ca6f5c2f3faac2",
                "shasum": ""
            },
            "require": {
                "paragonie/random_compat": "~1.0|~2.0",
                "php": ">=5.3.3"
            },
            "type": "library",
            "extra": {
                "branch-alias": {
                    "dev-master": "1.3-dev"
                }
            },
            "autoload": {
                "psr-4": {
                    "Symfony\\Polyfill\\Php70\\": ""
                },
                "files": [
                    "bootstrap.php"
                ],
                "classmap": [
                    "Resources/stubs"
                ]
            },
            "notification-url": "https://packagist.org/downloads/",
            "license": [
                "MIT"
            ],
            "authors": [
                {
                    "name": "Nicolas Grekas",
                    "email": "p@tchwork.com"
                },
                {
                    "name": "Symfony Community",
                    "homepage": "https://symfony.com/contributors"
                }
            ],
            "description": "Symfony polyfill backporting some PHP 7.0+ features to lower PHP versions",
            "homepage": "https://symfony.com",
            "keywords": [
                "compatibility",
                "polyfill",
                "portable",
                "shim"
            ],
            "time": "2016-11-14T01:06:16+00:00"
        },
        {
            "name": "symfony/polyfill-util",
            "version": "v1.3.0",
            "source": {
                "type": "git",
                "url": "https://github.com/symfony/polyfill-util.git",
                "reference": "746bce0fca664ac0a575e465f65c6643faddf7fb"
            },
            "dist": {
                "type": "zip",
                "url": "https://api.github.com/repos/symfony/polyfill-util/zipball/746bce0fca664ac0a575e465f65c6643faddf7fb",
                "reference": "746bce0fca664ac0a575e465f65c6643faddf7fb",
                "shasum": ""
            },
            "require": {
                "php": ">=5.3.3"
            },
            "type": "library",
            "extra": {
                "branch-alias": {
                    "dev-master": "1.3-dev"
                }
            },
            "autoload": {
                "psr-4": {
                    "Symfony\\Polyfill\\Util\\": ""
                }
            },
            "notification-url": "https://packagist.org/downloads/",
            "license": [
                "MIT"
            ],
            "authors": [
                {
                    "name": "Nicolas Grekas",
                    "email": "p@tchwork.com"
                },
                {
                    "name": "Symfony Community",
                    "homepage": "https://symfony.com/contributors"
                }
            ],
            "description": "Symfony utilities for portability of PHP codes",
            "homepage": "https://symfony.com",
            "keywords": [
                "compat",
                "compatibility",
                "polyfill",
                "shim"
            ],
            "time": "2016-11-14T01:06:16+00:00"
        },
        {
            "name": "symfony/security-acl",
            "version": "v3.0.0",
            "source": {
                "type": "git",
                "url": "https://github.com/symfony/security-acl.git",
                "reference": "053b49bf4aa333a392c83296855989bcf88ddad1"
            },
            "dist": {
                "type": "zip",
                "url": "https://api.github.com/repos/symfony/security-acl/zipball/053b49bf4aa333a392c83296855989bcf88ddad1",
                "reference": "053b49bf4aa333a392c83296855989bcf88ddad1",
                "shasum": ""
            },
            "require": {
                "php": ">=5.5.9",
                "symfony/security-core": "~2.8|~3.0"
            },
            "require-dev": {
                "doctrine/common": "~2.2",
                "doctrine/dbal": "~2.2",
                "psr/log": "~1.0",
                "symfony/phpunit-bridge": "~2.8|~3.0"
            },
            "suggest": {
                "doctrine/dbal": "For using the built-in ACL implementation",
                "symfony/class-loader": "For using the ACL generateSql script",
                "symfony/finder": "For using the ACL generateSql script"
            },
            "type": "library",
            "extra": {
                "branch-alias": {
                    "dev-master": "3.0-dev"
                }
            },
            "autoload": {
                "psr-4": {
                    "Symfony\\Component\\Security\\Acl\\": ""
                },
                "exclude-from-classmap": [
                    "/Tests/"
                ]
            },
            "notification-url": "https://packagist.org/downloads/",
            "license": [
                "MIT"
            ],
            "authors": [
                {
                    "name": "Fabien Potencier",
                    "email": "fabien@symfony.com"
                },
                {
                    "name": "Symfony Community",
                    "homepage": "https://symfony.com/contributors"
                }
            ],
            "description": "Symfony Security Component - ACL (Access Control List)",
            "homepage": "https://symfony.com",
            "time": "2015-12-28T09:39:46+00:00"
        },
        {
            "name": "symfony/swiftmailer-bundle",
            "version": "v2.4.2",
            "source": {
                "type": "git",
                "url": "https://github.com/symfony/swiftmailer-bundle.git",
                "reference": "ad751095576ce0c12a284e30e3fff80c91f27225"
            },
            "dist": {
                "type": "zip",
                "url": "https://api.github.com/repos/symfony/swiftmailer-bundle/zipball/ad751095576ce0c12a284e30e3fff80c91f27225",
                "reference": "ad751095576ce0c12a284e30e3fff80c91f27225",
                "shasum": ""
            },
            "require": {
                "php": ">=5.3.2",
                "swiftmailer/swiftmailer": ">=4.2.0,~5.0",
                "symfony/config": "~2.7|~3.0",
                "symfony/dependency-injection": "~2.7|~3.0",
                "symfony/http-kernel": "~2.7|~3.0"
            },
            "require-dev": {
                "symfony/console": "~2.7|~3.0",
                "symfony/framework-bundle": "~2.7|~3.0",
                "symfony/phpunit-bridge": "~2.7|~3.0",
                "symfony/yaml": "~2.7|~3.0"
            },
            "suggest": {
                "psr/log": "Allows logging"
            },
            "type": "symfony-bundle",
            "extra": {
                "branch-alias": {
                    "dev-master": "2.4-dev"
                }
            },
            "autoload": {
                "psr-4": {
                    "Symfony\\Bundle\\SwiftmailerBundle\\": ""
                }
            },
            "notification-url": "https://packagist.org/downloads/",
            "license": [
                "MIT"
            ],
            "authors": [
                {
                    "name": "Symfony Community",
                    "homepage": "http://symfony.com/contributors"
                },
                {
                    "name": "Fabien Potencier",
                    "email": "fabien@symfony.com"
                }
            ],
            "description": "Symfony SwiftmailerBundle",
            "homepage": "http://symfony.com",
            "time": "2016-12-20T04:44:33+00:00"
        },
        {
            "name": "symfony/symfony",
            "version": "v2.8.18",
            "source": {
                "type": "git",
                "url": "https://github.com/symfony/symfony.git",
                "reference": "8c28bf706b3bf4250d18535ee46a8a5d7a5825e1"
            },
            "dist": {
                "type": "zip",
                "url": "https://api.github.com/repos/symfony/symfony/zipball/8c28bf706b3bf4250d18535ee46a8a5d7a5825e1",
                "reference": "8c28bf706b3bf4250d18535ee46a8a5d7a5825e1",
                "shasum": ""
            },
            "require": {
                "doctrine/common": "~2.4",
                "php": ">=5.3.9",
                "psr/log": "~1.0",
                "symfony/polyfill-apcu": "~1.1",
                "symfony/polyfill-intl-icu": "~1.0",
                "symfony/polyfill-mbstring": "~1.0",
                "symfony/polyfill-php54": "~1.0",
                "symfony/polyfill-php55": "~1.0",
                "symfony/polyfill-php56": "~1.0",
                "symfony/polyfill-php70": "~1.0",
                "symfony/polyfill-util": "~1.0",
                "symfony/security-acl": "~2.7|~3.0.0",
                "twig/twig": "~1.28|~2.0"
            },
            "conflict": {
                "phpdocumentor/reflection": "<1.0.7",
                "phpunit/phpunit": "<4.8.35|<5.4.3,>=5.0"
            },
            "replace": {
                "symfony/asset": "self.version",
                "symfony/browser-kit": "self.version",
                "symfony/class-loader": "self.version",
                "symfony/config": "self.version",
                "symfony/console": "self.version",
                "symfony/css-selector": "self.version",
                "symfony/debug": "self.version",
                "symfony/debug-bundle": "self.version",
                "symfony/dependency-injection": "self.version",
                "symfony/doctrine-bridge": "self.version",
                "symfony/dom-crawler": "self.version",
                "symfony/event-dispatcher": "self.version",
                "symfony/expression-language": "self.version",
                "symfony/filesystem": "self.version",
                "symfony/finder": "self.version",
                "symfony/form": "self.version",
                "symfony/framework-bundle": "self.version",
                "symfony/http-foundation": "self.version",
                "symfony/http-kernel": "self.version",
                "symfony/intl": "self.version",
                "symfony/ldap": "self.version",
                "symfony/locale": "self.version",
                "symfony/monolog-bridge": "self.version",
                "symfony/options-resolver": "self.version",
                "symfony/process": "self.version",
                "symfony/property-access": "self.version",
                "symfony/property-info": "self.version",
                "symfony/proxy-manager-bridge": "self.version",
                "symfony/routing": "self.version",
                "symfony/security": "self.version",
                "symfony/security-bundle": "self.version",
                "symfony/security-core": "self.version",
                "symfony/security-csrf": "self.version",
                "symfony/security-guard": "self.version",
                "symfony/security-http": "self.version",
                "symfony/serializer": "self.version",
                "symfony/stopwatch": "self.version",
                "symfony/swiftmailer-bridge": "self.version",
                "symfony/templating": "self.version",
                "symfony/translation": "self.version",
                "symfony/twig-bridge": "self.version",
                "symfony/twig-bundle": "self.version",
                "symfony/validator": "self.version",
                "symfony/var-dumper": "self.version",
                "symfony/web-profiler-bundle": "self.version",
                "symfony/yaml": "self.version"
            },
            "require-dev": {
                "doctrine/data-fixtures": "1.0.*",
                "doctrine/dbal": "~2.4",
                "doctrine/doctrine-bundle": "~1.2",
                "doctrine/orm": "~2.4,>=2.4.5",
                "egulias/email-validator": "~1.2,>=1.2.1",
                "monolog/monolog": "~1.11",
                "ocramius/proxy-manager": "~0.4|~1.0|~2.0",
                "phpdocumentor/reflection": "^1.0.7",
                "sensio/framework-extra-bundle": "^3.0.2",
                "symfony/phpunit-bridge": "~3.2"
            },
            "type": "library",
            "extra": {
                "branch-alias": {
                    "dev-master": "2.8-dev"
                }
            },
            "autoload": {
                "psr-4": {
                    "Symfony\\Bridge\\Doctrine\\": "src/Symfony/Bridge/Doctrine/",
                    "Symfony\\Bridge\\Monolog\\": "src/Symfony/Bridge/Monolog/",
                    "Symfony\\Bridge\\ProxyManager\\": "src/Symfony/Bridge/ProxyManager/",
                    "Symfony\\Bridge\\Swiftmailer\\": "src/Symfony/Bridge/Swiftmailer/",
                    "Symfony\\Bridge\\Twig\\": "src/Symfony/Bridge/Twig/",
                    "Symfony\\Bundle\\": "src/Symfony/Bundle/",
                    "Symfony\\Component\\": "src/Symfony/Component/"
                },
                "classmap": [
                    "src/Symfony/Component/Intl/Resources/stubs"
                ],
                "exclude-from-classmap": [
                    "**/Tests/"
                ]
            },
            "notification-url": "https://packagist.org/downloads/",
            "license": [
                "MIT"
            ],
            "authors": [
                {
                    "name": "Fabien Potencier",
                    "email": "fabien@symfony.com"
                },
                {
                    "name": "Symfony Community",
                    "homepage": "https://symfony.com/contributors"
                }
            ],
            "description": "The Symfony PHP framework",
            "homepage": "https://symfony.com",
            "keywords": [
                "framework"
            ],
            "time": "2017-03-06T03:54:50+00:00"
        },
        {
            "name": "symfony/workflow",
            "version": "v3.2.4",
            "source": {
                "type": "git",
                "url": "https://github.com/symfony/workflow.git",
                "reference": "79251f361b1ff45b03bea3b7006ccde8944493c5"
            },
            "dist": {
                "type": "zip",
                "url": "https://api.github.com/repos/symfony/workflow/zipball/79251f361b1ff45b03bea3b7006ccde8944493c5",
                "reference": "79251f361b1ff45b03bea3b7006ccde8944493c5",
                "shasum": ""
            },
            "require": {
                "php": ">=5.5.9",
                "symfony/property-access": "~2.3|~3.0"
            },
            "require-dev": {
                "psr/log": "~1.0",
                "symfony/event-dispatcher": "~2.1|~3.0"
            },
            "type": "library",
            "extra": {
                "branch-alias": {
                    "dev-master": "3.2-dev"
                }
            },
            "autoload": {
                "psr-4": {
                    "Symfony\\Component\\Workflow\\": ""
                }
            },
            "notification-url": "https://packagist.org/downloads/",
            "license": [
                "MIT"
            ],
            "authors": [
                {
                    "name": "Symfony Community",
                    "homepage": "http://symfony.com/contributors"
                },
                {
                    "name": "Fabien Potencier",
                    "email": "fabien@symfony.com"
                },
                {
                    "name": "Grégoire Pineau",
                    "email": "lyrixx@lyrixx.info"
                }
            ],
            "description": "Symfony Workflow Component",
            "homepage": "http://symfony.com",
            "keywords": [
                "petrinet",
                "place",
                "transition",
                "workflow"
            ],
            "time": "2017-02-13T06:56:25+00:00"
        },
        {
            "name": "twig/extensions",
            "version": "v1.4.1",
            "source": {
                "type": "git",
                "url": "https://github.com/twigphp/Twig-extensions.git",
                "reference": "f0bb8431c8691f5a39f1017d9a5967a082bf01ff"
            },
            "dist": {
                "type": "zip",
                "url": "https://api.github.com/repos/twigphp/Twig-extensions/zipball/f0bb8431c8691f5a39f1017d9a5967a082bf01ff",
                "reference": "f0bb8431c8691f5a39f1017d9a5967a082bf01ff",
                "shasum": ""
            },
            "require": {
                "twig/twig": "~1.20|~2.0"
            },
            "require-dev": {
                "symfony/translation": "~2.3"
            },
            "suggest": {
                "symfony/translation": "Allow the time_diff output to be translated"
            },
            "type": "library",
            "extra": {
                "branch-alias": {
                    "dev-master": "1.4-dev"
                }
            },
            "autoload": {
                "psr-0": {
                    "Twig_Extensions_": "lib/"
                }
            },
            "notification-url": "https://packagist.org/downloads/",
            "license": [
                "MIT"
            ],
            "authors": [
                {
                    "name": "Fabien Potencier",
                    "email": "fabien@symfony.com"
                }
            ],
            "description": "Common additional features for Twig that do not directly belong in core",
            "homepage": "http://twig.sensiolabs.org/doc/extensions/index.html",
            "keywords": [
                "i18n",
                "text"
            ],
            "time": "2016-10-25T17:34:14+00:00"
        },
        {
            "name": "twig/twig",
            "version": "v1.32.0",
            "source": {
                "type": "git",
                "url": "https://github.com/twigphp/Twig.git",
                "reference": "9935b662e24d6e634da88901ab534cc12e8c728f"
            },
            "dist": {
                "type": "zip",
                "url": "https://api.github.com/repos/twigphp/Twig/zipball/9935b662e24d6e634da88901ab534cc12e8c728f",
                "reference": "9935b662e24d6e634da88901ab534cc12e8c728f",
                "shasum": ""
            },
            "require": {
                "php": ">=5.2.7"
            },
            "require-dev": {
                "psr/container": "^1.0",
                "symfony/debug": "~2.7",
                "symfony/phpunit-bridge": "~3.2"
            },
            "type": "library",
            "extra": {
                "branch-alias": {
                    "dev-master": "1.32-dev"
                }
            },
            "autoload": {
                "psr-0": {
                    "Twig_": "lib/"
                }
            },
            "notification-url": "https://packagist.org/downloads/",
            "license": [
                "BSD-3-Clause"
            ],
            "authors": [
                {
                    "name": "Fabien Potencier",
                    "email": "fabien@symfony.com",
                    "homepage": "http://fabien.potencier.org",
                    "role": "Lead Developer"
                },
                {
                    "name": "Armin Ronacher",
                    "email": "armin.ronacher@active-4.com",
                    "role": "Project Founder"
                },
                {
                    "name": "Twig Team",
                    "homepage": "http://twig.sensiolabs.org/contributors",
                    "role": "Contributors"
                }
            ],
            "description": "Twig, the flexible, fast, and secure template language for PHP",
            "homepage": "http://twig.sensiolabs.org",
            "keywords": [
                "templating"
            ],
            "time": "2017-02-27T00:07:03+00:00"
        },
        {
            "name": "twitter/typeahead.js",
            "version": "v1.1.1",
            "source": {
                "type": "git",
                "url": "https://github.com/corejavascript/typeahead.js.git",
                "reference": "47d46b40cb834d8285ac9328c4b436e5eccf7197"
            },
            "dist": {
                "type": "zip",
                "url": "https://api.github.com/repos/corejavascript/typeahead.js/zipball/47d46b40cb834d8285ac9328c4b436e5eccf7197",
                "reference": "47d46b40cb834d8285ac9328c4b436e5eccf7197",
                "shasum": ""
            },
            "type": "library",
            "license": [
                "MIT"
            ],
            "authors": [
                {
                    "name": "Twitter Inc.",
                    "homepage": "https://twitter.com/twitteross"
                }
            ],
            "description": "fast and fully-featured autocomplete library",
            "homepage": "http://twitter.github.com/typeahead.js",
            "keywords": [
                "autocomplete",
                "typeahead"
            ],
            "support": {
                "issues": "https://github.com/twitter/typeahead.js/issues",
                "source": "https://github.com/corejavascript/typeahead.js/tree/master"
            },
            "time": "2017-01-12T20:05:56+00:00"
        },
        {
            "name": "vakata/jstree",
            "version": "3.3.3",
            "source": {
                "type": "git",
                "url": "https://github.com/vakata/jstree.git",
                "reference": "9770c6711f0a155ec494f635aaf0add9b3cfb45c"
            },
            "dist": {
                "type": "zip",
                "url": "https://api.github.com/repos/vakata/jstree/zipball/9770c6711f0a155ec494f635aaf0add9b3cfb45c",
                "reference": "9770c6711f0a155ec494f635aaf0add9b3cfb45c",
                "shasum": ""
            },
            "require": {
                "components/jquery": ">=1.9.1"
            },
            "suggest": {
                "robloach/component-installer": "Allows installation of Components via Composer"
            },
            "type": "component",
            "extra": {
                "component": {
                    "scripts": [
                        "dist/jstree.js"
                    ],
                    "styles": [
                        "dist/themes/default/style.css"
                    ],
                    "images": [
                        "dist/themes/default/32px.png",
                        "dist/themes/default/40px.png",
                        "dist/themes/default/throbber.gif"
                    ],
                    "files": [
                        "dist/jstree.min.js",
                        "dist/themes/default/style.min.css",
                        "dist/themes/default/32px.png",
                        "dist/themes/default/40px.png",
                        "dist/themes/default/throbber.gif"
                    ]
                }
            },
            "notification-url": "https://packagist.org/downloads/",
            "license": [
                "MIT"
            ],
            "authors": [
                {
                    "name": "Ivan Bozhanov",
                    "email": "jstree@jstree.com"
                }
            ],
            "description": "jsTree is jquery plugin, that provides interactive trees.",
            "homepage": "http://jstree.com",
            "time": "2016-10-31T09:49:21+00:00"
        },
        {
            "name": "vierbergenlars/php-semver",
            "version": "3.0.1",
            "source": {
                "type": "git",
                "url": "https://github.com/vierbergenlars/php-semver.git",
                "reference": "516bb3061577e60e9420cbecc479362d3ad8c7f1"
            },
            "dist": {
                "type": "zip",
                "url": "https://api.github.com/repos/vierbergenlars/php-semver/zipball/516bb3061577e60e9420cbecc479362d3ad8c7f1",
                "reference": "516bb3061577e60e9420cbecc479362d3ad8c7f1",
                "shasum": ""
            },
            "require": {
                "php": ">=5.3.0"
            },
            "require-dev": {
                "simpletest/simpletest": "1.1.*"
            },
            "bin": [
                "bin/semver",
                "bin/update-versions"
            ],
            "type": "library",
            "autoload": {
                "psr-0": {
                    "vierbergenlars\\SemVer\\": "src/",
                    "vierbergenlars\\LibJs\\": "src/"
                },
                "classmap": [
                    "src/vierbergenlars/SemVer/internal.php"
                ]
            },
            "notification-url": "https://packagist.org/downloads/",
            "license": [
                "MIT"
            ],
            "authors": [
                {
                    "name": "Lars Vierbergen",
                    "email": "vierbergenlars@gmail.com"
                }
            ],
            "description": "The Semantic Versioner for PHP",
            "keywords": [
                "semantic",
                "semver",
                "versioning"
            ],
            "time": "2015-05-02T19:28:54+00:00"
        },
        {
            "name": "wikimedia/composer-merge-plugin",
            "version": "dev-master",
            "source": {
                "type": "git",
                "url": "https://github.com/wikimedia/composer-merge-plugin.git",
                "reference": "e24d531a29047b4895e9ed3a33f54d2327b4d2c5"
            },
            "dist": {
                "type": "zip",
                "url": "https://api.github.com/repos/wikimedia/composer-merge-plugin/zipball/e24d531a29047b4895e9ed3a33f54d2327b4d2c5",
                "reference": "e24d531a29047b4895e9ed3a33f54d2327b4d2c5",
                "shasum": ""
            },
            "require": {
                "composer-plugin-api": "^1.0",
                "php": ">=5.3.2"
            },
            "require-dev": {
                "composer/composer": "~1.0.0",
                "jakub-onderka/php-parallel-lint": "~0.8",
                "phpunit/phpunit": "~4.8|~5.0",
                "squizlabs/php_codesniffer": "~2.1.0"
            },
            "type": "composer-plugin",
            "extra": {
                "branch-alias": {
                    "dev-master": "1.3.x-dev"
                },
                "class": "Wikimedia\\Composer\\MergePlugin"
            },
            "autoload": {
                "psr-4": {
                    "Wikimedia\\Composer\\": "src/"
                }
            },
            "notification-url": "https://packagist.org/downloads/",
            "license": [
                "MIT"
            ],
            "authors": [
                {
                    "name": "Bryan Davis",
                    "email": "bd808@wikimedia.org"
                }
            ],
            "description": "Composer plugin to merge multiple composer.json files",
            "time": "2017-01-06 21:07:00"
        },
        {
            "name": "willdurand/js-translation-bundle",
            "version": "2.6.4",
            "target-dir": "Bazinga/Bundle/JsTranslationBundle",
            "source": {
                "type": "git",
                "url": "https://github.com/willdurand/BazingaJsTranslationBundle.git",
                "reference": "e1f180539da3b6b29dfde51aa2fbc091052dfb9b"
            },
            "dist": {
                "type": "zip",
                "url": "https://api.github.com/repos/willdurand/BazingaJsTranslationBundle/zipball/e1f180539da3b6b29dfde51aa2fbc091052dfb9b",
                "reference": "e1f180539da3b6b29dfde51aa2fbc091052dfb9b",
                "shasum": ""
            },
            "require": {
                "symfony/console": "~2.7|~3.1",
                "symfony/finder": "~2.7|~3.1",
                "symfony/framework-bundle": "~2.7|~3.1",
                "symfony/intl": "~2.7|~3.1",
                "symfony/templating": "~2.7|~3.1",
                "symfony/translation": "~2.7|~3.1"
            },
            "replace": {
                "willdurand/expose-translation-bundle": "2.5.*"
            },
            "require-dev": {
                "phpunit/phpunit": "^4.8|~5.7",
                "symfony/asset": "~2.7|~3.1",
                "symfony/browser-kit": "~2.7|~3.1",
                "symfony/phpunit-bridge": "~2.7|~3.1",
                "symfony/twig-bundle": "~2.7|~3.1",
                "symfony/yaml": "~2.7|~3.1"
            },
            "type": "symfony-bundle",
            "extra": {
                "branch-alias": {
                    "dev-master": "2.7-dev"
                }
            },
            "autoload": {
                "psr-0": {
                    "Bazinga\\Bundle\\JsTranslationBundle": ""
                }
            },
            "notification-url": "https://packagist.org/downloads/",
            "license": [
                "MIT"
            ],
            "authors": [
                {
                    "name": "William Durand",
                    "email": "will+git@drnd.me"
                }
            ],
            "description": "A pretty nice way to expose your translation messages to your JavaScript.",
            "keywords": [
                "javascript",
                "symfony",
                "translation"
            ],
            "time": "2017-02-13T14:50:50+00:00"
        },
        {
            "name": "willdurand/jsonp-callback-validator",
            "version": "v1.1.0",
            "source": {
                "type": "git",
                "url": "https://github.com/willdurand/JsonpCallbackValidator.git",
                "reference": "1a7d388bb521959e612ef50c5c7b1691b097e909"
            },
            "dist": {
                "type": "zip",
                "url": "https://api.github.com/repos/willdurand/JsonpCallbackValidator/zipball/1a7d388bb521959e612ef50c5c7b1691b097e909",
                "reference": "1a7d388bb521959e612ef50c5c7b1691b097e909",
                "shasum": ""
            },
            "require": {
                "php": ">=5.3.0"
            },
            "require-dev": {
                "phpunit/phpunit": "~3.7"
            },
            "type": "library",
            "autoload": {
                "psr-0": {
                    "JsonpCallbackValidator": "src/"
                }
            },
            "notification-url": "https://packagist.org/downloads/",
            "license": [
                "MIT"
            ],
            "authors": [
                {
                    "name": "William Durand",
                    "email": "william.durand1@gmail.com",
                    "homepage": "http://www.willdurand.fr"
                }
            ],
            "description": "JSONP callback validator.",
            "time": "2014-01-20T22:35:06+00:00"
        },
        {
            "name": "zikula/bootstrap-bundle",
            "version": "dev-master",
            "source": {
                "type": "git",
                "url": "https://github.com/zikula/BootstrapBundle.git",
                "reference": "ffb6f6188160dbef8732de872ba2699cd6e9fb54"
            },
            "dist": {
                "type": "zip",
                "url": "https://api.github.com/repos/zikula/BootstrapBundle/zipball/ffb6f6188160dbef8732de872ba2699cd6e9fb54",
                "reference": "ffb6f6188160dbef8732de872ba2699cd6e9fb54",
                "shasum": ""
            },
            "require": {
                "components/bootstrap": "~3.0",
                "php": ">=5.3.2"
            },
            "type": "symfony-bundle",
            "autoload": {
                "psr-0": {
                    "Zikula\\Bundle\\BootstrapBundle\\": ""
                }
            },
            "notification-url": "https://packagist.org/downloads/",
            "license": [
                "MIT"
            ],
            "authors": [
                {
                    "name": "Zikula",
                    "homepage": "http://zikula.org"
                }
            ],
            "description": "Zikula Bootstrap bundle",
            "homepage": "http://zikula.org",
            "keywords": [
                "bootstrap",
                "bundle",
                "css",
                "zikula"
            ],
            "time": "2014-02-03 01:01:00"
        },
        {
            "name": "zikula/filesystem",
            "version": "dev-master",
            "target-dir": "Zikula/Component/FileSystem",
            "source": {
                "type": "git",
                "url": "https://github.com/zikula/FileSystem.git",
                "reference": "8e12d6839aa50a7590f5ad22cc2d33c8f88ff726"
            },
            "dist": {
                "type": "zip",
                "url": "https://api.github.com/repos/zikula/FileSystem/zipball/8e12d6839aa50a7590f5ad22cc2d33c8f88ff726",
                "reference": "8e12d6839aa50a7590f5ad22cc2d33c8f88ff726",
                "shasum": ""
            },
            "require": {
                "php": ">=5.3.3"
            },
            "type": "library",
            "autoload": {
                "psr-0": {
                    "Zikula\\Component\\FileSystem": ""
                }
            },
            "notification-url": "https://packagist.org/downloads/",
            "license": [
                "MIT"
            ],
            "authors": [
                {
                    "name": "Karma Dordrak",
                    "email": "drak@zikula.org",
                    "homepage": "http://zikula.org",
                    "role": "OO & PSR-4 migration"
                },
                {
                    "name": "Kyle Giovannetti",
                    "email": "kylegio@gmail.com"
                },
                {
                    "name": "Zikula Community",
                    "homepage": "http://zikula.org/"
                }
            ],
            "description": "Zikula FileSystem Component",
            "homepage": "http://zikula.org",
            "time": "2012-12-11 23:50:23"
        },
        {
            "name": "zikula/fontawesome-bundle",
            "version": "dev-master",
            "source": {
                "type": "git",
                "url": "https://github.com/zikula/FontAwesomeBundle.git",
                "reference": "ea184aaef6d746085c38fbeb2ff34bf30d48ca40"
            },
            "dist": {
                "type": "zip",
                "url": "https://api.github.com/repos/zikula/FontAwesomeBundle/zipball/ea184aaef6d746085c38fbeb2ff34bf30d48ca40",
                "reference": "ea184aaef6d746085c38fbeb2ff34bf30d48ca40",
                "shasum": ""
            },
            "require": {
                "components/font-awesome": "~4.0"
            },
            "type": "symfony-bundle",
            "autoload": {
                "psr-0": {
                    "Zikula\\Bundle\\FontAwesomeBundle\\": ""
                }
            },
            "notification-url": "https://packagist.org/downloads/",
            "license": [
                "MIT"
            ],
            "authors": [
                {
                    "name": "Zikula",
                    "homepage": "http://zikula.org"
                }
            ],
            "description": "FontAwesome Bundle for Zikula",
            "homepage": "http://zikula.org",
            "keywords": [
                "css",
                "graphics",
                "symfony",
                "typography",
                "webfonts"
            ],
            "time": "2014-06-07 22:21:47"
        },
        {
            "name": "zikula/jquery-bundle",
            "version": "dev-master",
            "source": {
                "type": "git",
                "url": "https://github.com/zikula/JQueryBundle.git",
                "reference": "5b6275c58da00d191c38d428d7a14d71c791d4e2"
            },
            "dist": {
                "type": "zip",
                "url": "https://api.github.com/repos/zikula/JQueryBundle/zipball/5b6275c58da00d191c38d428d7a14d71c791d4e2",
                "reference": "5b6275c58da00d191c38d428d7a14d71c791d4e2",
                "shasum": ""
            },
            "require": {
                "components/jquery": "2.1.*",
                "php": ">=5.3.3"
            },
            "type": "symfony-bundle",
            "autoload": {
                "psr-0": {
                    "Zikula\\Bundle\\JQueryBundle\\": ""
                }
            },
            "notification-url": "https://packagist.org/downloads/",
            "license": [
                "MIT"
            ],
            "authors": [
                {
                    "name": "Zikula",
                    "homepage": "http://zikula.org"
                }
            ],
            "description": "Zikula jQuery bundle",
            "homepage": "http://zikula.org",
            "keywords": [
                "bundle",
                "jquery",
                "zikula"
            ],
            "time": "2016-01-16 01:13:55"
        },
        {
            "name": "zikula/jquery-minicolors-bundle",
            "version": "dev-master",
            "source": {
                "type": "git",
                "url": "https://github.com/zikula/jQueryMiniColorsBundle.git",
                "reference": "cabd60ef57eb9080883eccabac30736e39b40b43"
            },
            "dist": {
                "type": "zip",
                "url": "https://api.github.com/repos/zikula/jQueryMiniColorsBundle/zipball/cabd60ef57eb9080883eccabac30736e39b40b43",
                "reference": "cabd60ef57eb9080883eccabac30736e39b40b43",
                "shasum": ""
            },
            "require": {
                "abeautifulsite/jquery-minicolors": "dev-master",
                "zikula/jquery-bundle": "dev-master"
            },
            "type": "symfony-bundle",
            "autoload": {
                "psr-0": {
                    "Zikula\\Bundle\\JQueryMiniColorsBundle\\": ""
                }
            },
            "notification-url": "https://packagist.org/downloads/",
            "license": [
                "MIT"
            ],
            "authors": [
                {
                    "name": "Zikula",
                    "homepage": "http://zikula.org"
                }
            ],
            "description": "jQuery MiniColors Bundle for Zikula",
            "homepage": "http://zikula.org",
            "keywords": [
                "colorpicker",
                "jquery",
                "symfony"
            ],
            "time": "2014-06-05 18:56:34"
        },
        {
            "name": "zikula/jquery-ui-bundle",
            "version": "dev-master",
            "source": {
                "type": "git",
                "url": "https://github.com/zikula/JQueryUIBundle.git",
                "reference": "cfff4251ce451a6681b0cc592e1e7a3c9f3d4a95"
            },
            "dist": {
                "type": "zip",
                "url": "https://api.github.com/repos/zikula/JQueryUIBundle/zipball/cfff4251ce451a6681b0cc592e1e7a3c9f3d4a95",
                "reference": "cfff4251ce451a6681b0cc592e1e7a3c9f3d4a95",
                "shasum": ""
            },
            "require": {
                "components/jqueryui": "~1",
                "php": ">=5.3.2"
            },
            "type": "symfony-bundle",
            "autoload": {
                "psr-0": {
                    "Zikula\\Bundle\\JQueryUIBundle\\": ""
                }
            },
            "notification-url": "https://packagist.org/downloads/",
            "license": [
                "MIT"
            ],
            "authors": [
                {
                    "name": "Zikula",
                    "homepage": "http://zikula.org"
                }
            ],
            "description": "Zikula jQuery UI bundle",
            "homepage": "http://zikula.org",
            "keywords": [
                "bundle",
                "jQuery UI",
                "jquery",
                "zikula"
            ],
            "time": "2013-08-16 17:00:32"
        },
        {
            "name": "zikula/legal-module",
            "version": "dev-master",
            "source": {
                "type": "git",
                "url": "https://github.com/zikula-modules/Legal.git",
                "reference": "9b079fa7de9c092c0e19a0dbd913c8a61d80f210"
            },
            "dist": {
                "type": "zip",
                "url": "https://api.github.com/repos/zikula-modules/Legal/zipball/9b079fa7de9c092c0e19a0dbd913c8a61d80f210",
                "reference": "9b079fa7de9c092c0e19a0dbd913c8a61d80f210",
                "shasum": ""
            },
            "require": {
                "php": ">5.4.0"
            },
            "type": "zikula-module",
            "extra": {
                "zikula": {
                    "class": "Zikula\\LegalModule\\ZikulaLegalModule",
                    "core-compatibility": ">=1.4.3",
                    "displayname": "Legal",
                    "url": "legal",
                    "oldnames": [
                        "Legal"
                    ],
                    "capabilities": {
                        "admin": {
                            "route": "zikulalegalmodule_config_config"
                        },
                        "user": {
                            "route": "zikulalegalmodule_user_termsofuse"
                        }
                    },
                    "securityschema": {
                        "ZikulaLegalModule::": "::",
                        "ZikulaLegalModule::legalNotice": "::",
                        "ZikulaLegalModule::termsOfUse": "::",
                        "ZikulaLegalModule::privacyPolicy": "::",
                        "ZikulaLegalModule::agePolicy": "::",
                        "ZikulaLegalModule::accessibilityStatement": "::",
                        "ZikulaLegalModule::cancellationRightPolicy": "::",
                        "ZikulaLegalModule::tradeConditions": "::"
                    }
                }
            },
            "autoload": {
                "psr-4": {
                    "Zikula\\LegalModule\\": ""
                }
            },
            "license": [
                "LGPL-3.0+"
            ],
            "authors": [
                {
                    "name": "Zikula Development Team",
                    "homepage": "http://zikula.org"
                }
            ],
            "description": "Provides an interface for managing the site's legal documents.",
            "support": {
                "source": "https://github.com/zikula-modules/Legal/tree/master",
                "issues": "https://github.com/zikula-modules/Legal/issues"
            },
            "time": "2017-02-26 11:52:28"
        },
        {
            "name": "zikula/profile-module",
            "version": "dev-master",
            "source": {
                "type": "git",
                "url": "https://github.com/zikula-modules/Profile.git",
                "reference": "5862829c84fdda61b5ac1a41368693e2c2082153"
            },
            "dist": {
                "type": "zip",
                "url": "https://api.github.com/repos/zikula-modules/Profile/zipball/5862829c84fdda61b5ac1a41368693e2c2082153",
                "reference": "5862829c84fdda61b5ac1a41368693e2c2082153",
                "shasum": ""
            },
            "require": {
                "php": ">5.4.0"
            },
            "type": "zikula-module",
            "extra": {
                "zikula": {
                    "class": "Zikula\\ProfileModule\\ZikulaProfileModule",
                    "core-compatibility": ">=1.4.3",
                    "displayname": "Profile",
                    "url": "profile",
                    "oldnames": [
                        "Profile"
                    ],
                    "capabilities": {
                        "admin": {
                            "route": "zikulaprofilemodule_config_config"
                        },
                        "user": {
                            "route": "zikulaprofilemodule_profile_display"
                        },
                        "profile": {
                            "version": "1.0"
                        }
                    },
                    "securityschema": {
                        "ZikulaProfileModule::": "::",
                        "ZikulaProfileModule::view": "::",
                        "ZikulaProfileModule::item": "DynamicUserData PropertyName::DynamicUserData PropertyID",
                        "ZikulaProfileModule:Members": "::",
                        "ZikulaProfileModule:Members:recent": "::",
                        "ZikulaProfileModule:Members:online": "::",
                        "ZikulaProfileModule:FeaturedUserblock:": "Block title::",
                        "ZikulaProfileModule:LastSeenblock:": "Block title::",
                        "ZikulaProfileModule:LastXUsersblock:": "Block title::",
                        "ZikulaProfileModule:MembersOnlineblock:": "Block title::",
                        "Userblock:": "Block title::"
                    }
                }
            },
            "autoload": {
                "psr-4": {
                    "Zikula\\ProfileModule\\": ""
                }
            },
            "license": [
                "LGPL-3.0+"
            ],
            "authors": [
                {
                    "name": "Zikula Development Team",
                    "homepage": "http://zikula.org"
                }
            ],
            "description": "User profiles and member list",
            "support": {
                "source": "https://github.com/zikula-modules/Profile/tree/master",
                "issues": "https://github.com/zikula-modules/Profile/issues"
            },
            "time": "2017-02-26 11:54:20"
        },
        {
            "name": "zikula/wizard",
            "version": "1.4",
            "source": {
                "type": "git",
                "url": "https://github.com/zikula/Wizard.git",
                "reference": "309f59d675ea5a9978de033b846c357d394f1fcc"
            },
            "dist": {
                "type": "zip",
                "url": "https://api.github.com/repos/zikula/Wizard/zipball/309f59d675ea5a9978de033b846c357d394f1fcc",
                "reference": "309f59d675ea5a9978de033b846c357d394f1fcc",
                "shasum": ""
            },
            "require": {
                "php": ">=5.3.2",
                "symfony/symfony": "~2.6"
            },
            "type": "library",
            "autoload": {
                "psr-4": {
                    "Zikula\\Component\\Wizard\\": ""
                }
            },
            "notification-url": "https://packagist.org/downloads/",
            "license": [
                "MIT"
            ],
            "authors": [
                {
                    "name": "Craig Heydenburg",
                    "email": "craig@zikula.org"
                }
            ],
            "description": "Wizard for multi-stage interaction including Symfony Forms",
            "homepage": "http://zikula.org",
            "keywords": [
                "Forms",
                "Symfony2",
                "stage",
                "step",
                "wizard"
            ],
            "time": "2016-03-10T00:37:26+00:00"
        }
    ],
    "packages-dev": [
        {
            "name": "phpdocumentor/reflection-docblock",
            "version": "2.0.4",
            "source": {
                "type": "git",
                "url": "https://github.com/phpDocumentor/ReflectionDocBlock.git",
                "reference": "d68dbdc53dc358a816f00b300704702b2eaff7b8"
            },
            "dist": {
                "type": "zip",
                "url": "https://api.github.com/repos/phpDocumentor/ReflectionDocBlock/zipball/d68dbdc53dc358a816f00b300704702b2eaff7b8",
                "reference": "d68dbdc53dc358a816f00b300704702b2eaff7b8",
                "shasum": ""
            },
            "require": {
                "php": ">=5.3.3"
            },
            "require-dev": {
                "phpunit/phpunit": "~4.0"
            },
            "suggest": {
                "dflydev/markdown": "~1.0",
                "erusev/parsedown": "~1.0"
            },
            "type": "library",
            "extra": {
                "branch-alias": {
                    "dev-master": "2.0.x-dev"
                }
            },
            "autoload": {
                "psr-0": {
                    "phpDocumentor": [
                        "src/"
                    ]
                }
            },
            "notification-url": "https://packagist.org/downloads/",
            "license": [
                "MIT"
            ],
            "authors": [
                {
                    "name": "Mike van Riel",
                    "email": "mike.vanriel@naenius.com"
                }
            ],
            "time": "2015-02-03T12:10:50+00:00"
        },
        {
            "name": "phpspec/prophecy",
            "version": "v1.7.0",
            "source": {
                "type": "git",
                "url": "https://github.com/phpspec/prophecy.git",
                "reference": "93d39f1f7f9326d746203c7c056f300f7f126073"
            },
            "dist": {
                "type": "zip",
                "url": "https://api.github.com/repos/phpspec/prophecy/zipball/93d39f1f7f9326d746203c7c056f300f7f126073",
                "reference": "93d39f1f7f9326d746203c7c056f300f7f126073",
                "shasum": ""
            },
            "require": {
                "doctrine/instantiator": "^1.0.2",
                "php": "^5.3|^7.0",
                "phpdocumentor/reflection-docblock": "^2.0|^3.0.2",
                "sebastian/comparator": "^1.1|^2.0",
                "sebastian/recursion-context": "^1.0|^2.0|^3.0"
            },
            "require-dev": {
                "phpspec/phpspec": "^2.5|^3.2",
                "phpunit/phpunit": "^4.8 || ^5.6.5"
            },
            "type": "library",
            "extra": {
                "branch-alias": {
                    "dev-master": "1.6.x-dev"
                }
            },
            "autoload": {
                "psr-0": {
                    "Prophecy\\": "src/"
                }
            },
            "notification-url": "https://packagist.org/downloads/",
            "license": [
                "MIT"
            ],
            "authors": [
                {
                    "name": "Konstantin Kudryashov",
                    "email": "ever.zet@gmail.com",
                    "homepage": "http://everzet.com"
                },
                {
                    "name": "Marcello Duarte",
                    "email": "marcello.duarte@gmail.com"
                }
            ],
            "description": "Highly opinionated mocking framework for PHP 5.3+",
            "homepage": "https://github.com/phpspec/prophecy",
            "keywords": [
                "Double",
                "Dummy",
                "fake",
                "mock",
                "spy",
                "stub"
            ],
            "time": "2017-03-02T20:05:34+00:00"
        },
        {
            "name": "phpunit/php-code-coverage",
            "version": "2.2.4",
            "source": {
                "type": "git",
                "url": "https://github.com/sebastianbergmann/php-code-coverage.git",
                "reference": "eabf68b476ac7d0f73793aada060f1c1a9bf8979"
            },
            "dist": {
                "type": "zip",
                "url": "https://api.github.com/repos/sebastianbergmann/php-code-coverage/zipball/eabf68b476ac7d0f73793aada060f1c1a9bf8979",
                "reference": "eabf68b476ac7d0f73793aada060f1c1a9bf8979",
                "shasum": ""
            },
            "require": {
                "php": ">=5.3.3",
                "phpunit/php-file-iterator": "~1.3",
                "phpunit/php-text-template": "~1.2",
                "phpunit/php-token-stream": "~1.3",
                "sebastian/environment": "^1.3.2",
                "sebastian/version": "~1.0"
            },
            "require-dev": {
                "ext-xdebug": ">=2.1.4",
                "phpunit/phpunit": "~4"
            },
            "suggest": {
                "ext-dom": "*",
                "ext-xdebug": ">=2.2.1",
                "ext-xmlwriter": "*"
            },
            "type": "library",
            "extra": {
                "branch-alias": {
                    "dev-master": "2.2.x-dev"
                }
            },
            "autoload": {
                "classmap": [
                    "src/"
                ]
            },
            "notification-url": "https://packagist.org/downloads/",
            "license": [
                "BSD-3-Clause"
            ],
            "authors": [
                {
                    "name": "Sebastian Bergmann",
                    "email": "sb@sebastian-bergmann.de",
                    "role": "lead"
                }
            ],
            "description": "Library that provides collection, processing, and rendering functionality for PHP code coverage information.",
            "homepage": "https://github.com/sebastianbergmann/php-code-coverage",
            "keywords": [
                "coverage",
                "testing",
                "xunit"
            ],
            "time": "2015-10-06T15:47:00+00:00"
        },
        {
            "name": "phpunit/php-file-iterator",
            "version": "1.4.2",
            "source": {
                "type": "git",
                "url": "https://github.com/sebastianbergmann/php-file-iterator.git",
                "reference": "3cc8f69b3028d0f96a9078e6295d86e9bf019be5"
            },
            "dist": {
                "type": "zip",
                "url": "https://api.github.com/repos/sebastianbergmann/php-file-iterator/zipball/3cc8f69b3028d0f96a9078e6295d86e9bf019be5",
                "reference": "3cc8f69b3028d0f96a9078e6295d86e9bf019be5",
                "shasum": ""
            },
            "require": {
                "php": ">=5.3.3"
            },
            "type": "library",
            "extra": {
                "branch-alias": {
                    "dev-master": "1.4.x-dev"
                }
            },
            "autoload": {
                "classmap": [
                    "src/"
                ]
            },
            "notification-url": "https://packagist.org/downloads/",
            "license": [
                "BSD-3-Clause"
            ],
            "authors": [
                {
                    "name": "Sebastian Bergmann",
                    "email": "sb@sebastian-bergmann.de",
                    "role": "lead"
                }
            ],
            "description": "FilterIterator implementation that filters files based on a list of suffixes.",
            "homepage": "https://github.com/sebastianbergmann/php-file-iterator/",
            "keywords": [
                "filesystem",
                "iterator"
            ],
            "time": "2016-10-03T07:40:28+00:00"
        },
        {
            "name": "phpunit/php-text-template",
            "version": "1.2.1",
            "source": {
                "type": "git",
                "url": "https://github.com/sebastianbergmann/php-text-template.git",
                "reference": "31f8b717e51d9a2afca6c9f046f5d69fc27c8686"
            },
            "dist": {
                "type": "zip",
                "url": "https://api.github.com/repos/sebastianbergmann/php-text-template/zipball/31f8b717e51d9a2afca6c9f046f5d69fc27c8686",
                "reference": "31f8b717e51d9a2afca6c9f046f5d69fc27c8686",
                "shasum": ""
            },
            "require": {
                "php": ">=5.3.3"
            },
            "type": "library",
            "autoload": {
                "classmap": [
                    "src/"
                ]
            },
            "notification-url": "https://packagist.org/downloads/",
            "license": [
                "BSD-3-Clause"
            ],
            "authors": [
                {
                    "name": "Sebastian Bergmann",
                    "email": "sebastian@phpunit.de",
                    "role": "lead"
                }
            ],
            "description": "Simple template engine.",
            "homepage": "https://github.com/sebastianbergmann/php-text-template/",
            "keywords": [
                "template"
            ],
            "time": "2015-06-21T13:50:34+00:00"
        },
        {
            "name": "phpunit/php-timer",
            "version": "1.0.9",
            "source": {
                "type": "git",
                "url": "https://github.com/sebastianbergmann/php-timer.git",
                "reference": "3dcf38ca72b158baf0bc245e9184d3fdffa9c46f"
            },
            "dist": {
                "type": "zip",
                "url": "https://api.github.com/repos/sebastianbergmann/php-timer/zipball/3dcf38ca72b158baf0bc245e9184d3fdffa9c46f",
                "reference": "3dcf38ca72b158baf0bc245e9184d3fdffa9c46f",
                "shasum": ""
            },
            "require": {
                "php": "^5.3.3 || ^7.0"
            },
            "require-dev": {
                "phpunit/phpunit": "^4.8.35 || ^5.7 || ^6.0"
            },
            "type": "library",
            "extra": {
                "branch-alias": {
                    "dev-master": "1.0-dev"
                }
            },
            "autoload": {
                "classmap": [
                    "src/"
                ]
            },
            "notification-url": "https://packagist.org/downloads/",
            "license": [
                "BSD-3-Clause"
            ],
            "authors": [
                {
                    "name": "Sebastian Bergmann",
                    "email": "sb@sebastian-bergmann.de",
                    "role": "lead"
                }
            ],
            "description": "Utility class for timing",
            "homepage": "https://github.com/sebastianbergmann/php-timer/",
            "keywords": [
                "timer"
            ],
            "time": "2017-02-26T11:10:40+00:00"
        },
        {
            "name": "phpunit/php-token-stream",
            "version": "1.4.11",
            "source": {
                "type": "git",
                "url": "https://github.com/sebastianbergmann/php-token-stream.git",
                "reference": "e03f8f67534427a787e21a385a67ec3ca6978ea7"
            },
            "dist": {
                "type": "zip",
                "url": "https://api.github.com/repos/sebastianbergmann/php-token-stream/zipball/e03f8f67534427a787e21a385a67ec3ca6978ea7",
                "reference": "e03f8f67534427a787e21a385a67ec3ca6978ea7",
                "shasum": ""
            },
            "require": {
                "ext-tokenizer": "*",
                "php": ">=5.3.3"
            },
            "require-dev": {
                "phpunit/phpunit": "~4.2"
            },
            "type": "library",
            "extra": {
                "branch-alias": {
                    "dev-master": "1.4-dev"
                }
            },
            "autoload": {
                "classmap": [
                    "src/"
                ]
            },
            "notification-url": "https://packagist.org/downloads/",
            "license": [
                "BSD-3-Clause"
            ],
            "authors": [
                {
                    "name": "Sebastian Bergmann",
                    "email": "sebastian@phpunit.de"
                }
            ],
            "description": "Wrapper around PHP's tokenizer extension.",
            "homepage": "https://github.com/sebastianbergmann/php-token-stream/",
            "keywords": [
                "tokenizer"
            ],
            "time": "2017-02-27T10:12:30+00:00"
        },
        {
            "name": "phpunit/phpunit",
            "version": "4.8.35",
            "source": {
                "type": "git",
                "url": "https://github.com/sebastianbergmann/phpunit.git",
                "reference": "791b1a67c25af50e230f841ee7a9c6eba507dc87"
            },
            "dist": {
                "type": "zip",
                "url": "https://api.github.com/repos/sebastianbergmann/phpunit/zipball/791b1a67c25af50e230f841ee7a9c6eba507dc87",
                "reference": "791b1a67c25af50e230f841ee7a9c6eba507dc87",
                "shasum": ""
            },
            "require": {
                "ext-dom": "*",
                "ext-json": "*",
                "ext-pcre": "*",
                "ext-reflection": "*",
                "ext-spl": "*",
                "php": ">=5.3.3",
                "phpspec/prophecy": "^1.3.1",
                "phpunit/php-code-coverage": "~2.1",
                "phpunit/php-file-iterator": "~1.4",
                "phpunit/php-text-template": "~1.2",
                "phpunit/php-timer": "^1.0.6",
                "phpunit/phpunit-mock-objects": "~2.3",
                "sebastian/comparator": "~1.2.2",
                "sebastian/diff": "~1.2",
                "sebastian/environment": "~1.3",
                "sebastian/exporter": "~1.2",
                "sebastian/global-state": "~1.0",
                "sebastian/version": "~1.0",
                "symfony/yaml": "~2.1|~3.0"
            },
            "suggest": {
                "phpunit/php-invoker": "~1.1"
            },
            "bin": [
                "phpunit"
            ],
            "type": "library",
            "extra": {
                "branch-alias": {
                    "dev-master": "4.8.x-dev"
                }
            },
            "autoload": {
                "classmap": [
                    "src/"
                ]
            },
            "notification-url": "https://packagist.org/downloads/",
            "license": [
                "BSD-3-Clause"
            ],
            "authors": [
                {
                    "name": "Sebastian Bergmann",
                    "email": "sebastian@phpunit.de",
                    "role": "lead"
                }
            ],
            "description": "The PHP Unit Testing framework.",
            "homepage": "https://phpunit.de/",
            "keywords": [
                "phpunit",
                "testing",
                "xunit"
            ],
            "time": "2017-02-06T05:18:07+00:00"
        },
        {
            "name": "phpunit/phpunit-mock-objects",
            "version": "2.3.8",
            "source": {
                "type": "git",
                "url": "https://github.com/sebastianbergmann/phpunit-mock-objects.git",
                "reference": "ac8e7a3db35738d56ee9a76e78a4e03d97628983"
            },
            "dist": {
                "type": "zip",
                "url": "https://api.github.com/repos/sebastianbergmann/phpunit-mock-objects/zipball/ac8e7a3db35738d56ee9a76e78a4e03d97628983",
                "reference": "ac8e7a3db35738d56ee9a76e78a4e03d97628983",
                "shasum": ""
            },
            "require": {
                "doctrine/instantiator": "^1.0.2",
                "php": ">=5.3.3",
                "phpunit/php-text-template": "~1.2",
                "sebastian/exporter": "~1.2"
            },
            "require-dev": {
                "phpunit/phpunit": "~4.4"
            },
            "suggest": {
                "ext-soap": "*"
            },
            "type": "library",
            "extra": {
                "branch-alias": {
                    "dev-master": "2.3.x-dev"
                }
            },
            "autoload": {
                "classmap": [
                    "src/"
                ]
            },
            "notification-url": "https://packagist.org/downloads/",
            "license": [
                "BSD-3-Clause"
            ],
            "authors": [
                {
                    "name": "Sebastian Bergmann",
                    "email": "sb@sebastian-bergmann.de",
                    "role": "lead"
                }
            ],
            "description": "Mock Object library for PHPUnit",
            "homepage": "https://github.com/sebastianbergmann/phpunit-mock-objects/",
            "keywords": [
                "mock",
                "xunit"
            ],
            "time": "2015-10-02T06:51:40+00:00"
        },
        {
            "name": "sebastian/comparator",
            "version": "1.2.4",
            "source": {
                "type": "git",
                "url": "https://github.com/sebastianbergmann/comparator.git",
                "reference": "2b7424b55f5047b47ac6e5ccb20b2aea4011d9be"
            },
            "dist": {
                "type": "zip",
                "url": "https://api.github.com/repos/sebastianbergmann/comparator/zipball/2b7424b55f5047b47ac6e5ccb20b2aea4011d9be",
                "reference": "2b7424b55f5047b47ac6e5ccb20b2aea4011d9be",
                "shasum": ""
            },
            "require": {
                "php": ">=5.3.3",
                "sebastian/diff": "~1.2",
                "sebastian/exporter": "~1.2 || ~2.0"
            },
            "require-dev": {
                "phpunit/phpunit": "~4.4"
            },
            "type": "library",
            "extra": {
                "branch-alias": {
                    "dev-master": "1.2.x-dev"
                }
            },
            "autoload": {
                "classmap": [
                    "src/"
                ]
            },
            "notification-url": "https://packagist.org/downloads/",
            "license": [
                "BSD-3-Clause"
            ],
            "authors": [
                {
                    "name": "Jeff Welch",
                    "email": "whatthejeff@gmail.com"
                },
                {
                    "name": "Volker Dusch",
                    "email": "github@wallbash.com"
                },
                {
                    "name": "Bernhard Schussek",
                    "email": "bschussek@2bepublished.at"
                },
                {
                    "name": "Sebastian Bergmann",
                    "email": "sebastian@phpunit.de"
                }
            ],
            "description": "Provides the functionality to compare PHP values for equality",
            "homepage": "http://www.github.com/sebastianbergmann/comparator",
            "keywords": [
                "comparator",
                "compare",
                "equality"
            ],
            "time": "2017-01-29T09:50:25+00:00"
        },
        {
            "name": "sebastian/diff",
            "version": "1.4.1",
            "source": {
                "type": "git",
                "url": "https://github.com/sebastianbergmann/diff.git",
                "reference": "13edfd8706462032c2f52b4b862974dd46b71c9e"
            },
            "dist": {
                "type": "zip",
                "url": "https://api.github.com/repos/sebastianbergmann/diff/zipball/13edfd8706462032c2f52b4b862974dd46b71c9e",
                "reference": "13edfd8706462032c2f52b4b862974dd46b71c9e",
                "shasum": ""
            },
            "require": {
                "php": ">=5.3.3"
            },
            "require-dev": {
                "phpunit/phpunit": "~4.8"
            },
            "type": "library",
            "extra": {
                "branch-alias": {
                    "dev-master": "1.4-dev"
                }
            },
            "autoload": {
                "classmap": [
                    "src/"
                ]
            },
            "notification-url": "https://packagist.org/downloads/",
            "license": [
                "BSD-3-Clause"
            ],
            "authors": [
                {
                    "name": "Kore Nordmann",
                    "email": "mail@kore-nordmann.de"
                },
                {
                    "name": "Sebastian Bergmann",
                    "email": "sebastian@phpunit.de"
                }
            ],
            "description": "Diff implementation",
            "homepage": "https://github.com/sebastianbergmann/diff",
            "keywords": [
                "diff"
            ],
            "time": "2015-12-08T07:14:41+00:00"
        },
        {
            "name": "sebastian/environment",
            "version": "1.3.8",
            "source": {
                "type": "git",
                "url": "https://github.com/sebastianbergmann/environment.git",
                "reference": "be2c607e43ce4c89ecd60e75c6a85c126e754aea"
            },
            "dist": {
                "type": "zip",
                "url": "https://api.github.com/repos/sebastianbergmann/environment/zipball/be2c607e43ce4c89ecd60e75c6a85c126e754aea",
                "reference": "be2c607e43ce4c89ecd60e75c6a85c126e754aea",
                "shasum": ""
            },
            "require": {
                "php": "^5.3.3 || ^7.0"
            },
            "require-dev": {
                "phpunit/phpunit": "^4.8 || ^5.0"
            },
            "type": "library",
            "extra": {
                "branch-alias": {
                    "dev-master": "1.3.x-dev"
                }
            },
            "autoload": {
                "classmap": [
                    "src/"
                ]
            },
            "notification-url": "https://packagist.org/downloads/",
            "license": [
                "BSD-3-Clause"
            ],
            "authors": [
                {
                    "name": "Sebastian Bergmann",
                    "email": "sebastian@phpunit.de"
                }
            ],
            "description": "Provides functionality to handle HHVM/PHP environments",
            "homepage": "http://www.github.com/sebastianbergmann/environment",
            "keywords": [
                "Xdebug",
                "environment",
                "hhvm"
            ],
            "time": "2016-08-18T05:49:44+00:00"
        },
        {
            "name": "sebastian/exporter",
            "version": "1.2.2",
            "source": {
                "type": "git",
                "url": "https://github.com/sebastianbergmann/exporter.git",
                "reference": "42c4c2eec485ee3e159ec9884f95b431287edde4"
            },
            "dist": {
                "type": "zip",
                "url": "https://api.github.com/repos/sebastianbergmann/exporter/zipball/42c4c2eec485ee3e159ec9884f95b431287edde4",
                "reference": "42c4c2eec485ee3e159ec9884f95b431287edde4",
                "shasum": ""
            },
            "require": {
                "php": ">=5.3.3",
                "sebastian/recursion-context": "~1.0"
            },
            "require-dev": {
                "ext-mbstring": "*",
                "phpunit/phpunit": "~4.4"
            },
            "type": "library",
            "extra": {
                "branch-alias": {
                    "dev-master": "1.3.x-dev"
                }
            },
            "autoload": {
                "classmap": [
                    "src/"
                ]
            },
            "notification-url": "https://packagist.org/downloads/",
            "license": [
                "BSD-3-Clause"
            ],
            "authors": [
                {
                    "name": "Jeff Welch",
                    "email": "whatthejeff@gmail.com"
                },
                {
                    "name": "Volker Dusch",
                    "email": "github@wallbash.com"
                },
                {
                    "name": "Bernhard Schussek",
                    "email": "bschussek@2bepublished.at"
                },
                {
                    "name": "Sebastian Bergmann",
                    "email": "sebastian@phpunit.de"
                },
                {
                    "name": "Adam Harvey",
                    "email": "aharvey@php.net"
                }
            ],
            "description": "Provides the functionality to export PHP variables for visualization",
            "homepage": "http://www.github.com/sebastianbergmann/exporter",
            "keywords": [
                "export",
                "exporter"
            ],
            "time": "2016-06-17T09:04:28+00:00"
        },
        {
            "name": "sebastian/global-state",
            "version": "1.1.1",
            "source": {
                "type": "git",
                "url": "https://github.com/sebastianbergmann/global-state.git",
                "reference": "bc37d50fea7d017d3d340f230811c9f1d7280af4"
            },
            "dist": {
                "type": "zip",
                "url": "https://api.github.com/repos/sebastianbergmann/global-state/zipball/bc37d50fea7d017d3d340f230811c9f1d7280af4",
                "reference": "bc37d50fea7d017d3d340f230811c9f1d7280af4",
                "shasum": ""
            },
            "require": {
                "php": ">=5.3.3"
            },
            "require-dev": {
                "phpunit/phpunit": "~4.2"
            },
            "suggest": {
                "ext-uopz": "*"
            },
            "type": "library",
            "extra": {
                "branch-alias": {
                    "dev-master": "1.0-dev"
                }
            },
            "autoload": {
                "classmap": [
                    "src/"
                ]
            },
            "notification-url": "https://packagist.org/downloads/",
            "license": [
                "BSD-3-Clause"
            ],
            "authors": [
                {
                    "name": "Sebastian Bergmann",
                    "email": "sebastian@phpunit.de"
                }
            ],
            "description": "Snapshotting of global state",
            "homepage": "http://www.github.com/sebastianbergmann/global-state",
            "keywords": [
                "global state"
            ],
            "time": "2015-10-12T03:26:01+00:00"
        },
        {
            "name": "sebastian/recursion-context",
            "version": "1.0.5",
            "source": {
                "type": "git",
                "url": "https://github.com/sebastianbergmann/recursion-context.git",
                "reference": "b19cc3298482a335a95f3016d2f8a6950f0fbcd7"
            },
            "dist": {
                "type": "zip",
                "url": "https://api.github.com/repos/sebastianbergmann/recursion-context/zipball/b19cc3298482a335a95f3016d2f8a6950f0fbcd7",
                "reference": "b19cc3298482a335a95f3016d2f8a6950f0fbcd7",
                "shasum": ""
            },
            "require": {
                "php": ">=5.3.3"
            },
            "require-dev": {
                "phpunit/phpunit": "~4.4"
            },
            "type": "library",
            "extra": {
                "branch-alias": {
                    "dev-master": "1.0.x-dev"
                }
            },
            "autoload": {
                "classmap": [
                    "src/"
                ]
            },
            "notification-url": "https://packagist.org/downloads/",
            "license": [
                "BSD-3-Clause"
            ],
            "authors": [
                {
                    "name": "Jeff Welch",
                    "email": "whatthejeff@gmail.com"
                },
                {
                    "name": "Sebastian Bergmann",
                    "email": "sebastian@phpunit.de"
                },
                {
                    "name": "Adam Harvey",
                    "email": "aharvey@php.net"
                }
            ],
            "description": "Provides functionality to recursively process PHP variables",
            "homepage": "http://www.github.com/sebastianbergmann/recursion-context",
            "time": "2016-10-03T07:41:43+00:00"
        },
        {
            "name": "sebastian/version",
            "version": "1.0.6",
            "source": {
                "type": "git",
                "url": "https://github.com/sebastianbergmann/version.git",
                "reference": "58b3a85e7999757d6ad81c787a1fbf5ff6c628c6"
            },
            "dist": {
                "type": "zip",
                "url": "https://api.github.com/repos/sebastianbergmann/version/zipball/58b3a85e7999757d6ad81c787a1fbf5ff6c628c6",
                "reference": "58b3a85e7999757d6ad81c787a1fbf5ff6c628c6",
                "shasum": ""
            },
            "type": "library",
            "autoload": {
                "classmap": [
                    "src/"
                ]
            },
            "notification-url": "https://packagist.org/downloads/",
            "license": [
                "BSD-3-Clause"
            ],
            "authors": [
                {
                    "name": "Sebastian Bergmann",
                    "email": "sebastian@phpunit.de",
                    "role": "lead"
                }
            ],
            "description": "Library that helps with managing the version number of Git-hosted PHP projects",
            "homepage": "https://github.com/sebastianbergmann/version",
            "time": "2015-06-21T13:59:46+00:00"
        },
        {
            "name": "zikula/generator-bundle",
            "version": "1.4",
            "target-dir": "Zikula/Bundle/GeneratorBundle",
            "source": {
                "type": "git",
                "url": "https://github.com/zikula/GeneratorBundle.git",
                "reference": "b36a7e57370cf750b4e1a16c7c3b17fe0f5e1f5a"
            },
            "dist": {
                "type": "zip",
                "url": "https://api.github.com/repos/zikula/GeneratorBundle/zipball/b36a7e57370cf750b4e1a16c7c3b17fe0f5e1f5a",
                "reference": "b36a7e57370cf750b4e1a16c7c3b17fe0f5e1f5a",
                "shasum": ""
            },
            "require": {
                "symfony/console": "~2.0",
                "symfony/finder": "~2.2",
                "symfony/framework-bundle": "~2.2"
            },
            "require-dev": {
                "doctrine/orm": "~2.2,>=2.2.3",
                "symfony/doctrine-bridge": "~2.2",
                "twig/twig": "~1.11"
            },
            "type": "symfony-bundle",
            "extra": {
                "branch-alias": {
                    "dev-master": "2.2.x-dev"
                }
            },
            "autoload": {
                "psr-0": {
                    "Zikula\\Bundle\\GeneratorBundle\\": ""
                }
            },
            "notification-url": "https://packagist.org/downloads/",
            "license": [
                "MIT"
            ],
            "authors": [
                {
                    "name": "Zikula Community",
                    "homepage": "http://zikula.org/"
                },
                {
                    "name": "Fabien Potencier",
                    "email": "fabien@symfony.com"
                }
            ],
            "description": "This module generates code for you",
            "time": "2014-01-26T10:33:58+00:00"
        }
    ],
    "aliases": [],
    "minimum-stability": "dev",
    "stability-flags": {
        "wikimedia/composer-merge-plugin": 20,
        "zikula/legal-module": 20,
        "zikula/profile-module": 20,
        "zikula/filesystem": 20,
        "drak/doctrine1": 20,
        "drak/smarty": 20,
        "oyejorge/less.php": 20,
        "phpids/phpids": 20,
        "zikula/jquery-bundle": 20,
        "zikula/jquery-ui-bundle": 20,
        "zikula/bootstrap-bundle": 20,
        "zikula/fontawesome-bundle": 20,
        "zikula/jquery-minicolors-bundle": 20,
        "bootstrap-plus/bootstrap-jqueryui": 20
    },
    "prefer-stable": true,
    "prefer-lowest": false,
    "platform": {
        "php": ">=5.4.1"
    },
    "platform-dev": [],
    "platform-overrides": {
        "php": "5.5.9"
    }
}<|MERGE_RESOLUTION|>--- conflicted
+++ resolved
@@ -4,11 +4,7 @@
         "Read more about it at https://getcomposer.org/doc/01-basic-usage.md#composer-lock-the-lock-file",
         "This file is @generated automatically"
     ],
-<<<<<<< HEAD
-    "content-hash": "a9e01dcc29344c80aa080b31f21c0d58",
-=======
     "content-hash": "812f1960f7f73d56892557d77e17a198",
->>>>>>> 808db018
     "packages": [
         {
             "name": "abeautifulsite/jquery-minicolors",
