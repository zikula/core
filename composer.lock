--- conflicted
+++ resolved
@@ -4,13 +4,8 @@
         "Read more about it at https://getcomposer.org/doc/01-basic-usage.md#composer-lock-the-lock-file",
         "This file is @generated automatically"
     ],
-<<<<<<< HEAD
     "hash": "0a5193bbdc4f0a2af3eb0361d1c8a54e",
     "content-hash": "3310ea08c2ab828084d88a797274816b",
-=======
-    "hash": "d901227fb4809571c8ffa812e6a7482d",
-    "content-hash": "193eaea3e2dcc38dfa633f997d5f1e39",
->>>>>>> 4878c6aa
     "packages": [
         {
             "name": "abeautifulsite/jquery-minicolors",
@@ -1841,7 +1836,7 @@
                     "email": "stof@notk.org"
                 },
                 {
-                    "name": "Knplabs",
+                    "name": "KnpLabs",
                     "homepage": "http://knplabs.com"
                 },
                 {
@@ -4338,21 +4333,12 @@
             "source": {
                 "type": "git",
                 "url": "https://github.com/zikula-modules/Legal.git",
-<<<<<<< HEAD
-                "reference": "013f5bcdef1af93910622e0dbee6594b4b6748df"
-            },
-            "dist": {
-                "type": "zip",
-                "url": "https://api.github.com/repos/zikula-modules/Legal/zipball/013f5bcdef1af93910622e0dbee6594b4b6748df",
-                "reference": "013f5bcdef1af93910622e0dbee6594b4b6748df",
-=======
                 "reference": "f45fb7ebd0e91a95f0fcdedd358e7b2bed397fa8"
             },
             "dist": {
                 "type": "zip",
                 "url": "https://api.github.com/repos/zikula-modules/Legal/zipball/f45fb7ebd0e91a95f0fcdedd358e7b2bed397fa8",
                 "reference": "f45fb7ebd0e91a95f0fcdedd358e7b2bed397fa8",
->>>>>>> 4878c6aa
                 "shasum": ""
             },
             "require": {
@@ -4407,11 +4393,7 @@
                 "source": "https://github.com/zikula-modules/Legal/tree/master",
                 "issues": "https://github.com/zikula-modules/Legal/issues"
             },
-<<<<<<< HEAD
-            "time": "2016-10-25 06:36:07"
-=======
             "time": "2016-10-27 05:14:44"
->>>>>>> 4878c6aa
         },
         {
             "name": "zikula/profile-module",
@@ -4419,21 +4401,12 @@
             "source": {
                 "type": "git",
                 "url": "https://github.com/zikula-modules/Profile.git",
-<<<<<<< HEAD
-                "reference": "9444caffc40a3fb4bb1d1f6a52ae7054f98cafc0"
-            },
-            "dist": {
-                "type": "zip",
-                "url": "https://api.github.com/repos/zikula-modules/Profile/zipball/9444caffc40a3fb4bb1d1f6a52ae7054f98cafc0",
-                "reference": "9444caffc40a3fb4bb1d1f6a52ae7054f98cafc0",
-=======
-                "reference": "62261efa0d36b232618b8daf065a995e729b7202"
-            },
-            "dist": {
-                "type": "zip",
-                "url": "https://api.github.com/repos/zikula-modules/Profile/zipball/62261efa0d36b232618b8daf065a995e729b7202",
-                "reference": "62261efa0d36b232618b8daf065a995e729b7202",
->>>>>>> 4878c6aa
+                "reference": "2549a81811f34770926ae7843d0b578f7a8de5a8"
+            },
+            "dist": {
+                "type": "zip",
+                "url": "https://api.github.com/repos/zikula-modules/Profile/zipball/2549a81811f34770926ae7843d0b578f7a8de5a8",
+                "reference": "2549a81811f34770926ae7843d0b578f7a8de5a8",
                 "shasum": ""
             },
             "require": {
@@ -4494,11 +4467,7 @@
                 "source": "https://github.com/zikula-modules/Profile/tree/master",
                 "issues": "https://github.com/zikula-modules/Profile/issues"
             },
-<<<<<<< HEAD
-            "time": "2016-10-25 06:35:41"
-=======
-            "time": "2016-10-27 05:15:40"
->>>>>>> 4878c6aa
+            "time": "2016-10-27 17:36:59"
         },
         {
             "name": "zikula/wizard",
