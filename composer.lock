--- conflicted
+++ resolved
@@ -4,12 +4,8 @@
         "Read more about it at https://getcomposer.org/doc/01-basic-usage.md#composer-lock-the-lock-file",
         "This file is @generated automatically"
     ],
-<<<<<<< HEAD
-    "hash": "66a045ee974afa758616b91826386c3a",
-    "content-hash": "dddc1ff3a92eed682fbb501ef316a039",
-=======
-    "content-hash": "7ed476431b0ffb8af55c4f244f9437f1",
->>>>>>> 86bea431
+    "hash": "b000fd955bb596597fc8cd646bdc72c3",
+    "content-hash": "94ddece4107bb4e3f111a2eb5bce3b17",
     "packages": [
         {
             "name": "abeautifulsite/jquery-minicolors",
@@ -2303,11 +2299,7 @@
                 "image",
                 "imagine"
             ],
-<<<<<<< HEAD
-            "time": "2016-07-22 14:52:30"
-=======
-            "time": "2017-01-08T18:53:27+00:00"
->>>>>>> 86bea431
+            "time": "2017-01-08 18:53:27"
         },
         {
             "name": "matthiasnoback/symfony-console-form",
@@ -2922,16 +2914,16 @@
         },
         {
             "name": "sensio/distribution-bundle",
-            "version": "v5.0.17",
+            "version": "v5.0.18",
             "source": {
                 "type": "git",
                 "url": "https://github.com/sensiolabs/SensioDistributionBundle.git",
-                "reference": "4e98a1a6d3935d05414bd11e421a2047c93619f7"
-            },
-            "dist": {
-                "type": "zip",
-                "url": "https://api.github.com/repos/sensiolabs/SensioDistributionBundle/zipball/4e98a1a6d3935d05414bd11e421a2047c93619f7",
-                "reference": "4e98a1a6d3935d05414bd11e421a2047c93619f7",
+                "reference": "17846680901003d26d823c2e3ac9228702837916"
+            },
+            "dist": {
+                "type": "zip",
+                "url": "https://api.github.com/repos/sensiolabs/SensioDistributionBundle/zipball/17846680901003d26d823c2e3ac9228702837916",
+                "reference": "17846680901003d26d823c2e3ac9228702837916",
                 "shasum": ""
             },
             "require": {
@@ -2970,11 +2962,7 @@
                 "configuration",
                 "distribution"
             ],
-<<<<<<< HEAD
-            "time": "2016-12-31 08:39:25"
-=======
-            "time": "2017-01-04T13:35:35+00:00"
->>>>>>> 86bea431
+            "time": "2017-01-10 14:58:45"
         },
         {
             "name": "sensio/framework-extra-bundle",
@@ -2982,12 +2970,12 @@
             "source": {
                 "type": "git",
                 "url": "https://github.com/sensiolabs/SensioFrameworkExtraBundle.git",
-                "reference": "b81c48e0fa3f77ff496514868f84cb4c0bece879"
-            },
-            "dist": {
-                "type": "zip",
-                "url": "https://api.github.com/repos/sensiolabs/SensioFrameworkExtraBundle/zipball/b81c48e0fa3f77ff496514868f84cb4c0bece879",
-                "reference": "b81c48e0fa3f77ff496514868f84cb4c0bece879",
+                "reference": "2ea870f3cf472658595e1679d88474bed732efb2"
+            },
+            "dist": {
+                "type": "zip",
+                "url": "https://api.github.com/repos/sensiolabs/SensioFrameworkExtraBundle/zipball/2ea870f3cf472658595e1679d88474bed732efb2",
+                "reference": "2ea870f3cf472658595e1679d88474bed732efb2",
                 "shasum": ""
             },
             "require": {
@@ -3041,7 +3029,7 @@
                 "annotations",
                 "controllers"
             ],
-            "time": "2016-12-14 08:34:11"
+            "time": "2017-01-02 20:43:55"
         },
         {
             "name": "sensio/generator-bundle",
@@ -3256,16 +3244,16 @@
         },
         {
             "name": "symfony/monolog-bundle",
-            "version": "2.11.3",
+            "version": "v2.12.1",
             "source": {
                 "type": "git",
                 "url": "https://github.com/symfony/monolog-bundle.git",
-                "reference": "0b427134a6868050fd9a95cc5eae3df85e5c759b"
-            },
-            "dist": {
-                "type": "zip",
-                "url": "https://api.github.com/repos/symfony/monolog-bundle/zipball/0b427134a6868050fd9a95cc5eae3df85e5c759b",
-                "reference": "0b427134a6868050fd9a95cc5eae3df85e5c759b",
+                "reference": "b0146bdca7ba2a65f3bbe7010423c7393b29ec3f"
+            },
+            "dist": {
+                "type": "zip",
+                "url": "https://api.github.com/repos/symfony/monolog-bundle/zipball/b0146bdca7ba2a65f3bbe7010423c7393b29ec3f",
+                "reference": "b0146bdca7ba2a65f3bbe7010423c7393b29ec3f",
                 "shasum": ""
             },
             "require": {
@@ -3312,7 +3300,7 @@
                 "log",
                 "logging"
             ],
-            "time": "2016-10-19 07:54:05"
+            "time": "2017-01-02 19:04:26"
         },
         {
             "name": "symfony/polyfill-intl-icu",
