--- conflicted
+++ resolved
@@ -7,45 +7,6 @@
     "content-hash": "9ef904b10edb9956f730c6b0b2e36a20",
     "packages": [
         {
-<<<<<<< HEAD
-=======
-            "name": "abeautifulsite/jquery-minicolors",
-            "version": "dev-master",
-            "source": {
-                "type": "git",
-                "url": "https://github.com/claviska/jquery-minicolors.git",
-                "reference": "737b2e638b0a059a73f9cdff365f91555bd44a37"
-            },
-            "dist": {
-                "type": "zip",
-                "url": "https://api.github.com/repos/claviska/jquery-minicolors/zipball/737b2e638b0a059a73f9cdff365f91555bd44a37",
-                "reference": "737b2e638b0a059a73f9cdff365f91555bd44a37",
-                "shasum": ""
-            },
-            "type": "component",
-            "extra": {
-                "component": {
-                    "scripts": [
-                        "jquery.minicolors.js"
-                    ],
-                    "files": [
-                        "jquery.minicolors.js",
-                        "jquery.minicolors.min.js",
-                        "jquery.minicolors.css",
-                        "jquery.minicolors.png"
-                    ]
-                }
-            },
-            "notification-url": "https://packagist.org/downloads/",
-            "license": [
-                "MIT"
-            ],
-            "description": "jQuery MiniColors Plugin",
-            "homepage": "http://www.abeautifulsite.net/",
-            "time": "2017-10-26T13:39:15+00:00"
-        },
-        {
->>>>>>> 7259e3a8
             "name": "afarkas/html5shiv",
             "version": "3.7.3",
             "source": {
@@ -3910,17 +3871,16 @@
         },
         {
             "name": "sensio/framework-extra-bundle",
-<<<<<<< HEAD
             "version": "dev-master",
             "source": {
                 "type": "git",
                 "url": "https://github.com/sensiolabs/SensioFrameworkExtraBundle.git",
-                "reference": "74f1f17e1e5c32ca43de92611e9097a8d0e0acf2"
-            },
-            "dist": {
-                "type": "zip",
-                "url": "https://api.github.com/repos/sensiolabs/SensioFrameworkExtraBundle/zipball/74f1f17e1e5c32ca43de92611e9097a8d0e0acf2",
-                "reference": "74f1f17e1e5c32ca43de92611e9097a8d0e0acf2",
+                "reference": "ee2b0a85d07542699138e3bfed405c15a973245d"
+            },
+            "dist": {
+                "type": "zip",
+                "url": "https://api.github.com/repos/sensiolabs/SensioFrameworkExtraBundle/zipball/ee2b0a85d07542699138e3bfed405c15a973245d",
+                "reference": "ee2b0a85d07542699138e3bfed405c15a973245d",
                 "shasum": ""
             },
             "require": {
@@ -3929,24 +3889,6 @@
                 "symfony/dependency-injection": "^3.3|^4.0",
                 "symfony/framework-bundle": "^3.3|^4.0",
                 "symfony/http-kernel": "^3.3|^4.0"
-=======
-            "version": "v3.0.28",
-            "source": {
-                "type": "git",
-                "url": "https://github.com/sensiolabs/SensioFrameworkExtraBundle.git",
-                "reference": "65eadf9e3fd5c47eee7986b306a5aed8affe6496"
-            },
-            "dist": {
-                "type": "zip",
-                "url": "https://api.github.com/repos/sensiolabs/SensioFrameworkExtraBundle/zipball/65eadf9e3fd5c47eee7986b306a5aed8affe6496",
-                "reference": "65eadf9e3fd5c47eee7986b306a5aed8affe6496",
-                "shasum": ""
-            },
-            "require": {
-                "doctrine/common": "~2.2",
-                "symfony/dependency-injection": "~2.3|~3.0",
-                "symfony/framework-bundle": "~2.3|~3.0|~4.0"
->>>>>>> 7259e3a8
             },
             "require-dev": {
                 "doctrine/doctrine-bundle": "^1.6",
@@ -3971,7 +3913,7 @@
             "type": "symfony-bundle",
             "extra": {
                 "branch-alias": {
-                    "dev-master": "4.0.x-dev"
+                    "dev-master": "5.0.x-dev"
                 }
             },
             "autoload": {
@@ -3994,11 +3936,7 @@
                 "annotations",
                 "controllers"
             ],
-<<<<<<< HEAD
-            "time": "2017-09-29T16:05:12+00:00"
-=======
-            "time": "2017-10-12T17:37:20+00:00"
->>>>>>> 7259e3a8
+            "time": "2017-10-20T14:04:00+00:00"
         },
         {
             "name": "sensio/generator-bundle",
@@ -4448,123 +4386,6 @@
             "time": "2017-10-11T12:05:26+00:00"
         },
         {
-<<<<<<< HEAD
-=======
-            "name": "symfony/polyfill-php54",
-            "version": "v1.6.0",
-            "source": {
-                "type": "git",
-                "url": "https://github.com/symfony/polyfill-php54.git",
-                "reference": "d7810a14b2c6c1aff415e1bb755f611b3d5327bc"
-            },
-            "dist": {
-                "type": "zip",
-                "url": "https://api.github.com/repos/symfony/polyfill-php54/zipball/d7810a14b2c6c1aff415e1bb755f611b3d5327bc",
-                "reference": "d7810a14b2c6c1aff415e1bb755f611b3d5327bc",
-                "shasum": ""
-            },
-            "require": {
-                "php": ">=5.3.3"
-            },
-            "type": "library",
-            "extra": {
-                "branch-alias": {
-                    "dev-master": "1.6-dev"
-                }
-            },
-            "autoload": {
-                "psr-4": {
-                    "Symfony\\Polyfill\\Php54\\": ""
-                },
-                "files": [
-                    "bootstrap.php"
-                ],
-                "classmap": [
-                    "Resources/stubs"
-                ]
-            },
-            "notification-url": "https://packagist.org/downloads/",
-            "license": [
-                "MIT"
-            ],
-            "authors": [
-                {
-                    "name": "Nicolas Grekas",
-                    "email": "p@tchwork.com"
-                },
-                {
-                    "name": "Symfony Community",
-                    "homepage": "https://symfony.com/contributors"
-                }
-            ],
-            "description": "Symfony polyfill backporting some PHP 5.4+ features to lower PHP versions",
-            "homepage": "https://symfony.com",
-            "keywords": [
-                "compatibility",
-                "polyfill",
-                "portable",
-                "shim"
-            ],
-            "time": "2017-10-11T12:05:26+00:00"
-        },
-        {
-            "name": "symfony/polyfill-php55",
-            "version": "v1.6.0",
-            "source": {
-                "type": "git",
-                "url": "https://github.com/symfony/polyfill-php55.git",
-                "reference": "b64e7f0c37ecf144ecc16668936eef94e628fbfd"
-            },
-            "dist": {
-                "type": "zip",
-                "url": "https://api.github.com/repos/symfony/polyfill-php55/zipball/b64e7f0c37ecf144ecc16668936eef94e628fbfd",
-                "reference": "b64e7f0c37ecf144ecc16668936eef94e628fbfd",
-                "shasum": ""
-            },
-            "require": {
-                "ircmaxell/password-compat": "~1.0",
-                "php": ">=5.3.3"
-            },
-            "type": "library",
-            "extra": {
-                "branch-alias": {
-                    "dev-master": "1.6-dev"
-                }
-            },
-            "autoload": {
-                "psr-4": {
-                    "Symfony\\Polyfill\\Php55\\": ""
-                },
-                "files": [
-                    "bootstrap.php"
-                ]
-            },
-            "notification-url": "https://packagist.org/downloads/",
-            "license": [
-                "MIT"
-            ],
-            "authors": [
-                {
-                    "name": "Nicolas Grekas",
-                    "email": "p@tchwork.com"
-                },
-                {
-                    "name": "Symfony Community",
-                    "homepage": "https://symfony.com/contributors"
-                }
-            ],
-            "description": "Symfony polyfill backporting some PHP 5.5+ features to lower PHP versions",
-            "homepage": "https://symfony.com",
-            "keywords": [
-                "compatibility",
-                "polyfill",
-                "portable",
-                "shim"
-            ],
-            "time": "2017-10-11T12:05:26+00:00"
-        },
-        {
->>>>>>> 7259e3a8
             "name": "symfony/polyfill-php56",
             "version": "v1.6.0",
             "source": {
@@ -5454,17 +5275,17 @@
         },
         {
             "name": "zikula/generator-bundle",
-            "version": "2.0",
+            "version": "2.0.1",
             "target-dir": "Zikula/Bundle/GeneratorBundle",
             "source": {
                 "type": "git",
                 "url": "https://github.com/zikula/GeneratorBundle.git",
-                "reference": "3bd0eda8f9b6a7c3bde15e51650203fc3ec170f7"
-            },
-            "dist": {
-                "type": "zip",
-                "url": "https://api.github.com/repos/zikula/GeneratorBundle/zipball/3bd0eda8f9b6a7c3bde15e51650203fc3ec170f7",
-                "reference": "3bd0eda8f9b6a7c3bde15e51650203fc3ec170f7",
+                "reference": "d11abec26c4087e0791271ff9b8a232c997c1fce"
+            },
+            "dist": {
+                "type": "zip",
+                "url": "https://api.github.com/repos/zikula/GeneratorBundle/zipball/d11abec26c4087e0791271ff9b8a232c997c1fce",
+                "reference": "d11abec26c4087e0791271ff9b8a232c997c1fce",
                 "shasum": ""
             },
             "require": {
@@ -5503,7 +5324,7 @@
                 }
             ],
             "description": "This module generates code for you",
-            "time": "2017-06-03T21:19:39+00:00"
+            "time": "2017-10-25T09:49:44+00:00"
         },
         {
             "name": "zikula/jquery-bundle",
@@ -6958,7 +6779,7 @@
     "prefer-stable": true,
     "prefer-lowest": false,
     "platform": {
-        "php": ">=5.4.1"
+        "php": ">=5.5.9"
     },
     "platform-dev": [],
     "platform-overrides": {
