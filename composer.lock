{
    "_readme": [
        "This file locks the dependencies of your project to a known state",
        "Read more about it at https://getcomposer.org/doc/01-basic-usage.md#installing-dependencies",
        "This file is @generated automatically"
    ],
    "content-hash": "025c899e0db7e5a86a262a0957c69a4e",
    "packages": [
        {
            "name": "antishov/doctrine-extensions-bundle",
            "version": "v1.4.2",
            "source": {
                "type": "git",
                "url": "https://github.com/antishov/StofDoctrineExtensionsBundle.git",
                "reference": "19c8d45e7ceb6477ef490f21ab4279e549c1e828"
            },
            "dist": {
                "type": "zip",
                "url": "https://api.github.com/repos/antishov/StofDoctrineExtensionsBundle/zipball/19c8d45e7ceb6477ef490f21ab4279e549c1e828",
                "reference": "19c8d45e7ceb6477ef490f21ab4279e549c1e828",
                "shasum": ""
            },
            "require": {
                "gedmo/doctrine-extensions": "^2.3.4",
                "php": ">=7.1",
                "symfony/framework-bundle": "^4.3|^5.0"
            },
            "conflict": {
                "stof/doctrine-extensions-bundle": "*"
            },
            "require-dev": {
                "symfony/phpunit-bridge": "^4.3|^5.0",
                "symfony/security-bundle": "^4.3|^5.0"
            },
            "suggest": {
                "doctrine/doctrine-bundle": "to use the ORM extensions",
                "doctrine/mongodb-odm-bundle": "to use the MongoDB ODM extensions"
            },
            "type": "symfony-bundle",
            "extra": {
                "branch-alias": {
                    "dev-master": "2.0-dev"
                }
            },
            "autoload": {
                "psr-4": {
                    "Stof\\DoctrineExtensionsBundle\\": ""
                }
            },
            "notification-url": "https://packagist.org/downloads/",
            "license": [
                "MIT"
            ],
            "authors": [
                {
                    "name": "Antishov Viktor",
                    "email": "antishov.viktor@gmail.com"
                },
                {
                    "name": "Christophe Coevoet",
                    "email": "stof@notk.org"
                }
            ],
            "description": "Forked from stof/doctrine-extensions-bundle integration of the gedmo/doctrine-extensions with Symfony 4",
            "homepage": "https://github.com/antishov/StofDoctrineExtensionsBundle",
            "keywords": [
                "behaviors",
                "doctrine2",
                "extensions",
                "gedmo",
                "loggable",
                "nestedset",
                "sluggable",
                "sortable",
                "stof",
                "timestampable",
                "translatable",
                "tree"
            ],
            "time": "2019-12-03T19:50:27+00:00"
        },
        {
            "name": "behat/transliterator",
            "version": "v1.2.0",
            "source": {
                "type": "git",
                "url": "https://github.com/Behat/Transliterator.git",
                "reference": "826ce7e9c2a6664c0d1f381cbb38b1fb80a7ee2c"
            },
            "dist": {
                "type": "zip",
                "url": "https://api.github.com/repos/Behat/Transliterator/zipball/826ce7e9c2a6664c0d1f381cbb38b1fb80a7ee2c",
                "reference": "826ce7e9c2a6664c0d1f381cbb38b1fb80a7ee2c",
                "shasum": ""
            },
            "require": {
                "php": ">=5.3.3"
            },
            "require-dev": {
                "chuyskywalker/rolling-curl": "^3.1",
                "php-yaoi/php-yaoi": "^1.0"
            },
            "type": "library",
            "extra": {
                "branch-alias": {
                    "dev-master": "1.2-dev"
                }
            },
            "autoload": {
                "psr-0": {
                    "Behat\\Transliterator": "src/"
                }
            },
            "notification-url": "https://packagist.org/downloads/",
            "license": [
                "Artistic-1.0"
            ],
            "description": "String transliterator",
            "keywords": [
                "i18n",
                "slug",
                "transliterator"
            ],
            "time": "2017-04-04T11:38:05+00:00"
        },
        {
            "name": "components/bootstrap",
            "version": "4.4.1",
            "source": {
                "type": "git",
                "url": "https://github.com/components/bootstrap.git",
                "reference": "983313252725392091d8d2952276cbdcd4060014"
            },
            "dist": {
                "type": "zip",
                "url": "https://api.github.com/repos/components/bootstrap/zipball/983313252725392091d8d2952276cbdcd4060014",
                "reference": "983313252725392091d8d2952276cbdcd4060014",
                "shasum": ""
            },
            "require": {
                "components/jquery": ">=2"
            },
            "type": "component",
            "extra": {
                "component": {
                    "scripts": [
                        "js/bootstrap.js"
                    ],
                    "files": [
                        "js/*.js",
                        "js/*.map",
                        "css/*.css",
                        "css/*.map"
                    ],
                    "shim": {
                        "deps": [
                            "jquery"
                        ]
                    }
                }
            },
            "notification-url": "https://packagist.org/downloads/",
            "license": [
                "MIT"
            ],
            "authors": [
                {
                    "name": "Mark Otto",
                    "email": "markdotto@gmail.com"
                },
                {
                    "name": "Jacob Thornton",
                    "email": "jacobthornton@gmail.com"
                }
            ],
            "description": "The most popular front-end framework for developing responsive, mobile first projects on the web.",
            "homepage": "https://getbootstrap.com",
            "keywords": [
                "css",
                "framework",
                "front-end",
                "mobile-first",
                "responsive",
                "sass",
                "web"
            ],
            "time": "2020-01-08T10:19:13+00:00"
        },
        {
            "name": "components/font-awesome",
            "version": "5.12.0",
            "source": {
                "type": "git",
                "url": "https://github.com/components/font-awesome.git",
                "reference": "d8646ec635a00b06cc219b7dffed3418444975cc"
            },
            "dist": {
                "type": "zip",
                "url": "https://api.github.com/repos/components/font-awesome/zipball/d8646ec635a00b06cc219b7dffed3418444975cc",
                "reference": "d8646ec635a00b06cc219b7dffed3418444975cc",
                "shasum": ""
            },
            "type": "component",
            "extra": {
                "component": {
                    "styles": [
                        "css/all.css"
                    ],
                    "files": [
                        "css/all.min.css",
                        "webfonts/*"
                    ]
                }
            },
            "notification-url": "https://packagist.org/downloads/",
            "license": [
                "CC-BY-4.0",
                "MIT",
                "OFL-1.1"
            ],
            "description": "Font Awesome, the iconic SVG, font, and CSS framework.",
            "time": "2020-01-08T10:17:47+00:00"
        },
        {
            "name": "components/jquery",
            "version": "3.4.1",
            "source": {
                "type": "git",
                "url": "https://github.com/components/jquery.git",
                "reference": "901828b7968b18319e377dc23d466f28426ee083"
            },
            "dist": {
                "type": "zip",
                "url": "https://api.github.com/repos/components/jquery/zipball/901828b7968b18319e377dc23d466f28426ee083",
                "reference": "901828b7968b18319e377dc23d466f28426ee083",
                "shasum": ""
            },
            "type": "component",
            "extra": {
                "component": {
                    "scripts": [
                        "jquery.js"
                    ],
                    "files": [
                        "jquery.min.js",
                        "jquery.min.map",
                        "jquery.slim.js",
                        "jquery.slim.min.js",
                        "jquery.slim.min.map"
                    ]
                }
            },
            "notification-url": "https://packagist.org/downloads/",
            "license": [
                "MIT"
            ],
            "authors": [
                {
                    "name": "JS Foundation and other contributors"
                }
            ],
            "description": "jQuery JavaScript Library",
            "homepage": "http://jquery.com",
            "time": "2019-10-23T05:15:13+00:00"
        },
        {
            "name": "components/jqueryui",
            "version": "1.12.1",
            "source": {
                "type": "git",
                "url": "https://github.com/components/jqueryui.git",
                "reference": "44ecf3794cc56b65954cc19737234a3119d036cc"
            },
            "dist": {
                "type": "zip",
                "url": "https://api.github.com/repos/components/jqueryui/zipball/44ecf3794cc56b65954cc19737234a3119d036cc",
                "reference": "44ecf3794cc56b65954cc19737234a3119d036cc",
                "shasum": ""
            },
            "require": {
                "components/jquery": ">=1.6"
            },
            "type": "component",
            "extra": {
                "component": {
                    "name": "jquery-ui",
                    "scripts": [
                        "jquery-ui.js"
                    ],
                    "files": [
                        "ui/**",
                        "themes/**",
                        "jquery-ui.min.js"
                    ],
                    "shim": {
                        "deps": [
                            "jquery"
                        ],
                        "exports": "jQuery"
                    }
                }
            },
            "notification-url": "https://packagist.org/downloads/",
            "license": [
                "MIT"
            ],
            "authors": [
                {
                    "name": "jQuery UI Team",
                    "homepage": "http://jqueryui.com/about"
                },
                {
                    "name": "Joern Zaefferer",
                    "email": "joern.zaefferer@gmail.com",
                    "homepage": "http://bassistance.de"
                },
                {
                    "name": "Scott Gonzalez",
                    "email": "scott.gonzalez@gmail.com",
                    "homepage": "http://scottgonzalez.com"
                },
                {
                    "name": "Kris Borchers",
                    "email": "kris.borchers@gmail.com",
                    "homepage": "http://krisborchers.com"
                },
                {
                    "name": "Mike Sherov",
                    "email": "mike.sherov@gmail.com",
                    "homepage": "http://mike.sherov.com"
                },
                {
                    "name": "TJ VanToll",
                    "email": "tj.vantoll@gmail.com",
                    "homepage": "http://tjvantoll.com"
                },
                {
                    "name": "Corey Frang",
                    "email": "gnarf37@gmail.com",
                    "homepage": "http://gnarf.net"
                },
                {
                    "name": "Felix Nagel",
                    "email": "info@felixnagel.com",
                    "homepage": "http://www.felixnagel.com"
                }
            ],
            "description": "jQuery UI is a curated set of user interface interactions, effects, widgets, and themes built on top of the jQuery JavaScript Library. Whether you're building highly interactive web applications or you just need to add a date picker to a form control, jQuery UI is the perfect choice.",
            "time": "2016-09-16T05:47:55+00:00"
        },
        {
            "name": "composer/ca-bundle",
            "version": "1.2.6",
            "source": {
                "type": "git",
                "url": "https://github.com/composer/ca-bundle.git",
                "reference": "47fe531de31fca4a1b997f87308e7d7804348f7e"
            },
            "dist": {
                "type": "zip",
                "url": "https://api.github.com/repos/composer/ca-bundle/zipball/47fe531de31fca4a1b997f87308e7d7804348f7e",
                "reference": "47fe531de31fca4a1b997f87308e7d7804348f7e",
                "shasum": ""
            },
            "require": {
                "ext-openssl": "*",
                "ext-pcre": "*",
                "php": "^5.3.2 || ^7.0 || ^8.0"
            },
            "require-dev": {
                "phpunit/phpunit": "^4.8.35 || ^5.7 || 6.5 - 8",
                "psr/log": "^1.0",
                "symfony/process": "^2.5 || ^3.0 || ^4.0 || ^5.0"
            },
            "type": "library",
            "extra": {
                "branch-alias": {
                    "dev-master": "1.x-dev"
                }
            },
            "autoload": {
                "psr-4": {
                    "Composer\\CaBundle\\": "src"
                }
            },
            "notification-url": "https://packagist.org/downloads/",
            "license": [
                "MIT"
            ],
            "authors": [
                {
                    "name": "Jordi Boggiano",
                    "email": "j.boggiano@seld.be",
                    "homepage": "http://seld.be"
                }
            ],
            "description": "Lets you find a path to the system CA bundle, and includes a fallback to the Mozilla CA bundle.",
            "keywords": [
                "cabundle",
                "cacert",
                "certificate",
                "ssl",
                "tls"
            ],
            "time": "2020-01-13T10:02:55+00:00"
        },
        {
            "name": "composer/composer",
            "version": "dev-master",
            "source": {
                "type": "git",
                "url": "https://github.com/composer/composer.git",
                "reference": "dbcf592ea22553d90cf27e81501fe279345473f6"
            },
            "dist": {
                "type": "zip",
                "url": "https://api.github.com/repos/composer/composer/zipball/dbcf592ea22553d90cf27e81501fe279345473f6",
                "reference": "dbcf592ea22553d90cf27e81501fe279345473f6",
                "shasum": ""
            },
            "require": {
                "composer/ca-bundle": "^1.0",
                "composer/semver": "^1.0",
                "composer/spdx-licenses": "^1.2",
                "composer/xdebug-handler": "^1.1",
                "justinrainbow/json-schema": "^3.0 || ^4.0 || ^5.0",
                "php": "^5.3.2 || ^7.0",
                "psr/log": "^1.0",
                "seld/jsonlint": "^1.4",
                "seld/phar-utils": "^1.0",
                "symfony/console": "^2.7 || ^3.0 || ^4.0 || ^5.0",
                "symfony/filesystem": "^2.7 || ^3.0 || ^4.0 || ^5.0",
                "symfony/finder": "^2.7 || ^3.0 || ^4.0 || ^5.0",
                "symfony/process": "^2.7 || ^3.0 || ^4.0 || ^5.0"
            },
            "conflict": {
                "symfony/console": "2.8.38"
            },
            "require-dev": {
                "phpunit/phpunit": "^4.8.35 || ^5.7",
                "phpunit/phpunit-mock-objects": "^2.3 || ^3.0"
            },
            "suggest": {
                "ext-openssl": "Enabling the openssl extension allows you to access https URLs for repositories and packages",
                "ext-zip": "Enabling the zip extension allows you to unzip archives",
                "ext-zlib": "Allow gzip compression of HTTP requests"
            },
            "bin": [
                "bin/composer"
            ],
            "type": "library",
            "extra": {
                "branch-alias": {
                    "dev-master": "1.10-dev"
                }
            },
            "autoload": {
                "psr-4": {
                    "Composer\\": "src/Composer"
                }
            },
            "notification-url": "https://packagist.org/downloads/",
            "license": [
                "MIT"
            ],
            "authors": [
                {
                    "name": "Nils Adermann",
                    "email": "naderman@naderman.de",
                    "homepage": "http://www.naderman.de"
                },
                {
                    "name": "Jordi Boggiano",
                    "email": "j.boggiano@seld.be",
                    "homepage": "http://seld.be"
                }
            ],
            "description": "Composer helps you declare, manage and install dependencies of PHP projects. It ensures you have the right stack everywhere.",
            "homepage": "https://getcomposer.org/",
            "keywords": [
                "autoload",
                "dependency",
                "package"
            ],
            "time": "2020-01-14T15:33:39+00:00"
        },
        {
            "name": "composer/installers",
            "version": "v1.7.0",
            "source": {
                "type": "git",
                "url": "https://github.com/composer/installers.git",
                "reference": "141b272484481432cda342727a427dc1e206bfa0"
            },
            "dist": {
                "type": "zip",
                "url": "https://api.github.com/repos/composer/installers/zipball/141b272484481432cda342727a427dc1e206bfa0",
                "reference": "141b272484481432cda342727a427dc1e206bfa0",
                "shasum": ""
            },
            "require": {
                "composer-plugin-api": "^1.0"
            },
            "replace": {
                "roundcube/plugin-installer": "*",
                "shama/baton": "*"
            },
            "require-dev": {
                "composer/composer": "1.0.*@dev",
                "phpunit/phpunit": "^4.8.36"
            },
            "type": "composer-plugin",
            "extra": {
                "class": "Composer\\Installers\\Plugin",
                "branch-alias": {
                    "dev-master": "1.0-dev"
                }
            },
            "autoload": {
                "psr-4": {
                    "Composer\\Installers\\": "src/Composer/Installers"
                }
            },
            "notification-url": "https://packagist.org/downloads/",
            "license": [
                "MIT"
            ],
            "authors": [
                {
                    "name": "Kyle Robinson Young",
                    "email": "kyle@dontkry.com",
                    "homepage": "https://github.com/shama"
                }
            ],
            "description": "A multi-framework Composer library installer",
            "homepage": "https://composer.github.io/installers/",
            "keywords": [
                "Craft",
                "Dolibarr",
                "Eliasis",
                "Hurad",
                "ImageCMS",
                "Kanboard",
                "Lan Management System",
                "MODX Evo",
                "Mautic",
                "Maya",
                "OXID",
                "Plentymarkets",
                "Porto",
                "RadPHP",
                "SMF",
                "Thelia",
                "Whmcs",
                "WolfCMS",
                "agl",
                "aimeos",
                "annotatecms",
                "attogram",
                "bitrix",
                "cakephp",
                "chef",
                "cockpit",
                "codeigniter",
                "concrete5",
                "croogo",
                "dokuwiki",
                "drupal",
                "eZ Platform",
                "elgg",
                "expressionengine",
                "fuelphp",
                "grav",
                "installer",
                "itop",
                "joomla",
                "known",
                "kohana",
                "laravel",
                "lavalite",
                "lithium",
                "magento",
                "majima",
                "mako",
                "mediawiki",
                "modulework",
                "modx",
                "moodle",
                "osclass",
                "phpbb",
                "piwik",
                "ppi",
                "puppet",
                "pxcms",
                "reindex",
                "roundcube",
                "shopware",
                "silverstripe",
                "sydes",
                "symfony",
                "typo3",
                "wordpress",
                "yawik",
                "zend",
                "zikula"
            ],
            "time": "2019-08-12T15:00:31+00:00"
        },
        {
            "name": "composer/semver",
            "version": "1.5.1",
            "source": {
                "type": "git",
                "url": "https://github.com/composer/semver.git",
                "reference": "c6bea70230ef4dd483e6bbcab6005f682ed3a8de"
            },
            "dist": {
                "type": "zip",
                "url": "https://api.github.com/repos/composer/semver/zipball/c6bea70230ef4dd483e6bbcab6005f682ed3a8de",
                "reference": "c6bea70230ef4dd483e6bbcab6005f682ed3a8de",
                "shasum": ""
            },
            "require": {
                "php": "^5.3.2 || ^7.0"
            },
            "require-dev": {
                "phpunit/phpunit": "^4.5 || ^5.0.5"
            },
            "type": "library",
            "extra": {
                "branch-alias": {
                    "dev-master": "1.x-dev"
                }
            },
            "autoload": {
                "psr-4": {
                    "Composer\\Semver\\": "src"
                }
            },
            "notification-url": "https://packagist.org/downloads/",
            "license": [
                "MIT"
            ],
            "authors": [
                {
                    "name": "Nils Adermann",
                    "email": "naderman@naderman.de",
                    "homepage": "http://www.naderman.de"
                },
                {
                    "name": "Jordi Boggiano",
                    "email": "j.boggiano@seld.be",
                    "homepage": "http://seld.be"
                },
                {
                    "name": "Rob Bast",
                    "email": "rob.bast@gmail.com",
                    "homepage": "http://robbast.nl"
                }
            ],
            "description": "Semver library that offers utilities, version constraint parsing and validation.",
            "keywords": [
                "semantic",
                "semver",
                "validation",
                "versioning"
            ],
            "time": "2020-01-13T12:06:48+00:00"
        },
        {
            "name": "composer/spdx-licenses",
            "version": "1.5.2",
            "source": {
                "type": "git",
                "url": "https://github.com/composer/spdx-licenses.git",
                "reference": "7ac1e6aec371357df067f8a688c3d6974df68fa5"
            },
            "dist": {
                "type": "zip",
                "url": "https://api.github.com/repos/composer/spdx-licenses/zipball/7ac1e6aec371357df067f8a688c3d6974df68fa5",
                "reference": "7ac1e6aec371357df067f8a688c3d6974df68fa5",
                "shasum": ""
            },
            "require": {
                "php": "^5.3.2 || ^7.0 || ^8.0"
            },
            "require-dev": {
                "phpunit/phpunit": "^4.8.35 || ^5.7 || 6.5 - 7"
            },
            "type": "library",
            "extra": {
                "branch-alias": {
                    "dev-master": "1.x-dev"
                }
            },
            "autoload": {
                "psr-4": {
                    "Composer\\Spdx\\": "src"
                }
            },
            "notification-url": "https://packagist.org/downloads/",
            "license": [
                "MIT"
            ],
            "authors": [
                {
                    "name": "Nils Adermann",
                    "email": "naderman@naderman.de",
                    "homepage": "http://www.naderman.de"
                },
                {
                    "name": "Jordi Boggiano",
                    "email": "j.boggiano@seld.be",
                    "homepage": "http://seld.be"
                },
                {
                    "name": "Rob Bast",
                    "email": "rob.bast@gmail.com",
                    "homepage": "http://robbast.nl"
                }
            ],
            "description": "SPDX licenses list and validation library.",
            "keywords": [
                "license",
                "spdx",
                "validator"
            ],
            "time": "2019-07-29T10:31:59+00:00"
        },
        {
            "name": "composer/xdebug-handler",
            "version": "1.4.0",
            "source": {
                "type": "git",
                "url": "https://github.com/composer/xdebug-handler.git",
                "reference": "cbe23383749496fe0f373345208b79568e4bc248"
            },
            "dist": {
                "type": "zip",
                "url": "https://api.github.com/repos/composer/xdebug-handler/zipball/cbe23383749496fe0f373345208b79568e4bc248",
                "reference": "cbe23383749496fe0f373345208b79568e4bc248",
                "shasum": ""
            },
            "require": {
                "php": "^5.3.2 || ^7.0 || ^8.0",
                "psr/log": "^1.0"
            },
            "require-dev": {
                "phpunit/phpunit": "^4.8.35 || ^5.7 || 6.5 - 8"
            },
            "type": "library",
            "autoload": {
                "psr-4": {
                    "Composer\\XdebugHandler\\": "src"
                }
            },
            "notification-url": "https://packagist.org/downloads/",
            "license": [
                "MIT"
            ],
            "authors": [
                {
                    "name": "John Stevenson",
                    "email": "john-stevenson@blueyonder.co.uk"
                }
            ],
            "description": "Restarts a process without Xdebug.",
            "keywords": [
                "Xdebug",
                "performance"
            ],
            "time": "2019-11-06T16:40:04+00:00"
        },
        {
            "name": "dimsemenov/magnific-popup",
            "version": "1.1.0",
            "source": {
                "type": "git",
                "url": "https://github.com/dimsemenov/Magnific-Popup.git",
                "reference": "6b7a8088783cbce01034414c1fd2d8e1889093ae"
            },
            "dist": {
                "type": "zip",
                "url": "https://api.github.com/repos/dimsemenov/Magnific-Popup/zipball/6b7a8088783cbce01034414c1fd2d8e1889093ae",
                "reference": "6b7a8088783cbce01034414c1fd2d8e1889093ae",
                "shasum": ""
            },
            "type": "library",
            "notification-url": "https://packagist.org/downloads/",
            "description": "Light and responsive lightbox script with focus on performance.",
            "homepage": "http://dimsemenov.com/plugins/magnific-popup/",
            "time": "2016-02-20T09:06:30+00:00"
        },
        {
            "name": "doctrine/annotations",
            "version": "v1.8.0",
            "source": {
                "type": "git",
                "url": "https://github.com/doctrine/annotations.git",
                "reference": "904dca4eb10715b92569fbcd79e201d5c349b6bc"
            },
            "dist": {
                "type": "zip",
                "url": "https://api.github.com/repos/doctrine/annotations/zipball/904dca4eb10715b92569fbcd79e201d5c349b6bc",
                "reference": "904dca4eb10715b92569fbcd79e201d5c349b6bc",
                "shasum": ""
            },
            "require": {
                "doctrine/lexer": "1.*",
                "php": "^7.1"
            },
            "require-dev": {
                "doctrine/cache": "1.*",
                "phpunit/phpunit": "^7.5"
            },
            "type": "library",
            "extra": {
                "branch-alias": {
                    "dev-master": "1.7.x-dev"
                }
            },
            "autoload": {
                "psr-4": {
                    "Doctrine\\Common\\Annotations\\": "lib/Doctrine/Common/Annotations"
                }
            },
            "notification-url": "https://packagist.org/downloads/",
            "license": [
                "MIT"
            ],
            "authors": [
                {
                    "name": "Guilherme Blanco",
                    "email": "guilhermeblanco@gmail.com"
                },
                {
                    "name": "Roman Borschel",
                    "email": "roman@code-factory.org"
                },
                {
                    "name": "Benjamin Eberlei",
                    "email": "kontakt@beberlei.de"
                },
                {
                    "name": "Jonathan Wage",
                    "email": "jonwage@gmail.com"
                },
                {
                    "name": "Johannes Schmitt",
                    "email": "schmittjoh@gmail.com"
                }
            ],
            "description": "Docblock Annotations Parser",
            "homepage": "http://www.doctrine-project.org",
            "keywords": [
                "annotations",
                "docblock",
                "parser"
            ],
            "time": "2019-10-01T18:55:10+00:00"
        },
        {
            "name": "doctrine/cache",
            "version": "1.10.0",
            "source": {
                "type": "git",
                "url": "https://github.com/doctrine/cache.git",
                "reference": "382e7f4db9a12dc6c19431743a2b096041bcdd62"
            },
            "dist": {
                "type": "zip",
                "url": "https://api.github.com/repos/doctrine/cache/zipball/382e7f4db9a12dc6c19431743a2b096041bcdd62",
                "reference": "382e7f4db9a12dc6c19431743a2b096041bcdd62",
                "shasum": ""
            },
            "require": {
                "php": "~7.1"
            },
            "conflict": {
                "doctrine/common": ">2.2,<2.4"
            },
            "require-dev": {
                "alcaeus/mongo-php-adapter": "^1.1",
                "doctrine/coding-standard": "^6.0",
                "mongodb/mongodb": "^1.1",
                "phpunit/phpunit": "^7.0",
                "predis/predis": "~1.0"
            },
            "suggest": {
                "alcaeus/mongo-php-adapter": "Required to use legacy MongoDB driver"
            },
            "type": "library",
            "extra": {
                "branch-alias": {
                    "dev-master": "1.9.x-dev"
                }
            },
            "autoload": {
                "psr-4": {
                    "Doctrine\\Common\\Cache\\": "lib/Doctrine/Common/Cache"
                }
            },
            "notification-url": "https://packagist.org/downloads/",
            "license": [
                "MIT"
            ],
            "authors": [
                {
                    "name": "Guilherme Blanco",
                    "email": "guilhermeblanco@gmail.com"
                },
                {
                    "name": "Roman Borschel",
                    "email": "roman@code-factory.org"
                },
                {
                    "name": "Benjamin Eberlei",
                    "email": "kontakt@beberlei.de"
                },
                {
                    "name": "Jonathan Wage",
                    "email": "jonwage@gmail.com"
                },
                {
                    "name": "Johannes Schmitt",
                    "email": "schmittjoh@gmail.com"
                }
            ],
            "description": "PHP Doctrine Cache library is a popular cache implementation that supports many different drivers such as redis, memcache, apc, mongodb and others.",
            "homepage": "https://www.doctrine-project.org/projects/cache.html",
            "keywords": [
                "abstraction",
                "apcu",
                "cache",
                "caching",
                "couchdb",
                "memcached",
                "php",
                "redis",
                "xcache"
            ],
            "time": "2019-11-29T15:36:20+00:00"
        },
        {
            "name": "doctrine/collections",
            "version": "1.6.4",
            "source": {
                "type": "git",
                "url": "https://github.com/doctrine/collections.git",
                "reference": "6b1e4b2b66f6d6e49983cebfe23a21b7ccc5b0d7"
            },
            "dist": {
                "type": "zip",
                "url": "https://api.github.com/repos/doctrine/collections/zipball/6b1e4b2b66f6d6e49983cebfe23a21b7ccc5b0d7",
                "reference": "6b1e4b2b66f6d6e49983cebfe23a21b7ccc5b0d7",
                "shasum": ""
            },
            "require": {
                "php": "^7.1.3"
            },
            "require-dev": {
                "doctrine/coding-standard": "^6.0",
                "phpstan/phpstan-shim": "^0.9.2",
                "phpunit/phpunit": "^7.0",
                "vimeo/psalm": "^3.2.2"
            },
            "type": "library",
            "extra": {
                "branch-alias": {
                    "dev-master": "1.6.x-dev"
                }
            },
            "autoload": {
                "psr-4": {
                    "Doctrine\\Common\\Collections\\": "lib/Doctrine/Common/Collections"
                }
            },
            "notification-url": "https://packagist.org/downloads/",
            "license": [
                "MIT"
            ],
            "authors": [
                {
                    "name": "Guilherme Blanco",
                    "email": "guilhermeblanco@gmail.com"
                },
                {
                    "name": "Roman Borschel",
                    "email": "roman@code-factory.org"
                },
                {
                    "name": "Benjamin Eberlei",
                    "email": "kontakt@beberlei.de"
                },
                {
                    "name": "Jonathan Wage",
                    "email": "jonwage@gmail.com"
                },
                {
                    "name": "Johannes Schmitt",
                    "email": "schmittjoh@gmail.com"
                }
            ],
            "description": "PHP Doctrine Collections library that adds additional functionality on top of PHP arrays.",
            "homepage": "https://www.doctrine-project.org/projects/collections.html",
            "keywords": [
                "array",
                "collections",
                "iterators",
                "php"
            ],
            "time": "2019-11-13T13:07:11+00:00"
        },
        {
            "name": "doctrine/common",
            "version": "2.12.0",
            "source": {
                "type": "git",
                "url": "https://github.com/doctrine/common.git",
                "reference": "2053eafdf60c2172ee1373d1b9289ba1db7f1fc6"
            },
            "dist": {
                "type": "zip",
                "url": "https://api.github.com/repos/doctrine/common/zipball/2053eafdf60c2172ee1373d1b9289ba1db7f1fc6",
                "reference": "2053eafdf60c2172ee1373d1b9289ba1db7f1fc6",
                "shasum": ""
            },
            "require": {
                "doctrine/annotations": "^1.0",
                "doctrine/cache": "^1.0",
                "doctrine/collections": "^1.0",
                "doctrine/event-manager": "^1.0",
                "doctrine/inflector": "^1.0",
                "doctrine/lexer": "^1.0",
                "doctrine/persistence": "^1.1",
                "doctrine/reflection": "^1.0",
                "php": "^7.1"
            },
            "require-dev": {
                "doctrine/coding-standard": "^1.0",
                "phpstan/phpstan": "^0.11",
                "phpstan/phpstan-phpunit": "^0.11",
                "phpunit/phpunit": "^7.0",
                "squizlabs/php_codesniffer": "^3.0",
                "symfony/phpunit-bridge": "^4.0.5"
            },
            "type": "library",
            "extra": {
                "branch-alias": {
                    "dev-master": "2.11.x-dev"
                }
            },
            "autoload": {
                "psr-4": {
                    "Doctrine\\Common\\": "lib/Doctrine/Common"
                }
            },
            "notification-url": "https://packagist.org/downloads/",
            "license": [
                "MIT"
            ],
            "authors": [
                {
                    "name": "Guilherme Blanco",
                    "email": "guilhermeblanco@gmail.com"
                },
                {
                    "name": "Roman Borschel",
                    "email": "roman@code-factory.org"
                },
                {
                    "name": "Benjamin Eberlei",
                    "email": "kontakt@beberlei.de"
                },
                {
                    "name": "Jonathan Wage",
                    "email": "jonwage@gmail.com"
                },
                {
                    "name": "Johannes Schmitt",
                    "email": "schmittjoh@gmail.com"
                },
                {
                    "name": "Marco Pivetta",
                    "email": "ocramius@gmail.com"
                }
            ],
            "description": "PHP Doctrine Common project is a library that provides additional functionality that other Doctrine projects depend on such as better reflection support, persistence interfaces, proxies, event system and much more.",
            "homepage": "https://www.doctrine-project.org/projects/common.html",
            "keywords": [
                "common",
                "doctrine",
                "php"
            ],
            "time": "2020-01-10T15:49:25+00:00"
        },
        {
            "name": "doctrine/dbal",
            "version": "v2.10.1",
            "source": {
                "type": "git",
                "url": "https://github.com/doctrine/dbal.git",
                "reference": "c2b8e6e82732a64ecde1cddf9e1e06cb8556e3d8"
            },
            "dist": {
                "type": "zip",
                "url": "https://api.github.com/repos/doctrine/dbal/zipball/c2b8e6e82732a64ecde1cddf9e1e06cb8556e3d8",
                "reference": "c2b8e6e82732a64ecde1cddf9e1e06cb8556e3d8",
                "shasum": ""
            },
            "require": {
                "doctrine/cache": "^1.0",
                "doctrine/event-manager": "^1.0",
                "ext-pdo": "*",
                "php": "^7.2"
            },
            "require-dev": {
                "doctrine/coding-standard": "^6.0",
                "jetbrains/phpstorm-stubs": "^2019.1",
                "phpstan/phpstan": "^0.11.3",
                "phpunit/phpunit": "^8.4.1",
                "symfony/console": "^2.0.5|^3.0|^4.0|^5.0"
            },
            "suggest": {
                "symfony/console": "For helpful console commands such as SQL execution and import of files."
            },
            "bin": [
                "bin/doctrine-dbal"
            ],
            "type": "library",
            "extra": {
                "branch-alias": {
                    "dev-master": "2.10.x-dev",
                    "dev-develop": "3.0.x-dev"
                }
            },
            "autoload": {
                "psr-4": {
                    "Doctrine\\DBAL\\": "lib/Doctrine/DBAL"
                }
            },
            "notification-url": "https://packagist.org/downloads/",
            "license": [
                "MIT"
            ],
            "authors": [
                {
                    "name": "Guilherme Blanco",
                    "email": "guilhermeblanco@gmail.com"
                },
                {
                    "name": "Roman Borschel",
                    "email": "roman@code-factory.org"
                },
                {
                    "name": "Benjamin Eberlei",
                    "email": "kontakt@beberlei.de"
                },
                {
                    "name": "Jonathan Wage",
                    "email": "jonwage@gmail.com"
                }
            ],
            "description": "Powerful PHP database abstraction layer (DBAL) with many features for database schema introspection and management.",
            "homepage": "https://www.doctrine-project.org/projects/dbal.html",
            "keywords": [
                "abstraction",
                "database",
                "db2",
                "dbal",
                "mariadb",
                "mssql",
                "mysql",
                "oci8",
                "oracle",
                "pdo",
                "pgsql",
                "postgresql",
                "queryobject",
                "sasql",
                "sql",
                "sqlanywhere",
                "sqlite",
                "sqlserver",
                "sqlsrv"
            ],
            "time": "2020-01-04T12:56:21+00:00"
        },
        {
            "name": "doctrine/doctrine-bundle",
            "version": "2.0.6",
            "source": {
                "type": "git",
                "url": "https://github.com/doctrine/DoctrineBundle.git",
                "reference": "0ef972d3b730f975c80db9fffa4b2a0258c91442"
            },
            "dist": {
                "type": "zip",
                "url": "https://api.github.com/repos/doctrine/DoctrineBundle/zipball/0ef972d3b730f975c80db9fffa4b2a0258c91442",
                "reference": "0ef972d3b730f975c80db9fffa4b2a0258c91442",
                "shasum": ""
            },
            "require": {
                "doctrine/dbal": "^2.9.0",
                "doctrine/persistence": "^1.3.3",
                "jdorn/sql-formatter": "^1.2.16",
                "php": "^7.1",
                "symfony/cache": "^4.3.3|^5.0",
                "symfony/config": "^4.3.3|^5.0",
                "symfony/console": "^3.4.30|^4.3.3|^5.0",
                "symfony/dependency-injection": "^4.3.3|^5.0",
                "symfony/doctrine-bridge": "^4.3.7|^5.0",
                "symfony/framework-bundle": "^3.4.30|^4.3.3|^5.0",
                "symfony/service-contracts": "^1.1.1|^2.0"
            },
            "conflict": {
                "doctrine/orm": "<2.6",
                "twig/twig": "<1.34|>=2.0,<2.4"
            },
            "require-dev": {
                "doctrine/coding-standard": "^6.0",
                "doctrine/orm": "^2.6",
                "ocramius/proxy-manager": "^2.1",
                "phpunit/phpunit": "^7.5",
                "symfony/phpunit-bridge": "^4.2",
                "symfony/property-info": "^4.3.3|^5.0",
                "symfony/twig-bridge": "^3.4.30|^4.3.3|^5.0",
                "symfony/validator": "^3.4.30|^4.3.3|^5.0",
                "symfony/web-profiler-bundle": "^3.4.30|^4.3.3|^5.0",
                "symfony/yaml": "^3.4.30|^4.3.3|^5.0",
                "twig/twig": "^1.34|^2.12"
            },
            "suggest": {
                "doctrine/orm": "The Doctrine ORM integration is optional in the bundle.",
                "symfony/web-profiler-bundle": "To use the data collector."
            },
            "type": "symfony-bundle",
            "extra": {
                "branch-alias": {
                    "dev-master": "2.0.x-dev"
                }
            },
            "autoload": {
                "psr-4": {
                    "Doctrine\\Bundle\\DoctrineBundle\\": ""
                }
            },
            "notification-url": "https://packagist.org/downloads/",
            "license": [
                "MIT"
            ],
            "authors": [
                {
                    "name": "Fabien Potencier",
                    "email": "fabien@symfony.com"
                },
                {
                    "name": "Benjamin Eberlei",
                    "email": "kontakt@beberlei.de"
                },
                {
                    "name": "Symfony Community",
                    "homepage": "http://symfony.com/contributors"
                },
                {
                    "name": "Doctrine Project",
                    "homepage": "http://www.doctrine-project.org/"
                }
            ],
            "description": "Symfony DoctrineBundle",
            "homepage": "http://www.doctrine-project.org",
            "keywords": [
                "database",
                "dbal",
                "orm",
                "persistence"
            ],
            "time": "2019-12-19T13:47:07+00:00"
        },
        {
            "name": "doctrine/event-manager",
            "version": "1.1.0",
            "source": {
                "type": "git",
                "url": "https://github.com/doctrine/event-manager.git",
                "reference": "629572819973f13486371cb611386eb17851e85c"
            },
            "dist": {
                "type": "zip",
                "url": "https://api.github.com/repos/doctrine/event-manager/zipball/629572819973f13486371cb611386eb17851e85c",
                "reference": "629572819973f13486371cb611386eb17851e85c",
                "shasum": ""
            },
            "require": {
                "php": "^7.1"
            },
            "conflict": {
                "doctrine/common": "<2.9@dev"
            },
            "require-dev": {
                "doctrine/coding-standard": "^6.0",
                "phpunit/phpunit": "^7.0"
            },
            "type": "library",
            "extra": {
                "branch-alias": {
                    "dev-master": "1.0.x-dev"
                }
            },
            "autoload": {
                "psr-4": {
                    "Doctrine\\Common\\": "lib/Doctrine/Common"
                }
            },
            "notification-url": "https://packagist.org/downloads/",
            "license": [
                "MIT"
            ],
            "authors": [
                {
                    "name": "Guilherme Blanco",
                    "email": "guilhermeblanco@gmail.com"
                },
                {
                    "name": "Roman Borschel",
                    "email": "roman@code-factory.org"
                },
                {
                    "name": "Benjamin Eberlei",
                    "email": "kontakt@beberlei.de"
                },
                {
                    "name": "Jonathan Wage",
                    "email": "jonwage@gmail.com"
                },
                {
                    "name": "Johannes Schmitt",
                    "email": "schmittjoh@gmail.com"
                },
                {
                    "name": "Marco Pivetta",
                    "email": "ocramius@gmail.com"
                }
            ],
            "description": "The Doctrine Event Manager is a simple PHP event system that was built to be used with the various Doctrine projects.",
            "homepage": "https://www.doctrine-project.org/projects/event-manager.html",
            "keywords": [
                "event",
                "event dispatcher",
                "event manager",
                "event system",
                "events"
            ],
            "time": "2019-11-10T09:48:07+00:00"
        },
        {
            "name": "doctrine/inflector",
            "version": "1.3.1",
            "source": {
                "type": "git",
                "url": "https://github.com/doctrine/inflector.git",
                "reference": "ec3a55242203ffa6a4b27c58176da97ff0a7aec1"
            },
            "dist": {
                "type": "zip",
                "url": "https://api.github.com/repos/doctrine/inflector/zipball/ec3a55242203ffa6a4b27c58176da97ff0a7aec1",
                "reference": "ec3a55242203ffa6a4b27c58176da97ff0a7aec1",
                "shasum": ""
            },
            "require": {
                "php": "^7.1"
            },
            "require-dev": {
                "phpunit/phpunit": "^6.2"
            },
            "type": "library",
            "extra": {
                "branch-alias": {
                    "dev-master": "1.3.x-dev"
                }
            },
            "autoload": {
                "psr-4": {
                    "Doctrine\\Common\\Inflector\\": "lib/Doctrine/Common/Inflector"
                }
            },
            "notification-url": "https://packagist.org/downloads/",
            "license": [
                "MIT"
            ],
            "authors": [
                {
                    "name": "Guilherme Blanco",
                    "email": "guilhermeblanco@gmail.com"
                },
                {
                    "name": "Roman Borschel",
                    "email": "roman@code-factory.org"
                },
                {
                    "name": "Benjamin Eberlei",
                    "email": "kontakt@beberlei.de"
                },
                {
                    "name": "Jonathan Wage",
                    "email": "jonwage@gmail.com"
                },
                {
                    "name": "Johannes Schmitt",
                    "email": "schmittjoh@gmail.com"
                }
            ],
            "description": "Common String Manipulations with regard to casing and singular/plural rules.",
            "homepage": "http://www.doctrine-project.org",
            "keywords": [
                "inflection",
                "pluralize",
                "singularize",
                "string"
            ],
            "time": "2019-10-30T19:59:35+00:00"
        },
        {
            "name": "doctrine/instantiator",
            "version": "1.3.0",
            "source": {
                "type": "git",
                "url": "https://github.com/doctrine/instantiator.git",
                "reference": "ae466f726242e637cebdd526a7d991b9433bacf1"
            },
            "dist": {
                "type": "zip",
                "url": "https://api.github.com/repos/doctrine/instantiator/zipball/ae466f726242e637cebdd526a7d991b9433bacf1",
                "reference": "ae466f726242e637cebdd526a7d991b9433bacf1",
                "shasum": ""
            },
            "require": {
                "php": "^7.1"
            },
            "require-dev": {
                "doctrine/coding-standard": "^6.0",
                "ext-pdo": "*",
                "ext-phar": "*",
                "phpbench/phpbench": "^0.13",
                "phpstan/phpstan-phpunit": "^0.11",
                "phpstan/phpstan-shim": "^0.11",
                "phpunit/phpunit": "^7.0"
            },
            "type": "library",
            "extra": {
                "branch-alias": {
                    "dev-master": "1.2.x-dev"
                }
            },
            "autoload": {
                "psr-4": {
                    "Doctrine\\Instantiator\\": "src/Doctrine/Instantiator/"
                }
            },
            "notification-url": "https://packagist.org/downloads/",
            "license": [
                "MIT"
            ],
            "authors": [
                {
                    "name": "Marco Pivetta",
                    "email": "ocramius@gmail.com",
                    "homepage": "http://ocramius.github.com/"
                }
            ],
            "description": "A small, lightweight utility to instantiate objects in PHP without invoking their constructors",
            "homepage": "https://www.doctrine-project.org/projects/instantiator.html",
            "keywords": [
                "constructor",
                "instantiate"
            ],
            "time": "2019-10-21T16:45:58+00:00"
        },
        {
            "name": "doctrine/lexer",
            "version": "1.2.0",
            "source": {
                "type": "git",
                "url": "https://github.com/doctrine/lexer.git",
                "reference": "5242d66dbeb21a30dd8a3e66bf7a73b66e05e1f6"
            },
            "dist": {
                "type": "zip",
                "url": "https://api.github.com/repos/doctrine/lexer/zipball/5242d66dbeb21a30dd8a3e66bf7a73b66e05e1f6",
                "reference": "5242d66dbeb21a30dd8a3e66bf7a73b66e05e1f6",
                "shasum": ""
            },
            "require": {
                "php": "^7.2"
            },
            "require-dev": {
                "doctrine/coding-standard": "^6.0",
                "phpstan/phpstan": "^0.11.8",
                "phpunit/phpunit": "^8.2"
            },
            "type": "library",
            "extra": {
                "branch-alias": {
                    "dev-master": "1.2.x-dev"
                }
            },
            "autoload": {
                "psr-4": {
                    "Doctrine\\Common\\Lexer\\": "lib/Doctrine/Common/Lexer"
                }
            },
            "notification-url": "https://packagist.org/downloads/",
            "license": [
                "MIT"
            ],
            "authors": [
                {
                    "name": "Guilherme Blanco",
                    "email": "guilhermeblanco@gmail.com"
                },
                {
                    "name": "Roman Borschel",
                    "email": "roman@code-factory.org"
                },
                {
                    "name": "Johannes Schmitt",
                    "email": "schmittjoh@gmail.com"
                }
            ],
            "description": "PHP Doctrine Lexer parser library that can be used in Top-Down, Recursive Descent Parsers.",
            "homepage": "https://www.doctrine-project.org/projects/lexer.html",
            "keywords": [
                "annotations",
                "docblock",
                "lexer",
                "parser",
                "php"
            ],
            "time": "2019-10-30T14:39:59+00:00"
        },
        {
            "name": "doctrine/orm",
            "version": "v2.7.0",
            "source": {
                "type": "git",
                "url": "https://github.com/doctrine/orm.git",
                "reference": "4d763ca4c925f647b248b9fa01b5f47aa3685d62"
            },
            "dist": {
                "type": "zip",
                "url": "https://api.github.com/repos/doctrine/orm/zipball/4d763ca4c925f647b248b9fa01b5f47aa3685d62",
                "reference": "4d763ca4c925f647b248b9fa01b5f47aa3685d62",
                "shasum": ""
            },
            "require": {
                "doctrine/annotations": "^1.8",
                "doctrine/cache": "^1.9.1",
                "doctrine/collections": "^1.5",
                "doctrine/common": "^2.11",
                "doctrine/dbal": "^2.9.3",
                "doctrine/event-manager": "^1.1",
                "doctrine/instantiator": "^1.3",
                "doctrine/persistence": "^1.2",
                "ext-pdo": "*",
                "php": "^7.1",
                "symfony/console": "^3.0|^4.0|^5.0"
            },
            "require-dev": {
                "doctrine/coding-standard": "^5.0",
                "phpunit/phpunit": "^7.5",
                "symfony/yaml": "^3.4|^4.0|^5.0"
            },
            "suggest": {
                "symfony/yaml": "If you want to use YAML Metadata Mapping Driver"
            },
            "bin": [
                "bin/doctrine"
            ],
            "type": "library",
            "extra": {
                "branch-alias": {
                    "dev-master": "2.7.x-dev"
                }
            },
            "autoload": {
                "psr-4": {
                    "Doctrine\\ORM\\": "lib/Doctrine/ORM"
                }
            },
            "notification-url": "https://packagist.org/downloads/",
            "license": [
                "MIT"
            ],
            "authors": [
                {
                    "name": "Guilherme Blanco",
                    "email": "guilhermeblanco@gmail.com"
                },
                {
                    "name": "Roman Borschel",
                    "email": "roman@code-factory.org"
                },
                {
                    "name": "Benjamin Eberlei",
                    "email": "kontakt@beberlei.de"
                },
                {
                    "name": "Jonathan Wage",
                    "email": "jonwage@gmail.com"
                },
                {
                    "name": "Marco Pivetta",
                    "email": "ocramius@gmail.com"
                }
            ],
            "description": "Object-Relational-Mapper for PHP",
            "homepage": "https://www.doctrine-project.org/projects/orm.html",
            "keywords": [
                "database",
                "orm"
            ],
            "time": "2019-11-19T08:38:05+00:00"
        },
        {
            "name": "doctrine/persistence",
            "version": "1.3.5",
            "source": {
                "type": "git",
                "url": "https://github.com/doctrine/persistence.git",
                "reference": "be70c016fdcd44a428405ee062ebcdd01a6867cd"
            },
            "dist": {
                "type": "zip",
                "url": "https://api.github.com/repos/doctrine/persistence/zipball/be70c016fdcd44a428405ee062ebcdd01a6867cd",
                "reference": "be70c016fdcd44a428405ee062ebcdd01a6867cd",
                "shasum": ""
            },
            "require": {
                "doctrine/annotations": "^1.0",
                "doctrine/cache": "^1.0",
                "doctrine/collections": "^1.0",
                "doctrine/event-manager": "^1.0",
                "doctrine/reflection": "^1.0",
                "php": "^7.1"
            },
            "conflict": {
                "doctrine/common": "<2.10@dev"
            },
            "require-dev": {
                "doctrine/coding-standard": "^6.0",
                "phpstan/phpstan": "^0.11",
                "phpunit/phpunit": "^7.0"
            },
            "type": "library",
            "extra": {
                "branch-alias": {
                    "dev-master": "1.3.x-dev"
                }
            },
            "autoload": {
                "psr-4": {
                    "Doctrine\\Common\\": "lib/Doctrine/Common",
                    "Doctrine\\Persistence\\": "lib/Doctrine/Persistence"
                }
            },
            "notification-url": "https://packagist.org/downloads/",
            "license": [
                "MIT"
            ],
            "authors": [
                {
                    "name": "Guilherme Blanco",
                    "email": "guilhermeblanco@gmail.com"
                },
                {
                    "name": "Roman Borschel",
                    "email": "roman@code-factory.org"
                },
                {
                    "name": "Benjamin Eberlei",
                    "email": "kontakt@beberlei.de"
                },
                {
                    "name": "Jonathan Wage",
                    "email": "jonwage@gmail.com"
                },
                {
                    "name": "Johannes Schmitt",
                    "email": "schmittjoh@gmail.com"
                },
                {
                    "name": "Marco Pivetta",
                    "email": "ocramius@gmail.com"
                }
            ],
            "description": "The Doctrine Persistence project is a set of shared interfaces and functionality that the different Doctrine object mappers share.",
            "homepage": "https://doctrine-project.org/projects/persistence.html",
            "keywords": [
                "mapper",
                "object",
                "odm",
                "orm",
                "persistence"
            ],
            "time": "2020-01-14T18:44:12+00:00"
        },
        {
            "name": "doctrine/reflection",
            "version": "v1.1.0",
            "source": {
                "type": "git",
                "url": "https://github.com/doctrine/reflection.git",
                "reference": "bc420ead87fdfe08c03ecc3549db603a45b06d4c"
            },
            "dist": {
                "type": "zip",
                "url": "https://api.github.com/repos/doctrine/reflection/zipball/bc420ead87fdfe08c03ecc3549db603a45b06d4c",
                "reference": "bc420ead87fdfe08c03ecc3549db603a45b06d4c",
                "shasum": ""
            },
            "require": {
                "doctrine/annotations": "^1.0",
                "ext-tokenizer": "*",
                "php": "^7.1"
            },
            "conflict": {
                "doctrine/common": "<2.9"
            },
            "require-dev": {
                "doctrine/coding-standard": "^5.0",
                "doctrine/common": "^2.10",
                "phpstan/phpstan": "^0.11.0",
                "phpstan/phpstan-phpunit": "^0.11.0",
                "phpunit/phpunit": "^7.0"
            },
            "type": "library",
            "extra": {
                "branch-alias": {
                    "dev-master": "1.0.x-dev"
                }
            },
            "autoload": {
                "psr-4": {
                    "Doctrine\\Common\\": "lib/Doctrine/Common"
                }
            },
            "notification-url": "https://packagist.org/downloads/",
            "license": [
                "MIT"
            ],
            "authors": [
                {
                    "name": "Guilherme Blanco",
                    "email": "guilhermeblanco@gmail.com"
                },
                {
                    "name": "Roman Borschel",
                    "email": "roman@code-factory.org"
                },
                {
                    "name": "Benjamin Eberlei",
                    "email": "kontakt@beberlei.de"
                },
                {
                    "name": "Jonathan Wage",
                    "email": "jonwage@gmail.com"
                },
                {
                    "name": "Johannes Schmitt",
                    "email": "schmittjoh@gmail.com"
                },
                {
                    "name": "Marco Pivetta",
                    "email": "ocramius@gmail.com"
                }
            ],
            "description": "The Doctrine Reflection project is a simple library used by the various Doctrine projects which adds some additional functionality on top of the reflection functionality that comes with PHP. It allows you to get the reflection information about classes, methods and properties statically.",
            "homepage": "https://www.doctrine-project.org/projects/reflection.html",
            "keywords": [
                "reflection",
                "static"
            ],
            "time": "2020-01-08T19:53:19+00:00"
        },
        {
            "name": "egulias/email-validator",
            "version": "2.1.14",
            "source": {
                "type": "git",
                "url": "https://github.com/egulias/EmailValidator.git",
                "reference": "c4b8d12921999d8a561004371701dbc2e05b5ece"
            },
            "dist": {
                "type": "zip",
                "url": "https://api.github.com/repos/egulias/EmailValidator/zipball/c4b8d12921999d8a561004371701dbc2e05b5ece",
                "reference": "c4b8d12921999d8a561004371701dbc2e05b5ece",
                "shasum": ""
            },
            "require": {
                "doctrine/lexer": "^1.0.1",
                "php": ">=5.5"
            },
            "require-dev": {
                "dominicsayers/isemail": "^3.0.7",
                "phpunit/phpunit": "^4.8.36|^7.5.15",
                "satooshi/php-coveralls": "^1.0.1"
            },
            "suggest": {
                "ext-intl": "PHP Internationalization Libraries are required to use the SpoofChecking validation"
            },
            "type": "library",
            "extra": {
                "branch-alias": {
                    "dev-master": "2.1.x-dev"
                }
            },
            "autoload": {
                "psr-4": {
                    "Egulias\\EmailValidator\\": "EmailValidator"
                }
            },
            "notification-url": "https://packagist.org/downloads/",
            "license": [
                "MIT"
            ],
            "authors": [
                {
                    "name": "Eduardo Gulias Davis"
                }
            ],
            "description": "A library for validating emails against several RFCs",
            "homepage": "https://github.com/egulias/EmailValidator",
            "keywords": [
                "email",
                "emailvalidation",
                "emailvalidator",
                "validation",
                "validator"
            ],
            "time": "2020-01-05T14:11:20+00:00"
        },
        {
            "name": "elao/web-profiler-extra-bundle",
            "version": "dev-master",
            "source": {
                "type": "git",
                "url": "https://github.com/Guite/WebProfilerExtraBundle.git",
                "reference": "4329dde7befda14417882c21bec6f8c246dc4672"
            },
            "dist": {
                "type": "zip",
                "url": "https://api.github.com/repos/Guite/WebProfilerExtraBundle/zipball/4329dde7befda14417882c21bec6f8c246dc4672",
                "reference": "4329dde7befda14417882c21bec6f8c246dc4672",
                "shasum": ""
            },
            "require": {
                "symfony/framework-bundle": "~2.1|~3.0|~4.0|~5.0",
                "symfony/templating": "~2.0|~3.0|~4.0|~5.0",
                "symfony/twig-bundle": "~2.0|~3.0|~4.0|~5.0",
                "twig/twig": "~1.12|~2.0|~3.0"
            },
            "type": "symfony-bundle",
            "extra": {
                "branch-alias": {
                    "dev-master": "2.3-dev"
                }
            },
            "autoload": {
                "psr-4": {
                    "Elao\\WebProfilerExtraBundle\\": "."
                }
            },
            "license": [
                "MIT"
            ],
            "authors": [
                {
                    "name": "Elao Team",
                    "homepage": "http://www.elao.com"
                },
                {
                    "name": "Contributors",
                    "homepage": "http://github.com/Elao/WebProfilerExtraBundle/contributors"
                }
            ],
            "description": "Add routing, container, assetic & twig information inside the profiler",
            "homepage": "http://github.com/Elao/WebProfilerExtraBundle",
            "keywords": [
                "bundle",
                "elao",
                "extra",
                "profiler"
            ],
            "support": {
                "source": "https://github.com/Guite/WebProfilerExtraBundle/tree/master"
            },
            "time": "2019-12-26T13:00:36+00:00"
        },
        {
            "name": "erusev/parsedown",
            "version": "1.7.4",
            "source": {
                "type": "git",
                "url": "https://github.com/erusev/parsedown.git",
                "reference": "cb17b6477dfff935958ba01325f2e8a2bfa6dab3"
            },
            "dist": {
                "type": "zip",
                "url": "https://api.github.com/repos/erusev/parsedown/zipball/cb17b6477dfff935958ba01325f2e8a2bfa6dab3",
                "reference": "cb17b6477dfff935958ba01325f2e8a2bfa6dab3",
                "shasum": ""
            },
            "require": {
                "ext-mbstring": "*",
                "php": ">=5.3.0"
            },
            "require-dev": {
                "phpunit/phpunit": "^4.8.35"
            },
            "type": "library",
            "autoload": {
                "psr-0": {
                    "Parsedown": ""
                }
            },
            "notification-url": "https://packagist.org/downloads/",
            "license": [
                "MIT"
            ],
            "authors": [
                {
                    "name": "Emanuil Rusev",
                    "email": "hello@erusev.com",
                    "homepage": "http://erusev.com"
                }
            ],
            "description": "Parser for Markdown.",
            "homepage": "http://parsedown.org",
            "keywords": [
                "markdown",
                "parser"
            ],
            "time": "2019-12-30T22:54:17+00:00"
        },
        {
            "name": "ezyang/htmlpurifier",
            "version": "dev-master",
            "source": {
                "type": "git",
                "url": "https://github.com/ezyang/htmlpurifier.git",
                "reference": "d15890222b6deb08fe44a57fa8e2e6ec2e25eb84"
            },
            "dist": {
                "type": "zip",
                "url": "https://api.github.com/repos/ezyang/htmlpurifier/zipball/d15890222b6deb08fe44a57fa8e2e6ec2e25eb84",
                "reference": "d15890222b6deb08fe44a57fa8e2e6ec2e25eb84",
                "shasum": ""
            },
            "require": {
                "php": ">=5.2"
            },
            "require-dev": {
                "simpletest/simpletest": "dev-master#72de02a7b80c6bb8864ef9bf66d41d2f58f826bd"
            },
            "type": "library",
            "autoload": {
                "psr-0": {
                    "HTMLPurifier": "library/"
                },
                "files": [
                    "library/HTMLPurifier.composer.php"
                ],
                "exclude-from-classmap": [
                    "/library/HTMLPurifier/Language/"
                ]
            },
            "notification-url": "https://packagist.org/downloads/",
            "license": [
                "LGPL-2.1-or-later"
            ],
            "authors": [
                {
                    "name": "Edward Z. Yang",
                    "email": "admin@htmlpurifier.org",
                    "homepage": "http://ezyang.com"
                }
            ],
            "description": "Standards compliant HTML filter written in PHP",
            "homepage": "http://htmlpurifier.org/",
            "keywords": [
                "html"
            ],
            "time": "2020-01-02T11:58:15+00:00"
        },
        {
            "name": "friendsofsymfony/jsrouting-bundle",
            "version": "v2.5.3",
            "source": {
                "type": "git",
                "url": "https://github.com/FriendsOfSymfony/FOSJsRoutingBundle.git",
                "reference": "165b3f4ae1f798ec320b9942f6db921f7b568bed"
            },
            "dist": {
                "type": "zip",
                "url": "https://api.github.com/repos/FriendsOfSymfony/FOSJsRoutingBundle/zipball/165b3f4ae1f798ec320b9942f6db921f7b568bed",
                "reference": "165b3f4ae1f798ec320b9942f6db921f7b568bed",
                "shasum": ""
            },
            "require": {
                "php": "^7.1",
                "symfony/console": "~3.3|^4.0|^5.0",
                "symfony/framework-bundle": "~3.3|^4.0|^5.0",
                "symfony/serializer": "~3.3|^4.0|^5.0",
                "willdurand/jsonp-callback-validator": "~1.0"
            },
            "require-dev": {
                "symfony/expression-language": "~3.3|^4.0|^5.0",
                "symfony/phpunit-bridge": "^3.3|^4.0"
            },
            "type": "symfony-bundle",
            "extra": {
                "branch-alias": {
                    "dev-master": "2.0-dev"
                }
            },
            "autoload": {
                "psr-4": {
                    "FOS\\JsRoutingBundle\\": ""
                },
                "exclude-from-classmap": [
                    "/Tests/"
                ]
            },
            "notification-url": "https://packagist.org/downloads/",
            "license": [
                "MIT"
            ],
            "authors": [
                {
                    "name": "William Durand",
                    "email": "will+git@drnd.me"
                },
                {
                    "name": "FriendsOfSymfony Community",
                    "homepage": "https://github.com/friendsofsymfony/FOSJsRoutingBundle/contributors"
                }
            ],
            "description": "A pretty nice way to expose your Symfony2 routing to client applications.",
            "homepage": "http://friendsofsymfony.github.com",
            "keywords": [
                "Js Routing",
                "javascript",
                "routing"
            ],
            "time": "2020-01-12T22:12:55+00:00"
        },
        {
            "name": "gedmo/doctrine-extensions",
            "version": "v2.4.38",
            "source": {
                "type": "git",
                "url": "https://github.com/Atlantic18/DoctrineExtensions.git",
                "reference": "81681364331b131518060e4776300a5346df1eb5"
            },
            "dist": {
                "type": "zip",
                "url": "https://api.github.com/repos/Atlantic18/DoctrineExtensions/zipball/81681364331b131518060e4776300a5346df1eb5",
                "reference": "81681364331b131518060e4776300a5346df1eb5",
                "shasum": ""
            },
            "require": {
                "behat/transliterator": "~1.2",
                "doctrine/common": "~2.4",
                "php": ">=5.3.2"
            },
            "conflict": {
                "doctrine/annotations": "<1.2",
                "doctrine/mongodb-odm": ">=2.0"
            },
            "require-dev": {
                "doctrine/common": ">=2.5.0",
                "doctrine/mongodb-odm": ">=1.0.2 <2.0",
                "doctrine/orm": ">=2.5.0",
                "phpunit/phpunit": "^4.8.35 || ^5.7 || ^6.5",
                "symfony/yaml": "~2.6 || ~3.0 || ~4.0"
            },
            "suggest": {
                "doctrine/mongodb-odm": "to use the extensions with the MongoDB ODM",
                "doctrine/orm": "to use the extensions with the ORM"
            },
            "type": "library",
            "extra": {
                "branch-alias": {
                    "dev-master": "2.4.x-dev"
                }
            },
            "autoload": {
                "psr-4": {
                    "Gedmo\\": "lib/Gedmo"
                }
            },
            "notification-url": "https://packagist.org/downloads/",
            "license": [
                "MIT"
            ],
            "authors": [
                {
                    "name": "Gediminas Morkevicius",
                    "email": "gediminas.morkevicius@gmail.com"
                },
                {
                    "name": "Gustavo Falco",
                    "email": "comfortablynumb84@gmail.com"
                },
                {
                    "name": "David Buchmann",
                    "email": "david@liip.ch"
                }
            ],
            "description": "Doctrine2 behavioral extensions",
            "homepage": "http://gediminasm.org/",
            "keywords": [
                "Blameable",
                "behaviors",
                "doctrine2",
                "extensions",
                "gedmo",
                "loggable",
                "nestedset",
                "sluggable",
                "sortable",
                "timestampable",
                "translatable",
                "tree",
                "uploadable"
            ],
            "time": "2019-11-08T22:33:07+00:00"
        },
        {
            "name": "guzzlehttp/guzzle",
            "version": "6.5.2",
            "source": {
                "type": "git",
                "url": "https://github.com/guzzle/guzzle.git",
                "reference": "43ece0e75098b7ecd8d13918293029e555a50f82"
            },
            "dist": {
                "type": "zip",
                "url": "https://api.github.com/repos/guzzle/guzzle/zipball/43ece0e75098b7ecd8d13918293029e555a50f82",
                "reference": "43ece0e75098b7ecd8d13918293029e555a50f82",
                "shasum": ""
            },
            "require": {
                "ext-json": "*",
                "guzzlehttp/promises": "^1.0",
                "guzzlehttp/psr7": "^1.6.1",
                "php": ">=5.5"
            },
            "require-dev": {
                "ext-curl": "*",
                "phpunit/phpunit": "^4.8.35 || ^5.7 || ^6.4 || ^7.0",
                "psr/log": "^1.1"
            },
            "suggest": {
                "ext-intl": "Required for Internationalized Domain Name (IDN) support",
                "psr/log": "Required for using the Log middleware"
            },
            "type": "library",
            "extra": {
                "branch-alias": {
                    "dev-master": "6.5-dev"
                }
            },
            "autoload": {
                "psr-4": {
                    "GuzzleHttp\\": "src/"
                },
                "files": [
                    "src/functions_include.php"
                ]
            },
            "notification-url": "https://packagist.org/downloads/",
            "license": [
                "MIT"
            ],
            "authors": [
                {
                    "name": "Michael Dowling",
                    "email": "mtdowling@gmail.com",
                    "homepage": "https://github.com/mtdowling"
                }
            ],
            "description": "Guzzle is a PHP HTTP client library",
            "homepage": "http://guzzlephp.org/",
            "keywords": [
                "client",
                "curl",
                "framework",
                "http",
                "http client",
                "rest",
                "web service"
            ],
            "time": "2019-12-23T11:57:10+00:00"
        },
        {
            "name": "guzzlehttp/promises",
            "version": "v1.3.1",
            "source": {
                "type": "git",
                "url": "https://github.com/guzzle/promises.git",
                "reference": "a59da6cf61d80060647ff4d3eb2c03a2bc694646"
            },
            "dist": {
                "type": "zip",
                "url": "https://api.github.com/repos/guzzle/promises/zipball/a59da6cf61d80060647ff4d3eb2c03a2bc694646",
                "reference": "a59da6cf61d80060647ff4d3eb2c03a2bc694646",
                "shasum": ""
            },
            "require": {
                "php": ">=5.5.0"
            },
            "require-dev": {
                "phpunit/phpunit": "^4.0"
            },
            "type": "library",
            "extra": {
                "branch-alias": {
                    "dev-master": "1.4-dev"
                }
            },
            "autoload": {
                "psr-4": {
                    "GuzzleHttp\\Promise\\": "src/"
                },
                "files": [
                    "src/functions_include.php"
                ]
            },
            "notification-url": "https://packagist.org/downloads/",
            "license": [
                "MIT"
            ],
            "authors": [
                {
                    "name": "Michael Dowling",
                    "email": "mtdowling@gmail.com",
                    "homepage": "https://github.com/mtdowling"
                }
            ],
            "description": "Guzzle promises library",
            "keywords": [
                "promise"
            ],
            "time": "2016-12-20T10:07:11+00:00"
        },
        {
            "name": "guzzlehttp/psr7",
            "version": "1.6.1",
            "source": {
                "type": "git",
                "url": "https://github.com/guzzle/psr7.git",
                "reference": "239400de7a173fe9901b9ac7c06497751f00727a"
            },
            "dist": {
                "type": "zip",
                "url": "https://api.github.com/repos/guzzle/psr7/zipball/239400de7a173fe9901b9ac7c06497751f00727a",
                "reference": "239400de7a173fe9901b9ac7c06497751f00727a",
                "shasum": ""
            },
            "require": {
                "php": ">=5.4.0",
                "psr/http-message": "~1.0",
                "ralouphie/getallheaders": "^2.0.5 || ^3.0.0"
            },
            "provide": {
                "psr/http-message-implementation": "1.0"
            },
            "require-dev": {
                "ext-zlib": "*",
                "phpunit/phpunit": "~4.8.36 || ^5.7.27 || ^6.5.8"
            },
            "suggest": {
                "zendframework/zend-httphandlerrunner": "Emit PSR-7 responses"
            },
            "type": "library",
            "extra": {
                "branch-alias": {
                    "dev-master": "1.6-dev"
                }
            },
            "autoload": {
                "psr-4": {
                    "GuzzleHttp\\Psr7\\": "src/"
                },
                "files": [
                    "src/functions_include.php"
                ]
            },
            "notification-url": "https://packagist.org/downloads/",
            "license": [
                "MIT"
            ],
            "authors": [
                {
                    "name": "Michael Dowling",
                    "email": "mtdowling@gmail.com",
                    "homepage": "https://github.com/mtdowling"
                },
                {
                    "name": "Tobias Schultze",
                    "homepage": "https://github.com/Tobion"
                }
            ],
            "description": "PSR-7 message implementation that also provides common utility methods",
            "keywords": [
                "http",
                "message",
                "psr-7",
                "request",
                "response",
                "stream",
                "uri",
                "url"
            ],
            "time": "2019-07-01T23:21:34+00:00"
        },
        {
            "name": "imagine/imagine",
            "version": "1.2.3",
            "source": {
                "type": "git",
                "url": "https://github.com/avalanche123/Imagine.git",
                "reference": "cb2361e5bb4410b681462d8e4f912bc5dabf84ab"
            },
            "dist": {
                "type": "zip",
                "url": "https://api.github.com/repos/avalanche123/Imagine/zipball/cb2361e5bb4410b681462d8e4f912bc5dabf84ab",
                "reference": "cb2361e5bb4410b681462d8e4f912bc5dabf84ab",
                "shasum": ""
            },
            "require": {
                "php": ">=5.3.2"
            },
            "require-dev": {
                "friendsofphp/php-cs-fixer": "2.2.*",
                "phpunit/phpunit": "^4.8 || ^5.7 || ^6.5 || ^7.5 || ^8.4"
            },
            "suggest": {
                "ext-gd": "to use the GD implementation",
                "ext-gmagick": "to use the Gmagick implementation",
                "ext-imagick": "to use the Imagick implementation"
            },
            "type": "library",
            "extra": {
                "branch-alias": {
                    "dev-develop": "0.7-dev"
                }
            },
            "autoload": {
                "psr-4": {
                    "Imagine\\": "src/"
                }
            },
            "notification-url": "https://packagist.org/downloads/",
            "license": [
                "MIT"
            ],
            "authors": [
                {
                    "name": "Bulat Shakirzyanov",
                    "email": "mallluhuct@gmail.com",
                    "homepage": "http://avalanche123.com"
                }
            ],
            "description": "Image processing for PHP 5.3",
            "homepage": "http://imagine.readthedocs.org/",
            "keywords": [
                "drawing",
                "graphics",
                "image manipulation",
                "image processing"
            ],
            "time": "2019-12-04T09:55:33+00:00"
        },
        {
            "name": "ircmaxell/random-lib",
            "version": "v1.2.0",
            "source": {
                "type": "git",
                "url": "https://github.com/ircmaxell/RandomLib.git",
                "reference": "e9e0204f40e49fa4419946c677eccd3fa25b8cf4"
            },
            "dist": {
                "type": "zip",
                "url": "https://api.github.com/repos/ircmaxell/RandomLib/zipball/e9e0204f40e49fa4419946c677eccd3fa25b8cf4",
                "reference": "e9e0204f40e49fa4419946c677eccd3fa25b8cf4",
                "shasum": ""
            },
            "require": {
                "ircmaxell/security-lib": "^1.1",
                "php": ">=5.3.2"
            },
            "require-dev": {
                "friendsofphp/php-cs-fixer": "^1.11",
                "mikey179/vfsstream": "^1.6",
                "phpunit/phpunit": "^4.8|^5.0"
            },
            "type": "library",
            "extra": {
                "branch-alias": {
                    "dev-master": "1.1.x-dev"
                }
            },
            "autoload": {
                "psr-0": {
                    "RandomLib": "lib"
                }
            },
            "notification-url": "https://packagist.org/downloads/",
            "license": [
                "MIT"
            ],
            "authors": [
                {
                    "name": "Anthony Ferrara",
                    "email": "ircmaxell@ircmaxell.com",
                    "homepage": "http://blog.ircmaxell.com"
                }
            ],
            "description": "A Library For Generating Secure Random Numbers",
            "homepage": "https://github.com/ircmaxell/RandomLib",
            "keywords": [
                "cryptography",
                "random",
                "random-numbers",
                "random-strings"
            ],
            "time": "2016-09-07T15:52:06+00:00"
        },
        {
            "name": "ircmaxell/security-lib",
            "version": "v1.1.0",
            "source": {
                "type": "git",
                "url": "https://github.com/ircmaxell/SecurityLib.git",
                "reference": "f3db6de12c20c9bcd1aa3db4353a1bbe0e44e1b5"
            },
            "dist": {
                "type": "zip",
                "url": "https://api.github.com/repos/ircmaxell/SecurityLib/zipball/f3db6de12c20c9bcd1aa3db4353a1bbe0e44e1b5",
                "reference": "f3db6de12c20c9bcd1aa3db4353a1bbe0e44e1b5",
                "shasum": ""
            },
            "require": {
                "php": ">=5.3.2"
            },
            "require-dev": {
                "mikey179/vfsstream": "1.1.*"
            },
            "type": "library",
            "extra": {
                "branch-alias": {
                    "dev-master": "1.0.x-dev"
                }
            },
            "autoload": {
                "psr-0": {
                    "SecurityLib": "lib"
                }
            },
            "notification-url": "https://packagist.org/downloads/",
            "license": [
                "MIT"
            ],
            "authors": [
                {
                    "name": "Anthony Ferrara",
                    "email": "ircmaxell@ircmaxell.com",
                    "homepage": "http://blog.ircmaxell.com"
                }
            ],
            "description": "A Base Security Library",
            "homepage": "https://github.com/ircmaxell/SecurityLib",
            "time": "2015-03-20T14:31:23+00:00"
        },
        {
            "name": "itsjavi/fontawesome-iconpicker",
            "version": "3.2.0",
            "source": {
                "type": "git",
                "url": "https://github.com/farbelous/fontawesome-iconpicker.git",
                "reference": "ca4d2f2b03140af422ea9e15160494e887844d39"
            },
            "dist": {
                "type": "zip",
                "url": "https://api.github.com/repos/farbelous/fontawesome-iconpicker/zipball/ca4d2f2b03140af422ea9e15160494e887844d39",
                "reference": "ca4d2f2b03140af422ea9e15160494e887844d39",
                "shasum": ""
            },
            "type": "library",
            "notification-url": "https://packagist.org/downloads/",
            "license": [
                "MIT"
            ],
            "authors": [
                {
                    "name": "Javi Aguilar",
                    "role": "Developer"
                }
            ],
            "description": "Font Awesome Icon Picker plugin for Twitter Bootstrap",
            "homepage": "https://farbelous.github.io/fontawesome-iconpicker/",
            "keywords": [
                "FontAwesome",
                "bootstrap",
                "iconpicker",
                "picker",
                "popover"
            ],
            "time": "2018-11-04T00:40:48+00:00"
        },
        {
            "name": "jakeasmith/http_build_url",
            "version": "1.0.1",
            "source": {
                "type": "git",
                "url": "https://github.com/jakeasmith/http_build_url.git",
                "reference": "93c273e77cb1edead0cf8bcf8cd2003428e74e37"
            },
            "dist": {
                "type": "zip",
                "url": "https://api.github.com/repos/jakeasmith/http_build_url/zipball/93c273e77cb1edead0cf8bcf8cd2003428e74e37",
                "reference": "93c273e77cb1edead0cf8bcf8cd2003428e74e37",
                "shasum": ""
            },
            "type": "library",
            "autoload": {
                "files": [
                    "src/http_build_url.php"
                ]
            },
            "notification-url": "https://packagist.org/downloads/",
            "license": [
                "MIT"
            ],
            "authors": [
                {
                    "name": "Jake A. Smith",
                    "email": "theman@jakeasmith.com"
                }
            ],
            "description": "Provides functionality for http_build_url() to environments without pecl_http.",
            "time": "2017-05-01T15:36:40+00:00"
        },
        {
            "name": "jdorn/sql-formatter",
            "version": "v1.2.17",
            "source": {
                "type": "git",
                "url": "https://github.com/jdorn/sql-formatter.git",
                "reference": "64990d96e0959dff8e059dfcdc1af130728d92bc"
            },
            "dist": {
                "type": "zip",
                "url": "https://api.github.com/repos/jdorn/sql-formatter/zipball/64990d96e0959dff8e059dfcdc1af130728d92bc",
                "reference": "64990d96e0959dff8e059dfcdc1af130728d92bc",
                "shasum": ""
            },
            "require": {
                "php": ">=5.2.4"
            },
            "require-dev": {
                "phpunit/phpunit": "3.7.*"
            },
            "type": "library",
            "extra": {
                "branch-alias": {
                    "dev-master": "1.3.x-dev"
                }
            },
            "autoload": {
                "classmap": [
                    "lib"
                ]
            },
            "notification-url": "https://packagist.org/downloads/",
            "license": [
                "MIT"
            ],
            "authors": [
                {
                    "name": "Jeremy Dorn",
                    "email": "jeremy@jeremydorn.com",
                    "homepage": "http://jeremydorn.com/"
                }
            ],
            "description": "a PHP SQL highlighting library",
            "homepage": "https://github.com/jdorn/sql-formatter/",
            "keywords": [
                "highlight",
                "sql"
            ],
            "time": "2014-01-12T16:20:24+00:00"
        },
        {
            "name": "jms/i18n-routing-bundle",
            "version": "dev-master",
            "target-dir": "JMS/I18nRoutingBundle",
            "source": {
                "type": "git",
                "url": "https://github.com/Guite/JMSI18nRoutingBundle.git",
                "reference": "13c98a0b200bb8166e6fc0c895641aff22b74860"
            },
            "dist": {
                "type": "zip",
                "url": "https://api.github.com/repos/Guite/JMSI18nRoutingBundle/zipball/13c98a0b200bb8166e6fc0c895641aff22b74860",
                "reference": "13c98a0b200bb8166e6fc0c895641aff22b74860",
                "shasum": ""
            },
            "require": {
                "php": "^7.2",
                "symfony/framework-bundle": "^5.0"
            },
            "require-dev": {
                "phpunit/phpunit": "^6.0",
                "sensio/framework-extra-bundle": "*",
                "symfony/symfony": "^5.0"
            },
            "suggest": {
                "jms/translation-bundle": "If you want to use the RouteTranslation extractor"
            },
            "type": "symfony-bundle",
            "autoload": {
                "psr-0": {
                    "JMS\\I18nRoutingBundle": ""
                }
            },
            "license": [
                "Apache2"
            ],
            "authors": [
                {
                    "name": "Johannes M. Schmitt",
                    "email": "schmittjoh@gmail.com"
                },
                {
                    "name": "Albert Casademont",
                    "email": "albertcasademont@gmail.com"
                }
            ],
            "description": "This bundle allows you to create i18n routes.",
            "homepage": "http://jmsyst.com/bundles/JMSI18nRoutingBundle",
            "keywords": [
                "multilanguage",
                "routing",
                "translation"
            ],
            "support": {
                "source": "https://github.com/Guite/JMSI18nRoutingBundle/tree/master"
            },
            "time": "2019-12-30T11:22:03+00:00"
        },
        {
            "name": "justinrainbow/json-schema",
            "version": "5.2.9",
            "source": {
                "type": "git",
                "url": "https://github.com/justinrainbow/json-schema.git",
                "reference": "44c6787311242a979fa15c704327c20e7221a0e4"
            },
            "dist": {
                "type": "zip",
                "url": "https://api.github.com/repos/justinrainbow/json-schema/zipball/44c6787311242a979fa15c704327c20e7221a0e4",
                "reference": "44c6787311242a979fa15c704327c20e7221a0e4",
                "shasum": ""
            },
            "require": {
                "php": ">=5.3.3"
            },
            "require-dev": {
                "friendsofphp/php-cs-fixer": "~2.2.20||~2.15.1",
                "json-schema/json-schema-test-suite": "1.2.0",
                "phpunit/phpunit": "^4.8.35"
            },
            "bin": [
                "bin/validate-json"
            ],
            "type": "library",
            "extra": {
                "branch-alias": {
                    "dev-master": "5.0.x-dev"
                }
            },
            "autoload": {
                "psr-4": {
                    "JsonSchema\\": "src/JsonSchema/"
                }
            },
            "notification-url": "https://packagist.org/downloads/",
            "license": [
                "MIT"
            ],
            "authors": [
                {
                    "name": "Bruno Prieto Reis",
                    "email": "bruno.p.reis@gmail.com"
                },
                {
                    "name": "Justin Rainbow",
                    "email": "justin.rainbow@gmail.com"
                },
                {
                    "name": "Igor Wiedler",
                    "email": "igor@wiedler.ch"
                },
                {
                    "name": "Robert Schönthal",
                    "email": "seroscho@googlemail.com"
                }
            ],
            "description": "A library to validate a json schema.",
            "homepage": "https://github.com/justinrainbow/json-schema",
            "keywords": [
                "json",
                "schema"
            ],
            "time": "2019-09-25T14:49:45+00:00"
        },
        {
            "name": "knplabs/knp-menu",
            "version": "v3.1.0",
            "source": {
                "type": "git",
                "url": "https://github.com/KnpLabs/KnpMenu.git",
                "reference": "df1a329c60e4d96146a6e72d5604d8df010d85c9"
            },
            "dist": {
                "type": "zip",
                "url": "https://api.github.com/repos/KnpLabs/KnpMenu/zipball/df1a329c60e4d96146a6e72d5604d8df010d85c9",
                "reference": "df1a329c60e4d96146a6e72d5604d8df010d85c9",
                "shasum": ""
            },
            "require": {
                "php": "^7.2"
            },
            "conflict": {
                "twig/twig": "<1.40 || >=2,<2.9"
            },
            "require-dev": {
                "phpspec/prophecy": "^1.8",
                "psr/container": "^1.0",
                "symfony/http-foundation": "^3.4 || ^4.2|| ^5.0",
                "symfony/phpunit-bridge": "^3.3 || ^4.2|| ^5.0",
                "symfony/routing": "^3.4 || ^4.2|| ^5.0",
                "twig/twig": "^1.40 || ^2.9 || ^3.0"
            },
            "suggest": {
                "twig/twig": "for the TwigRenderer and the integration with your templates"
            },
            "type": "library",
            "extra": {
                "branch-alias": {
                    "dev-master": "3.2-dev"
                }
            },
            "autoload": {
                "psr-4": {
                    "Knp\\Menu\\": "src/Knp/Menu"
                }
            },
            "notification-url": "https://packagist.org/downloads/",
            "license": [
                "MIT"
            ],
            "authors": [
                {
                    "name": "KnpLabs",
                    "homepage": "https://knplabs.com"
                },
                {
                    "name": "Christophe Coevoet",
                    "email": "stof@notk.org"
                },
                {
                    "name": "The Community",
                    "homepage": "https://github.com/KnpLabs/KnpMenu/contributors"
                }
            ],
            "description": "An object oriented menu library",
            "homepage": "https://knplabs.com",
            "keywords": [
                "menu",
                "tree"
            ],
            "time": "2019-12-01T13:01:06+00:00"
        },
        {
            "name": "knplabs/knp-menu-bundle",
            "version": "v3.0.0",
            "source": {
                "type": "git",
                "url": "https://github.com/KnpLabs/KnpMenuBundle.git",
                "reference": "2795e236db1d807040762be9a2813ab8c6ed0569"
            },
            "dist": {
                "type": "zip",
                "url": "https://api.github.com/repos/KnpLabs/KnpMenuBundle/zipball/2795e236db1d807040762be9a2813ab8c6ed0569",
                "reference": "2795e236db1d807040762be9a2813ab8c6ed0569",
                "shasum": ""
            },
            "require": {
                "knplabs/knp-menu": "^3.0",
                "php": "^7.2",
                "symfony/framework-bundle": "^3.4 | ^4.2 | ^5.0"
            },
            "require-dev": {
                "phpspec/prophecy": "^1.8",
                "symfony/expression-language": "^3.4 | ^4.2 | ^5.0",
                "symfony/phpunit-bridge": "^3.4 | ^4.2 | ^5.0",
                "symfony/templating": "^3.4 | ^4.0 | ^5.0"
            },
            "type": "symfony-bundle",
            "extra": {
                "branch-alias": {
                    "dev-master": "3.1.x-dev"
                }
            },
            "autoload": {
                "psr-4": {
                    "Knp\\Bundle\\MenuBundle\\": "src"
                }
            },
            "notification-url": "https://packagist.org/downloads/",
            "license": [
                "MIT"
            ],
            "authors": [
                {
                    "name": "Knplabs",
                    "homepage": "http://knplabs.com"
                },
                {
                    "name": "Christophe Coevoet",
                    "email": "stof@notk.org"
                },
                {
                    "name": "Symfony Community",
                    "homepage": "https://github.com/KnpLabs/KnpMenuBundle/contributors"
                }
            ],
            "description": "This bundle provides an integration of the KnpMenu library",
            "keywords": [
                "menu"
            ],
            "time": "2019-12-01T13:07:41+00:00"
        },
        {
            "name": "kriswallsmith/assetic",
            "version": "v1.0.5",
            "source": {
                "type": "git",
                "url": "https://github.com/kriswallsmith/assetic.git",
                "reference": "8ab3638325af9cd144242765494a9dc9b53ab430"
            },
            "dist": {
                "type": "zip",
                "url": "https://api.github.com/repos/kriswallsmith/assetic/zipball/8ab3638325af9cd144242765494a9dc9b53ab430",
                "reference": "8ab3638325af9cd144242765494a9dc9b53ab430",
                "shasum": ""
            },
            "require": {
                "php": ">=5.3.1"
            },
            "type": "library",
            "autoload": {
                "psr-0": {
                    "Assetic": "src/"
                }
            },
            "notification-url": "https://packagist.org/downloads/",
            "license": [
                "MIT"
            ],
            "authors": [
                {
                    "name": "Kris Wallsmith",
                    "email": "kris.wallsmith@gmail.com",
                    "homepage": "http://kriswallsmith.net/"
                }
            ],
            "description": "Asset Management for PHP",
            "homepage": "https://github.com/kriswallsmith/assetic",
            "keywords": [
                "assets",
                "compression",
                "minification"
            ],
            "time": "2014-12-12T05:07:58+00:00"
        },
        {
            "name": "league/commonmark",
            "version": "1.2.1",
            "source": {
                "type": "git",
                "url": "https://github.com/thephpleague/commonmark.git",
                "reference": "74e08793c41c72c8ed7a22df803f2ffcaf77efb7"
            },
            "dist": {
                "type": "zip",
                "url": "https://api.github.com/repos/thephpleague/commonmark/zipball/74e08793c41c72c8ed7a22df803f2ffcaf77efb7",
                "reference": "74e08793c41c72c8ed7a22df803f2ffcaf77efb7",
                "shasum": ""
            },
            "require": {
                "ext-mbstring": "*",
                "php": "^7.1"
            },
            "replace": {
                "colinodell/commonmark-php": "*"
            },
            "require-dev": {
                "cebe/markdown": "~1.0",
                "commonmark/commonmark.js": "0.29.1",
                "erusev/parsedown": "~1.0",
                "ext-json": "*",
                "michelf/php-markdown": "~1.4",
                "mikehaertl/php-shellcommand": "^1.4",
                "phpstan/phpstan-shim": "^0.11.5",
                "phpunit/phpunit": "^7.5",
                "scrutinizer/ocular": "^1.5",
                "symfony/finder": "^4.2"
            },
            "suggest": {
                "league/commonmark-extras": "Library of useful extensions including smart punctuation"
            },
            "bin": [
                "bin/commonmark"
            ],
            "type": "library",
            "extra": {
                "branch-alias": {
                    "dev-master": "1.3-dev"
                }
            },
            "autoload": {
                "psr-4": {
                    "League\\CommonMark\\": "src"
                }
            },
            "notification-url": "https://packagist.org/downloads/",
            "license": [
                "BSD-3-Clause"
            ],
            "authors": [
                {
                    "name": "Colin O'Dell",
                    "email": "colinodell@gmail.com",
                    "homepage": "https://www.colinodell.com",
                    "role": "Lead Developer"
                }
            ],
            "description": "PHP Markdown parser based on the CommonMark spec",
            "homepage": "https://commonmark.thephpleague.com",
            "keywords": [
                "commonmark",
                "markdown",
                "parser"
            ],
            "time": "2020-01-15T03:32:39+00:00"
        },
        {
            "name": "league/html-to-markdown",
            "version": "4.9.1",
            "source": {
                "type": "git",
                "url": "https://github.com/thephpleague/html-to-markdown.git",
                "reference": "1dcd0f85de786f46a7f224a27cc3d709ddd2a68c"
            },
            "dist": {
                "type": "zip",
                "url": "https://api.github.com/repos/thephpleague/html-to-markdown/zipball/1dcd0f85de786f46a7f224a27cc3d709ddd2a68c",
                "reference": "1dcd0f85de786f46a7f224a27cc3d709ddd2a68c",
                "shasum": ""
            },
            "require": {
                "ext-dom": "*",
                "ext-xml": "*",
                "php": ">=5.3.3"
            },
            "require-dev": {
                "mikehaertl/php-shellcommand": "~1.1.0",
                "phpunit/phpunit": "^4.8|^5.7",
                "scrutinizer/ocular": "~1.1"
            },
            "bin": [
                "bin/html-to-markdown"
            ],
            "type": "library",
            "extra": {
                "branch-alias": {
                    "dev-master": "4.10-dev"
                }
            },
            "autoload": {
                "psr-4": {
                    "League\\HTMLToMarkdown\\": "src/"
                }
            },
            "notification-url": "https://packagist.org/downloads/",
            "license": [
                "MIT"
            ],
            "authors": [
                {
                    "name": "Colin O'Dell",
                    "email": "colinodell@gmail.com",
                    "homepage": "https://www.colinodell.com",
                    "role": "Lead Developer"
                },
                {
                    "name": "Nick Cernis",
                    "email": "nick@cern.is",
                    "homepage": "http://modernnerd.net",
                    "role": "Original Author"
                }
            ],
            "description": "An HTML-to-markdown conversion helper for PHP",
            "homepage": "https://github.com/thephpleague/html-to-markdown",
            "keywords": [
                "html",
                "markdown"
            ],
            "time": "2019-12-28T01:32:28+00:00"
        },
        {
            "name": "league/oauth2-client",
            "version": "2.4.1",
            "source": {
                "type": "git",
                "url": "https://github.com/thephpleague/oauth2-client.git",
                "reference": "cc114abc622a53af969e8664722e84ca36257530"
            },
            "dist": {
                "type": "zip",
                "url": "https://api.github.com/repos/thephpleague/oauth2-client/zipball/cc114abc622a53af969e8664722e84ca36257530",
                "reference": "cc114abc622a53af969e8664722e84ca36257530",
                "shasum": ""
            },
            "require": {
                "guzzlehttp/guzzle": "^6.0",
                "paragonie/random_compat": "^1|^2|^9.99",
                "php": "^5.6|^7.0"
            },
            "require-dev": {
                "eloquent/liberator": "^2.0",
                "eloquent/phony-phpunit": "^1.0|^3.0",
                "jakub-onderka/php-parallel-lint": "^0.9.2",
                "phpunit/phpunit": "^5.7|^6.0",
                "squizlabs/php_codesniffer": "^2.3|^3.0"
            },
            "type": "library",
            "extra": {
                "branch-alias": {
                    "dev-2.x": "2.0.x-dev"
                }
            },
            "autoload": {
                "psr-4": {
                    "League\\OAuth2\\Client\\": "src/"
                }
            },
            "notification-url": "https://packagist.org/downloads/",
            "license": [
                "MIT"
            ],
            "authors": [
                {
                    "name": "Alex Bilbie",
                    "email": "hello@alexbilbie.com",
                    "homepage": "http://www.alexbilbie.com",
                    "role": "Developer"
                },
                {
                    "name": "Woody Gilk",
                    "homepage": "https://github.com/shadowhand",
                    "role": "Contributor"
                }
            ],
            "description": "OAuth 2.0 Client Library",
            "keywords": [
                "Authentication",
                "SSO",
                "authorization",
                "identity",
                "idp",
                "oauth",
                "oauth2",
                "single sign on"
            ],
            "time": "2018-11-22T18:33:57+00:00"
        },
        {
            "name": "league/oauth2-facebook",
            "version": "2.0.1",
            "source": {
                "type": "git",
                "url": "https://github.com/thephpleague/oauth2-facebook.git",
                "reference": "bcbcd540fb66ae16b4f82671c8ae7752b6a89556"
            },
            "dist": {
                "type": "zip",
                "url": "https://api.github.com/repos/thephpleague/oauth2-facebook/zipball/bcbcd540fb66ae16b4f82671c8ae7752b6a89556",
                "reference": "bcbcd540fb66ae16b4f82671c8ae7752b6a89556",
                "shasum": ""
            },
            "require": {
                "league/oauth2-client": "^2.0",
                "php": "^5.6 || ^7.0"
            },
            "require-dev": {
                "mockery/mockery": "~0.9",
                "phpunit/phpunit": "~4.0",
                "squizlabs/php_codesniffer": "~2.0"
            },
            "type": "library",
            "autoload": {
                "psr-4": {
                    "League\\OAuth2\\Client\\": "src/"
                }
            },
            "notification-url": "https://packagist.org/downloads/",
            "license": [
                "MIT"
            ],
            "authors": [
                {
                    "name": "Sammy Kaye Powers",
                    "email": "me@sammyk.me",
                    "homepage": "http://www.sammyk.me"
                }
            ],
            "description": "Facebook OAuth 2.0 Client Provider for The PHP League OAuth2-Client",
            "keywords": [
                "Authentication",
                "authorization",
                "client",
                "facebook",
                "oauth",
                "oauth2"
            ],
            "time": "2017-07-22T01:25:00+00:00"
        },
        {
            "name": "league/oauth2-github",
            "version": "2.0.0",
            "source": {
                "type": "git",
                "url": "https://github.com/thephpleague/oauth2-github.git",
                "reference": "e63d64f3ec167c09232d189c6b0c397458a99357"
            },
            "dist": {
                "type": "zip",
                "url": "https://api.github.com/repos/thephpleague/oauth2-github/zipball/e63d64f3ec167c09232d189c6b0c397458a99357",
                "reference": "e63d64f3ec167c09232d189c6b0c397458a99357",
                "shasum": ""
            },
            "require": {
                "league/oauth2-client": "^2.0"
            },
            "require-dev": {
                "mockery/mockery": "~0.9",
                "phpunit/phpunit": "~4.0",
                "squizlabs/php_codesniffer": "~2.0"
            },
            "type": "library",
            "extra": {
                "branch-alias": {
                    "dev-master": "1.0.x-dev"
                }
            },
            "autoload": {
                "psr-4": {
                    "League\\OAuth2\\Client\\": "src/"
                }
            },
            "notification-url": "https://packagist.org/downloads/",
            "license": [
                "MIT"
            ],
            "authors": [
                {
                    "name": "Steven Maguire",
                    "email": "stevenmaguire@gmail.com",
                    "homepage": "https://github.com/stevenmaguire"
                }
            ],
            "description": "Github OAuth 2.0 Client Provider for The PHP League OAuth2-Client",
            "keywords": [
                "authorisation",
                "authorization",
                "client",
                "github",
                "oauth",
                "oauth2"
            ],
            "time": "2017-01-26T01:14:51+00:00"
        },
        {
            "name": "league/oauth2-google",
            "version": "3.0.2",
            "source": {
                "type": "git",
                "url": "https://github.com/thephpleague/oauth2-google.git",
                "reference": "cfe9b0ae69eb5dbac64a282f04410b731f6b9c04"
            },
            "dist": {
                "type": "zip",
                "url": "https://api.github.com/repos/thephpleague/oauth2-google/zipball/cfe9b0ae69eb5dbac64a282f04410b731f6b9c04",
                "reference": "cfe9b0ae69eb5dbac64a282f04410b731f6b9c04",
                "shasum": ""
            },
            "require": {
                "league/oauth2-client": "^2.0"
            },
            "require-dev": {
                "eloquent/phony-phpunit": "^2.0",
                "php-coveralls/php-coveralls": "^2.1",
                "phpunit/phpunit": "^6.0",
                "squizlabs/php_codesniffer": "^2.0"
            },
            "type": "library",
            "autoload": {
                "psr-4": {
                    "League\\OAuth2\\Client\\": "src/"
                }
            },
            "notification-url": "https://packagist.org/downloads/",
            "license": [
                "MIT"
            ],
            "authors": [
                {
                    "name": "Woody Gilk",
                    "email": "woody.gilk@gmail.com",
                    "homepage": "http://shadowhand.me"
                }
            ],
            "description": "Google OAuth 2.0 Client Provider for The PHP League OAuth2-Client",
            "keywords": [
                "Authentication",
                "authorization",
                "client",
                "google",
                "oauth",
                "oauth2"
            ],
            "time": "2019-11-16T14:11:06+00:00"
        },
        {
            "name": "league/oauth2-instagram",
            "version": "2.0.0",
            "source": {
                "type": "git",
                "url": "https://github.com/thephpleague/oauth2-instagram.git",
                "reference": "abf6466ebd2c2a73e920b0ce834e2bf50d1abdcc"
            },
            "dist": {
                "type": "zip",
                "url": "https://api.github.com/repos/thephpleague/oauth2-instagram/zipball/abf6466ebd2c2a73e920b0ce834e2bf50d1abdcc",
                "reference": "abf6466ebd2c2a73e920b0ce834e2bf50d1abdcc",
                "shasum": ""
            },
            "require": {
                "jakeasmith/http_build_url": "^1.0",
                "league/oauth2-client": "^2.0"
            },
            "require-dev": {
                "mockery/mockery": "~0.9",
                "phpunit/phpunit": "~4.0",
                "squizlabs/php_codesniffer": "~2.0"
            },
            "type": "library",
            "extra": {
                "branch-alias": {
                    "dev-master": "1.0.x-dev"
                }
            },
            "autoload": {
                "psr-4": {
                    "League\\OAuth2\\Client\\": "src/"
                }
            },
            "notification-url": "https://packagist.org/downloads/",
            "license": [
                "MIT"
            ],
            "authors": [
                {
                    "name": "Steven Maguire",
                    "email": "stevenmaguire@gmail.com",
                    "homepage": "https://github.com/stevenmaguire"
                }
            ],
            "description": "Instagram OAuth 2.0 Client Provider for The PHP League OAuth2-Client",
            "keywords": [
                "authorisation",
                "authorization",
                "client",
                "instagram",
                "oauth",
                "oauth2"
            ],
            "time": "2017-01-26T01:21:29+00:00"
        },
        {
            "name": "league/oauth2-linkedin",
            "version": "4.1.1",
            "source": {
                "type": "git",
                "url": "https://github.com/thephpleague/oauth2-linkedin.git",
                "reference": "0dfb338db84cb87c3d24b0205ec7f3e3a9457b81"
            },
            "dist": {
                "type": "zip",
                "url": "https://api.github.com/repos/thephpleague/oauth2-linkedin/zipball/0dfb338db84cb87c3d24b0205ec7f3e3a9457b81",
                "reference": "0dfb338db84cb87c3d24b0205ec7f3e3a9457b81",
                "shasum": ""
            },
            "require": {
                "league/oauth2-client": "^2.0"
            },
            "require-dev": {
                "mockery/mockery": "~0.9",
                "phpunit/phpunit": "~4.0",
                "squizlabs/php_codesniffer": "~2.0"
            },
            "type": "library",
            "extra": {
                "branch-alias": {
                    "dev-master": "1.0.x-dev"
                }
            },
            "autoload": {
                "psr-4": {
                    "League\\OAuth2\\Client\\": "src/"
                }
            },
            "notification-url": "https://packagist.org/downloads/",
            "license": [
                "MIT"
            ],
            "authors": [
                {
                    "name": "Steven Maguire",
                    "email": "stevenmaguire@gmail.com",
                    "homepage": "https://github.com/stevenmaguire"
                }
            ],
            "description": "LinkedIn OAuth 2.0 Client Provider for The PHP League OAuth2-Client",
            "keywords": [
                "authorisation",
                "authorization",
                "client",
                "linkedin",
                "oauth",
                "oauth2"
            ],
            "time": "2018-07-23T15:43:54+00:00"
        },
        {
            "name": "liip/imagine-bundle",
            "version": "2.3.0",
            "source": {
                "type": "git",
                "url": "https://github.com/liip/LiipImagineBundle.git",
                "reference": "06740a0a0e9c0054d3e0589472fd19b975784c52"
            },
            "dist": {
                "type": "zip",
                "url": "https://api.github.com/repos/liip/LiipImagineBundle/zipball/06740a0a0e9c0054d3e0589472fd19b975784c52",
                "reference": "06740a0a0e9c0054d3e0589472fd19b975784c52",
                "shasum": ""
            },
            "require": {
                "imagine/imagine": "^0.7.1|^1.1",
                "php": "^7.1",
                "symfony/asset": "^3.4|^4.3|^5.0",
                "symfony/filesystem": "^3.4|^4.3|^5.0",
                "symfony/finder": "^3.4|^4.3|^5.0",
                "symfony/framework-bundle": "^3.4|^4.3|^5.0",
                "symfony/options-resolver": "^3.4|^4.3|^5.0",
                "symfony/process": "^3.4|^4.3|^5.0",
                "symfony/templating": "^3.4|^4.3|^5.0",
                "symfony/translation": "^3.4|^4.3|^5.0"
            },
            "require-dev": {
                "amazonwebservices/aws-sdk-for-php": "^1.0",
                "aws/aws-sdk-php": "^2.4",
                "doctrine/cache": "^1.1",
                "doctrine/orm": "^2.3",
                "enqueue/enqueue-bundle": "^0.9|^0.10",
                "ext-gd": "*",
                "friendsofphp/php-cs-fixer": "^2.10",
                "league/flysystem": "^1.0",
                "psr/log": "^1.0",
                "symfony/browser-kit": "^3.4|^4.3|^5.0",
                "symfony/console": "^3.4|^4.3|^5.0",
                "symfony/dependency-injection": "^3.4|^4.3|^5.0",
                "symfony/form": "^3.4|^4.3|^5.0",
                "symfony/phpunit-bridge": "^4.3|^5.0",
                "symfony/validator": "^3.4|^4.3|^5.0",
                "symfony/yaml": "^3.4|^4.3|^5.0",
                "twig/twig": "^1.34|^2.4|^3.0"
            },
            "suggest": {
                "alcaeus/mongo-php-adapter": "required on PHP >= 7.0 to use mongo components with mongodb extension",
                "amazonwebservices/aws-sdk-for-php": "required to use AWS version 1 cache resolver",
                "aws/aws-sdk-php": "required to use AWS version 2/3 cache resolver",
                "doctrine/mongodb-odm": "required to use mongodb-backed doctrine components",
                "enqueue/enqueue-bundle": "^0.9 add if you like to process images in background",
                "ext-exif": "required to read EXIF metadata from images",
                "ext-gd": "required to use gd driver",
                "ext-gmagick": "required to use gmagick driver",
                "ext-imagick": "required to use imagick driver",
                "ext-mongo": "required for mongodb components on PHP <7.0",
                "ext-mongodb": "required for mongodb components on PHP >=7.0",
                "league/flysystem": "required to use FlySystem data loader or cache resolver",
                "monolog/monolog": "A psr/log compatible logger is required to enable logging",
                "twig/twig": "required to use the provided Twig extension. Version 1.12 or greater needed"
            },
            "type": "symfony-bundle",
            "extra": {
                "branch-alias": {
                    "dev-1.0": "1.7-dev",
                    "dev-master": "2.x-dev"
                }
            },
            "autoload": {
                "psr-4": {
                    "Liip\\ImagineBundle\\": ""
                },
                "exclude-from-classmap": [
                    "/Tests/"
                ]
            },
            "notification-url": "https://packagist.org/downloads/",
            "license": [
                "MIT"
            ],
            "authors": [
                {
                    "name": "Liip and other contributors",
                    "homepage": "https://github.com/liip/LiipImagineBundle/contributors"
                }
            ],
            "description": "This bundle provides an image manipulation abstraction toolkit for Symfony-based projects.",
            "homepage": "http://liip.ch",
            "keywords": [
                "bundle",
                "image",
                "imagine",
                "liip",
                "manipulation",
                "photos",
                "pictures",
                "symfony",
                "transformation"
            ],
            "time": "2020-01-07T13:29:56+00:00"
        },
        {
            "name": "lorenzo/pinky",
            "version": "1.0.5",
            "source": {
                "type": "git",
                "url": "https://github.com/lorenzo/pinky.git",
                "reference": "2bc1a9d5696d6496df5d5682962929165a823e57"
            },
            "dist": {
                "type": "zip",
                "url": "https://api.github.com/repos/lorenzo/pinky/zipball/2bc1a9d5696d6496df5d5682962929165a823e57",
                "reference": "2bc1a9d5696d6496df5d5682962929165a823e57",
                "shasum": ""
            },
            "require": {
                "ext-xsl": "*",
                "php": ">=5.6.0"
            },
            "require-dev": {
                "phpunit/phpunit": "^5.7"
            },
            "type": "library",
            "autoload": {
                "files": [
                    "src/pinky.php"
                ]
            },
            "notification-url": "https://packagist.org/downloads/",
            "license": [
                "MIT"
            ],
            "authors": [
                {
                    "name": "Jose Lorenzo Rodriguez",
                    "email": "jose.zap@gmail.com"
                }
            ],
            "description": "A Foundation for Emails (Inky) template transpiler",
            "keywords": [
                "email",
                "foundation",
                "inky",
                "template",
                "zurb"
            ],
            "time": "2019-09-16T21:23:31+00:00"
        },
        {
            "name": "matthiasnoback/symfony-console-form",
            "version": "dev-symfony-5",
            "source": {
                "type": "git",
                "url": "https://github.com/Jeroeny/symfony-console-form.git",
                "reference": "c56e1c6339feba531ededc92c0474533419ee105"
            },
            "dist": {
                "type": "zip",
                "url": "https://api.github.com/repos/Jeroeny/symfony-console-form/zipball/c56e1c6339feba531ededc92c0474533419ee105",
                "reference": "c56e1c6339feba531ededc92c0474533419ee105",
                "shasum": ""
            },
            "require": {
                "php": ">=7.0",
                "symfony/console": "~3.4|~4.0|~5.0",
                "symfony/form": "~3.4|~4.0|~5.0",
                "symfony/translation": "~3.4|~4.0|~5.0"
            },
            "require-dev": {
                "beberlei/assert": "~2.1",
                "behat/behat": "~3.0",
                "friendsofphp/php-cs-fixer": "^1.10|^2.2",
                "symfony/finder": "~3.4|~4.0|~5.0",
                "symfony/framework-bundle": "~3.4|~4.0|~5.0",
                "symfony/security": "~3.4|~4.0|~5.0",
                "symfony/validator": "~3.4|~4.0|~5.0",
                "symfony/yaml": "~3.4|~4.0|~5.0"
            },
            "type": "library",
            "autoload": {
                "psr-4": {
                    "Matthias\\SymfonyConsoleForm\\": "src/"
                }
            },
            "autoload-dev": {
                "psr-4": {
                    "Matthias\\SymfonyConsoleForm\\Tests\\": "test/"
                }
            },
            "license": [
                "MIT"
            ],
            "authors": [
                {
                    "name": "Matthias Noback",
                    "email": "matthiasnoback@gmail.com",
                    "homepage": "http://php-and-symfony.matthiasnoback.nl"
                }
            ],
            "description": "Use Symfony forms for Console command input",
            "homepage": "http://github.com/matthiasnoback/symfony-console-form",
            "keywords": [
                "Symfony",
                "console",
                "form"
            ],
            "support": {
                "source": "https://github.com/Jeroeny/symfony-console-form/tree/symfony-5"
            },
            "time": "2020-01-04T09:52:39+00:00"
        },
        {
            "name": "michelf/php-markdown",
            "version": "1.9.0",
            "source": {
                "type": "git",
                "url": "https://github.com/michelf/php-markdown.git",
                "reference": "c83178d49e372ca967d1a8c77ae4e051b3a3c75c"
            },
            "dist": {
                "type": "zip",
                "url": "https://api.github.com/repos/michelf/php-markdown/zipball/c83178d49e372ca967d1a8c77ae4e051b3a3c75c",
                "reference": "c83178d49e372ca967d1a8c77ae4e051b3a3c75c",
                "shasum": ""
            },
            "require": {
                "php": ">=5.3.0"
            },
            "require-dev": {
                "phpunit/phpunit": ">=4.3 <5.8"
            },
            "type": "library",
            "autoload": {
                "psr-4": {
                    "Michelf\\": "Michelf/"
                }
            },
            "notification-url": "https://packagist.org/downloads/",
            "license": [
                "BSD-3-Clause"
            ],
            "authors": [
                {
                    "name": "Michel Fortin",
                    "email": "michel.fortin@michelf.ca",
                    "homepage": "https://michelf.ca/",
                    "role": "Developer"
                },
                {
                    "name": "John Gruber",
                    "homepage": "https://daringfireball.net/"
                }
            ],
            "description": "PHP Markdown",
            "homepage": "https://michelf.ca/projects/php-markdown/",
            "keywords": [
                "markdown"
            ],
            "time": "2019-12-02T02:32:27+00:00"
        },
        {
            "name": "mmenu.js",
            "version": "8.4.5",
            "source": {
                "type": "git",
                "url": "https://github.com/FrDH/mmenu-js",
                "reference": "56e1cf586b3cc30db70af0ca93ad03625a240fcf"
            },
            "type": "library",
            "license": [
                "CC-BY-NC-4.0"
            ],
            "authors": [
                {
                    "name": "Fred Heusschen",
                    "email": "info@frebsite.nl",
                    "homepage": "http://www.frebsite.nl",
                    "role": "King :)"
                }
            ],
            "description": "The best javascript plugin for app look-alike on- and off-canvas menus with sliding submenus for your website and webapp.",
            "keywords": [
                "app",
                "curtain",
                "list",
                "listview",
                "megamenu",
                "menu",
                "mmenu",
                "mobile",
                "navigation",
                "off-canvas",
                "on-canvas",
                "panels",
                "submenu"
            ],
            "time": "2019-12-29T15:44:12+00:00"
        },
        {
            "name": "monolog/monolog",
            "version": "2.0.2",
            "source": {
                "type": "git",
                "url": "https://github.com/Seldaek/monolog.git",
                "reference": "c861fcba2ca29404dc9e617eedd9eff4616986b8"
            },
            "dist": {
                "type": "zip",
                "url": "https://api.github.com/repos/Seldaek/monolog/zipball/c861fcba2ca29404dc9e617eedd9eff4616986b8",
                "reference": "c861fcba2ca29404dc9e617eedd9eff4616986b8",
                "shasum": ""
            },
            "require": {
                "php": "^7.2",
                "psr/log": "^1.0.1"
            },
            "provide": {
                "psr/log-implementation": "1.0.0"
            },
            "require-dev": {
                "aws/aws-sdk-php": "^2.4.9 || ^3.0",
                "doctrine/couchdb": "~1.0@dev",
                "elasticsearch/elasticsearch": "^6.0",
                "graylog2/gelf-php": "^1.4.2",
                "jakub-onderka/php-parallel-lint": "^0.9",
                "php-amqplib/php-amqplib": "~2.4",
                "php-console/php-console": "^3.1.3",
                "phpspec/prophecy": "^1.6.1",
                "phpunit/phpunit": "^8.3",
                "predis/predis": "^1.1",
                "rollbar/rollbar": "^1.3",
                "ruflin/elastica": ">=0.90 <3.0",
                "swiftmailer/swiftmailer": "^5.3|^6.0"
            },
            "suggest": {
                "aws/aws-sdk-php": "Allow sending log messages to AWS services like DynamoDB",
                "doctrine/couchdb": "Allow sending log messages to a CouchDB server",
                "elasticsearch/elasticsearch": "Allow sending log messages to an Elasticsearch server via official client",
                "ext-amqp": "Allow sending log messages to an AMQP server (1.0+ required)",
                "ext-mbstring": "Allow to work properly with unicode symbols",
                "ext-mongodb": "Allow sending log messages to a MongoDB server (via driver)",
                "graylog2/gelf-php": "Allow sending log messages to a GrayLog2 server",
                "mongodb/mongodb": "Allow sending log messages to a MongoDB server (via library)",
                "php-amqplib/php-amqplib": "Allow sending log messages to an AMQP server using php-amqplib",
                "php-console/php-console": "Allow sending log messages to Google Chrome",
                "rollbar/rollbar": "Allow sending log messages to Rollbar",
                "ruflin/elastica": "Allow sending log messages to an Elastic Search server"
            },
            "type": "library",
            "extra": {
                "branch-alias": {
                    "dev-master": "2.x-dev"
                }
            },
            "autoload": {
                "psr-4": {
                    "Monolog\\": "src/Monolog"
                }
            },
            "notification-url": "https://packagist.org/downloads/",
            "license": [
                "MIT"
            ],
            "authors": [
                {
                    "name": "Jordi Boggiano",
                    "email": "j.boggiano@seld.be",
                    "homepage": "http://seld.be"
                }
            ],
            "description": "Sends your logs to files, sockets, inboxes, databases and various web services",
            "homepage": "http://github.com/Seldaek/monolog",
            "keywords": [
                "log",
                "logging",
                "psr-3"
            ],
            "time": "2019-12-20T14:22:59+00:00"
        },
        {
            "name": "nikic/php-parser",
            "version": "v4.3.0",
            "source": {
                "type": "git",
                "url": "https://github.com/nikic/PHP-Parser.git",
                "reference": "9a9981c347c5c49d6dfe5cf826bb882b824080dc"
            },
            "dist": {
                "type": "zip",
                "url": "https://api.github.com/repos/nikic/PHP-Parser/zipball/9a9981c347c5c49d6dfe5cf826bb882b824080dc",
                "reference": "9a9981c347c5c49d6dfe5cf826bb882b824080dc",
                "shasum": ""
            },
            "require": {
                "ext-tokenizer": "*",
                "php": ">=7.0"
            },
            "require-dev": {
                "ircmaxell/php-yacc": "0.0.5",
                "phpunit/phpunit": "^6.5 || ^7.0 || ^8.0"
            },
            "bin": [
                "bin/php-parse"
            ],
            "type": "library",
            "extra": {
                "branch-alias": {
                    "dev-master": "4.3-dev"
                }
            },
            "autoload": {
                "psr-4": {
                    "PhpParser\\": "lib/PhpParser"
                }
            },
            "notification-url": "https://packagist.org/downloads/",
            "license": [
                "BSD-3-Clause"
            ],
            "authors": [
                {
                    "name": "Nikita Popov"
                }
            ],
            "description": "A PHP parser written in PHP",
            "keywords": [
                "parser",
                "php"
            ],
            "time": "2019-11-08T13:50:10+00:00"
        },
        {
            "name": "nyholm/nsa",
            "version": "1.1.0",
            "source": {
                "type": "git",
                "url": "https://github.com/Nyholm/NSA.git",
                "reference": "213a70dee2dd04433d31a187e24e92c8b59d1655"
            },
            "dist": {
                "type": "zip",
                "url": "https://api.github.com/repos/Nyholm/NSA/zipball/213a70dee2dd04433d31a187e24e92c8b59d1655",
                "reference": "213a70dee2dd04433d31a187e24e92c8b59d1655",
                "shasum": ""
            },
            "require": {
                "php": "^5.3 || ^7.0",
                "webmozart/assert": "^1.1.0"
            },
            "require-dev": {
                "phpunit/phpunit": "^4.0"
            },
            "type": "library",
            "autoload": {
                "psr-4": {
                    "Nyholm\\": "src/"
                }
            },
            "notification-url": "https://packagist.org/downloads/",
            "license": [
                "MIT"
            ],
            "authors": [
                {
                    "name": "Tobias Nyholm",
                    "email": "tobias.nyholm@gmail.com"
                }
            ],
            "description": "See everything and do whatever you want. No privacy rule will stop us. Used in tests, debugging and fixtures to access properties and methods.",
            "homepage": "http://tnyholm.se",
            "keywords": [
                "Fixture",
                "debug",
                "reflection",
                "test"
            ],
            "time": "2017-04-13T17:21:01+00:00"
        },
        {
            "name": "paragonie/random_compat",
            "version": "v9.99.99",
            "source": {
                "type": "git",
                "url": "https://github.com/paragonie/random_compat.git",
                "reference": "84b4dfb120c6f9b4ff7b3685f9b8f1aa365a0c95"
            },
            "dist": {
                "type": "zip",
                "url": "https://api.github.com/repos/paragonie/random_compat/zipball/84b4dfb120c6f9b4ff7b3685f9b8f1aa365a0c95",
                "reference": "84b4dfb120c6f9b4ff7b3685f9b8f1aa365a0c95",
                "shasum": ""
            },
            "require": {
                "php": "^7"
            },
            "require-dev": {
                "phpunit/phpunit": "4.*|5.*",
                "vimeo/psalm": "^1"
            },
            "suggest": {
                "ext-libsodium": "Provides a modern crypto API that can be used to generate random bytes."
            },
            "type": "library",
            "notification-url": "https://packagist.org/downloads/",
            "license": [
                "MIT"
            ],
            "authors": [
                {
                    "name": "Paragon Initiative Enterprises",
                    "email": "security@paragonie.com",
                    "homepage": "https://paragonie.com"
                }
            ],
            "description": "PHP 5.x polyfill for random_bytes() and random_int() from PHP 7",
            "keywords": [
                "csprng",
                "polyfill",
                "pseudorandom",
                "random"
            ],
            "time": "2018-07-02T15:55:56+00:00"
        },
        {
            "name": "php-translation/common",
            "version": "3.0.0",
            "source": {
                "type": "git",
                "url": "https://github.com/php-translation/common.git",
                "reference": "dbf73744a22121b85e369ac73ae658c80dd888b7"
            },
            "dist": {
                "type": "zip",
                "url": "https://api.github.com/repos/php-translation/common/zipball/dbf73744a22121b85e369ac73ae658c80dd888b7",
                "reference": "dbf73744a22121b85e369ac73ae658c80dd888b7",
                "shasum": ""
            },
            "require": {
                "php": "^7.2",
                "symfony/translation": " ^3.4 || ^4.3 || ^5.0"
            },
            "require-dev": {
                "phpunit/phpunit": "^8.4",
                "symfony/phpunit-bridge": "^4.3 || ^5.0"
            },
            "type": "library",
            "autoload": {
                "psr-4": {
                    "Translation\\Common\\": "src/"
                }
            },
            "notification-url": "https://packagist.org/downloads/",
            "license": [
                "MIT"
            ],
            "authors": [
                {
                    "name": "Tobias Nyholm",
                    "email": "tobias.nyholm@gmail.com"
                }
            ],
            "description": "Common translation stuff",
            "time": "2019-12-30T10:58:18+00:00"
        },
        {
            "name": "php-translation/extractor",
            "version": "2.0.0",
            "source": {
                "type": "git",
                "url": "https://github.com/php-translation/extractor.git",
                "reference": "439717ddc43a333ce49feb99074df2db8ba93071"
            },
            "dist": {
                "type": "zip",
                "url": "https://api.github.com/repos/php-translation/extractor/zipball/439717ddc43a333ce49feb99074df2db8ba93071",
                "reference": "439717ddc43a333ce49feb99074df2db8ba93071",
                "shasum": ""
            },
            "require": {
                "doctrine/annotations": "^1.2",
                "nikic/php-parser": "^3.0 || ^4.0",
                "php": "^7.2",
                "symfony/finder": "^3.4 || ^4.3 || ^5.0",
                "twig/twig": "^2.0 || ^3.0"
            },
            "require-dev": {
                "phpunit/phpunit": "^8.4",
                "symfony/phpunit-bridge": "^5.0",
                "symfony/translation": "^3.4 || ^4.3 || ^5.0",
                "symfony/twig-bridge": "^3.4 || ^4.3 || ^5.0",
                "symfony/validator": "^3.4 || ^4.3 || ^5.0"
            },
            "type": "library",
            "extra": {
                "branch-alias": {
                    "dev-master": "2.0-dev"
                }
            },
            "autoload": {
                "psr-4": {
                    "Translation\\Extractor\\": "src/"
                }
            },
            "notification-url": "https://packagist.org/downloads/",
            "license": [
                "MIT"
            ],
            "authors": [
                {
                    "name": "Tobias Nyholm",
                    "email": "tobias.nyholm@gmail.com"
                }
            ],
            "description": "Extract translations form the source code",
            "time": "2019-12-26T14:02:26+00:00"
        },
        {
            "name": "php-translation/symfony-bundle",
            "version": "0.11.1",
            "source": {
                "type": "git",
                "url": "https://github.com/php-translation/symfony-bundle.git",
                "reference": "9566ef4cc2a253dae4c73b4727662ae2f77525c4"
            },
            "dist": {
                "type": "zip",
                "url": "https://api.github.com/repos/php-translation/symfony-bundle/zipball/9566ef4cc2a253dae4c73b4727662ae2f77525c4",
                "reference": "9566ef4cc2a253dae4c73b4727662ae2f77525c4",
                "shasum": ""
            },
            "require": {
                "nyholm/nsa": "^1.1",
                "php": "^7.1",
                "php-translation/extractor": "^2.0",
                "php-translation/symfony-storage": "^2.1",
                "symfony/finder": "^3.4 || ^4.3 || ^5.0",
                "symfony/framework-bundle": "^3.4 || ^4.3 || ^5.0",
                "symfony/intl": "^3.4 || ^4.3 || ^5.0",
                "symfony/translation": "^3.4 || ^4.3 || ^5.0",
                "symfony/twig-bundle": "^3.4 || ^4.3 || ^5.0",
                "symfony/validator": "^3.4 || ^4.3 || ^5.0",
                "twig/twig": "^2.11 || ^3.0"
            },
            "conflict": {
                "symfony/config": "<3.4.31"
            },
            "require-dev": {
                "matthiasnoback/symfony-config-test": "^4.1",
                "matthiasnoback/symfony-dependency-injection-test": "^4.1",
                "nyholm/psr7": "^1.1",
                "nyholm/symfony-bundle-test": "^1.6.1",
                "php-http/curl-client": "^1.7",
                "php-http/message": "^1.6",
                "php-http/message-factory": "^1.0.2",
                "php-translation/translator": "^1.0",
                "phpunit/phpunit": "^8.4",
                "symfony/asset": "^3.4 || ^4.3 || ^5.0",
                "symfony/console": "^3.4 || ^4.3 || ^5.0",
                "symfony/dependency-injection": "^3.4 || ^4.3 || ^5.0",
                "symfony/phpunit-bridge": "^4.4 || ^5.0",
                "symfony/twig-bridge": "^3.4 || ^4.3 || ^5.0",
                "symfony/web-profiler-bundle": "^3.4 || ^4.3 || ^5.0"
            },
            "suggest": {
                "php-http/httplug-bundle": "To easier configure your httplug clients."
            },
            "type": "symfony-bundle",
            "extra": {
                "branch-alias": {
                    "dev-master": "0.11-dev"
                }
            },
            "autoload": {
                "psr-4": {
                    "Translation\\Bundle\\": ""
                },
                "exclude-from-classmap": [
                    "/Tests/"
                ]
            },
            "notification-url": "https://packagist.org/downloads/",
            "license": [
                "MIT"
            ],
            "authors": [
                {
                    "name": "Tobias Nyholm",
                    "email": "tobias.nyholm@gmail.com"
                }
            ],
            "time": "2020-01-14T09:52:50+00:00"
        },
        {
            "name": "php-translation/symfony-storage",
            "version": "2.1.0",
            "source": {
                "type": "git",
                "url": "https://github.com/php-translation/symfony-storage.git",
                "reference": "7ace69c5e9bc2744d121012fa2bb658477e673c5"
            },
            "dist": {
                "type": "zip",
                "url": "https://api.github.com/repos/php-translation/symfony-storage/zipball/7ace69c5e9bc2744d121012fa2bb658477e673c5",
                "reference": "7ace69c5e9bc2744d121012fa2bb658477e673c5",
                "shasum": ""
            },
            "require": {
                "php": "^7.2",
                "php-translation/common": "^3.0",
                "symfony/translation": "^3.4 || ^4.2 || ^5.0"
            },
            "require-dev": {
                "phpunit/phpunit": "^8.4",
                "symfony/framework-bundle": " ^3.4 || ^4.2 || ^5.0",
                "symfony/phpunit-bridge": "^4.2 || ^5.0"
            },
            "type": "library",
            "extra": {
                "branch-alias": {
                    "dev-master": "2.1-dev"
                }
            },
            "autoload": {
                "psr-4": {
                    "Translation\\SymfonyStorage\\": "src/"
                }
            },
            "notification-url": "https://packagist.org/downloads/",
            "license": [
                "MIT"
            ],
            "authors": [
                {
                    "name": "Tobias Nyholm",
                    "email": "tobias.nyholm@gmail.com"
                }
            ],
            "description": "A translation file storage using Symfony translation component.",
            "time": "2019-12-30T11:41:01+00:00"
        },
        {
            "name": "phpids/phpids",
            "version": "dev-master",
            "source": {
                "type": "git",
                "url": "https://github.com/PHPIDS/PHPIDS.git",
                "reference": "dfc1476e4ffe9f1dde72c0954912411082a17597"
            },
            "dist": {
                "type": "zip",
                "url": "https://api.github.com/repos/PHPIDS/PHPIDS/zipball/dfc1476e4ffe9f1dde72c0954912411082a17597",
                "reference": "dfc1476e4ffe9f1dde72c0954912411082a17597",
                "shasum": ""
            },
            "require": {
                "ezyang/htmlpurifier": "dev-master"
            },
            "type": "library",
            "autoload": {
                "psr-0": {
                    "IDS\\Tests": "tests/",
                    "IDS": "lib/"
                }
            },
            "notification-url": "https://packagist.org/downloads/",
            "license": [
                "LGPL-3.0+"
            ],
            "authors": [
                {
                    "name": "Lars Strojny",
                    "email": "lars@strojny.net"
                }
            ],
            "description": "PHPIDS (PHP-Intrusion Detection System) is a simple to use, well structured, fast and state-of-the-art security layer for your PHP based web application",
            "homepage": "http://phpids.org",
            "time": "2014-09-03T11:39:39+00:00"
        },
        {
            "name": "psr/cache",
            "version": "1.0.1",
            "source": {
                "type": "git",
                "url": "https://github.com/php-fig/cache.git",
                "reference": "d11b50ad223250cf17b86e38383413f5a6764bf8"
            },
            "dist": {
                "type": "zip",
                "url": "https://api.github.com/repos/php-fig/cache/zipball/d11b50ad223250cf17b86e38383413f5a6764bf8",
                "reference": "d11b50ad223250cf17b86e38383413f5a6764bf8",
                "shasum": ""
            },
            "require": {
                "php": ">=5.3.0"
            },
            "type": "library",
            "extra": {
                "branch-alias": {
                    "dev-master": "1.0.x-dev"
                }
            },
            "autoload": {
                "psr-4": {
                    "Psr\\Cache\\": "src/"
                }
            },
            "notification-url": "https://packagist.org/downloads/",
            "license": [
                "MIT"
            ],
            "authors": [
                {
                    "name": "PHP-FIG",
                    "homepage": "http://www.php-fig.org/"
                }
            ],
            "description": "Common interface for caching libraries",
            "keywords": [
                "cache",
                "psr",
                "psr-6"
            ],
            "time": "2016-08-06T20:24:11+00:00"
        },
        {
            "name": "psr/container",
            "version": "1.0.0",
            "source": {
                "type": "git",
                "url": "https://github.com/php-fig/container.git",
                "reference": "b7ce3b176482dbbc1245ebf52b181af44c2cf55f"
            },
            "dist": {
                "type": "zip",
                "url": "https://api.github.com/repos/php-fig/container/zipball/b7ce3b176482dbbc1245ebf52b181af44c2cf55f",
                "reference": "b7ce3b176482dbbc1245ebf52b181af44c2cf55f",
                "shasum": ""
            },
            "require": {
                "php": ">=5.3.0"
            },
            "type": "library",
            "extra": {
                "branch-alias": {
                    "dev-master": "1.0.x-dev"
                }
            },
            "autoload": {
                "psr-4": {
                    "Psr\\Container\\": "src/"
                }
            },
            "notification-url": "https://packagist.org/downloads/",
            "license": [
                "MIT"
            ],
            "authors": [
                {
                    "name": "PHP-FIG",
                    "homepage": "http://www.php-fig.org/"
                }
            ],
            "description": "Common Container Interface (PHP FIG PSR-11)",
            "homepage": "https://github.com/php-fig/container",
            "keywords": [
                "PSR-11",
                "container",
                "container-interface",
                "container-interop",
                "psr"
            ],
            "time": "2017-02-14T16:28:37+00:00"
        },
        {
            "name": "psr/event-dispatcher",
            "version": "1.0.0",
            "source": {
                "type": "git",
                "url": "https://github.com/php-fig/event-dispatcher.git",
                "reference": "dbefd12671e8a14ec7f180cab83036ed26714bb0"
            },
            "dist": {
                "type": "zip",
                "url": "https://api.github.com/repos/php-fig/event-dispatcher/zipball/dbefd12671e8a14ec7f180cab83036ed26714bb0",
                "reference": "dbefd12671e8a14ec7f180cab83036ed26714bb0",
                "shasum": ""
            },
            "require": {
                "php": ">=7.2.0"
            },
            "type": "library",
            "extra": {
                "branch-alias": {
                    "dev-master": "1.0.x-dev"
                }
            },
            "autoload": {
                "psr-4": {
                    "Psr\\EventDispatcher\\": "src/"
                }
            },
            "notification-url": "https://packagist.org/downloads/",
            "license": [
                "MIT"
            ],
            "authors": [
                {
                    "name": "PHP-FIG",
                    "homepage": "http://www.php-fig.org/"
                }
            ],
            "description": "Standard interfaces for event handling.",
            "keywords": [
                "events",
                "psr",
                "psr-14"
            ],
            "time": "2019-01-08T18:20:26+00:00"
        },
        {
            "name": "psr/http-message",
            "version": "1.0.1",
            "source": {
                "type": "git",
                "url": "https://github.com/php-fig/http-message.git",
                "reference": "f6561bf28d520154e4b0ec72be95418abe6d9363"
            },
            "dist": {
                "type": "zip",
                "url": "https://api.github.com/repos/php-fig/http-message/zipball/f6561bf28d520154e4b0ec72be95418abe6d9363",
                "reference": "f6561bf28d520154e4b0ec72be95418abe6d9363",
                "shasum": ""
            },
            "require": {
                "php": ">=5.3.0"
            },
            "type": "library",
            "extra": {
                "branch-alias": {
                    "dev-master": "1.0.x-dev"
                }
            },
            "autoload": {
                "psr-4": {
                    "Psr\\Http\\Message\\": "src/"
                }
            },
            "notification-url": "https://packagist.org/downloads/",
            "license": [
                "MIT"
            ],
            "authors": [
                {
                    "name": "PHP-FIG",
                    "homepage": "http://www.php-fig.org/"
                }
            ],
            "description": "Common interface for HTTP messages",
            "homepage": "https://github.com/php-fig/http-message",
            "keywords": [
                "http",
                "http-message",
                "psr",
                "psr-7",
                "request",
                "response"
            ],
            "time": "2016-08-06T14:39:51+00:00"
        },
        {
            "name": "psr/link",
            "version": "1.0.0",
            "source": {
                "type": "git",
                "url": "https://github.com/php-fig/link.git",
                "reference": "eea8e8662d5cd3ae4517c9b864493f59fca95562"
            },
            "dist": {
                "type": "zip",
                "url": "https://api.github.com/repos/php-fig/link/zipball/eea8e8662d5cd3ae4517c9b864493f59fca95562",
                "reference": "eea8e8662d5cd3ae4517c9b864493f59fca95562",
                "shasum": ""
            },
            "require": {
                "php": ">=5.3.0"
            },
            "type": "library",
            "extra": {
                "branch-alias": {
                    "dev-master": "1.0.x-dev"
                }
            },
            "autoload": {
                "psr-4": {
                    "Psr\\Link\\": "src/"
                }
            },
            "notification-url": "https://packagist.org/downloads/",
            "license": [
                "MIT"
            ],
            "authors": [
                {
                    "name": "PHP-FIG",
                    "homepage": "http://www.php-fig.org/"
                }
            ],
            "description": "Common interfaces for HTTP links",
            "keywords": [
                "http",
                "http-link",
                "link",
                "psr",
                "psr-13",
                "rest"
            ],
            "time": "2016-10-28T16:06:13+00:00"
        },
        {
            "name": "psr/log",
            "version": "1.1.2",
            "source": {
                "type": "git",
                "url": "https://github.com/php-fig/log.git",
                "reference": "446d54b4cb6bf489fc9d75f55843658e6f25d801"
            },
            "dist": {
                "type": "zip",
                "url": "https://api.github.com/repos/php-fig/log/zipball/446d54b4cb6bf489fc9d75f55843658e6f25d801",
                "reference": "446d54b4cb6bf489fc9d75f55843658e6f25d801",
                "shasum": ""
            },
            "require": {
                "php": ">=5.3.0"
            },
            "type": "library",
            "extra": {
                "branch-alias": {
                    "dev-master": "1.1.x-dev"
                }
            },
            "autoload": {
                "psr-4": {
                    "Psr\\Log\\": "Psr/Log/"
                }
            },
            "notification-url": "https://packagist.org/downloads/",
            "license": [
                "MIT"
            ],
            "authors": [
                {
                    "name": "PHP-FIG",
                    "homepage": "http://www.php-fig.org/"
                }
            ],
            "description": "Common interface for logging libraries",
            "homepage": "https://github.com/php-fig/log",
            "keywords": [
                "log",
                "psr",
                "psr-3"
            ],
            "time": "2019-11-01T11:05:21+00:00"
        },
        {
            "name": "ralouphie/getallheaders",
            "version": "3.0.3",
            "source": {
                "type": "git",
                "url": "https://github.com/ralouphie/getallheaders.git",
                "reference": "120b605dfeb996808c31b6477290a714d356e822"
            },
            "dist": {
                "type": "zip",
                "url": "https://api.github.com/repos/ralouphie/getallheaders/zipball/120b605dfeb996808c31b6477290a714d356e822",
                "reference": "120b605dfeb996808c31b6477290a714d356e822",
                "shasum": ""
            },
            "require": {
                "php": ">=5.6"
            },
            "require-dev": {
                "php-coveralls/php-coveralls": "^2.1",
                "phpunit/phpunit": "^5 || ^6.5"
            },
            "type": "library",
            "autoload": {
                "files": [
                    "src/getallheaders.php"
                ]
            },
            "notification-url": "https://packagist.org/downloads/",
            "license": [
                "MIT"
            ],
            "authors": [
                {
                    "name": "Ralph Khattar",
                    "email": "ralph.khattar@gmail.com"
                }
            ],
            "description": "A polyfill for getallheaders.",
            "time": "2019-03-08T08:55:37+00:00"
        },
        {
            "name": "robloach/component-installer",
            "version": "0.2.3",
            "source": {
                "type": "git",
                "url": "https://github.com/RobLoach/component-installer.git",
                "reference": "908a859aa7c4949ba9ad67091e67bac10b66d3d7"
            },
            "dist": {
                "type": "zip",
                "url": "https://api.github.com/repos/RobLoach/component-installer/zipball/908a859aa7c4949ba9ad67091e67bac10b66d3d7",
                "reference": "908a859aa7c4949ba9ad67091e67bac10b66d3d7",
                "shasum": ""
            },
            "require": {
                "composer-plugin-api": "^1.0",
                "kriswallsmith/assetic": "1.*",
                "php": ">=5.3.2"
            },
            "require-dev": {
                "composer/composer": "1.*@alpha",
                "phpunit/phpunit": "4.*"
            },
            "type": "composer-plugin",
            "extra": {
                "branch-alias": {
                    "dev-master": "1.0.x-dev"
                },
                "class": "ComponentInstaller\\ComponentInstallerPlugin"
            },
            "autoload": {
                "psr-0": {
                    "ComponentInstaller": "src/"
                }
            },
            "notification-url": "https://packagist.org/downloads/",
            "license": [
                "MIT"
            ],
            "authors": [
                {
                    "name": "Rob Loach",
                    "homepage": "http://robloach.net"
                }
            ],
            "description": "Allows installation of Components via Composer.",
            "time": "2015-08-10T12:35:38+00:00"
        },
        {
            "name": "seld/jsonlint",
            "version": "1.7.2",
            "source": {
                "type": "git",
                "url": "https://github.com/Seldaek/jsonlint.git",
                "reference": "e2e5d290e4d2a4f0eb449f510071392e00e10d19"
            },
            "dist": {
                "type": "zip",
                "url": "https://api.github.com/repos/Seldaek/jsonlint/zipball/e2e5d290e4d2a4f0eb449f510071392e00e10d19",
                "reference": "e2e5d290e4d2a4f0eb449f510071392e00e10d19",
                "shasum": ""
            },
            "require": {
                "php": "^5.3 || ^7.0"
            },
            "require-dev": {
                "phpunit/phpunit": "^4.8.35 || ^5.7 || ^6.0"
            },
            "bin": [
                "bin/jsonlint"
            ],
            "type": "library",
            "autoload": {
                "psr-4": {
                    "Seld\\JsonLint\\": "src/Seld/JsonLint/"
                }
            },
            "notification-url": "https://packagist.org/downloads/",
            "license": [
                "MIT"
            ],
            "authors": [
                {
                    "name": "Jordi Boggiano",
                    "email": "j.boggiano@seld.be",
                    "homepage": "http://seld.be"
                }
            ],
            "description": "JSON Linter",
            "keywords": [
                "json",
                "linter",
                "parser",
                "validator"
            ],
            "time": "2019-10-24T14:27:39+00:00"
        },
        {
            "name": "seld/phar-utils",
            "version": "1.0.2",
            "source": {
                "type": "git",
                "url": "https://github.com/Seldaek/phar-utils.git",
                "reference": "84715761c35808076b00908a20317a3a8a67d17e"
            },
            "dist": {
                "type": "zip",
                "url": "https://api.github.com/repos/Seldaek/phar-utils/zipball/84715761c35808076b00908a20317a3a8a67d17e",
                "reference": "84715761c35808076b00908a20317a3a8a67d17e",
                "shasum": ""
            },
            "require": {
                "php": ">=5.3"
            },
            "type": "library",
            "extra": {
                "branch-alias": {
                    "dev-master": "1.x-dev"
                }
            },
            "autoload": {
                "psr-4": {
                    "Seld\\PharUtils\\": "src/"
                }
            },
            "notification-url": "https://packagist.org/downloads/",
            "license": [
                "MIT"
            ],
            "authors": [
                {
                    "name": "Jordi Boggiano",
                    "email": "j.boggiano@seld.be"
                }
            ],
            "description": "PHAR file format utilities, for when PHP phars you up",
            "keywords": [
                "phra"
            ],
            "time": "2020-01-13T10:41:09+00:00"
        },
        {
            "name": "sensio/framework-extra-bundle",
            "version": "v5.5.3",
            "source": {
                "type": "git",
                "url": "https://github.com/sensiolabs/SensioFrameworkExtraBundle.git",
                "reference": "98f0807137b13d0acfdf3c255a731516e97015de"
            },
            "dist": {
                "type": "zip",
                "url": "https://api.github.com/repos/sensiolabs/SensioFrameworkExtraBundle/zipball/98f0807137b13d0acfdf3c255a731516e97015de",
                "reference": "98f0807137b13d0acfdf3c255a731516e97015de",
                "shasum": ""
            },
            "require": {
                "doctrine/annotations": "^1.0",
                "php": ">=7.1.3",
                "symfony/config": "^4.3|^5.0",
                "symfony/dependency-injection": "^4.3|^5.0",
                "symfony/framework-bundle": "^4.3|^5.0",
                "symfony/http-kernel": "^4.3|^5.0"
            },
            "conflict": {
                "doctrine/doctrine-cache-bundle": "<1.3.1"
            },
            "require-dev": {
                "doctrine/doctrine-bundle": "^1.11|^2.0",
                "doctrine/orm": "^2.5",
                "nyholm/psr7": "^1.1",
                "symfony/browser-kit": "^4.3|^5.0",
                "symfony/dom-crawler": "^4.3|^5.0",
                "symfony/expression-language": "^4.3|^5.0",
                "symfony/finder": "^4.3|^5.0",
                "symfony/monolog-bridge": "^4.0|^5.0",
                "symfony/monolog-bundle": "^3.2",
                "symfony/phpunit-bridge": "^4.3.5|^5.0",
                "symfony/psr-http-message-bridge": "^1.1",
                "symfony/security-bundle": "^4.3|^5.0",
                "symfony/twig-bundle": "^4.3|^5.0",
                "symfony/yaml": "^4.3|^5.0",
                "twig/twig": "^1.34|^2.4|^3.0"
            },
            "suggest": {
                "symfony/expression-language": "",
                "symfony/psr-http-message-bridge": "To use the PSR-7 converters",
                "symfony/security-bundle": ""
            },
            "type": "symfony-bundle",
            "extra": {
                "branch-alias": {
                    "dev-master": "5.5.x-dev"
                }
            },
            "autoload": {
                "psr-4": {
                    "Sensio\\Bundle\\FrameworkExtraBundle\\": "src/"
                },
                "exclude-from-classmap": [
                    "/tests/"
                ]
            },
            "notification-url": "https://packagist.org/downloads/",
            "license": [
                "MIT"
            ],
            "authors": [
                {
                    "name": "Fabien Potencier",
                    "email": "fabien@symfony.com"
                }
            ],
            "description": "This bundle provides a way to configure your controllers with annotations",
            "keywords": [
                "annotations",
                "controllers"
            ],
            "time": "2019-12-27T08:57:19+00:00"
        },
        {
            "name": "sensiolabs/security-checker",
            "version": "v6.0.3",
            "source": {
                "type": "git",
                "url": "https://github.com/sensiolabs/security-checker.git",
                "reference": "a576c01520d9761901f269c4934ba55448be4a54"
            },
            "dist": {
                "type": "zip",
                "url": "https://api.github.com/repos/sensiolabs/security-checker/zipball/a576c01520d9761901f269c4934ba55448be4a54",
                "reference": "a576c01520d9761901f269c4934ba55448be4a54",
                "shasum": ""
            },
            "require": {
                "php": ">=7.1.3",
                "symfony/console": "^2.8|^3.4|^4.2|^5.0",
                "symfony/http-client": "^4.3|^5.0",
                "symfony/mime": "^4.3|^5.0",
                "symfony/polyfill-ctype": "^1.11"
            },
            "bin": [
                "security-checker"
            ],
            "type": "library",
            "extra": {
                "branch-alias": {
                    "dev-master": "6.0-dev"
                }
            },
            "autoload": {
                "psr-4": {
                    "SensioLabs\\Security\\": "SensioLabs/Security"
                }
            },
            "notification-url": "https://packagist.org/downloads/",
            "license": [
                "MIT"
            ],
            "authors": [
                {
                    "name": "Fabien Potencier",
                    "email": "fabien.potencier@gmail.com"
                }
            ],
            "description": "A security checker for your composer.lock",
            "time": "2019-11-01T13:20:14+00:00"
        },
        {
            "name": "swiftmailer/swiftmailer",
            "version": "v6.2.3",
            "source": {
                "type": "git",
                "url": "https://github.com/swiftmailer/swiftmailer.git",
                "reference": "149cfdf118b169f7840bbe3ef0d4bc795d1780c9"
            },
            "dist": {
                "type": "zip",
                "url": "https://api.github.com/repos/swiftmailer/swiftmailer/zipball/149cfdf118b169f7840bbe3ef0d4bc795d1780c9",
                "reference": "149cfdf118b169f7840bbe3ef0d4bc795d1780c9",
                "shasum": ""
            },
            "require": {
                "egulias/email-validator": "~2.0",
                "php": ">=7.0.0",
                "symfony/polyfill-iconv": "^1.0",
                "symfony/polyfill-intl-idn": "^1.10",
                "symfony/polyfill-mbstring": "^1.0"
            },
            "require-dev": {
                "mockery/mockery": "~0.9.1",
                "symfony/phpunit-bridge": "^3.4.19|^4.1.8"
            },
            "suggest": {
                "ext-intl": "Needed to support internationalized email addresses",
                "true/punycode": "Needed to support internationalized email addresses, if ext-intl is not installed"
            },
            "type": "library",
            "extra": {
                "branch-alias": {
                    "dev-master": "6.2-dev"
                }
            },
            "autoload": {
                "files": [
                    "lib/swift_required.php"
                ]
            },
            "notification-url": "https://packagist.org/downloads/",
            "license": [
                "MIT"
            ],
            "authors": [
                {
                    "name": "Chris Corbyn"
                },
                {
                    "name": "Fabien Potencier",
                    "email": "fabien@symfony.com"
                }
            ],
            "description": "Swiftmailer, free feature-rich PHP mailer",
            "homepage": "https://swiftmailer.symfony.com",
            "keywords": [
                "email",
                "mail",
                "mailer"
            ],
            "time": "2019-11-12T09:31:26+00:00"
        },
        {
            "name": "symfony/contracts",
            "version": "v2.0.1",
            "source": {
                "type": "git",
                "url": "https://github.com/symfony/contracts.git",
                "reference": "b3b9b70bfacfd204d352e7e7350e02c02c0fff78"
            },
            "dist": {
                "type": "zip",
                "url": "https://api.github.com/repos/symfony/contracts/zipball/b3b9b70bfacfd204d352e7e7350e02c02c0fff78",
                "reference": "b3b9b70bfacfd204d352e7e7350e02c02c0fff78",
                "shasum": ""
            },
            "require": {
                "php": "^7.2.5",
                "psr/cache": "^1.0",
                "psr/container": "^1.0",
                "psr/event-dispatcher": "^1.0"
            },
            "replace": {
                "symfony/cache-contracts": "self.version",
                "symfony/event-dispatcher-contracts": "self.version",
                "symfony/http-client-contracts": "self.version",
                "symfony/service-contracts": "self.version",
                "symfony/translation-contracts": "self.version"
            },
            "require-dev": {
                "symfony/polyfill-intl-idn": "^1.10"
            },
            "suggest": {
                "symfony/cache-implementation": "",
                "symfony/event-dispatcher-implementation": "",
                "symfony/http-client-implementation": "",
                "symfony/service-implementation": "",
                "symfony/translation-implementation": ""
            },
            "type": "library",
            "extra": {
                "branch-alias": {
                    "dev-master": "2.0-dev"
                }
            },
            "autoload": {
                "psr-4": {
                    "Symfony\\Contracts\\": ""
                },
                "exclude-from-classmap": [
                    "**/Tests/"
                ]
            },
            "notification-url": "https://packagist.org/downloads/",
            "license": [
                "MIT"
            ],
            "authors": [
                {
                    "name": "Nicolas Grekas",
                    "email": "p@tchwork.com"
                },
                {
                    "name": "Symfony Community",
                    "homepage": "https://symfony.com/contributors"
                }
            ],
            "description": "A set of abstractions extracted out of the Symfony components",
            "homepage": "https://symfony.com",
            "keywords": [
                "abstractions",
                "contracts",
                "decoupling",
                "interfaces",
                "interoperability",
                "standards"
            ],
            "time": "2019-11-26T23:25:11+00:00"
        },
        {
            "name": "symfony/maker-bundle",
            "version": "v1.14.3",
            "source": {
                "type": "git",
                "url": "https://github.com/symfony/maker-bundle.git",
                "reference": "c864e7f9b8d1e1f5f60acc3beda11299f637aded"
            },
            "dist": {
                "type": "zip",
                "url": "https://api.github.com/repos/symfony/maker-bundle/zipball/c864e7f9b8d1e1f5f60acc3beda11299f637aded",
                "reference": "c864e7f9b8d1e1f5f60acc3beda11299f637aded",
                "shasum": ""
            },
            "require": {
                "doctrine/inflector": "^1.2",
                "nikic/php-parser": "^4.0",
                "php": "^7.0.8",
                "symfony/config": "^3.4|^4.0|^5.0",
                "symfony/console": "^3.4|^4.0|^5.0",
                "symfony/dependency-injection": "^3.4|^4.0|^5.0",
                "symfony/filesystem": "^3.4|^4.0|^5.0",
                "symfony/finder": "^3.4|^4.0|^5.0",
                "symfony/framework-bundle": "^3.4|^4.0|^5.0",
                "symfony/http-kernel": "^3.4|^4.0|^5.0"
            },
            "require-dev": {
                "doctrine/doctrine-bundle": "^1.8|^2.0",
                "doctrine/orm": "^2.3",
                "friendsofphp/php-cs-fixer": "^2.8",
                "friendsoftwig/twigcs": "^3.1.2",
                "symfony/http-client": "^4.3|^5.0",
                "symfony/phpunit-bridge": "^4.3|^5.0",
                "symfony/process": "^3.4|^4.0|^5.0",
                "symfony/security-core": "^3.4|^4.0|^5.0",
                "symfony/yaml": "^3.4|^4.0|^5.0"
            },
            "type": "symfony-bundle",
            "extra": {
                "branch-alias": {
                    "dev-master": "1.0-dev"
                }
            },
            "autoload": {
                "psr-4": {
                    "Symfony\\Bundle\\MakerBundle\\": "src/"
                }
            },
            "notification-url": "https://packagist.org/downloads/",
            "license": [
                "MIT"
            ],
            "authors": [
                {
                    "name": "Symfony Community",
                    "homepage": "https://symfony.com/contributors"
                }
            ],
            "description": "Symfony Maker helps you create empty commands, controllers, form classes, tests and more so you can forget about writing boilerplate code.",
            "homepage": "https://symfony.com/doc/current/bundles/SymfonyMakerBundle/index.html",
            "keywords": [
                "code generator",
                "generator",
                "scaffold",
                "scaffolding"
            ],
            "time": "2019-11-07T00:56:03+00:00"
        },
        {
            "name": "symfony/monolog-bundle",
            "version": "v3.5.0",
            "source": {
                "type": "git",
                "url": "https://github.com/symfony/monolog-bundle.git",
                "reference": "dd80460fcfe1fa2050a7103ad818e9d0686ce6fd"
            },
            "dist": {
                "type": "zip",
                "url": "https://api.github.com/repos/symfony/monolog-bundle/zipball/dd80460fcfe1fa2050a7103ad818e9d0686ce6fd",
                "reference": "dd80460fcfe1fa2050a7103ad818e9d0686ce6fd",
                "shasum": ""
            },
            "require": {
                "monolog/monolog": "~1.22 || ~2.0",
                "php": ">=5.6",
                "symfony/config": "~3.4 || ~4.0 || ^5.0",
                "symfony/dependency-injection": "~3.4.10 || ^4.0.10 || ^5.0",
                "symfony/http-kernel": "~3.4 || ~4.0 || ^5.0",
                "symfony/monolog-bridge": "~3.4 || ~4.0 || ^5.0"
            },
            "require-dev": {
                "symfony/console": "~3.4 || ~4.0 || ^5.0",
                "symfony/phpunit-bridge": "^3.4.19 || ^4.0 || ^5.0",
                "symfony/yaml": "~3.4 || ~4.0 || ^5.0"
            },
            "type": "symfony-bundle",
            "extra": {
                "branch-alias": {
                    "dev-master": "3.x-dev"
                }
            },
            "autoload": {
                "psr-4": {
                    "Symfony\\Bundle\\MonologBundle\\": ""
                },
                "exclude-from-classmap": [
                    "/Tests/"
                ]
            },
            "notification-url": "https://packagist.org/downloads/",
            "license": [
                "MIT"
            ],
            "authors": [
                {
                    "name": "Fabien Potencier",
                    "email": "fabien@symfony.com"
                },
                {
                    "name": "Symfony Community",
                    "homepage": "http://symfony.com/contributors"
                }
            ],
            "description": "Symfony MonologBundle",
            "homepage": "http://symfony.com",
            "keywords": [
                "log",
                "logging"
            ],
            "time": "2019-11-13T13:11:14+00:00"
        },
        {
            "name": "symfony/polyfill-ctype",
            "version": "v1.13.1",
            "source": {
                "type": "git",
                "url": "https://github.com/symfony/polyfill-ctype.git",
                "reference": "f8f0b461be3385e56d6de3dbb5a0df24c0c275e3"
            },
            "dist": {
                "type": "zip",
                "url": "https://api.github.com/repos/symfony/polyfill-ctype/zipball/f8f0b461be3385e56d6de3dbb5a0df24c0c275e3",
                "reference": "f8f0b461be3385e56d6de3dbb5a0df24c0c275e3",
                "shasum": ""
            },
            "require": {
                "php": ">=5.3.3"
            },
            "suggest": {
                "ext-ctype": "For best performance"
            },
            "type": "library",
            "extra": {
                "branch-alias": {
                    "dev-master": "1.13-dev"
                }
            },
            "autoload": {
                "psr-4": {
                    "Symfony\\Polyfill\\Ctype\\": ""
                },
                "files": [
                    "bootstrap.php"
                ]
            },
            "notification-url": "https://packagist.org/downloads/",
            "license": [
                "MIT"
            ],
            "authors": [
                {
                    "name": "Gert de Pagter",
                    "email": "BackEndTea@gmail.com"
                },
                {
                    "name": "Symfony Community",
                    "homepage": "https://symfony.com/contributors"
                }
            ],
            "description": "Symfony polyfill for ctype functions",
            "homepage": "https://symfony.com",
            "keywords": [
                "compatibility",
                "ctype",
                "polyfill",
                "portable"
            ],
            "time": "2019-11-27T13:56:44+00:00"
        },
        {
            "name": "symfony/polyfill-iconv",
            "version": "v1.13.1",
            "source": {
                "type": "git",
                "url": "https://github.com/symfony/polyfill-iconv.git",
                "reference": "a019efccc03f1a335af6b4f20c30f5ea8060be36"
            },
            "dist": {
                "type": "zip",
                "url": "https://api.github.com/repos/symfony/polyfill-iconv/zipball/a019efccc03f1a335af6b4f20c30f5ea8060be36",
                "reference": "a019efccc03f1a335af6b4f20c30f5ea8060be36",
                "shasum": ""
            },
            "require": {
                "php": ">=5.3.3"
            },
            "suggest": {
                "ext-iconv": "For best performance"
            },
            "type": "library",
            "extra": {
                "branch-alias": {
                    "dev-master": "1.13-dev"
                }
            },
            "autoload": {
                "psr-4": {
                    "Symfony\\Polyfill\\Iconv\\": ""
                },
                "files": [
                    "bootstrap.php"
                ]
            },
            "notification-url": "https://packagist.org/downloads/",
            "license": [
                "MIT"
            ],
            "authors": [
                {
                    "name": "Nicolas Grekas",
                    "email": "p@tchwork.com"
                },
                {
                    "name": "Symfony Community",
                    "homepage": "https://symfony.com/contributors"
                }
            ],
            "description": "Symfony polyfill for the Iconv extension",
            "homepage": "https://symfony.com",
            "keywords": [
                "compatibility",
                "iconv",
                "polyfill",
                "portable",
                "shim"
            ],
            "time": "2019-11-27T13:56:44+00:00"
        },
        {
            "name": "symfony/polyfill-intl-grapheme",
            "version": "v1.13.1",
            "source": {
                "type": "git",
                "url": "https://github.com/symfony/polyfill-intl-grapheme.git",
                "reference": "45c566a1ca16273f7ea6b930e013462e00e14502"
            },
            "dist": {
                "type": "zip",
                "url": "https://api.github.com/repos/symfony/polyfill-intl-grapheme/zipball/45c566a1ca16273f7ea6b930e013462e00e14502",
                "reference": "45c566a1ca16273f7ea6b930e013462e00e14502",
                "shasum": ""
            },
            "require": {
                "php": ">=5.3.3"
            },
            "suggest": {
                "ext-intl": "For best performance"
            },
            "type": "library",
            "extra": {
                "branch-alias": {
                    "dev-master": "1.13-dev"
                }
            },
            "autoload": {
                "psr-4": {
                    "Symfony\\Polyfill\\Intl\\Grapheme\\": ""
                },
                "files": [
                    "bootstrap.php"
                ]
            },
            "notification-url": "https://packagist.org/downloads/",
            "license": [
                "MIT"
            ],
            "authors": [
                {
                    "name": "Nicolas Grekas",
                    "email": "p@tchwork.com"
                },
                {
                    "name": "Symfony Community",
                    "homepage": "https://symfony.com/contributors"
                }
            ],
            "description": "Symfony polyfill for intl's grapheme_* functions",
            "homepage": "https://symfony.com",
            "keywords": [
                "compatibility",
                "grapheme",
                "intl",
                "polyfill",
                "portable",
                "shim"
            ],
            "time": "2019-11-27T13:56:44+00:00"
        },
        {
            "name": "symfony/polyfill-intl-icu",
            "version": "v1.13.1",
            "source": {
                "type": "git",
                "url": "https://github.com/symfony/polyfill-intl-icu.git",
                "reference": "b3dffd68afa61ca70f2327f2dd9bbeb6aa53d70b"
            },
            "dist": {
                "type": "zip",
                "url": "https://api.github.com/repos/symfony/polyfill-intl-icu/zipball/b3dffd68afa61ca70f2327f2dd9bbeb6aa53d70b",
                "reference": "b3dffd68afa61ca70f2327f2dd9bbeb6aa53d70b",
                "shasum": ""
            },
            "require": {
                "php": ">=5.3.3",
                "symfony/intl": "~2.3|~3.0|~4.0|~5.0"
            },
            "suggest": {
                "ext-intl": "For best performance"
            },
            "type": "library",
            "extra": {
                "branch-alias": {
                    "dev-master": "1.13-dev"
                }
            },
            "autoload": {
                "files": [
                    "bootstrap.php"
                ]
            },
            "notification-url": "https://packagist.org/downloads/",
            "license": [
                "MIT"
            ],
            "authors": [
                {
                    "name": "Nicolas Grekas",
                    "email": "p@tchwork.com"
                },
                {
                    "name": "Symfony Community",
                    "homepage": "https://symfony.com/contributors"
                }
            ],
            "description": "Symfony polyfill for intl's ICU-related data and classes",
            "homepage": "https://symfony.com",
            "keywords": [
                "compatibility",
                "icu",
                "intl",
                "polyfill",
                "portable",
                "shim"
            ],
            "time": "2019-11-27T13:56:44+00:00"
        },
        {
            "name": "symfony/polyfill-intl-idn",
            "version": "v1.13.1",
            "source": {
                "type": "git",
                "url": "https://github.com/symfony/polyfill-intl-idn.git",
                "reference": "6f9c239e61e1b0c9229a28ff89a812dc449c3d46"
            },
            "dist": {
                "type": "zip",
                "url": "https://api.github.com/repos/symfony/polyfill-intl-idn/zipball/6f9c239e61e1b0c9229a28ff89a812dc449c3d46",
                "reference": "6f9c239e61e1b0c9229a28ff89a812dc449c3d46",
                "shasum": ""
            },
            "require": {
                "php": ">=5.3.3",
                "symfony/polyfill-mbstring": "^1.3",
                "symfony/polyfill-php72": "^1.9"
            },
            "suggest": {
                "ext-intl": "For best performance"
            },
            "type": "library",
            "extra": {
                "branch-alias": {
                    "dev-master": "1.13-dev"
                }
            },
            "autoload": {
                "psr-4": {
                    "Symfony\\Polyfill\\Intl\\Idn\\": ""
                },
                "files": [
                    "bootstrap.php"
                ]
            },
            "notification-url": "https://packagist.org/downloads/",
            "license": [
                "MIT"
            ],
            "authors": [
                {
                    "name": "Laurent Bassin",
                    "email": "laurent@bassin.info"
                },
                {
                    "name": "Symfony Community",
                    "homepage": "https://symfony.com/contributors"
                }
            ],
            "description": "Symfony polyfill for intl's idn_to_ascii and idn_to_utf8 functions",
            "homepage": "https://symfony.com",
            "keywords": [
                "compatibility",
                "idn",
                "intl",
                "polyfill",
                "portable",
                "shim"
            ],
            "time": "2019-11-27T13:56:44+00:00"
        },
        {
            "name": "symfony/polyfill-intl-messageformatter",
            "version": "v1.13.1",
            "source": {
                "type": "git",
                "url": "https://github.com/symfony/polyfill-intl-messageformatter.git",
                "reference": "34abc6336aa2c956ccd0118dfa2ccbd571af666e"
            },
            "dist": {
                "type": "zip",
                "url": "https://api.github.com/repos/symfony/polyfill-intl-messageformatter/zipball/34abc6336aa2c956ccd0118dfa2ccbd571af666e",
                "reference": "34abc6336aa2c956ccd0118dfa2ccbd571af666e",
                "shasum": ""
            },
            "require": {
                "php": ">=5.3.3"
            },
            "suggest": {
                "ext-intl": "For best performance"
            },
            "type": "library",
            "extra": {
                "branch-alias": {
                    "dev-master": "1.13-dev"
                }
            },
            "autoload": {
                "psr-4": {
                    "Symfony\\Polyfill\\Intl\\MessageFormatter\\": ""
                },
                "files": [
                    "bootstrap.php"
                ],
                "classmap": [
                    "Resources/stubs"
                ]
            },
            "notification-url": "https://packagist.org/downloads/",
            "license": [
                "MIT"
            ],
            "authors": [
                {
                    "name": "Nicolas Grekas",
                    "email": "p@tchwork.com"
                },
                {
                    "name": "Symfony Community",
                    "homepage": "https://symfony.com/contributors"
                }
            ],
            "description": "Symfony polyfill for intl's MessageFormatter class and related functions",
            "homepage": "https://symfony.com",
            "keywords": [
                "compatibility",
                "intl",
                "messageformatter",
                "polyfill",
                "portable",
                "shim"
            ],
            "time": "2019-11-27T13:56:44+00:00"
        },
        {
            "name": "symfony/polyfill-intl-normalizer",
            "version": "v1.13.1",
            "source": {
                "type": "git",
                "url": "https://github.com/symfony/polyfill-intl-normalizer.git",
                "reference": "cfe6ad557c15f3797f667e9518ce759aa04ae4f3"
            },
            "dist": {
                "type": "zip",
                "url": "https://api.github.com/repos/symfony/polyfill-intl-normalizer/zipball/cfe6ad557c15f3797f667e9518ce759aa04ae4f3",
                "reference": "cfe6ad557c15f3797f667e9518ce759aa04ae4f3",
                "shasum": ""
            },
            "require": {
                "php": ">=5.3.3"
            },
            "suggest": {
                "ext-intl": "For best performance"
            },
            "type": "library",
            "extra": {
                "branch-alias": {
                    "dev-master": "1.13-dev"
                }
            },
            "autoload": {
                "psr-4": {
                    "Symfony\\Polyfill\\Intl\\Normalizer\\": ""
                },
                "files": [
                    "bootstrap.php"
                ],
                "classmap": [
                    "Resources/stubs"
                ]
            },
            "notification-url": "https://packagist.org/downloads/",
            "license": [
                "MIT"
            ],
            "authors": [
                {
                    "name": "Nicolas Grekas",
                    "email": "p@tchwork.com"
                },
                {
                    "name": "Symfony Community",
                    "homepage": "https://symfony.com/contributors"
                }
            ],
            "description": "Symfony polyfill for intl's Normalizer class and related functions",
            "homepage": "https://symfony.com",
            "keywords": [
                "compatibility",
                "intl",
                "normalizer",
                "polyfill",
                "portable",
                "shim"
            ],
            "time": "2019-11-27T13:56:44+00:00"
        },
        {
            "name": "symfony/polyfill-mbstring",
            "version": "v1.13.1",
            "source": {
                "type": "git",
                "url": "https://github.com/symfony/polyfill-mbstring.git",
                "reference": "7b4aab9743c30be783b73de055d24a39cf4b954f"
            },
            "dist": {
                "type": "zip",
                "url": "https://api.github.com/repos/symfony/polyfill-mbstring/zipball/7b4aab9743c30be783b73de055d24a39cf4b954f",
                "reference": "7b4aab9743c30be783b73de055d24a39cf4b954f",
                "shasum": ""
            },
            "require": {
                "php": ">=5.3.3"
            },
            "suggest": {
                "ext-mbstring": "For best performance"
            },
            "type": "library",
            "extra": {
                "branch-alias": {
                    "dev-master": "1.13-dev"
                }
            },
            "autoload": {
                "psr-4": {
                    "Symfony\\Polyfill\\Mbstring\\": ""
                },
                "files": [
                    "bootstrap.php"
                ]
            },
            "notification-url": "https://packagist.org/downloads/",
            "license": [
                "MIT"
            ],
            "authors": [
                {
                    "name": "Nicolas Grekas",
                    "email": "p@tchwork.com"
                },
                {
                    "name": "Symfony Community",
                    "homepage": "https://symfony.com/contributors"
                }
            ],
            "description": "Symfony polyfill for the Mbstring extension",
            "homepage": "https://symfony.com",
            "keywords": [
                "compatibility",
                "mbstring",
                "polyfill",
                "portable",
                "shim"
            ],
            "time": "2019-11-27T14:18:11+00:00"
        },
        {
            "name": "symfony/polyfill-php72",
            "version": "v1.13.1",
            "source": {
                "type": "git",
                "url": "https://github.com/symfony/polyfill-php72.git",
                "reference": "66fea50f6cb37a35eea048d75a7d99a45b586038"
            },
            "dist": {
                "type": "zip",
                "url": "https://api.github.com/repos/symfony/polyfill-php72/zipball/66fea50f6cb37a35eea048d75a7d99a45b586038",
                "reference": "66fea50f6cb37a35eea048d75a7d99a45b586038",
                "shasum": ""
            },
            "require": {
                "php": ">=5.3.3"
            },
            "type": "library",
            "extra": {
                "branch-alias": {
                    "dev-master": "1.13-dev"
                }
            },
            "autoload": {
                "psr-4": {
                    "Symfony\\Polyfill\\Php72\\": ""
                },
                "files": [
                    "bootstrap.php"
                ]
            },
            "notification-url": "https://packagist.org/downloads/",
            "license": [
                "MIT"
            ],
            "authors": [
                {
                    "name": "Nicolas Grekas",
                    "email": "p@tchwork.com"
                },
                {
                    "name": "Symfony Community",
                    "homepage": "https://symfony.com/contributors"
                }
            ],
            "description": "Symfony polyfill backporting some PHP 7.2+ features to lower PHP versions",
            "homepage": "https://symfony.com",
            "keywords": [
                "compatibility",
                "polyfill",
                "portable",
                "shim"
            ],
            "time": "2019-11-27T13:56:44+00:00"
        },
        {
            "name": "symfony/polyfill-php73",
            "version": "v1.13.1",
            "source": {
                "type": "git",
                "url": "https://github.com/symfony/polyfill-php73.git",
                "reference": "4b0e2222c55a25b4541305a053013d5647d3a25f"
            },
            "dist": {
                "type": "zip",
                "url": "https://api.github.com/repos/symfony/polyfill-php73/zipball/4b0e2222c55a25b4541305a053013d5647d3a25f",
                "reference": "4b0e2222c55a25b4541305a053013d5647d3a25f",
                "shasum": ""
            },
            "require": {
                "php": ">=5.3.3"
            },
            "type": "library",
            "extra": {
                "branch-alias": {
                    "dev-master": "1.13-dev"
                }
            },
            "autoload": {
                "psr-4": {
                    "Symfony\\Polyfill\\Php73\\": ""
                },
                "files": [
                    "bootstrap.php"
                ],
                "classmap": [
                    "Resources/stubs"
                ]
            },
            "notification-url": "https://packagist.org/downloads/",
            "license": [
                "MIT"
            ],
            "authors": [
                {
                    "name": "Nicolas Grekas",
                    "email": "p@tchwork.com"
                },
                {
                    "name": "Symfony Community",
                    "homepage": "https://symfony.com/contributors"
                }
            ],
            "description": "Symfony polyfill backporting some PHP 7.3+ features to lower PHP versions",
            "homepage": "https://symfony.com",
            "keywords": [
                "compatibility",
                "polyfill",
                "portable",
                "shim"
            ],
            "time": "2019-11-27T16:25:15+00:00"
        },
        {
            "name": "symfony/profiler-pack",
            "version": "v1.0.4",
            "source": {
                "type": "git",
                "url": "https://github.com/symfony/profiler-pack.git",
                "reference": "99c4370632c2a59bb0444852f92140074ef02209"
            },
            "dist": {
                "type": "zip",
                "url": "https://api.github.com/repos/symfony/profiler-pack/zipball/99c4370632c2a59bb0444852f92140074ef02209",
                "reference": "99c4370632c2a59bb0444852f92140074ef02209",
                "shasum": ""
            },
            "require": {
                "php": "^7.0",
                "symfony/stopwatch": "*",
                "symfony/twig-bundle": "*",
                "symfony/web-profiler-bundle": "*"
            },
            "type": "symfony-pack",
            "notification-url": "https://packagist.org/downloads/",
            "license": [
                "MIT"
            ],
            "description": "A pack for the Symfony web profiler",
            "time": "2018-12-10T12:11:44+00:00"
        },
        {
            "name": "symfony/requirements-checker",
            "version": "dev-patch-1",
            "source": {
                "type": "git",
                "url": "https://github.com/craigh/requirements-checker",
                "reference": "7149dcfdac06eec8c6f7efc0b1e2ecb4e0d25261"
            },
            "require": {
                "php": ">=5.3.9"
            },
            "bin": [
                "bin/requirements-checker"
            ],
            "type": "library",
            "extra": {
                "branch-alias": {
                    "dev-master": "1.1.x-dev"
                }
            },
            "autoload": {
                "psr-4": {
                    "Symfony\\Requirements\\": "src/"
                }
            },
            "license": [
                "MIT"
            ],
            "authors": [
                {
                    "name": "Fabien Potencier",
                    "email": "fabien@symfony.com"
                }
            ],
            "description": "Check Symfony requirements and give recommendations",
            "keywords": [
                "configuration",
                "distribution"
            ],
            "time": "2019-11-23T18:04:06+00:00"
        },
        {
            "name": "symfony/swiftmailer-bundle",
            "version": "v3.4.0",
            "source": {
                "type": "git",
                "url": "https://github.com/symfony/swiftmailer-bundle.git",
                "reference": "553d2474288349faed873da8ab7c1551a00d26ae"
            },
            "dist": {
                "type": "zip",
                "url": "https://api.github.com/repos/symfony/swiftmailer-bundle/zipball/553d2474288349faed873da8ab7c1551a00d26ae",
                "reference": "553d2474288349faed873da8ab7c1551a00d26ae",
                "shasum": ""
            },
            "require": {
                "php": ">=7.1",
                "swiftmailer/swiftmailer": "^6.1.3",
                "symfony/config": "^4.3.8|^5.0",
                "symfony/dependency-injection": "^4.3.8|^5.0",
                "symfony/http-kernel": "^4.3.8|^5.0"
            },
            "conflict": {
                "twig/twig": "<1.41|<2.10"
            },
            "require-dev": {
                "symfony/console": "^4.3.8|^5.0",
                "symfony/framework-bundle": "^4.3.8|^5.0",
                "symfony/phpunit-bridge": "^4.3.8|^5.0",
                "symfony/yaml": "^4.3.8|^5.0"
            },
            "suggest": {
                "psr/log": "Allows logging"
            },
            "type": "symfony-bundle",
            "extra": {
                "branch-alias": {
                    "dev-master": "3.4-dev"
                }
            },
            "autoload": {
                "psr-4": {
                    "Symfony\\Bundle\\SwiftmailerBundle\\": ""
                },
                "exclude-from-classmap": [
                    "/Tests/"
                ]
            },
            "notification-url": "https://packagist.org/downloads/",
            "license": [
                "MIT"
            ],
            "authors": [
                {
                    "name": "Fabien Potencier",
                    "email": "fabien@symfony.com"
                },
                {
                    "name": "Symfony Community",
                    "homepage": "http://symfony.com/contributors"
                }
            ],
            "description": "Symfony SwiftmailerBundle",
            "homepage": "http://symfony.com",
            "time": "2019-11-14T16:18:31+00:00"
        },
        {
            "name": "symfony/symfony",
            "version": "v5.0.2",
            "source": {
                "type": "git",
                "url": "https://github.com/symfony/symfony.git",
                "reference": "c94e669fb16c280ad7346287d21a36f02481c54f"
            },
            "dist": {
                "type": "zip",
                "url": "https://api.github.com/repos/symfony/symfony/zipball/c94e669fb16c280ad7346287d21a36f02481c54f",
                "reference": "c94e669fb16c280ad7346287d21a36f02481c54f",
                "shasum": ""
            },
            "require": {
                "doctrine/event-manager": "~1.0",
                "doctrine/persistence": "^1.3",
                "ext-xml": "*",
                "php": "^7.2.5",
                "psr/cache": "~1.0",
                "psr/container": "^1.0",
                "psr/event-dispatcher": "^1.0",
                "psr/link": "^1.0",
                "psr/log": "~1.0",
                "symfony/contracts": "^2",
                "symfony/polyfill-ctype": "~1.8",
                "symfony/polyfill-intl-grapheme": "~1.0",
                "symfony/polyfill-intl-icu": "~1.0",
                "symfony/polyfill-intl-idn": "^1.10",
                "symfony/polyfill-intl-normalizer": "~1.0",
                "symfony/polyfill-mbstring": "~1.0",
                "symfony/polyfill-php73": "^1.11",
                "twig/twig": "^2.10|^3.0"
            },
            "conflict": {
                "masterminds/html5": "<2.6",
                "ocramius/proxy-manager": "<2.1",
                "phpdocumentor/reflection-docblock": "<3.2.2",
                "phpdocumentor/type-resolver": "<0.3.0",
                "phpunit/phpunit": "<5.4.3"
            },
            "replace": {
                "symfony/amazon-mailer": "self.version",
                "symfony/asset": "self.version",
                "symfony/browser-kit": "self.version",
                "symfony/cache": "self.version",
                "symfony/config": "self.version",
                "symfony/console": "self.version",
                "symfony/css-selector": "self.version",
                "symfony/debug-bundle": "self.version",
                "symfony/dependency-injection": "self.version",
                "symfony/doctrine-bridge": "self.version",
                "symfony/dom-crawler": "self.version",
                "symfony/dotenv": "self.version",
                "symfony/error-handler": "self.version",
                "symfony/event-dispatcher": "self.version",
                "symfony/expression-language": "self.version",
                "symfony/filesystem": "self.version",
                "symfony/finder": "self.version",
                "symfony/form": "self.version",
                "symfony/framework-bundle": "self.version",
                "symfony/google-mailer": "self.version",
                "symfony/http-client": "self.version",
                "symfony/http-foundation": "self.version",
                "symfony/http-kernel": "self.version",
                "symfony/inflector": "self.version",
                "symfony/intl": "self.version",
                "symfony/ldap": "self.version",
                "symfony/lock": "self.version",
                "symfony/mailchimp-mailer": "self.version",
                "symfony/mailer": "self.version",
                "symfony/mailgun-mailer": "self.version",
                "symfony/messenger": "self.version",
                "symfony/mime": "self.version",
                "symfony/monolog-bridge": "self.version",
                "symfony/notifier": "self.version",
                "symfony/options-resolver": "self.version",
                "symfony/postmark-mailer": "self.version",
                "symfony/process": "self.version",
                "symfony/property-access": "self.version",
                "symfony/property-info": "self.version",
                "symfony/proxy-manager-bridge": "self.version",
                "symfony/routing": "self.version",
                "symfony/security-bundle": "self.version",
                "symfony/security-core": "self.version",
                "symfony/security-csrf": "self.version",
                "symfony/security-guard": "self.version",
                "symfony/security-http": "self.version",
                "symfony/sendgrid-mailer": "self.version",
                "symfony/serializer": "self.version",
                "symfony/stopwatch": "self.version",
                "symfony/string": "self.version",
                "symfony/templating": "self.version",
                "symfony/translation": "self.version",
                "symfony/twig-bridge": "self.version",
                "symfony/twig-bundle": "self.version",
                "symfony/validator": "self.version",
                "symfony/var-dumper": "self.version",
                "symfony/var-exporter": "self.version",
                "symfony/web-link": "self.version",
                "symfony/web-profiler-bundle": "self.version",
                "symfony/workflow": "self.version",
                "symfony/yaml": "self.version"
            },
            "require-dev": {
                "cache/integration-tests": "dev-master",
                "doctrine/annotations": "~1.0",
                "doctrine/cache": "~1.6",
                "doctrine/collections": "~1.0",
                "doctrine/data-fixtures": "1.0.*",
                "doctrine/dbal": "~2.4",
                "doctrine/doctrine-bundle": "^1.5|^2.0",
                "doctrine/orm": "~2.4,>=2.4.5",
                "doctrine/reflection": "~1.0",
                "egulias/email-validator": "~1.2,>=1.2.8|~2.0",
                "guzzlehttp/promises": "^1.3.1",
                "masterminds/html5": "^2.6",
                "monolog/monolog": "^1.25.1|^2",
                "nyholm/psr7": "^1.0",
                "ocramius/proxy-manager": "^2.1",
                "paragonie/sodium_compat": "^1.8",
                "php-http/httplug": "^1.0|^2.0",
                "phpdocumentor/reflection-docblock": "^3.0|^4.0",
                "predis/predis": "~1.1",
                "psr/http-client": "^1.0",
                "psr/simple-cache": "^1.0",
                "symfony/phpunit-bridge": "^3.4.31|^4.3.4|~5.0",
                "symfony/security-acl": "~2.8|~3.0",
                "twig/cssinliner-extra": "^2.12",
                "twig/inky-extra": "^2.12",
                "twig/markdown-extra": "^2.12"
            },
            "type": "library",
            "extra": {
                "branch-alias": {
                    "dev-master": "5.0-dev"
                }
            },
            "autoload": {
                "psr-4": {
                    "Symfony\\Bridge\\Doctrine\\": "src/Symfony/Bridge/Doctrine/",
                    "Symfony\\Bridge\\Monolog\\": "src/Symfony/Bridge/Monolog/",
                    "Symfony\\Bridge\\ProxyManager\\": "src/Symfony/Bridge/ProxyManager/",
                    "Symfony\\Bridge\\Twig\\": "src/Symfony/Bridge/Twig/",
                    "Symfony\\Bundle\\": "src/Symfony/Bundle/",
                    "Symfony\\Component\\": "src/Symfony/Component/"
                },
                "classmap": [
                    "src/Symfony/Component/Intl/Resources/stubs"
                ],
                "exclude-from-classmap": [
                    "**/Tests/"
                ]
            },
            "notification-url": "https://packagist.org/downloads/",
            "license": [
                "MIT"
            ],
            "authors": [
                {
                    "name": "Fabien Potencier",
                    "email": "fabien@symfony.com"
                },
                {
                    "name": "Symfony Community",
                    "homepage": "https://symfony.com/contributors"
                }
            ],
            "description": "The Symfony PHP framework",
            "homepage": "https://symfony.com",
            "keywords": [
                "framework"
            ],
            "time": "2019-12-19T18:35:20+00:00"
        },
        {
            "name": "thomaspark/bootswatch",
            "version": "v4.4.1",
            "source": {
                "type": "git",
                "url": "https://github.com/thomaspark/bootswatch.git",
                "reference": "650418cfab54be9bd054ea260c2144b85deecd17"
            },
            "dist": {
                "type": "zip",
                "url": "https://api.github.com/repos/thomaspark/bootswatch/zipball/650418cfab54be9bd054ea260c2144b85deecd17",
                "reference": "650418cfab54be9bd054ea260c2144b85deecd17",
                "shasum": ""
            },
            "suggest": {
                "robloach/component-installer": "Allows installation of Components via Composer"
            },
            "type": "component",
            "extra": {
                "component": {
                    "name": "bootswatch",
                    "files": [
                        "README.md",
                        "LICENSE",
                        "dist/**/*"
                    ]
                }
            },
            "notification-url": "https://packagist.org/downloads/",
            "license": [
                "MIT"
            ],
            "authors": [
                {
                    "name": "thomaspark",
                    "email": "thomas@bootswatch.com"
                }
            ],
            "description": "Themes for Bootstrap",
            "time": "2019-11-30T21:49:57+00:00"
        },
        {
            "name": "tijsverkoyen/css-to-inline-styles",
            "version": "2.2.2",
            "source": {
                "type": "git",
                "url": "https://github.com/tijsverkoyen/CssToInlineStyles.git",
                "reference": "dda2ee426acd6d801d5b7fd1001cde9b5f790e15"
            },
            "dist": {
                "type": "zip",
                "url": "https://api.github.com/repos/tijsverkoyen/CssToInlineStyles/zipball/dda2ee426acd6d801d5b7fd1001cde9b5f790e15",
                "reference": "dda2ee426acd6d801d5b7fd1001cde9b5f790e15",
                "shasum": ""
            },
            "require": {
                "ext-dom": "*",
                "ext-libxml": "*",
                "php": "^5.5 || ^7.0",
                "symfony/css-selector": "^2.7 || ^3.0 || ^4.0 || ^5.0"
            },
            "require-dev": {
                "phpunit/phpunit": "^4.8.35 || ^5.7 || ^6.0"
            },
            "type": "library",
            "extra": {
                "branch-alias": {
                    "dev-master": "2.2.x-dev"
                }
            },
            "autoload": {
                "psr-4": {
                    "TijsVerkoyen\\CssToInlineStyles\\": "src"
                }
            },
            "notification-url": "https://packagist.org/downloads/",
            "license": [
                "BSD-3-Clause"
            ],
            "authors": [
                {
                    "name": "Tijs Verkoyen",
                    "email": "css_to_inline_styles@verkoyen.eu",
                    "role": "Developer"
                }
            ],
            "description": "CssToInlineStyles is a class that enables you to convert HTML-pages/files into HTML-pages/files with inline styles. This is very useful when you're sending emails.",
            "homepage": "https://github.com/tijsverkoyen/CssToInlineStyles",
            "time": "2019-10-24T08:53:34+00:00"
        },
        {
            "name": "twig/cssinliner-extra",
            "version": "v3.0.1",
            "source": {
                "type": "git",
                "url": "https://github.com/twigphp/cssinliner-extra.git",
                "reference": "d7c951e935d65c0cfd9a63bb08541a297f230f3a"
            },
            "dist": {
                "type": "zip",
                "url": "https://api.github.com/repos/twigphp/cssinliner-extra/zipball/d7c951e935d65c0cfd9a63bb08541a297f230f3a",
                "reference": "d7c951e935d65c0cfd9a63bb08541a297f230f3a",
                "shasum": ""
            },
            "require": {
                "php": "^7.1.3",
                "tijsverkoyen/css-to-inline-styles": "^2.0",
                "twig/twig": "^2.4|^3.0"
            },
            "require-dev": {
                "symfony/phpunit-bridge": "^4.4|^5.0"
            },
            "type": "library",
            "extra": {
                "branch-alias": {
                    "dev-master": "2.12-dev"
                }
            },
            "autoload": {
                "psr-4": {
                    "Twig\\Extra\\CssInliner\\": "src/"
                }
            },
            "notification-url": "https://packagist.org/downloads/",
            "license": [
                "MIT"
            ],
            "authors": [
                {
                    "name": "Fabien Potencier",
                    "email": "fabien@symfony.com",
                    "homepage": "http://fabien.potencier.org",
                    "role": "Lead Developer"
                }
            ],
            "description": "A Twig extension to allow inlining CSS",
            "homepage": "https://twig.symfony.com",
            "keywords": [
                "css",
                "inlining",
                "twig"
            ],
            "time": "2019-12-27T07:33:44+00:00"
        },
        {
            "name": "twig/extra-bundle",
            "version": "v3.0.1",
            "source": {
                "type": "git",
                "url": "https://github.com/twigphp/twig-extra-bundle.git",
                "reference": "ce5c97dd566d9acd5d1fbd5eb76b6d264614725a"
            },
            "dist": {
                "type": "zip",
                "url": "https://api.github.com/repos/twigphp/twig-extra-bundle/zipball/ce5c97dd566d9acd5d1fbd5eb76b6d264614725a",
                "reference": "ce5c97dd566d9acd5d1fbd5eb76b6d264614725a",
                "shasum": ""
            },
            "require": {
                "php": "^7.1.3",
                "symfony/framework-bundle": "^4.3|^5.0",
                "symfony/twig-bundle": "^4.3|^5.0",
                "twig/twig": "^2.4|^3.0"
            },
            "require-dev": {
                "twig/cssinliner-extra": "^2.12|^3.0",
                "twig/html-extra": "^2.12|^3.0",
                "twig/inky-extra": "^2.12|^3.0",
                "twig/intl-extra": "^2.12|^3.0",
                "twig/markdown-extra": "^2.12|^3.0"
            },
            "type": "symfony-bundle",
            "extra": {
                "branch-alias": {
                    "dev-master": "3.0-dev"
                }
            },
            "autoload": {
                "psr-4": {
                    "Twig\\Extra\\TwigExtraBundle\\": "src/"
                }
            },
            "notification-url": "https://packagist.org/downloads/",
            "license": [
                "MIT"
            ],
            "authors": [
                {
                    "name": "Fabien Potencier",
                    "email": "fabien@symfony.com",
                    "homepage": "http://fabien.potencier.org",
                    "role": "Lead Developer"
                }
            ],
            "description": "A Symfony bundle for extra Twig extensions",
            "homepage": "https://twig.symfony.com",
            "keywords": [
                "bundle",
                "extra",
                "twig"
            ],
            "time": "2019-12-28T07:09:27+00:00"
        },
        {
            "name": "twig/html-extra",
            "version": "v3.0.1",
            "source": {
                "type": "git",
                "url": "https://github.com/twigphp/html-extra.git",
                "reference": "4ddd2b6500d074d71930a46a6ba315f31515b6f3"
            },
            "dist": {
                "type": "zip",
                "url": "https://api.github.com/repos/twigphp/html-extra/zipball/4ddd2b6500d074d71930a46a6ba315f31515b6f3",
                "reference": "4ddd2b6500d074d71930a46a6ba315f31515b6f3",
                "shasum": ""
            },
            "require": {
                "php": "^7.1.3",
                "symfony/mime": "^4.3|^5.0",
                "twig/twig": "^2.4|^3.0"
            },
            "require-dev": {
                "symfony/phpunit-bridge": "^4.4|^5.0"
            },
            "type": "library",
            "extra": {
                "branch-alias": {
                    "dev-master": "3.0-dev"
                }
            },
            "autoload": {
                "psr-4": {
                    "Twig\\Extra\\Html\\": "src/"
                }
            },
            "notification-url": "https://packagist.org/downloads/",
            "license": [
                "MIT"
            ],
            "authors": [
                {
                    "name": "Fabien Potencier",
                    "email": "fabien@symfony.com",
                    "homepage": "http://fabien.potencier.org",
                    "role": "Lead Developer"
                }
            ],
            "description": "A Twig extension for HTML",
            "homepage": "https://twig.symfony.com",
            "keywords": [
                "html",
                "twig"
            ],
            "time": "2019-12-28T07:09:27+00:00"
        },
        {
            "name": "twig/inky-extra",
            "version": "v3.0.1",
            "source": {
                "type": "git",
                "url": "https://github.com/twigphp/inky-extra.git",
                "reference": "68d7e3a00cb66dab07093c0c88059f4e02d71b39"
            },
            "dist": {
                "type": "zip",
                "url": "https://api.github.com/repos/twigphp/inky-extra/zipball/68d7e3a00cb66dab07093c0c88059f4e02d71b39",
                "reference": "68d7e3a00cb66dab07093c0c88059f4e02d71b39",
                "shasum": ""
            },
            "require": {
                "lorenzo/pinky": "^1.0.5",
                "php": "^7.1.3",
                "twig/twig": "^2.4|^3.0"
            },
            "require-dev": {
                "symfony/phpunit-bridge": "^4.4|^5.0"
            },
            "type": "library",
            "extra": {
                "branch-alias": {
                    "dev-master": "2.12-dev"
                }
            },
            "autoload": {
                "psr-4": {
                    "Twig\\Extra\\Inky\\": "src/"
                }
            },
            "notification-url": "https://packagist.org/downloads/",
            "license": [
                "MIT"
            ],
            "authors": [
                {
                    "name": "Fabien Potencier",
                    "email": "fabien@symfony.com",
                    "homepage": "http://fabien.potencier.org",
                    "role": "Lead Developer"
                }
            ],
            "description": "A Twig extension for the inky email templating engine",
            "homepage": "https://twig.symfony.com",
            "keywords": [
                "email",
                "emails",
                "inky",
                "twig"
            ],
            "time": "2019-12-27T07:33:44+00:00"
        },
        {
            "name": "twig/intl-extra",
            "version": "v3.0.1",
            "source": {
                "type": "git",
                "url": "https://github.com/twigphp/intl-extra.git",
                "reference": "291d79ef98891da3efe14f0771fbe03a25fe6bec"
            },
            "dist": {
                "type": "zip",
                "url": "https://api.github.com/repos/twigphp/intl-extra/zipball/291d79ef98891da3efe14f0771fbe03a25fe6bec",
                "reference": "291d79ef98891da3efe14f0771fbe03a25fe6bec",
                "shasum": ""
            },
            "require": {
                "php": "^7.1.3",
                "symfony/intl": "^4.3|^5.0",
                "twig/twig": "^2.4|^3.0"
            },
            "require-dev": {
                "symfony/phpunit-bridge": "^4.4|^5.0"
            },
            "type": "library",
            "extra": {
                "branch-alias": {
                    "dev-master": "3.0-dev"
                }
            },
            "autoload": {
                "psr-4": {
                    "Twig\\Extra\\Intl\\": "src/"
                }
            },
            "notification-url": "https://packagist.org/downloads/",
            "license": [
                "MIT"
            ],
            "authors": [
                {
                    "name": "Fabien Potencier",
                    "email": "fabien@symfony.com",
                    "homepage": "http://fabien.potencier.org",
                    "role": "Lead Developer"
                }
            ],
            "description": "A Twig extension for Intl",
            "homepage": "https://twig.symfony.com",
            "keywords": [
                "intl",
                "twig"
            ],
            "time": "2019-12-28T07:09:27+00:00"
        },
        {
            "name": "twig/markdown-extra",
            "version": "v3.0.1",
            "source": {
                "type": "git",
                "url": "https://github.com/twigphp/markdown-extra.git",
                "reference": "e3f6eb3f65eb2c165451c8417d918fb96fbd6d4d"
            },
            "dist": {
                "type": "zip",
                "url": "https://api.github.com/repos/twigphp/markdown-extra/zipball/e3f6eb3f65eb2c165451c8417d918fb96fbd6d4d",
                "reference": "e3f6eb3f65eb2c165451c8417d918fb96fbd6d4d",
                "shasum": ""
            },
            "require": {
                "php": "^7.1.3",
                "twig/twig": "^2.4|^3.0"
            },
            "require-dev": {
                "erusev/parsedown": "^1.7",
                "league/commonmark": "^1.0",
                "league/html-to-markdown": "^4.8",
                "michelf/php-markdown": "^1.8",
                "symfony/phpunit-bridge": "^4.4|^5.0"
            },
            "type": "library",
            "extra": {
                "branch-alias": {
                    "dev-master": "3.0-dev"
                }
            },
            "autoload": {
                "psr-4": {
                    "Twig\\Extra\\Markdown\\": "src/"
                }
            },
            "notification-url": "https://packagist.org/downloads/",
            "license": [
                "MIT"
            ],
            "authors": [
                {
                    "name": "Fabien Potencier",
                    "email": "fabien@symfony.com",
                    "homepage": "http://fabien.potencier.org",
                    "role": "Lead Developer"
                }
            ],
            "description": "A Twig extension for Markdown",
            "homepage": "https://twig.symfony.com",
            "keywords": [
                "html",
                "markdown",
                "twig"
            ],
            "time": "2019-12-28T07:09:27+00:00"
        },
        {
            "name": "twig/string-extra",
            "version": "v3.0.1",
            "source": {
                "type": "git",
                "url": "https://github.com/twigphp/string-extra.git",
                "reference": "54fb5511c4a0189de1d48d0f7c98843c270084e8"
            },
            "dist": {
                "type": "zip",
                "url": "https://api.github.com/repos/twigphp/string-extra/zipball/54fb5511c4a0189de1d48d0f7c98843c270084e8",
                "reference": "54fb5511c4a0189de1d48d0f7c98843c270084e8",
                "shasum": ""
            },
            "require": {
                "php": "^7.2.9",
                "symfony/string": "^5.0",
                "twig/twig": "^2.4|^3.0"
            },
            "require-dev": {
                "symfony/phpunit-bridge": "^4.4|^5.0"
            },
            "type": "library",
            "extra": {
                "branch-alias": {
                    "dev-master": "2.12-dev"
                }
            },
            "autoload": {
                "psr-4": {
                    "Twig\\Extra\\String\\": "src/"
                }
            },
            "notification-url": "https://packagist.org/downloads/",
            "license": [
                "MIT"
            ],
            "authors": [
                {
                    "name": "Fabien Potencier",
                    "email": "fabien@symfony.com",
                    "homepage": "http://fabien.potencier.org",
                    "role": "Lead Developer"
                }
            ],
            "description": "A Twig extension for Symfony String",
            "homepage": "https://twig.symfony.com",
            "keywords": [
                "html",
                "string",
                "twig",
                "unicode"
            ],
            "time": "2019-12-27T07:33:44+00:00"
        },
        {
            "name": "twig/twig",
            "version": "v3.0.1",
            "source": {
                "type": "git",
                "url": "https://github.com/twigphp/Twig.git",
                "reference": "28f856a4c57eeb24485916e8a68403f41a133616"
            },
            "dist": {
                "type": "zip",
                "url": "https://api.github.com/repos/twigphp/Twig/zipball/28f856a4c57eeb24485916e8a68403f41a133616",
                "reference": "28f856a4c57eeb24485916e8a68403f41a133616",
                "shasum": ""
            },
            "require": {
                "php": "^7.2.5",
                "symfony/polyfill-ctype": "^1.8",
                "symfony/polyfill-mbstring": "^1.3"
            },
            "require-dev": {
                "psr/container": "^1.0",
                "symfony/phpunit-bridge": "^4.4|^5.0"
            },
            "type": "library",
            "extra": {
                "branch-alias": {
                    "dev-master": "3.0-dev"
                }
            },
            "autoload": {
                "psr-4": {
                    "Twig\\": "src/"
                }
            },
            "notification-url": "https://packagist.org/downloads/",
            "license": [
                "BSD-3-Clause"
            ],
            "authors": [
                {
                    "name": "Fabien Potencier",
                    "email": "fabien@symfony.com",
                    "homepage": "http://fabien.potencier.org",
                    "role": "Lead Developer"
                },
                {
                    "name": "Twig Team",
                    "role": "Contributors"
                },
                {
                    "name": "Armin Ronacher",
                    "email": "armin.ronacher@active-4.com",
                    "role": "Project Founder"
                }
            ],
            "description": "Twig, the flexible, fast, and secure template language for PHP",
            "homepage": "https://twig.symfony.com",
            "keywords": [
                "templating"
            ],
            "time": "2019-12-28T07:17:28+00:00"
        },
        {
            "name": "vakata/jstree",
            "version": "3.3.8",
            "source": {
                "type": "git",
                "url": "https://github.com/vakata/jstree.git",
                "reference": "c9d7c1425f2272c5400536fa631eba8657522ecf"
            },
            "dist": {
                "type": "zip",
                "url": "https://api.github.com/repos/vakata/jstree/zipball/c9d7c1425f2272c5400536fa631eba8657522ecf",
                "reference": "c9d7c1425f2272c5400536fa631eba8657522ecf",
                "shasum": ""
            },
            "require": {
                "components/jquery": ">=1.9.1"
            },
            "suggest": {
                "robloach/component-installer": "Allows installation of Components via Composer"
            },
            "type": "component",
            "extra": {
                "component": {
                    "scripts": [
                        "dist/jstree.js"
                    ],
                    "styles": [
                        "dist/themes/default/style.css"
                    ],
                    "images": [
                        "dist/themes/default/32px.png",
                        "dist/themes/default/40px.png",
                        "dist/themes/default/throbber.gif"
                    ],
                    "files": [
                        "dist/jstree.min.js",
                        "dist/themes/default/style.min.css",
                        "dist/themes/default/32px.png",
                        "dist/themes/default/40px.png",
                        "dist/themes/default/throbber.gif"
                    ]
                }
            },
            "notification-url": "https://packagist.org/downloads/",
            "license": [
                "MIT"
            ],
            "authors": [
                {
                    "name": "Ivan Bozhanov",
                    "email": "jstree@jstree.com"
                }
            ],
            "description": "jsTree is jquery plugin, that provides interactive trees.",
            "homepage": "http://jstree.com",
            "time": "2019-04-28T21:22:05+00:00"
        },
        {
            "name": "webmozart/assert",
            "version": "1.6.0",
            "source": {
                "type": "git",
                "url": "https://github.com/webmozart/assert.git",
                "reference": "573381c0a64f155a0d9a23f4b0c797194805b925"
            },
            "dist": {
                "type": "zip",
                "url": "https://api.github.com/repos/webmozart/assert/zipball/573381c0a64f155a0d9a23f4b0c797194805b925",
                "reference": "573381c0a64f155a0d9a23f4b0c797194805b925",
                "shasum": ""
            },
            "require": {
                "php": "^5.3.3 || ^7.0",
                "symfony/polyfill-ctype": "^1.8"
            },
            "conflict": {
                "vimeo/psalm": "<3.6.0"
            },
            "require-dev": {
                "phpunit/phpunit": "^4.8.36 || ^7.5.13"
            },
            "type": "library",
            "autoload": {
                "psr-4": {
                    "Webmozart\\Assert\\": "src/"
                }
            },
            "notification-url": "https://packagist.org/downloads/",
            "license": [
                "MIT"
            ],
            "authors": [
                {
                    "name": "Bernhard Schussek",
                    "email": "bschussek@gmail.com"
                }
            ],
            "description": "Assertions to validate method input/output with nice error messages.",
            "keywords": [
                "assert",
                "check",
                "validate"
            ],
            "time": "2019-11-24T13:36:37+00:00"
        },
        {
            "name": "wikimedia/composer-merge-plugin",
            "version": "v1.4.1",
            "source": {
                "type": "git",
                "url": "https://github.com/wikimedia/composer-merge-plugin.git",
                "reference": "81c6ac72a24a67383419c7eb9aa2b3437f2ab100"
            },
            "dist": {
                "type": "zip",
                "url": "https://api.github.com/repos/wikimedia/composer-merge-plugin/zipball/81c6ac72a24a67383419c7eb9aa2b3437f2ab100",
                "reference": "81c6ac72a24a67383419c7eb9aa2b3437f2ab100",
                "shasum": ""
            },
            "require": {
                "composer-plugin-api": "^1.0",
                "php": ">=5.3.2"
            },
            "require-dev": {
                "composer/composer": "~1.0.0",
                "jakub-onderka/php-parallel-lint": "~0.8",
                "phpunit/phpunit": "~4.8|~5.0",
                "squizlabs/php_codesniffer": "~2.1.0"
            },
            "type": "composer-plugin",
            "extra": {
                "branch-alias": {
                    "dev-master": "1.3.x-dev"
                },
                "class": "Wikimedia\\Composer\\MergePlugin"
            },
            "autoload": {
                "psr-4": {
                    "Wikimedia\\Composer\\": "src/"
                }
            },
            "notification-url": "https://packagist.org/downloads/",
            "license": [
                "MIT"
            ],
            "authors": [
                {
                    "name": "Bryan Davis",
                    "email": "bd808@wikimedia.org"
                }
            ],
            "description": "Composer plugin to merge multiple composer.json files",
            "time": "2017-04-25T02:31:25+00:00"
        },
        {
            "name": "willdurand/js-translation-bundle",
            "version": "3.0.0",
            "source": {
                "type": "git",
                "url": "https://github.com/willdurand/BazingaJsTranslationBundle.git",
                "reference": "159397515e67dd071a530cf8e238434808e6f1f7"
            },
            "dist": {
                "type": "zip",
                "url": "https://api.github.com/repos/willdurand/BazingaJsTranslationBundle/zipball/159397515e67dd071a530cf8e238434808e6f1f7",
                "reference": "159397515e67dd071a530cf8e238434808e6f1f7",
                "shasum": ""
            },
            "require": {
                "php": "^7.1",
                "symfony/console": "~3.4|~4.0|~5.0",
                "symfony/finder": "~3.4|~4.0|~5.0",
                "symfony/framework-bundle": "~3.4|~4.0|~5.0",
                "symfony/intl": "~3.4|~4.0|~5.0",
                "symfony/translation": "~3.4|~4.0|~5.0",
                "symfony/twig-bundle": "~3.4|~4.0|~5.0"
            },
            "replace": {
                "willdurand/expose-translation-bundle": "2.5.*"
            },
            "require-dev": {
                "phpunit/phpunit": "^4.8|~5.7|~6.5",
                "symfony/asset": "~3.4|~4.0|~5.0",
                "symfony/browser-kit": "~3.4|~4.0|~5.0",
                "symfony/phpunit-bridge": "^5.0",
                "symfony/twig-bundle": "~3.4|~4.0|~5.0",
                "symfony/yaml": "~3.4|~4.0|~5.0"
            },
            "type": "symfony-bundle",
            "extra": {
                "branch-alias": {
                    "dev-master": "2.7-dev"
                }
            },
            "autoload": {
                "psr-4": {
                    "Bazinga\\Bundle\\JsTranslationBundle\\": ""
                }
            },
            "notification-url": "https://packagist.org/downloads/",
            "license": [
                "MIT"
            ],
            "authors": [
                {
                    "name": "William Durand",
                    "email": "will+git@drnd.me"
                }
            ],
            "description": "A pretty nice way to expose your translation messages to your JavaScript.",
            "keywords": [
                "javascript",
                "symfony",
                "translation"
            ],
            "time": "2020-01-14T17:02:24+00:00"
        },
        {
            "name": "willdurand/jsonp-callback-validator",
            "version": "v1.1.0",
            "source": {
                "type": "git",
                "url": "https://github.com/willdurand/JsonpCallbackValidator.git",
                "reference": "1a7d388bb521959e612ef50c5c7b1691b097e909"
            },
            "dist": {
                "type": "zip",
                "url": "https://api.github.com/repos/willdurand/JsonpCallbackValidator/zipball/1a7d388bb521959e612ef50c5c7b1691b097e909",
                "reference": "1a7d388bb521959e612ef50c5c7b1691b097e909",
                "shasum": ""
            },
            "require": {
                "php": ">=5.3.0"
            },
            "require-dev": {
                "phpunit/phpunit": "~3.7"
            },
            "type": "library",
            "autoload": {
                "psr-0": {
                    "JsonpCallbackValidator": "src/"
                }
            },
            "notification-url": "https://packagist.org/downloads/",
            "license": [
                "MIT"
            ],
            "authors": [
                {
                    "name": "William Durand",
                    "email": "william.durand1@gmail.com",
                    "homepage": "http://www.willdurand.fr"
                }
            ],
            "description": "JSONP callback validator.",
            "time": "2014-01-20T22:35:06+00:00"
        },
        {
            "name": "zikula/filesystem",
            "version": "1.0.0",
            "target-dir": "Zikula/Component/FileSystem",
            "source": {
                "type": "git",
                "url": "https://github.com/zikula/FileSystem.git",
                "reference": "8e12d6839aa50a7590f5ad22cc2d33c8f88ff726"
            },
            "dist": {
                "type": "zip",
                "url": "https://api.github.com/repos/zikula/FileSystem/zipball/8e12d6839aa50a7590f5ad22cc2d33c8f88ff726",
                "reference": "8e12d6839aa50a7590f5ad22cc2d33c8f88ff726",
                "shasum": ""
            },
            "require": {
                "php": ">=5.3.3"
            },
            "type": "library",
            "autoload": {
                "psr-0": {
                    "Zikula\\Component\\FileSystem": ""
                }
            },
            "notification-url": "https://packagist.org/downloads/",
            "license": [
                "MIT"
            ],
            "authors": [
                {
                    "name": "Kyle Giovannetti",
                    "email": "kylegio@gmail.com"
                },
                {
                    "name": "Zikula Community",
                    "homepage": "https://ziku.la/"
                },
                {
                    "name": "Karma Dordrak",
                    "email": "info@ziku.la"
                }
            ],
            "description": "Zikula FileSystem Component",
            "homepage": "https://ziku.la",
            "time": "2012-12-11T23:50:23+00:00"
        },
        {
            "name": "zikula/legal-module",
            "version": "dev-master",
            "source": {
                "type": "git",
                "url": "https://github.com/zikula-modules/Legal.git",
                "reference": "2dd8ea8e23f2aeb17aca1a61dcd8daf60e3a6731"
            },
            "dist": {
                "type": "zip",
                "url": "https://api.github.com/repos/zikula-modules/Legal/zipball/2dd8ea8e23f2aeb17aca1a61dcd8daf60e3a6731",
                "reference": "2dd8ea8e23f2aeb17aca1a61dcd8daf60e3a6731",
                "shasum": ""
            },
            "require": {
                "php": ">=7.2.0"
            },
            "type": "zikula-module",
            "extra": {
                "zikula": {
                    "class": "Zikula\\LegalModule\\ZikulaLegalModule",
                    "core-compatibility": ">=3.0.0",
                    "displayname": "Legal",
                    "url": "legal",
                    "oldnames": [
                        "Legal"
                    ],
                    "capabilities": {
                        "admin": {
                            "route": "zikulalegalmodule_config_config",
                            "icon": "fas fa-gavel"
                        },
                        "user": {
                            "route": "zikulalegalmodule_user_termsofuse"
                        }
                    },
                    "securityschema": {
                        "ZikulaLegalModule::": "::",
                        "ZikulaLegalModule::legalNotice": "::",
                        "ZikulaLegalModule::termsOfUse": "::",
                        "ZikulaLegalModule::privacyPolicy": "::",
                        "ZikulaLegalModule::agePolicy": "::",
                        "ZikulaLegalModule::accessibilityStatement": "::",
                        "ZikulaLegalModule::cancellationRightPolicy": "::",
                        "ZikulaLegalModule::tradeConditions": "::"
                    }
                }
            },
            "autoload": {
                "psr-4": {
                    "Zikula\\LegalModule\\": ""
                }
            },
            "license": [
                "LGPL-3.0+"
            ],
            "authors": [
                {
                    "name": "Zikula Development Team",
                    "homepage": "https://ziku.la"
                }
            ],
            "description": "Provides an interface for managing the site's legal documents.",
            "support": {
                "source": "https://github.com/zikula-modules/Legal/tree/master",
                "issues": "https://github.com/zikula-modules/Legal/issues"
            },
            "time": "2020-01-13T21:23:47+00:00"
        },
        {
            "name": "zikula/oauth-module",
            "version": "dev-master",
            "source": {
                "type": "git",
                "url": "https://github.com/zikula/OAuth.git",
                "reference": "f92176d560135183ae280249214ba467c14ee188"
            },
            "dist": {
                "type": "zip",
                "url": "https://api.github.com/repos/zikula/OAuth/zipball/f92176d560135183ae280249214ba467c14ee188",
                "reference": "f92176d560135183ae280249214ba467c14ee188",
                "shasum": ""
            },
            "require": {
                "league/oauth2-facebook": "2.*",
                "league/oauth2-github": "2.*",
                "league/oauth2-google": "3.*",
                "league/oauth2-instagram": "2.*",
                "league/oauth2-linkedin": "4.*",
                "php": ">=7.2.0"
            },
            "type": "zikula-module",
            "extra": {
                "zikula": {
                    "core-compatibility": ">=3.0.0",
                    "class": "Zikula\\OAuthModule\\ZikulaOAuthModule",
                    "displayname": "OAuthModule",
                    "capabilities": {
                        "admin": {
                            "route": "zikulaoauthmodule_config_settings",
                            "icon": "fas fa-network-wired"
                        }
                    },
                    "url": "oauth",
                    "oldnames": [],
                    "securityschema": {
                        "ZikulaOAuthModule::": "::"
                    }
                }
            },
            "autoload": {
                "psr-4": {
                    "Zikula\\OAuthModule\\": ""
                }
            },
            "license": [
                "MIT"
            ],
            "authors": [
                {
                    "name": "Zikula Team",
                    "homepage": "https://ziku.la/"
                }
            ],
            "description": "Integrates league/oauth2-client and various providers.",
            "support": {
                "source": "https://github.com/zikula/OAuth/tree/master",
                "issues": "https://github.com/zikula/OAuth/issues"
            },
            "time": "2020-01-13T21:23:57+00:00"
        },
        {
            "name": "zikula/pagelock-module",
            "version": "dev-master",
            "source": {
                "type": "git",
                "url": "https://github.com/zikula-modules/PageLock.git",
                "reference": "a98f604085ff8af850ee4205267ef8d25406252b"
            },
            "dist": {
                "type": "zip",
                "url": "https://api.github.com/repos/zikula-modules/PageLock/zipball/a98f604085ff8af850ee4205267ef8d25406252b",
                "reference": "a98f604085ff8af850ee4205267ef8d25406252b",
                "shasum": ""
            },
            "require": {
                "php": ">=7.2.5"
            },
            "type": "zikula-module",
            "extra": {
                "zikula": {
                    "class": "Zikula\\PageLockModule\\ZikulaPageLockModule",
                    "core-compatibility": ">=3.0.0",
                    "displayname": "Page lock",
                    "url": "pagelock",
                    "capabilities": {
                        "admin": {
                            "icon": "fas fa-lock"
                        }
                    },
                    "securityschema": {
                        "ZikulaPageLockModule::": "::"
                    }
                }
            },
            "autoload": {
                "psr-4": {
                    "Zikula\\PageLockModule\\": ""
                }
            },
            "license": [
                "LGPL-3.0+"
            ],
            "authors": [
                {
                    "name": "Zikula",
                    "homepage": "https://ziku.la/"
                }
            ],
            "description": "Page locking support",
            "support": {
                "source": "https://github.com/zikula-modules/PageLock/tree/master",
                "issues": "https://github.com/zikula-modules/PageLock/issues"
            },
            "time": "2020-01-13T21:24:05+00:00"
        },
        {
            "name": "zikula/profile-module",
            "version": "dev-master",
            "source": {
                "type": "git",
                "url": "https://github.com/zikula-modules/Profile.git",
                "reference": "48e4ee8bacfb6252fc6983868159f245832c3e23"
            },
            "dist": {
                "type": "zip",
                "url": "https://api.github.com/repos/zikula-modules/Profile/zipball/48e4ee8bacfb6252fc6983868159f245832c3e23",
                "reference": "48e4ee8bacfb6252fc6983868159f245832c3e23",
                "shasum": ""
            },
            "require": {
                "php": ">=7.2.0"
            },
            "type": "zikula-module",
            "extra": {
                "zikula": {
                    "class": "Zikula\\ProfileModule\\ZikulaProfileModule",
                    "core-compatibility": ">=3.0.0",
                    "displayname": "Profile",
                    "url": "profile",
                    "oldnames": [
                        "Profile"
                    ],
                    "capabilities": {
                        "admin": {
                            "route": "zikulaprofilemodule_property_list",
                            "icon": "fas fa-id-card"
                        },
                        "user": {
                            "route": "zikulaprofilemodule_profile_display"
                        }
                    },
                    "securityschema": {
                        "ZikulaProfileModule::": "::",
                        "ZikulaProfileModule::view": "::",
                        "ZikulaProfileModule::item": "PropertyId::",
                        "ZikulaProfileModule:Members:": "::",
                        "ZikulaProfileModule:Members:recent": "::",
                        "ZikulaProfileModule:Members:online": "::",
                        "ZikulaProfileModule:FeaturedUserblock:": "Block title::",
                        "ZikulaProfileModule:LastSeenblock:": "Block title::",
                        "ZikulaProfileModule:LastXUsersblock:": "Block title::",
                        "ZikulaProfileModule:MembersOnlineblock:": "Block title::",
                        "Userblock::": "Block title::"
                    }
                }
            },
            "autoload": {
                "psr-4": {
                    "Zikula\\ProfileModule\\": ""
                }
            },
            "license": [
                "LGPL-3.0+"
            ],
            "authors": [
                {
                    "name": "Zikula Development Team",
                    "homepage": "https://ziku.la"
                }
            ],
            "description": "User profiles and member list",
            "support": {
                "source": "https://github.com/zikula-modules/Profile/tree/master",
                "issues": "https://github.com/zikula-modules/Profile/issues"
            },
            "time": "2020-01-13T21:24:14+00:00"
        },
        {
            "name": "zikula/wizard",
            "version": "3.0.3",
            "source": {
                "type": "git",
                "url": "https://github.com/zikula/Wizard.git",
                "reference": "121b37b90d88821d06dadf8bde55650e28191792"
            },
            "dist": {
                "type": "zip",
                "url": "https://api.github.com/repos/zikula/Wizard/zipball/121b37b90d88821d06dadf8bde55650e28191792",
                "reference": "121b37b90d88821d06dadf8bde55650e28191792",
                "shasum": ""
            },
            "require": {
                "php": ">=7.2.0",
                "symfony/symfony": "4.*|5.*"
            },
            "type": "library",
            "autoload": {
                "psr-4": {
                    "Zikula\\Component\\Wizard\\": ""
                }
            },
            "license": [
                "MIT"
            ],
            "authors": [
                {
                    "name": "Craig Heydenburg",
                    "email": "info@ziku.la"
                }
            ],
            "description": "Wizard for multi-stage interaction including Symfony Forms",
            "homepage": "https://ziku.la",
            "keywords": [
                "forms",
                "stage",
                "step",
                "symfony2",
                "wizard"
            ],
            "support": {
                "source": "https://github.com/zikula/Wizard/tree/3.0.3",
                "issues": "https://github.com/zikula/Wizard/issues"
            },
            "time": "2019-12-27T05:58:04+00:00"
        }
    ],
    "packages-dev": [
        {
            "name": "symfony/phpunit-bridge",
            "version": "v5.0.2",
            "source": {
                "type": "git",
                "url": "https://github.com/symfony/phpunit-bridge.git",
                "reference": "010cf42a81e7bec744edfdef5f76d6394f4906a7"
            },
            "dist": {
                "type": "zip",
                "url": "https://api.github.com/repos/symfony/phpunit-bridge/zipball/010cf42a81e7bec744edfdef5f76d6394f4906a7",
                "reference": "010cf42a81e7bec744edfdef5f76d6394f4906a7",
                "shasum": ""
            },
            "require": {
                "php": ">=5.5.9"
            },
            "conflict": {
                "phpunit/phpunit": "<5.4.3"
            },
            "suggest": {
                "symfony/error-handler": "For tracking deprecated interfaces usages at runtime with DebugClassLoader"
            },
            "bin": [
                "bin/simple-phpunit"
            ],
            "type": "symfony-bridge",
            "extra": {
                "branch-alias": {
                    "dev-master": "5.0-dev"
                },
                "thanks": {
                    "name": "phpunit/phpunit",
                    "url": "https://github.com/sebastianbergmann/phpunit"
                }
            },
            "autoload": {
                "files": [
                    "bootstrap.php"
                ],
                "psr-4": {
                    "Symfony\\Bridge\\PhpUnit\\": ""
                },
                "exclude-from-classmap": [
                    "/Tests/"
                ]
            },
            "notification-url": "https://packagist.org/downloads/",
            "license": [
                "MIT"
            ],
            "authors": [
                {
                    "name": "Nicolas Grekas",
                    "email": "p@tchwork.com"
                },
                {
                    "name": "Symfony Community",
                    "homepage": "https://symfony.com/contributors"
                }
            ],
            "description": "Symfony PHPUnit Bridge",
            "homepage": "https://symfony.com",
            "time": "2019-11-28T14:20:16+00:00"
        }
    ],
    "aliases": [],
    "minimum-stability": "dev",
    "stability-flags": {
        "zikula/legal-module": 20,
        "zikula/profile-module": 20,
        "zikula/oauth-module": 20,
        "zikula/pagelock-module": 20,
<<<<<<< HEAD
=======
        "prolix/translation-bundle": 20,
>>>>>>> 52502afd
        "symfony/requirements-checker": 20,
        "matthiasnoback/symfony-console-form": 20,
        "jms/i18n-routing-bundle": 20,
        "phpids/phpids": 20
    },
    "prefer-stable": true,
    "prefer-lowest": false,
    "platform": {
        "php": "^7.2.5"
    },
    "platform-dev": []
}<|MERGE_RESOLUTION|>--- conflicted
+++ resolved
@@ -7136,10 +7136,6 @@
         "zikula/profile-module": 20,
         "zikula/oauth-module": 20,
         "zikula/pagelock-module": 20,
-<<<<<<< HEAD
-=======
-        "prolix/translation-bundle": 20,
->>>>>>> 52502afd
         "symfony/requirements-checker": 20,
         "matthiasnoback/symfony-console-form": 20,
         "jms/i18n-routing-bundle": 20,
