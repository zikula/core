--- conflicted
+++ resolved
@@ -7,45 +7,6 @@
     "content-hash": "9ef904b10edb9956f730c6b0b2e36a20",
     "packages": [
         {
-<<<<<<< HEAD
-=======
-            "name": "abeautifulsite/jquery-minicolors",
-            "version": "dev-master",
-            "source": {
-                "type": "git",
-                "url": "https://github.com/claviska/jquery-minicolors.git",
-                "reference": "f5b0ab6d9e74f3691184516d87a3c9c017999ca0"
-            },
-            "dist": {
-                "type": "zip",
-                "url": "https://api.github.com/repos/claviska/jquery-minicolors/zipball/f5b0ab6d9e74f3691184516d87a3c9c017999ca0",
-                "reference": "f5b0ab6d9e74f3691184516d87a3c9c017999ca0",
-                "shasum": ""
-            },
-            "type": "component",
-            "extra": {
-                "component": {
-                    "scripts": [
-                        "jquery.minicolors.js"
-                    ],
-                    "files": [
-                        "jquery.minicolors.js",
-                        "jquery.minicolors.min.js",
-                        "jquery.minicolors.css",
-                        "jquery.minicolors.png"
-                    ]
-                }
-            },
-            "notification-url": "https://packagist.org/downloads/",
-            "license": [
-                "MIT"
-            ],
-            "description": "jQuery MiniColors Plugin",
-            "homepage": "http://www.abeautifulsite.net/",
-            "time": "2018-10-15T15:42:02+00:00"
-        },
-        {
->>>>>>> 7159686f
             "name": "afarkas/html5shiv",
             "version": "3.7.3",
             "source": {
@@ -446,18 +407,6 @@
         },
         {
             "name": "composer/ca-bundle",
-<<<<<<< HEAD
-            "version": "1.1.2",
-            "source": {
-                "type": "git",
-                "url": "https://github.com/composer/ca-bundle.git",
-                "reference": "46afded9720f40b9dc63542af4e3e43a1177acb0"
-            },
-            "dist": {
-                "type": "zip",
-                "url": "https://api.github.com/repos/composer/ca-bundle/zipball/46afded9720f40b9dc63542af4e3e43a1177acb0",
-                "reference": "46afded9720f40b9dc63542af4e3e43a1177acb0",
-=======
             "version": "1.1.3",
             "source": {
                 "type": "git",
@@ -468,7 +417,6 @@
                 "type": "zip",
                 "url": "https://api.github.com/repos/composer/ca-bundle/zipball/8afa52cd417f4ec417b4bfe86b68106538a87660",
                 "reference": "8afa52cd417f4ec417b4bfe86b68106538a87660",
->>>>>>> 7159686f
                 "shasum": ""
             },
             "require": {
@@ -511,11 +459,7 @@
                 "ssl",
                 "tls"
             ],
-<<<<<<< HEAD
-            "time": "2018-08-08T08:57:40+00:00"
-=======
             "time": "2018-10-18T06:09:13+00:00"
->>>>>>> 7159686f
         },
         {
             "name": "composer/installers",
@@ -3500,7 +3444,6 @@
             "time": "2016-08-06T20:24:11+00:00"
         },
         {
-<<<<<<< HEAD
             "name": "psr/container",
             "version": "1.0.0",
             "source": {
@@ -3512,19 +3455,6 @@
                 "type": "zip",
                 "url": "https://api.github.com/repos/php-fig/container/zipball/b7ce3b176482dbbc1245ebf52b181af44c2cf55f",
                 "reference": "b7ce3b176482dbbc1245ebf52b181af44c2cf55f",
-=======
-            "name": "psr/log",
-            "version": "1.1.0",
-            "source": {
-                "type": "git",
-                "url": "https://github.com/php-fig/log.git",
-                "reference": "6c001f1daafa3a3ac1d8ff69ee4db8e799a654dd"
-            },
-            "dist": {
-                "type": "zip",
-                "url": "https://api.github.com/repos/php-fig/log/zipball/6c001f1daafa3a3ac1d8ff69ee4db8e799a654dd",
-                "reference": "6c001f1daafa3a3ac1d8ff69ee4db8e799a654dd",
->>>>>>> 7159686f
                 "shasum": ""
             },
             "require": {
@@ -3560,51 +3490,7 @@
                 "container-interop",
                 "psr"
             ],
-<<<<<<< HEAD
             "time": "2017-02-14T16:28:37+00:00"
-=======
-            "time": "2018-11-20T15:27:04+00:00"
-        },
-        {
-            "name": "ralouphie/getallheaders",
-            "version": "2.0.5",
-            "source": {
-                "type": "git",
-                "url": "https://github.com/ralouphie/getallheaders.git",
-                "reference": "5601c8a83fbba7ef674a7369456d12f1e0d0eafa"
-            },
-            "dist": {
-                "type": "zip",
-                "url": "https://api.github.com/repos/ralouphie/getallheaders/zipball/5601c8a83fbba7ef674a7369456d12f1e0d0eafa",
-                "reference": "5601c8a83fbba7ef674a7369456d12f1e0d0eafa",
-                "shasum": ""
-            },
-            "require": {
-                "php": ">=5.3"
-            },
-            "require-dev": {
-                "phpunit/phpunit": "~3.7.0",
-                "satooshi/php-coveralls": ">=1.0"
-            },
-            "type": "library",
-            "autoload": {
-                "files": [
-                    "src/getallheaders.php"
-                ]
-            },
-            "notification-url": "https://packagist.org/downloads/",
-            "license": [
-                "MIT"
-            ],
-            "authors": [
-                {
-                    "name": "Ralph Khattar",
-                    "email": "ralph.khattar@gmail.com"
-                }
-            ],
-            "description": "A polyfill for getallheaders.",
-            "time": "2016-02-11T07:05:27+00:00"
->>>>>>> 7159686f
         },
         {
             "name": "psr/http-message",
@@ -3707,16 +3593,16 @@
         },
         {
             "name": "psr/log",
-            "version": "1.0.2",
+            "version": "1.1.0",
             "source": {
                 "type": "git",
                 "url": "https://github.com/php-fig/log.git",
-                "reference": "4ebe3a8bf773a19edfe0a84b6585ba3d401b724d"
-            },
-            "dist": {
-                "type": "zip",
-                "url": "https://api.github.com/repos/php-fig/log/zipball/4ebe3a8bf773a19edfe0a84b6585ba3d401b724d",
-                "reference": "4ebe3a8bf773a19edfe0a84b6585ba3d401b724d",
+                "reference": "6c001f1daafa3a3ac1d8ff69ee4db8e799a654dd"
+            },
+            "dist": {
+                "type": "zip",
+                "url": "https://api.github.com/repos/php-fig/log/zipball/6c001f1daafa3a3ac1d8ff69ee4db8e799a654dd",
+                "reference": "6c001f1daafa3a3ac1d8ff69ee4db8e799a654dd",
                 "shasum": ""
             },
             "require": {
@@ -3750,7 +3636,7 @@
                 "psr",
                 "psr-3"
             ],
-            "time": "2016-10-10T12:19:37+00:00"
+            "time": "2018-11-20T15:27:04+00:00"
         },
         {
             "name": "psr/simple-cache",
@@ -3799,6 +3685,46 @@
                 "simple-cache"
             ],
             "time": "2017-10-23T01:57:42+00:00"
+        },
+        {
+            "name": "ralouphie/getallheaders",
+            "version": "2.0.5",
+            "source": {
+                "type": "git",
+                "url": "https://github.com/ralouphie/getallheaders.git",
+                "reference": "5601c8a83fbba7ef674a7369456d12f1e0d0eafa"
+            },
+            "dist": {
+                "type": "zip",
+                "url": "https://api.github.com/repos/ralouphie/getallheaders/zipball/5601c8a83fbba7ef674a7369456d12f1e0d0eafa",
+                "reference": "5601c8a83fbba7ef674a7369456d12f1e0d0eafa",
+                "shasum": ""
+            },
+            "require": {
+                "php": ">=5.3"
+            },
+            "require-dev": {
+                "phpunit/phpunit": "~3.7.0",
+                "satooshi/php-coveralls": ">=1.0"
+            },
+            "type": "library",
+            "autoload": {
+                "files": [
+                    "src/getallheaders.php"
+                ]
+            },
+            "notification-url": "https://packagist.org/downloads/",
+            "license": [
+                "MIT"
+            ],
+            "authors": [
+                {
+                    "name": "Ralph Khattar",
+                    "email": "ralph.khattar@gmail.com"
+                }
+            ],
+            "description": "A polyfill for getallheaders.",
+            "time": "2016-02-11T07:05:27+00:00"
         },
         {
             "name": "ramsey/array_column",
@@ -3951,12 +3877,12 @@
             "source": {
                 "type": "git",
                 "url": "https://github.com/sensiolabs/SensioFrameworkExtraBundle.git",
-                "reference": "6966aee1bfc020d6683156784d0c78c365d0f83b"
-            },
-            "dist": {
-                "type": "zip",
-                "url": "https://api.github.com/repos/sensiolabs/SensioFrameworkExtraBundle/zipball/6966aee1bfc020d6683156784d0c78c365d0f83b",
-                "reference": "6966aee1bfc020d6683156784d0c78c365d0f83b",
+                "reference": "1032c7077fd1a6f24f98b5a8377938000859f35d"
+            },
+            "dist": {
+                "type": "zip",
+                "url": "https://api.github.com/repos/sensiolabs/SensioFrameworkExtraBundle/zipball/1032c7077fd1a6f24f98b5a8377938000859f35d",
+                "reference": "1032c7077fd1a6f24f98b5a8377938000859f35d",
                 "shasum": ""
             },
             "require": {
@@ -3975,7 +3901,7 @@
                 "symfony/finder": "^3.3|^4.0",
                 "symfony/monolog-bridge": "^3.0|^4.0",
                 "symfony/monolog-bundle": "^3.2",
-                "symfony/phpunit-bridge": "^3.3|^4.0",
+                "symfony/phpunit-bridge": "^3.4.19|^4.1.8",
                 "symfony/psr-http-message-bridge": "^0.3",
                 "symfony/security-bundle": "^3.3|^4.0",
                 "symfony/twig-bundle": "^3.3|^4.0",
@@ -4014,7 +3940,7 @@
                 "annotations",
                 "controllers"
             ],
-            "time": "2018-07-23T16:55:39+00:00"
+            "time": "2018-11-30T18:25:56+00:00"
         },
         {
             "name": "sensio/generator-bundle",
@@ -4296,11 +4222,7 @@
         },
         {
             "name": "symfony/polyfill-apcu",
-<<<<<<< HEAD
-            "version": "v1.9.0",
-=======
             "version": "v1.10.0",
->>>>>>> 7159686f
             "source": {
                 "type": "git",
                 "url": "https://github.com/symfony/polyfill-apcu.git",
@@ -4356,11 +4278,7 @@
         },
         {
             "name": "symfony/polyfill-ctype",
-<<<<<<< HEAD
-            "version": "v1.9.0",
-=======
             "version": "v1.10.0",
->>>>>>> 7159686f
             "source": {
                 "type": "git",
                 "url": "https://github.com/symfony/polyfill-ctype.git",
@@ -4418,11 +4336,7 @@
         },
         {
             "name": "symfony/polyfill-intl-icu",
-<<<<<<< HEAD
-            "version": "v1.9.0",
-=======
             "version": "v1.10.0",
->>>>>>> 7159686f
             "source": {
                 "type": "git",
                 "url": "https://github.com/symfony/polyfill-intl-icu.git",
@@ -4480,18 +4394,6 @@
         },
         {
             "name": "symfony/polyfill-mbstring",
-<<<<<<< HEAD
-            "version": "v1.9.0",
-            "source": {
-                "type": "git",
-                "url": "https://github.com/symfony/polyfill-mbstring.git",
-                "reference": "d0cd638f4634c16d8df4508e847f14e9e43168b8"
-            },
-            "dist": {
-                "type": "zip",
-                "url": "https://api.github.com/repos/symfony/polyfill-mbstring/zipball/d0cd638f4634c16d8df4508e847f14e9e43168b8",
-                "reference": "d0cd638f4634c16d8df4508e847f14e9e43168b8",
-=======
             "version": "v1.10.0",
             "source": {
                 "type": "git",
@@ -4502,7 +4404,6 @@
                 "type": "zip",
                 "url": "https://api.github.com/repos/symfony/polyfill-mbstring/zipball/c79c051f5b3a46be09205c73b80b346e4153e494",
                 "reference": "c79c051f5b3a46be09205c73b80b346e4153e494",
->>>>>>> 7159686f
                 "shasum": ""
             },
             "require": {
@@ -4548,39 +4449,80 @@
                 "portable",
                 "shim"
             ],
-<<<<<<< HEAD
-            "time": "2018-08-06T14:22:27+00:00"
+            "time": "2018-09-21T13:07:52+00:00"
         },
         {
             "name": "symfony/polyfill-php56",
-            "version": "v1.9.0",
+            "version": "v1.10.0",
             "source": {
                 "type": "git",
                 "url": "https://github.com/symfony/polyfill-php56.git",
-                "reference": "7b4fc009172cc0196535b0328bd1226284a28000"
-            },
-            "dist": {
-                "type": "zip",
-                "url": "https://api.github.com/repos/symfony/polyfill-php56/zipball/7b4fc009172cc0196535b0328bd1226284a28000",
-                "reference": "7b4fc009172cc0196535b0328bd1226284a28000",
-=======
-            "time": "2018-09-21T13:07:52+00:00"
-        },
-        {
-            "name": "symfony/polyfill-php54",
+                "reference": "ff208829fe1aa48ab9af356992bb7199fed551af"
+            },
+            "dist": {
+                "type": "zip",
+                "url": "https://api.github.com/repos/symfony/polyfill-php56/zipball/ff208829fe1aa48ab9af356992bb7199fed551af",
+                "reference": "ff208829fe1aa48ab9af356992bb7199fed551af",
+                "shasum": ""
+            },
+            "require": {
+                "php": ">=5.3.3",
+                "symfony/polyfill-util": "~1.0"
+            },
+            "type": "library",
+            "extra": {
+                "branch-alias": {
+                    "dev-master": "1.9-dev"
+                }
+            },
+            "autoload": {
+                "psr-4": {
+                    "Symfony\\Polyfill\\Php56\\": ""
+                },
+                "files": [
+                    "bootstrap.php"
+                ]
+            },
+            "notification-url": "https://packagist.org/downloads/",
+            "license": [
+                "MIT"
+            ],
+            "authors": [
+                {
+                    "name": "Nicolas Grekas",
+                    "email": "p@tchwork.com"
+                },
+                {
+                    "name": "Symfony Community",
+                    "homepage": "https://symfony.com/contributors"
+                }
+            ],
+            "description": "Symfony polyfill backporting some PHP 5.6+ features to lower PHP versions",
+            "homepage": "https://symfony.com",
+            "keywords": [
+                "compatibility",
+                "polyfill",
+                "portable",
+                "shim"
+            ],
+            "time": "2018-09-21T06:26:08+00:00"
+        },
+        {
+            "name": "symfony/polyfill-php70",
             "version": "v1.10.0",
             "source": {
                 "type": "git",
-                "url": "https://github.com/symfony/polyfill-php54.git",
-                "reference": "412977e090c6a8472dc39d50d1beb7d59495a965"
-            },
-            "dist": {
-                "type": "zip",
-                "url": "https://api.github.com/repos/symfony/polyfill-php54/zipball/412977e090c6a8472dc39d50d1beb7d59495a965",
-                "reference": "412977e090c6a8472dc39d50d1beb7d59495a965",
-                "shasum": ""
-            },
-            "require": {
+                "url": "https://github.com/symfony/polyfill-php70.git",
+                "reference": "6b88000cdd431cd2e940caa2cb569201f3f84224"
+            },
+            "dist": {
+                "type": "zip",
+                "url": "https://api.github.com/repos/symfony/polyfill-php70/zipball/6b88000cdd431cd2e940caa2cb569201f3f84224",
+                "reference": "6b88000cdd431cd2e940caa2cb569201f3f84224",
+                "shasum": ""
+            },
+            "require": {
+                "paragonie/random_compat": "~1.0|~2.0|~9.99",
                 "php": ">=5.3.3"
             },
             "type": "library",
@@ -4591,7 +4533,7 @@
             },
             "autoload": {
                 "psr-4": {
-                    "Symfony\\Polyfill\\Php54\\": ""
+                    "Symfony\\Polyfill\\Php70\\": ""
                 },
                 "files": [
                     "bootstrap.php"
@@ -4614,7 +4556,7 @@
                     "homepage": "https://symfony.com/contributors"
                 }
             ],
-            "description": "Symfony polyfill backporting some PHP 5.4+ features to lower PHP versions",
+            "description": "Symfony polyfill backporting some PHP 7.0+ features to lower PHP versions",
             "homepage": "https://symfony.com",
             "keywords": [
                 "compatibility",
@@ -4622,211 +4564,6 @@
                 "portable",
                 "shim"
             ],
-            "time": "2018-08-06T14:22:27+00:00"
-        },
-        {
-            "name": "symfony/polyfill-php55",
-            "version": "v1.10.0",
-            "source": {
-                "type": "git",
-                "url": "https://github.com/symfony/polyfill-php55.git",
-                "reference": "42a4c00a347625ac8853c3358c47eeadc7fd4e96"
-            },
-            "dist": {
-                "type": "zip",
-                "url": "https://api.github.com/repos/symfony/polyfill-php55/zipball/42a4c00a347625ac8853c3358c47eeadc7fd4e96",
-                "reference": "42a4c00a347625ac8853c3358c47eeadc7fd4e96",
-                "shasum": ""
-            },
-            "require": {
-                "ircmaxell/password-compat": "~1.0",
-                "php": ">=5.3.3"
-            },
-            "type": "library",
-            "extra": {
-                "branch-alias": {
-                    "dev-master": "1.9-dev"
-                }
-            },
-            "autoload": {
-                "psr-4": {
-                    "Symfony\\Polyfill\\Php55\\": ""
-                },
-                "files": [
-                    "bootstrap.php"
-                ]
-            },
-            "notification-url": "https://packagist.org/downloads/",
-            "license": [
-                "MIT"
-            ],
-            "authors": [
-                {
-                    "name": "Nicolas Grekas",
-                    "email": "p@tchwork.com"
-                },
-                {
-                    "name": "Symfony Community",
-                    "homepage": "https://symfony.com/contributors"
-                }
-            ],
-            "description": "Symfony polyfill backporting some PHP 5.5+ features to lower PHP versions",
-            "homepage": "https://symfony.com",
-            "keywords": [
-                "compatibility",
-                "polyfill",
-                "portable",
-                "shim"
-            ],
-            "time": "2018-10-31T12:13:01+00:00"
-        },
-        {
-            "name": "symfony/polyfill-php56",
-            "version": "v1.10.0",
-            "source": {
-                "type": "git",
-                "url": "https://github.com/symfony/polyfill-php56.git",
-                "reference": "ff208829fe1aa48ab9af356992bb7199fed551af"
-            },
-            "dist": {
-                "type": "zip",
-                "url": "https://api.github.com/repos/symfony/polyfill-php56/zipball/ff208829fe1aa48ab9af356992bb7199fed551af",
-                "reference": "ff208829fe1aa48ab9af356992bb7199fed551af",
->>>>>>> 7159686f
-                "shasum": ""
-            },
-            "require": {
-                "php": ">=5.3.3",
-                "symfony/polyfill-util": "~1.0"
-            },
-            "type": "library",
-            "extra": {
-                "branch-alias": {
-                    "dev-master": "1.9-dev"
-                }
-            },
-            "autoload": {
-                "psr-4": {
-                    "Symfony\\Polyfill\\Php56\\": ""
-                },
-                "files": [
-                    "bootstrap.php"
-                ]
-            },
-            "notification-url": "https://packagist.org/downloads/",
-            "license": [
-                "MIT"
-            ],
-            "authors": [
-                {
-                    "name": "Nicolas Grekas",
-                    "email": "p@tchwork.com"
-                },
-                {
-                    "name": "Symfony Community",
-                    "homepage": "https://symfony.com/contributors"
-                }
-            ],
-            "description": "Symfony polyfill backporting some PHP 5.6+ features to lower PHP versions",
-            "homepage": "https://symfony.com",
-            "keywords": [
-                "compatibility",
-                "polyfill",
-                "portable",
-                "shim"
-            ],
-<<<<<<< HEAD
-            "time": "2018-08-06T14:22:27+00:00"
-        },
-        {
-            "name": "symfony/polyfill-php70",
-            "version": "v1.9.0",
-            "source": {
-                "type": "git",
-                "url": "https://github.com/symfony/polyfill-php70.git",
-                "reference": "1e24b0c4a56d55aaf368763a06c6d1c7d3194934"
-            },
-            "dist": {
-                "type": "zip",
-                "url": "https://api.github.com/repos/symfony/polyfill-php70/zipball/1e24b0c4a56d55aaf368763a06c6d1c7d3194934",
-                "reference": "1e24b0c4a56d55aaf368763a06c6d1c7d3194934",
-=======
-            "time": "2018-09-21T06:26:08+00:00"
-        },
-        {
-            "name": "symfony/polyfill-php70",
-            "version": "v1.10.0",
-            "source": {
-                "type": "git",
-                "url": "https://github.com/symfony/polyfill-php70.git",
-                "reference": "6b88000cdd431cd2e940caa2cb569201f3f84224"
-            },
-            "dist": {
-                "type": "zip",
-                "url": "https://api.github.com/repos/symfony/polyfill-php70/zipball/6b88000cdd431cd2e940caa2cb569201f3f84224",
-                "reference": "6b88000cdd431cd2e940caa2cb569201f3f84224",
->>>>>>> 7159686f
-                "shasum": ""
-            },
-            "require": {
-                "paragonie/random_compat": "~1.0|~2.0|~9.99",
-                "php": ">=5.3.3"
-            },
-            "type": "library",
-            "extra": {
-                "branch-alias": {
-                    "dev-master": "1.9-dev"
-                }
-            },
-            "autoload": {
-                "psr-4": {
-                    "Symfony\\Polyfill\\Php70\\": ""
-                },
-                "files": [
-                    "bootstrap.php"
-                ],
-                "classmap": [
-                    "Resources/stubs"
-                ]
-            },
-            "notification-url": "https://packagist.org/downloads/",
-            "license": [
-                "MIT"
-            ],
-            "authors": [
-                {
-                    "name": "Nicolas Grekas",
-                    "email": "p@tchwork.com"
-                },
-                {
-                    "name": "Symfony Community",
-                    "homepage": "https://symfony.com/contributors"
-                }
-            ],
-            "description": "Symfony polyfill backporting some PHP 7.0+ features to lower PHP versions",
-            "homepage": "https://symfony.com",
-            "keywords": [
-                "compatibility",
-                "polyfill",
-                "portable",
-                "shim"
-            ],
-<<<<<<< HEAD
-            "time": "2018-08-06T14:22:27+00:00"
-        },
-        {
-            "name": "symfony/polyfill-util",
-            "version": "v1.9.0",
-            "source": {
-                "type": "git",
-                "url": "https://github.com/symfony/polyfill-util.git",
-                "reference": "8e15d04ba3440984d23e7964b2ee1d25c8de1581"
-            },
-            "dist": {
-                "type": "zip",
-                "url": "https://api.github.com/repos/symfony/polyfill-util/zipball/8e15d04ba3440984d23e7964b2ee1d25c8de1581",
-                "reference": "8e15d04ba3440984d23e7964b2ee1d25c8de1581",
-=======
             "time": "2018-09-21T06:26:08+00:00"
         },
         {
@@ -4841,7 +4578,6 @@
                 "type": "zip",
                 "url": "https://api.github.com/repos/symfony/polyfill-util/zipball/3b58903eae668d348a7126f999b0da0f2f93611c",
                 "reference": "3b58903eae668d348a7126f999b0da0f2f93611c",
->>>>>>> 7159686f
                 "shasum": ""
             },
             "require": {
@@ -4880,72 +4616,7 @@
                 "polyfill",
                 "shim"
             ],
-<<<<<<< HEAD
-            "time": "2018-08-06T14:22:27+00:00"
-=======
             "time": "2018-09-30T16:36:12+00:00"
-        },
-        {
-            "name": "symfony/security-acl",
-            "version": "v3.0.1",
-            "source": {
-                "type": "git",
-                "url": "https://github.com/symfony/security-acl.git",
-                "reference": "ab4dfe2d95e038cd367dd04604487b0a3359bcff"
-            },
-            "dist": {
-                "type": "zip",
-                "url": "https://api.github.com/repos/symfony/security-acl/zipball/ab4dfe2d95e038cd367dd04604487b0a3359bcff",
-                "reference": "ab4dfe2d95e038cd367dd04604487b0a3359bcff",
-                "shasum": ""
-            },
-            "require": {
-                "php": ">=5.5.9",
-                "symfony/security-core": "~2.8|~3.0|~4.0"
-            },
-            "require-dev": {
-                "doctrine/common": "~2.2",
-                "doctrine/dbal": "~2.2",
-                "psr/log": "~1.0",
-                "symfony/phpunit-bridge": "~2.8|~3.0|~4.0"
-            },
-            "suggest": {
-                "doctrine/dbal": "For using the built-in ACL implementation",
-                "symfony/class-loader": "For using the ACL generateSql script",
-                "symfony/finder": "For using the ACL generateSql script"
-            },
-            "type": "library",
-            "extra": {
-                "branch-alias": {
-                    "dev-master": "3.0-dev"
-                }
-            },
-            "autoload": {
-                "psr-4": {
-                    "Symfony\\Component\\Security\\Acl\\": ""
-                },
-                "exclude-from-classmap": [
-                    "/Tests/"
-                ]
-            },
-            "notification-url": "https://packagist.org/downloads/",
-            "license": [
-                "MIT"
-            ],
-            "authors": [
-                {
-                    "name": "Fabien Potencier",
-                    "email": "fabien@symfony.com"
-                },
-                {
-                    "name": "Symfony Community",
-                    "homepage": "https://symfony.com/contributors"
-                }
-            ],
-            "description": "Symfony Security Component - ACL (Access Control List)",
-            "homepage": "https://symfony.com",
-            "time": "2017-07-21T06:01:18+00:00"
->>>>>>> 7159686f
         },
         {
             "name": "symfony/swiftmailer-bundle",
@@ -5008,33 +4679,20 @@
         },
         {
             "name": "symfony/symfony",
-<<<<<<< HEAD
-            "version": "v3.4.14",
+            "version": "v3.4.20",
             "source": {
                 "type": "git",
                 "url": "https://github.com/symfony/symfony.git",
-                "reference": "f50e17fa4edd6216f7fe5b908f04e64ba1d19a9e"
-            },
-            "dist": {
-                "type": "zip",
-                "url": "https://api.github.com/repos/symfony/symfony/zipball/f50e17fa4edd6216f7fe5b908f04e64ba1d19a9e",
-                "reference": "f50e17fa4edd6216f7fe5b908f04e64ba1d19a9e",
-=======
-            "version": "v2.8.49",
-            "source": {
-                "type": "git",
-                "url": "https://github.com/symfony/symfony.git",
-                "reference": "f8ac64c075a36bedd0de43192d9601c20b99716e"
-            },
-            "dist": {
-                "type": "zip",
-                "url": "https://api.github.com/repos/symfony/symfony/zipball/f8ac64c075a36bedd0de43192d9601c20b99716e",
-                "reference": "f8ac64c075a36bedd0de43192d9601c20b99716e",
->>>>>>> 7159686f
-                "shasum": ""
-            },
-            "require": {
-                "doctrine/common": "~2.4@stable",
+                "reference": "f6b8ddc362b1cf3fb06548693c3adbb736092412"
+            },
+            "dist": {
+                "type": "zip",
+                "url": "https://api.github.com/repos/symfony/symfony/zipball/f6b8ddc362b1cf3fb06548693c3adbb736092412",
+                "reference": "f6b8ddc362b1cf3fb06548693c3adbb736092412",
+                "shasum": ""
+            },
+            "require": {
+                "doctrine/common": "~2.4",
                 "ext-xml": "*",
                 "fig/link-util": "^1.0",
                 "php": "^5.5.9|>=7.0.8",
@@ -5122,7 +4780,7 @@
                 "doctrine/data-fixtures": "1.0.*",
                 "doctrine/dbal": "~2.4",
                 "doctrine/doctrine-bundle": "~1.4",
-                "doctrine/orm": "~2.4,>=2.4.5,<=2.7.0",
+                "doctrine/orm": "~2.4,>=2.4.5",
                 "egulias/email-validator": "~1.2,>=1.2.8|~2.0",
                 "monolog/monolog": "~1.11",
                 "ocramius/proxy-manager": "~0.4|~1.0|~2.0",
@@ -5172,78 +4830,7 @@
             "keywords": [
                 "framework"
             ],
-<<<<<<< HEAD
-            "time": "2018-08-01T14:48:04+00:00"
-=======
-            "time": "2018-12-06T14:45:26+00:00"
-        },
-        {
-            "name": "symfony/workflow",
-            "version": "v3.4.20",
-            "source": {
-                "type": "git",
-                "url": "https://github.com/symfony/workflow.git",
-                "reference": "e578cbb310012f9cb9f346946fc75038ec507b95"
-            },
-            "dist": {
-                "type": "zip",
-                "url": "https://api.github.com/repos/symfony/workflow/zipball/e578cbb310012f9cb9f346946fc75038ec507b95",
-                "reference": "e578cbb310012f9cb9f346946fc75038ec507b95",
-                "shasum": ""
-            },
-            "require": {
-                "php": "^5.5.9|>=7.0.8",
-                "symfony/property-access": "~2.3|~3.0|~4.0"
-            },
-            "require-dev": {
-                "psr/log": "~1.0",
-                "symfony/dependency-injection": "~2.8|~3.0|~4.0",
-                "symfony/event-dispatcher": "~2.1|~3.0|~4.0",
-                "symfony/expression-language": "~2.8|~3.0|~4.0",
-                "symfony/security-core": "~2.8|~3.0|~4.0",
-                "symfony/validator": "~2.8|~3.4|~4.0"
-            },
-            "type": "library",
-            "extra": {
-                "branch-alias": {
-                    "dev-master": "3.4-dev"
-                }
-            },
-            "autoload": {
-                "psr-4": {
-                    "Symfony\\Component\\Workflow\\": ""
-                }
-            },
-            "notification-url": "https://packagist.org/downloads/",
-            "license": [
-                "MIT"
-            ],
-            "authors": [
-                {
-                    "name": "Fabien Potencier",
-                    "email": "fabien@symfony.com"
-                },
-                {
-                    "name": "Grégoire Pineau",
-                    "email": "lyrixx@lyrixx.info"
-                },
-                {
-                    "name": "Symfony Community",
-                    "homepage": "https://symfony.com/contributors"
-                }
-            ],
-            "description": "Symfony Workflow Component",
-            "homepage": "https://symfony.com",
-            "keywords": [
-                "petrinet",
-                "place",
-                "state",
-                "statemachine",
-                "transition",
-                "workflow"
-            ],
-            "time": "2018-11-22T07:01:54+00:00"
->>>>>>> 7159686f
+            "time": "2018-12-06T15:24:36+00:00"
         },
         {
             "name": "twig/extensions",
