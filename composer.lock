{
    "_readme": [
        "This file locks the dependencies of your project to a known state",
        "Read more about it at https://getcomposer.org/doc/01-basic-usage.md#installing-dependencies",
        "This file is @generated automatically"
    ],
    "content-hash": "10cc292a8dd7996f8a37760df4ae32b6",
    "packages": [
        {
            "name": "behat/transliterator",
            "version": "v1.2.0",
            "source": {
                "type": "git",
                "url": "https://github.com/Behat/Transliterator.git",
                "reference": "826ce7e9c2a6664c0d1f381cbb38b1fb80a7ee2c"
            },
            "dist": {
                "type": "zip",
                "url": "https://api.github.com/repos/Behat/Transliterator/zipball/826ce7e9c2a6664c0d1f381cbb38b1fb80a7ee2c",
                "reference": "826ce7e9c2a6664c0d1f381cbb38b1fb80a7ee2c",
                "shasum": ""
            },
            "require": {
                "php": ">=5.3.3"
            },
            "require-dev": {
                "chuyskywalker/rolling-curl": "^3.1",
                "php-yaoi/php-yaoi": "^1.0"
            },
            "type": "library",
            "extra": {
                "branch-alias": {
                    "dev-master": "1.2-dev"
                }
            },
            "autoload": {
                "psr-0": {
                    "Behat\\Transliterator": "src/"
                }
            },
            "notification-url": "https://packagist.org/downloads/",
            "license": [
                "Artistic-1.0"
            ],
            "description": "String transliterator",
            "keywords": [
                "i18n",
                "slug",
                "transliterator"
            ],
            "time": "2017-04-04T11:38:05+00:00"
        },
        {
            "name": "components/bootstrap",
            "version": "3.4.1",
            "source": {
                "type": "git",
                "url": "https://github.com/components/bootstrap.git",
                "reference": "427f4d414fc6ae8385aee02b7efc8e391eb141ad"
            },
            "dist": {
                "type": "zip",
                "url": "https://api.github.com/repos/components/bootstrap/zipball/427f4d414fc6ae8385aee02b7efc8e391eb141ad",
                "reference": "427f4d414fc6ae8385aee02b7efc8e391eb141ad",
                "shasum": ""
            },
            "require": {
                "components/jquery": "1.9.1 - 3"
            },
            "suggest": {
                "components/bootstrap-default": "Provide a theme for Bootstrap as components/bootstrap only provides the CSS as file assets"
            },
            "type": "component",
            "extra": {
                "component": {
                    "scripts": [
                        "js/bootstrap.js"
                    ],
                    "files": [
                        "js/*.js",
                        "css/*.css",
                        "css/*.map",
                        "fonts/*",
                        "less/mixins/*.less",
                        "less/*.less"
                    ],
                    "shim": {
                        "deps": [
                            "jquery"
                        ]
                    }
                }
            },
            "notification-url": "https://packagist.org/downloads/",
            "license": [
                "MIT"
            ],
            "authors": [
                {
                    "name": "Jacob Thornton",
                    "email": "jacobthornton@gmail.com"
                },
                {
                    "name": "Mark Otto",
                    "email": "markdotto@gmail.com"
                }
            ],
            "description": "The most popular front-end framework for developing responsive, mobile first projects on the web.",
            "homepage": "http://getbootstrap.com",
            "keywords": [
                "css",
                "framework",
                "front-end",
                "less",
                "mobile-first",
                "responsive",
                "web"
            ],
            "time": "2019-05-08T19:36:29+00:00"
        },
        {
            "name": "components/font-awesome",
            "version": "4.7.0",
            "source": {
                "type": "git",
                "url": "https://github.com/components/font-awesome.git",
                "reference": "885308b939369d147bec93174722786bc2c4eedd"
            },
            "dist": {
                "type": "zip",
                "url": "https://api.github.com/repos/components/font-awesome/zipball/885308b939369d147bec93174722786bc2c4eedd",
                "reference": "885308b939369d147bec93174722786bc2c4eedd",
                "shasum": ""
            },
            "type": "component",
            "extra": {
                "component": {
                    "styles": [
                        "css/font-awesome.css"
                    ],
                    "files": [
                        "css/font-awesome.min.css",
                        "css/font-awesome.css.map",
                        "fonts/*"
                    ]
                }
            },
            "notification-url": "https://packagist.org/downloads/",
            "license": [
                "MIT",
                "OFL-1.1"
            ],
            "description": "The iconic font designed for use with Twitter Bootstrap.",
            "time": "2016-10-25T10:56:23+00:00"
        },
        {
            "name": "components/jquery",
            "version": "3.4.1",
            "source": {
                "type": "git",
                "url": "https://github.com/components/jquery.git",
                "reference": "901828b7968b18319e377dc23d466f28426ee083"
            },
            "dist": {
                "type": "zip",
                "url": "https://api.github.com/repos/components/jquery/zipball/901828b7968b18319e377dc23d466f28426ee083",
                "reference": "901828b7968b18319e377dc23d466f28426ee083",
                "shasum": ""
            },
            "type": "component",
            "extra": {
                "component": {
                    "scripts": [
                        "jquery.js"
                    ],
                    "files": [
                        "jquery.min.js",
                        "jquery.min.map",
                        "jquery.slim.js",
                        "jquery.slim.min.js",
                        "jquery.slim.min.map"
                    ]
                }
            },
            "notification-url": "https://packagist.org/downloads/",
            "license": [
                "MIT"
            ],
            "authors": [
                {
                    "name": "JS Foundation and other contributors"
                }
            ],
            "description": "jQuery JavaScript Library",
            "homepage": "http://jquery.com",
            "time": "2019-10-23T05:15:13+00:00"
        },
        {
            "name": "components/jqueryui",
            "version": "1.12.1",
            "source": {
                "type": "git",
                "url": "https://github.com/components/jqueryui.git",
                "reference": "44ecf3794cc56b65954cc19737234a3119d036cc"
            },
            "dist": {
                "type": "zip",
                "url": "https://api.github.com/repos/components/jqueryui/zipball/44ecf3794cc56b65954cc19737234a3119d036cc",
                "reference": "44ecf3794cc56b65954cc19737234a3119d036cc",
                "shasum": ""
            },
            "require": {
                "components/jquery": ">=1.6"
            },
            "type": "component",
            "extra": {
                "component": {
                    "name": "jquery-ui",
                    "scripts": [
                        "jquery-ui.js"
                    ],
                    "files": [
                        "ui/**",
                        "themes/**",
                        "jquery-ui.min.js"
                    ],
                    "shim": {
                        "deps": [
                            "jquery"
                        ],
                        "exports": "jQuery"
                    }
                }
            },
            "notification-url": "https://packagist.org/downloads/",
            "license": [
                "MIT"
            ],
            "authors": [
                {
                    "name": "jQuery UI Team",
                    "homepage": "http://jqueryui.com/about"
                },
                {
                    "name": "Joern Zaefferer",
                    "email": "joern.zaefferer@gmail.com",
                    "homepage": "http://bassistance.de"
                },
                {
                    "name": "Scott Gonzalez",
                    "email": "scott.gonzalez@gmail.com",
                    "homepage": "http://scottgonzalez.com"
                },
                {
                    "name": "Kris Borchers",
                    "email": "kris.borchers@gmail.com",
                    "homepage": "http://krisborchers.com"
                },
                {
                    "name": "Mike Sherov",
                    "email": "mike.sherov@gmail.com",
                    "homepage": "http://mike.sherov.com"
                },
                {
                    "name": "TJ VanToll",
                    "email": "tj.vantoll@gmail.com",
                    "homepage": "http://tjvantoll.com"
                },
                {
                    "name": "Corey Frang",
                    "email": "gnarf37@gmail.com",
                    "homepage": "http://gnarf.net"
                },
                {
                    "name": "Felix Nagel",
                    "email": "info@felixnagel.com",
                    "homepage": "http://www.felixnagel.com"
                }
            ],
            "description": "jQuery UI is a curated set of user interface interactions, effects, widgets, and themes built on top of the jQuery JavaScript Library. Whether you're building highly interactive web applications or you just need to add a date picker to a form control, jQuery UI is the perfect choice.",
            "time": "2016-09-16T05:47:55+00:00"
        },
        {
            "name": "composer/ca-bundle",
            "version": "1.2.4",
            "source": {
                "type": "git",
                "url": "https://github.com/composer/ca-bundle.git",
                "reference": "10bb96592168a0f8e8f6dcde3532d9fa50b0b527"
            },
            "dist": {
                "type": "zip",
                "url": "https://api.github.com/repos/composer/ca-bundle/zipball/10bb96592168a0f8e8f6dcde3532d9fa50b0b527",
                "reference": "10bb96592168a0f8e8f6dcde3532d9fa50b0b527",
                "shasum": ""
            },
            "require": {
                "ext-openssl": "*",
                "ext-pcre": "*",
                "php": "^5.3.2 || ^7.0 || ^8.0"
            },
            "require-dev": {
                "phpunit/phpunit": "^4.8.35 || ^5.7 || 6.5 - 8",
                "psr/log": "^1.0",
                "symfony/process": "^2.5 || ^3.0 || ^4.0"
            },
            "type": "library",
            "extra": {
                "branch-alias": {
                    "dev-master": "1.x-dev"
                }
            },
            "autoload": {
                "psr-4": {
                    "Composer\\CaBundle\\": "src"
                }
            },
            "notification-url": "https://packagist.org/downloads/",
            "license": [
                "MIT"
            ],
            "authors": [
                {
                    "name": "Jordi Boggiano",
                    "email": "j.boggiano@seld.be",
                    "homepage": "http://seld.be"
                }
            ],
            "description": "Lets you find a path to the system CA bundle, and includes a fallback to the Mozilla CA bundle.",
            "keywords": [
                "cabundle",
                "cacert",
                "certificate",
                "ssl",
                "tls"
            ],
            "time": "2019-08-30T08:44:50+00:00"
        },
        {
            "name": "composer/installers",
            "version": "v1.7.0",
            "source": {
                "type": "git",
                "url": "https://github.com/composer/installers.git",
                "reference": "141b272484481432cda342727a427dc1e206bfa0"
            },
            "dist": {
                "type": "zip",
                "url": "https://api.github.com/repos/composer/installers/zipball/141b272484481432cda342727a427dc1e206bfa0",
                "reference": "141b272484481432cda342727a427dc1e206bfa0",
                "shasum": ""
            },
            "require": {
                "composer-plugin-api": "^1.0"
            },
            "replace": {
                "roundcube/plugin-installer": "*",
                "shama/baton": "*"
            },
            "require-dev": {
                "composer/composer": "1.0.*@dev",
                "phpunit/phpunit": "^4.8.36"
            },
            "type": "composer-plugin",
            "extra": {
                "class": "Composer\\Installers\\Plugin",
                "branch-alias": {
                    "dev-master": "1.0-dev"
                }
            },
            "autoload": {
                "psr-4": {
                    "Composer\\Installers\\": "src/Composer/Installers"
                }
            },
            "notification-url": "https://packagist.org/downloads/",
            "license": [
                "MIT"
            ],
            "authors": [
                {
                    "name": "Kyle Robinson Young",
                    "email": "kyle@dontkry.com",
                    "homepage": "https://github.com/shama"
                }
            ],
            "description": "A multi-framework Composer library installer",
            "homepage": "https://composer.github.io/installers/",
            "keywords": [
                "Craft",
                "Dolibarr",
                "Eliasis",
                "Hurad",
                "ImageCMS",
                "Kanboard",
                "Lan Management System",
                "MODX Evo",
                "Mautic",
                "Maya",
                "OXID",
                "Plentymarkets",
                "Porto",
                "RadPHP",
                "SMF",
                "Thelia",
                "Whmcs",
                "WolfCMS",
                "agl",
                "aimeos",
                "annotatecms",
                "attogram",
                "bitrix",
                "cakephp",
                "chef",
                "cockpit",
                "codeigniter",
                "concrete5",
                "croogo",
                "dokuwiki",
                "drupal",
                "eZ Platform",
                "elgg",
                "expressionengine",
                "fuelphp",
                "grav",
                "installer",
                "itop",
                "joomla",
                "known",
                "kohana",
                "laravel",
                "lavalite",
                "lithium",
                "magento",
                "majima",
                "mako",
                "mediawiki",
                "modulework",
                "modx",
                "moodle",
                "osclass",
                "phpbb",
                "piwik",
                "ppi",
                "puppet",
                "pxcms",
                "reindex",
                "roundcube",
                "shopware",
                "silverstripe",
                "sydes",
                "symfony",
                "typo3",
                "wordpress",
                "yawik",
                "zend",
                "zikula"
            ],
            "time": "2019-08-12T15:00:31+00:00"
        },
        {
            "name": "composer/semver",
            "version": "1.5.0",
            "source": {
                "type": "git",
                "url": "https://github.com/composer/semver.git",
                "reference": "46d9139568ccb8d9e7cdd4539cab7347568a5e2e"
            },
            "dist": {
                "type": "zip",
                "url": "https://api.github.com/repos/composer/semver/zipball/46d9139568ccb8d9e7cdd4539cab7347568a5e2e",
                "reference": "46d9139568ccb8d9e7cdd4539cab7347568a5e2e",
                "shasum": ""
            },
            "require": {
                "php": "^5.3.2 || ^7.0"
            },
            "require-dev": {
                "phpunit/phpunit": "^4.5 || ^5.0.5",
                "phpunit/phpunit-mock-objects": "2.3.0 || ^3.0"
            },
            "type": "library",
            "extra": {
                "branch-alias": {
                    "dev-master": "1.x-dev"
                }
            },
            "autoload": {
                "psr-4": {
                    "Composer\\Semver\\": "src"
                }
            },
            "notification-url": "https://packagist.org/downloads/",
            "license": [
                "MIT"
            ],
            "authors": [
                {
                    "name": "Nils Adermann",
                    "email": "naderman@naderman.de",
                    "homepage": "http://www.naderman.de"
                },
                {
                    "name": "Jordi Boggiano",
                    "email": "j.boggiano@seld.be",
                    "homepage": "http://seld.be"
                },
                {
                    "name": "Rob Bast",
                    "email": "rob.bast@gmail.com",
                    "homepage": "http://robbast.nl"
                }
            ],
            "description": "Semver library that offers utilities, version constraint parsing and validation.",
            "keywords": [
                "semantic",
                "semver",
                "validation",
                "versioning"
            ],
            "time": "2019-03-19T17:25:45+00:00"
        },
        {
            "name": "dimsemenov/magnific-popup",
            "version": "1.1.0",
            "source": {
                "type": "git",
                "url": "https://github.com/dimsemenov/Magnific-Popup.git",
                "reference": "6b7a8088783cbce01034414c1fd2d8e1889093ae"
            },
            "dist": {
                "type": "zip",
                "url": "https://api.github.com/repos/dimsemenov/Magnific-Popup/zipball/6b7a8088783cbce01034414c1fd2d8e1889093ae",
                "reference": "6b7a8088783cbce01034414c1fd2d8e1889093ae",
                "shasum": ""
            },
            "type": "library",
            "notification-url": "https://packagist.org/downloads/",
            "description": "Light and responsive lightbox script with focus on performance.",
            "homepage": "http://dimsemenov.com/plugins/magnific-popup/",
            "time": "2016-02-20T09:06:30+00:00"
        },
        {
            "name": "doctrine/annotations",
            "version": "v1.8.0",
            "source": {
                "type": "git",
                "url": "https://github.com/doctrine/annotations.git",
                "reference": "904dca4eb10715b92569fbcd79e201d5c349b6bc"
            },
            "dist": {
                "type": "zip",
                "url": "https://api.github.com/repos/doctrine/annotations/zipball/904dca4eb10715b92569fbcd79e201d5c349b6bc",
                "reference": "904dca4eb10715b92569fbcd79e201d5c349b6bc",
                "shasum": ""
            },
            "require": {
                "doctrine/lexer": "1.*",
                "php": "^7.1"
            },
            "require-dev": {
                "doctrine/cache": "1.*",
                "phpunit/phpunit": "^7.5"
            },
            "type": "library",
            "extra": {
                "branch-alias": {
                    "dev-master": "1.7.x-dev"
                }
            },
            "autoload": {
                "psr-4": {
                    "Doctrine\\Common\\Annotations\\": "lib/Doctrine/Common/Annotations"
                }
            },
            "notification-url": "https://packagist.org/downloads/",
            "license": [
                "MIT"
            ],
            "authors": [
                {
                    "name": "Guilherme Blanco",
                    "email": "guilhermeblanco@gmail.com"
                },
                {
                    "name": "Roman Borschel",
                    "email": "roman@code-factory.org"
                },
                {
                    "name": "Benjamin Eberlei",
                    "email": "kontakt@beberlei.de"
                },
                {
                    "name": "Jonathan Wage",
                    "email": "jonwage@gmail.com"
                },
                {
                    "name": "Johannes Schmitt",
                    "email": "schmittjoh@gmail.com"
                }
            ],
            "description": "Docblock Annotations Parser",
            "homepage": "http://www.doctrine-project.org",
            "keywords": [
                "annotations",
                "docblock",
                "parser"
            ],
            "time": "2019-10-01T18:55:10+00:00"
        },
        {
            "name": "doctrine/cache",
            "version": "1.9.0",
            "source": {
                "type": "git",
                "url": "https://github.com/doctrine/cache.git",
                "reference": "c15dcd24b756f9e52ea7c3ae8227354f3628f11a"
            },
            "dist": {
                "type": "zip",
                "url": "https://api.github.com/repos/doctrine/cache/zipball/c15dcd24b756f9e52ea7c3ae8227354f3628f11a",
                "reference": "c15dcd24b756f9e52ea7c3ae8227354f3628f11a",
                "shasum": ""
            },
            "require": {
                "php": "~7.1"
            },
            "conflict": {
                "doctrine/common": ">2.2,<2.4"
            },
            "require-dev": {
                "alcaeus/mongo-php-adapter": "^1.1",
                "doctrine/coding-standard": "^6.0",
                "mongodb/mongodb": "^1.1",
                "phpunit/phpunit": "^7.0",
                "predis/predis": "~1.0"
            },
            "suggest": {
                "alcaeus/mongo-php-adapter": "Required to use legacy MongoDB driver"
            },
            "type": "library",
            "extra": {
                "branch-alias": {
                    "dev-master": "1.9.x-dev"
                }
            },
            "autoload": {
                "psr-4": {
                    "Doctrine\\Common\\Cache\\": "lib/Doctrine/Common/Cache"
                }
            },
            "notification-url": "https://packagist.org/downloads/",
            "license": [
                "MIT"
            ],
            "authors": [
                {
                    "name": "Guilherme Blanco",
                    "email": "guilhermeblanco@gmail.com"
                },
                {
                    "name": "Roman Borschel",
                    "email": "roman@code-factory.org"
                },
                {
                    "name": "Benjamin Eberlei",
                    "email": "kontakt@beberlei.de"
                },
                {
                    "name": "Jonathan Wage",
                    "email": "jonwage@gmail.com"
                },
                {
                    "name": "Johannes Schmitt",
                    "email": "schmittjoh@gmail.com"
                }
            ],
            "description": "PHP Doctrine Cache library is a popular cache implementation that supports many different drivers such as redis, memcache, apc, mongodb and others.",
            "homepage": "https://www.doctrine-project.org/projects/cache.html",
            "keywords": [
                "abstraction",
                "apcu",
                "cache",
                "caching",
                "couchdb",
                "memcached",
                "php",
                "redis",
                "riak",
                "xcache"
            ],
            "time": "2019-11-11T10:31:52+00:00"
        },
        {
            "name": "doctrine/collections",
            "version": "1.6.3",
            "source": {
                "type": "git",
                "url": "https://github.com/doctrine/collections.git",
                "reference": "037ccc5b1c249275f8f6bb48e35f140fd52fd577"
            },
            "dist": {
                "type": "zip",
                "url": "https://api.github.com/repos/doctrine/collections/zipball/037ccc5b1c249275f8f6bb48e35f140fd52fd577",
                "reference": "037ccc5b1c249275f8f6bb48e35f140fd52fd577",
                "shasum": ""
            },
            "require": {
                "php": "^7.1.3"
            },
            "require-dev": {
                "doctrine/coding-standard": "^6.0",
                "phpstan/phpstan-shim": "^0.9.2",
                "phpunit/phpunit": "^7.0",
                "vimeo/psalm": "^3.2.2"
            },
            "type": "library",
            "extra": {
                "branch-alias": {
                    "dev-master": "1.6.x-dev"
                }
            },
            "autoload": {
                "psr-4": {
                    "Doctrine\\Common\\Collections\\": "lib/Doctrine/Common/Collections"
                }
            },
            "notification-url": "https://packagist.org/downloads/",
            "license": [
                "MIT"
            ],
            "authors": [
                {
                    "name": "Guilherme Blanco",
                    "email": "guilhermeblanco@gmail.com"
                },
                {
                    "name": "Roman Borschel",
                    "email": "roman@code-factory.org"
                },
                {
                    "name": "Benjamin Eberlei",
                    "email": "kontakt@beberlei.de"
                },
                {
                    "name": "Jonathan Wage",
                    "email": "jonwage@gmail.com"
                },
                {
                    "name": "Johannes Schmitt",
                    "email": "schmittjoh@gmail.com"
                }
            ],
            "description": "PHP Doctrine Collections library that adds additional functionality on top of PHP arrays.",
            "homepage": "https://www.doctrine-project.org/projects/collections.html",
            "keywords": [
                "array",
                "collections",
                "iterators",
                "php"
            ],
            "time": "2019-11-04T15:26:07+00:00"
        },
        {
            "name": "doctrine/common",
            "version": "v2.11.0",
            "source": {
                "type": "git",
                "url": "https://github.com/doctrine/common.git",
                "reference": "b8ca1dcf6b0dc8a2af7a09baac8d0c48345df4ff"
            },
            "dist": {
                "type": "zip",
                "url": "https://api.github.com/repos/doctrine/common/zipball/b8ca1dcf6b0dc8a2af7a09baac8d0c48345df4ff",
                "reference": "b8ca1dcf6b0dc8a2af7a09baac8d0c48345df4ff",
                "shasum": ""
            },
            "require": {
                "doctrine/annotations": "^1.0",
                "doctrine/cache": "^1.0",
                "doctrine/collections": "^1.0",
                "doctrine/event-manager": "^1.0",
                "doctrine/inflector": "^1.0",
                "doctrine/lexer": "^1.0",
                "doctrine/persistence": "^1.1",
                "doctrine/reflection": "^1.0",
                "php": "^7.1"
            },
            "require-dev": {
                "doctrine/coding-standard": "^1.0",
                "phpstan/phpstan": "^0.11",
                "phpstan/phpstan-phpunit": "^0.11",
                "phpunit/phpunit": "^7.0",
                "squizlabs/php_codesniffer": "^3.0",
                "symfony/phpunit-bridge": "^4.0.5"
            },
            "type": "library",
            "extra": {
                "branch-alias": {
                    "dev-master": "2.11.x-dev"
                }
            },
            "autoload": {
                "psr-4": {
                    "Doctrine\\Common\\": "lib/Doctrine/Common"
                }
            },
            "notification-url": "https://packagist.org/downloads/",
            "license": [
                "MIT"
            ],
            "authors": [
                {
                    "name": "Guilherme Blanco",
                    "email": "guilhermeblanco@gmail.com"
                },
                {
                    "name": "Roman Borschel",
                    "email": "roman@code-factory.org"
                },
                {
                    "name": "Benjamin Eberlei",
                    "email": "kontakt@beberlei.de"
                },
                {
                    "name": "Jonathan Wage",
                    "email": "jonwage@gmail.com"
                },
                {
                    "name": "Johannes Schmitt",
                    "email": "schmittjoh@gmail.com"
                },
                {
                    "name": "Marco Pivetta",
                    "email": "ocramius@gmail.com"
                }
            ],
            "description": "PHP Doctrine Common project is a library that provides additional functionality that other Doctrine projects depend on such as better reflection support, persistence interfaces, proxies, event system and much more.",
            "homepage": "https://www.doctrine-project.org/projects/common.html",
            "keywords": [
                "common",
                "doctrine",
                "php"
            ],
            "time": "2019-09-10T10:10:14+00:00"
        },
        {
            "name": "doctrine/dbal",
            "version": "v2.10.0",
            "source": {
                "type": "git",
                "url": "https://github.com/doctrine/dbal.git",
                "reference": "0c9a646775ef549eb0a213a4f9bd4381d9b4d934"
            },
            "dist": {
                "type": "zip",
                "url": "https://api.github.com/repos/doctrine/dbal/zipball/0c9a646775ef549eb0a213a4f9bd4381d9b4d934",
                "reference": "0c9a646775ef549eb0a213a4f9bd4381d9b4d934",
                "shasum": ""
            },
            "require": {
                "doctrine/cache": "^1.0",
                "doctrine/event-manager": "^1.0",
                "ext-pdo": "*",
                "php": "^7.2"
            },
            "require-dev": {
                "doctrine/coding-standard": "^6.0",
                "jetbrains/phpstorm-stubs": "^2019.1",
                "phpstan/phpstan": "^0.11.3",
                "phpunit/phpunit": "^8.4.1",
                "symfony/console": "^2.0.5|^3.0|^4.0|^5.0"
            },
            "suggest": {
                "symfony/console": "For helpful console commands such as SQL execution and import of files."
            },
            "bin": [
                "bin/doctrine-dbal"
            ],
            "type": "library",
            "extra": {
                "branch-alias": {
                    "dev-master": "2.10.x-dev",
                    "dev-develop": "3.0.x-dev"
                }
            },
            "autoload": {
                "psr-4": {
                    "Doctrine\\DBAL\\": "lib/Doctrine/DBAL"
                }
            },
            "notification-url": "https://packagist.org/downloads/",
            "license": [
                "MIT"
            ],
            "authors": [
                {
                    "name": "Guilherme Blanco",
                    "email": "guilhermeblanco@gmail.com"
                },
                {
                    "name": "Roman Borschel",
                    "email": "roman@code-factory.org"
                },
                {
                    "name": "Benjamin Eberlei",
                    "email": "kontakt@beberlei.de"
                },
                {
                    "name": "Jonathan Wage",
                    "email": "jonwage@gmail.com"
                }
            ],
            "description": "Powerful PHP database abstraction layer (DBAL) with many features for database schema introspection and management.",
            "homepage": "https://www.doctrine-project.org/projects/dbal.html",
            "keywords": [
                "abstraction",
                "database",
                "db2",
                "dbal",
                "mariadb",
                "mssql",
                "mysql",
                "oci8",
                "oracle",
                "pdo",
                "pgsql",
                "postgresql",
                "queryobject",
                "sasql",
                "sql",
                "sqlanywhere",
                "sqlite",
                "sqlserver",
                "sqlsrv"
            ],
            "time": "2019-11-03T16:50:43+00:00"
        },
        {
            "name": "doctrine/doctrine-bundle",
            "version": "1.11.2",
            "source": {
                "type": "git",
                "url": "https://github.com/doctrine/DoctrineBundle.git",
                "reference": "28101e20776d8fa20a00b54947fbae2db0d09103"
            },
            "dist": {
                "type": "zip",
                "url": "https://api.github.com/repos/doctrine/DoctrineBundle/zipball/28101e20776d8fa20a00b54947fbae2db0d09103",
                "reference": "28101e20776d8fa20a00b54947fbae2db0d09103",
                "shasum": ""
            },
            "require": {
                "doctrine/dbal": "^2.5.12",
                "doctrine/doctrine-cache-bundle": "~1.2",
                "jdorn/sql-formatter": "^1.2.16",
                "php": "^7.1",
                "symfony/config": "^3.4|^4.1",
                "symfony/console": "^3.4|^4.1",
                "symfony/dependency-injection": "^3.4|^4.1",
                "symfony/doctrine-bridge": "^3.4|^4.1",
                "symfony/framework-bundle": "^3.4|^4.1"
            },
            "conflict": {
                "doctrine/orm": "<2.6",
                "twig/twig": "<1.34|>=2.0,<2.4"
            },
            "require-dev": {
                "doctrine/coding-standard": "^6.0",
                "doctrine/orm": "^2.6",
                "php-coveralls/php-coveralls": "^2.1",
                "phpunit/phpunit": "7.0",
                "symfony/cache": "^3.4|^4.1",
                "symfony/phpunit-bridge": "^4.2",
                "symfony/property-info": "^3.4|^4.1",
                "symfony/validator": "^3.4|^4.1",
                "symfony/web-profiler-bundle": "^3.4|^4.1",
                "symfony/yaml": "^3.4|^4.1",
                "twig/twig": "^1.34|^2.4"
            },
            "suggest": {
                "doctrine/orm": "The Doctrine ORM integration is optional in the bundle.",
                "symfony/web-profiler-bundle": "To use the data collector."
            },
            "type": "symfony-bundle",
            "extra": {
                "branch-alias": {
                    "dev-master": "1.11.x-dev"
                }
            },
            "autoload": {
                "psr-4": {
                    "Doctrine\\Bundle\\DoctrineBundle\\": ""
                }
            },
            "notification-url": "https://packagist.org/downloads/",
            "license": [
                "MIT"
            ],
            "authors": [
                {
                    "name": "Symfony Community",
                    "homepage": "http://symfony.com/contributors"
                },
                {
                    "name": "Benjamin Eberlei",
                    "email": "kontakt@beberlei.de"
                },
                {
                    "name": "Doctrine Project",
                    "homepage": "http://www.doctrine-project.org/"
                },
                {
                    "name": "Fabien Potencier",
                    "email": "fabien@symfony.com"
                }
            ],
            "description": "Symfony DoctrineBundle",
            "homepage": "http://www.doctrine-project.org",
            "keywords": [
                "database",
                "dbal",
                "orm",
                "persistence"
            ],
            "time": "2019-06-04T07:35:05+00:00"
        },
        {
            "name": "doctrine/doctrine-cache-bundle",
            "version": "1.3.5",
            "source": {
                "type": "git",
                "url": "https://github.com/doctrine/DoctrineCacheBundle.git",
                "reference": "5514c90d9fb595e1095e6d66ebb98ce9ef049927"
            },
            "dist": {
                "type": "zip",
                "url": "https://api.github.com/repos/doctrine/DoctrineCacheBundle/zipball/5514c90d9fb595e1095e6d66ebb98ce9ef049927",
                "reference": "5514c90d9fb595e1095e6d66ebb98ce9ef049927",
                "shasum": ""
            },
            "require": {
                "doctrine/cache": "^1.4.2",
                "doctrine/inflector": "~1.0",
                "php": ">=5.3.2",
                "symfony/doctrine-bridge": "~2.7|~3.3|~4.0"
            },
            "require-dev": {
                "instaclick/coding-standard": "~1.1",
                "instaclick/object-calisthenics-sniffs": "dev-master",
                "instaclick/symfony2-coding-standard": "dev-remaster",
                "phpunit/phpunit": "~4.8.36|~5.6|~6.5|~7.0",
                "predis/predis": "~0.8",
                "satooshi/php-coveralls": "^1.0",
                "squizlabs/php_codesniffer": "~1.5",
                "symfony/console": "~2.7|~3.3|~4.0",
                "symfony/finder": "~2.7|~3.3|~4.0",
                "symfony/framework-bundle": "~2.7|~3.3|~4.0",
                "symfony/phpunit-bridge": "~2.7|~3.3|~4.0",
                "symfony/security-acl": "~2.7|~3.3",
                "symfony/validator": "~2.7|~3.3|~4.0",
                "symfony/yaml": "~2.7|~3.3|~4.0"
            },
            "suggest": {
                "symfony/security-acl": "For using this bundle to cache ACLs"
            },
            "type": "symfony-bundle",
            "extra": {
                "branch-alias": {
                    "dev-master": "1.3.x-dev"
                }
            },
            "autoload": {
                "psr-4": {
                    "Doctrine\\Bundle\\DoctrineCacheBundle\\": ""
                },
                "exclude-from-classmap": [
                    "/Tests/"
                ]
            },
            "notification-url": "https://packagist.org/downloads/",
            "license": [
                "MIT"
            ],
            "authors": [
                {
                    "name": "Symfony Community",
                    "homepage": "http://symfony.com/contributors"
                },
                {
                    "name": "Benjamin Eberlei",
                    "email": "kontakt@beberlei.de"
                },
                {
                    "name": "Fabio B. Silva",
                    "email": "fabio.bat.silva@gmail.com"
                },
                {
                    "name": "Guilherme Blanco",
                    "email": "guilhermeblanco@hotmail.com"
                },
                {
                    "name": "Doctrine Project",
                    "homepage": "http://www.doctrine-project.org/"
                },
                {
                    "name": "Fabien Potencier",
                    "email": "fabien@symfony.com"
                }
            ],
            "description": "Symfony Bundle for Doctrine Cache",
            "homepage": "https://www.doctrine-project.org",
            "keywords": [
                "cache",
                "caching"
            ],
            "time": "2018-11-09T06:25:35+00:00"
        },
        {
            "name": "doctrine/event-manager",
            "version": "1.1.0",
            "source": {
                "type": "git",
                "url": "https://github.com/doctrine/event-manager.git",
                "reference": "629572819973f13486371cb611386eb17851e85c"
            },
            "dist": {
                "type": "zip",
                "url": "https://api.github.com/repos/doctrine/event-manager/zipball/629572819973f13486371cb611386eb17851e85c",
                "reference": "629572819973f13486371cb611386eb17851e85c",
                "shasum": ""
            },
            "require": {
                "php": "^7.1"
            },
            "conflict": {
                "doctrine/common": "<2.9@dev"
            },
            "require-dev": {
                "doctrine/coding-standard": "^6.0",
                "phpunit/phpunit": "^7.0"
            },
            "type": "library",
            "extra": {
                "branch-alias": {
                    "dev-master": "1.0.x-dev"
                }
            },
            "autoload": {
                "psr-4": {
                    "Doctrine\\Common\\": "lib/Doctrine/Common"
                }
            },
            "notification-url": "https://packagist.org/downloads/",
            "license": [
                "MIT"
            ],
            "authors": [
                {
                    "name": "Guilherme Blanco",
                    "email": "guilhermeblanco@gmail.com"
                },
                {
                    "name": "Roman Borschel",
                    "email": "roman@code-factory.org"
                },
                {
                    "name": "Benjamin Eberlei",
                    "email": "kontakt@beberlei.de"
                },
                {
                    "name": "Jonathan Wage",
                    "email": "jonwage@gmail.com"
                },
                {
                    "name": "Johannes Schmitt",
                    "email": "schmittjoh@gmail.com"
                },
                {
                    "name": "Marco Pivetta",
                    "email": "ocramius@gmail.com"
                }
            ],
            "description": "The Doctrine Event Manager is a simple PHP event system that was built to be used with the various Doctrine projects.",
            "homepage": "https://www.doctrine-project.org/projects/event-manager.html",
            "keywords": [
                "event",
                "event dispatcher",
                "event manager",
                "event system",
                "events"
            ],
            "time": "2019-11-10T09:48:07+00:00"
        },
        {
            "name": "doctrine/inflector",
            "version": "1.3.1",
            "source": {
                "type": "git",
                "url": "https://github.com/doctrine/inflector.git",
                "reference": "ec3a55242203ffa6a4b27c58176da97ff0a7aec1"
            },
            "dist": {
                "type": "zip",
                "url": "https://api.github.com/repos/doctrine/inflector/zipball/ec3a55242203ffa6a4b27c58176da97ff0a7aec1",
                "reference": "ec3a55242203ffa6a4b27c58176da97ff0a7aec1",
                "shasum": ""
            },
            "require": {
                "php": "^7.1"
            },
            "require-dev": {
                "phpunit/phpunit": "^6.2"
            },
            "type": "library",
            "extra": {
                "branch-alias": {
                    "dev-master": "1.3.x-dev"
                }
            },
            "autoload": {
                "psr-4": {
                    "Doctrine\\Common\\Inflector\\": "lib/Doctrine/Common/Inflector"
                }
            },
            "notification-url": "https://packagist.org/downloads/",
            "license": [
                "MIT"
            ],
            "authors": [
                {
                    "name": "Guilherme Blanco",
                    "email": "guilhermeblanco@gmail.com"
                },
                {
                    "name": "Roman Borschel",
                    "email": "roman@code-factory.org"
                },
                {
                    "name": "Benjamin Eberlei",
                    "email": "kontakt@beberlei.de"
                },
                {
                    "name": "Jonathan Wage",
                    "email": "jonwage@gmail.com"
                },
                {
                    "name": "Johannes Schmitt",
                    "email": "schmittjoh@gmail.com"
                }
            ],
            "description": "Common String Manipulations with regard to casing and singular/plural rules.",
            "homepage": "http://www.doctrine-project.org",
            "keywords": [
                "inflection",
                "pluralize",
                "singularize",
                "string"
            ],
            "time": "2019-10-30T19:59:35+00:00"
        },
        {
            "name": "doctrine/instantiator",
            "version": "1.3.0",
            "source": {
                "type": "git",
                "url": "https://github.com/doctrine/instantiator.git",
                "reference": "ae466f726242e637cebdd526a7d991b9433bacf1"
            },
            "dist": {
                "type": "zip",
                "url": "https://api.github.com/repos/doctrine/instantiator/zipball/ae466f726242e637cebdd526a7d991b9433bacf1",
                "reference": "ae466f726242e637cebdd526a7d991b9433bacf1",
                "shasum": ""
            },
            "require": {
                "php": "^7.1"
            },
            "require-dev": {
                "doctrine/coding-standard": "^6.0",
                "ext-pdo": "*",
                "ext-phar": "*",
                "phpbench/phpbench": "^0.13",
                "phpstan/phpstan-phpunit": "^0.11",
                "phpstan/phpstan-shim": "^0.11",
                "phpunit/phpunit": "^7.0"
            },
            "type": "library",
            "extra": {
                "branch-alias": {
                    "dev-master": "1.2.x-dev"
                }
            },
            "autoload": {
                "psr-4": {
                    "Doctrine\\Instantiator\\": "src/Doctrine/Instantiator/"
                }
            },
            "notification-url": "https://packagist.org/downloads/",
            "license": [
                "MIT"
            ],
            "authors": [
                {
                    "name": "Marco Pivetta",
                    "email": "ocramius@gmail.com",
                    "homepage": "http://ocramius.github.com/"
                }
            ],
            "description": "A small, lightweight utility to instantiate objects in PHP without invoking their constructors",
            "homepage": "https://www.doctrine-project.org/projects/instantiator.html",
            "keywords": [
                "constructor",
                "instantiate"
            ],
            "time": "2019-10-21T16:45:58+00:00"
        },
        {
            "name": "doctrine/lexer",
<<<<<<< HEAD
            "version": "1.2.0",
            "source": {
                "type": "git",
                "url": "https://github.com/doctrine/lexer.git",
                "reference": "5242d66dbeb21a30dd8a3e66bf7a73b66e05e1f6"
            },
            "dist": {
                "type": "zip",
                "url": "https://api.github.com/repos/doctrine/lexer/zipball/5242d66dbeb21a30dd8a3e66bf7a73b66e05e1f6",
                "reference": "5242d66dbeb21a30dd8a3e66bf7a73b66e05e1f6",
=======
            "version": "1.0.2",
            "source": {
                "type": "git",
                "url": "https://github.com/doctrine/lexer.git",
                "reference": "1febd6c3ef84253d7c815bed85fc622ad207a9f8"
            },
            "dist": {
                "type": "zip",
                "url": "https://api.github.com/repos/doctrine/lexer/zipball/1febd6c3ef84253d7c815bed85fc622ad207a9f8",
                "reference": "1febd6c3ef84253d7c815bed85fc622ad207a9f8",
>>>>>>> 8368bdea
                "shasum": ""
            },
            "require": {
                "php": "^7.2"
            },
            "require-dev": {
                "doctrine/coding-standard": "^6.0",
                "phpstan/phpstan": "^0.11.8",
                "phpunit/phpunit": "^8.2"
            },
            "require-dev": {
                "phpunit/phpunit": "^4.5"
            },
            "type": "library",
            "extra": {
                "branch-alias": {
                    "dev-master": "1.2.x-dev"
                }
            },
            "autoload": {
                "psr-4": {
                    "Doctrine\\Common\\Lexer\\": "lib/Doctrine/Common/Lexer"
                }
            },
            "notification-url": "https://packagist.org/downloads/",
            "license": [
                "MIT"
            ],
            "authors": [
                {
                    "name": "Guilherme Blanco",
                    "email": "guilhermeblanco@gmail.com"
                },
                {
                    "name": "Roman Borschel",
                    "email": "roman@code-factory.org"
                },
                {
                    "name": "Johannes Schmitt",
                    "email": "schmittjoh@gmail.com"
                }
            ],
            "description": "PHP Doctrine Lexer parser library that can be used in Top-Down, Recursive Descent Parsers.",
            "homepage": "https://www.doctrine-project.org/projects/lexer.html",
            "keywords": [
                "annotations",
                "docblock",
                "lexer",
                "parser",
                "php"
            ],
<<<<<<< HEAD
            "time": "2019-10-30T14:39:59+00:00"
=======
            "time": "2019-06-08T11:03:04+00:00"
>>>>>>> 8368bdea
        },
        {
            "name": "doctrine/orm",
            "version": "v2.6.4",
            "source": {
                "type": "git",
                "url": "https://github.com/doctrine/orm.git",
                "reference": "b52ef5a1002f99ab506a5a2d6dba5a2c236c5f43"
            },
            "dist": {
                "type": "zip",
                "url": "https://api.github.com/repos/doctrine/orm/zipball/b52ef5a1002f99ab506a5a2d6dba5a2c236c5f43",
                "reference": "b52ef5a1002f99ab506a5a2d6dba5a2c236c5f43",
                "shasum": ""
            },
            "require": {
                "doctrine/annotations": "~1.5",
                "doctrine/cache": "~1.6",
                "doctrine/collections": "^1.4",
                "doctrine/common": "^2.7.1",
                "doctrine/dbal": "^2.6",
                "doctrine/instantiator": "~1.1",
                "ext-pdo": "*",
                "php": "^7.1",
                "symfony/console": "~3.0|~4.0"
            },
            "require-dev": {
                "doctrine/coding-standard": "^5.0",
                "phpunit/phpunit": "^7.5",
                "symfony/yaml": "~3.4|~4.0"
            },
            "suggest": {
                "symfony/yaml": "If you want to use YAML Metadata Mapping Driver"
            },
            "bin": [
                "bin/doctrine"
            ],
            "type": "library",
            "extra": {
                "branch-alias": {
                    "dev-master": "2.6.x-dev"
                }
            },
            "autoload": {
                "psr-4": {
                    "Doctrine\\ORM\\": "lib/Doctrine/ORM"
                }
            },
            "notification-url": "https://packagist.org/downloads/",
            "license": [
                "MIT"
            ],
            "authors": [
                {
                    "name": "Guilherme Blanco",
                    "email": "guilhermeblanco@gmail.com"
                },
                {
                    "name": "Roman Borschel",
                    "email": "roman@code-factory.org"
                },
                {
                    "name": "Benjamin Eberlei",
                    "email": "kontakt@beberlei.de"
                },
                {
                    "name": "Jonathan Wage",
                    "email": "jonwage@gmail.com"
                },
                {
                    "name": "Marco Pivetta",
                    "email": "ocramius@gmail.com"
                }
            ],
            "description": "Object-Relational-Mapper for PHP",
            "homepage": "http://www.doctrine-project.org",
            "keywords": [
                "database",
                "orm"
            ],
            "time": "2019-09-20T14:30:26+00:00"
        },
        {
            "name": "doctrine/persistence",
            "version": "1.2.0",
            "source": {
                "type": "git",
                "url": "https://github.com/doctrine/persistence.git",
                "reference": "43526ae63312942e5316100bb3ed589ba1aba491"
            },
            "dist": {
                "type": "zip",
                "url": "https://api.github.com/repos/doctrine/persistence/zipball/43526ae63312942e5316100bb3ed589ba1aba491",
                "reference": "43526ae63312942e5316100bb3ed589ba1aba491",
                "shasum": ""
            },
            "require": {
                "doctrine/annotations": "^1.0",
                "doctrine/cache": "^1.0",
                "doctrine/collections": "^1.0",
                "doctrine/event-manager": "^1.0",
                "doctrine/reflection": "^1.0",
                "php": "^7.1"
            },
            "conflict": {
                "doctrine/common": "<2.10@dev"
            },
            "require-dev": {
                "doctrine/coding-standard": "^5.0",
                "phpstan/phpstan": "^0.8",
                "phpunit/phpunit": "^7.0"
            },
            "type": "library",
            "extra": {
                "branch-alias": {
                    "dev-master": "1.2.x-dev"
                }
            },
            "autoload": {
                "psr-4": {
                    "Doctrine\\Common\\": "lib/Doctrine/Common"
                }
            },
            "notification-url": "https://packagist.org/downloads/",
            "license": [
                "MIT"
            ],
            "authors": [
                {
                    "name": "Guilherme Blanco",
                    "email": "guilhermeblanco@gmail.com"
                },
                {
                    "name": "Roman Borschel",
                    "email": "roman@code-factory.org"
                },
                {
                    "name": "Benjamin Eberlei",
                    "email": "kontakt@beberlei.de"
                },
                {
                    "name": "Jonathan Wage",
                    "email": "jonwage@gmail.com"
                },
                {
                    "name": "Johannes Schmitt",
                    "email": "schmittjoh@gmail.com"
                },
                {
                    "name": "Marco Pivetta",
                    "email": "ocramius@gmail.com"
                }
            ],
            "description": "The Doctrine Persistence project is a set of shared interfaces and functionality that the different Doctrine object mappers share.",
            "homepage": "https://doctrine-project.org/projects/persistence.html",
            "keywords": [
                "mapper",
                "object",
                "odm",
                "orm",
                "persistence"
            ],
            "time": "2019-04-23T12:39:21+00:00"
        },
        {
            "name": "doctrine/reflection",
            "version": "v1.0.0",
            "source": {
                "type": "git",
                "url": "https://github.com/doctrine/reflection.git",
                "reference": "02538d3f95e88eb397a5f86274deb2c6175c2ab6"
            },
            "dist": {
                "type": "zip",
                "url": "https://api.github.com/repos/doctrine/reflection/zipball/02538d3f95e88eb397a5f86274deb2c6175c2ab6",
                "reference": "02538d3f95e88eb397a5f86274deb2c6175c2ab6",
                "shasum": ""
            },
            "require": {
                "doctrine/annotations": "^1.0",
                "ext-tokenizer": "*",
                "php": "^7.1"
            },
            "require-dev": {
                "doctrine/coding-standard": "^4.0",
                "doctrine/common": "^2.8",
                "phpstan/phpstan": "^0.9.2",
                "phpstan/phpstan-phpunit": "^0.9.4",
                "phpunit/phpunit": "^7.0",
                "squizlabs/php_codesniffer": "^3.0"
            },
            "type": "library",
            "extra": {
                "branch-alias": {
                    "dev-master": "1.0.x-dev"
                }
            },
            "autoload": {
                "psr-4": {
                    "Doctrine\\Common\\": "lib/Doctrine/Common"
                }
            },
            "notification-url": "https://packagist.org/downloads/",
            "license": [
                "MIT"
            ],
            "authors": [
                {
                    "name": "Roman Borschel",
                    "email": "roman@code-factory.org"
                },
                {
                    "name": "Benjamin Eberlei",
                    "email": "kontakt@beberlei.de"
                },
                {
                    "name": "Guilherme Blanco",
                    "email": "guilhermeblanco@gmail.com"
                },
                {
                    "name": "Jonathan Wage",
                    "email": "jonwage@gmail.com"
                },
                {
                    "name": "Johannes Schmitt",
                    "email": "schmittjoh@gmail.com"
                },
                {
                    "name": "Marco Pivetta",
                    "email": "ocramius@gmail.com"
                }
            ],
            "description": "Doctrine Reflection component",
            "homepage": "https://www.doctrine-project.org/projects/reflection.html",
            "keywords": [
                "reflection"
            ],
            "time": "2018-06-14T14:45:07+00:00"
        },
        {
            "name": "egulias/email-validator",
            "version": "2.1.11",
            "source": {
                "type": "git",
                "url": "https://github.com/egulias/EmailValidator.git",
                "reference": "92dd169c32f6f55ba570c309d83f5209cefb5e23"
            },
            "dist": {
                "type": "zip",
                "url": "https://api.github.com/repos/egulias/EmailValidator/zipball/92dd169c32f6f55ba570c309d83f5209cefb5e23",
                "reference": "92dd169c32f6f55ba570c309d83f5209cefb5e23",
                "shasum": ""
            },
            "require": {
                "doctrine/lexer": "^1.0.1",
                "php": ">= 5.5"
            },
            "require-dev": {
                "dominicsayers/isemail": "dev-master",
                "phpunit/phpunit": "^4.8.35||^5.7||^6.0",
                "satooshi/php-coveralls": "^1.0.1",
                "symfony/phpunit-bridge": "^4.4@dev"
            },
            "suggest": {
                "ext-intl": "PHP Internationalization Libraries are required to use the SpoofChecking validation"
            },
            "type": "library",
            "extra": {
                "branch-alias": {
                    "dev-master": "2.1.x-dev"
                }
            },
            "autoload": {
                "psr-4": {
                    "Egulias\\EmailValidator\\": "EmailValidator"
                }
            },
            "notification-url": "https://packagist.org/downloads/",
            "license": [
                "MIT"
            ],
            "authors": [
                {
                    "name": "Eduardo Gulias Davis"
                }
            ],
            "description": "A library for validating emails against several RFCs",
            "homepage": "https://github.com/egulias/EmailValidator",
            "keywords": [
                "email",
                "emailvalidation",
                "emailvalidator",
                "validation",
                "validator"
            ],
            "time": "2019-08-13T17:33:27+00:00"
        },
        {
            "name": "elao/web-profiler-extra-bundle",
            "version": "v2.3.6",
            "source": {
                "type": "git",
                "url": "https://github.com/Elao/WebProfilerExtraBundle.git",
                "reference": "edbcd31a3e0b0940b0ed0301d467f2419280d679"
            },
            "dist": {
                "type": "zip",
                "url": "https://api.github.com/repos/Elao/WebProfilerExtraBundle/zipball/edbcd31a3e0b0940b0ed0301d467f2419280d679",
                "reference": "edbcd31a3e0b0940b0ed0301d467f2419280d679",
                "shasum": ""
            },
            "require": {
                "symfony/framework-bundle": "~2.1|~3.0|~4.0",
                "symfony/templating": "~2.0|~3.0|~4.0",
                "symfony/twig-bundle": "~2.0|~3.0|~4.0",
                "twig/twig": "~1.12|~2.0"
            },
            "type": "symfony-bundle",
            "extra": {
                "branch-alias": {
                    "dev-master": "2.3-dev"
                }
            },
            "autoload": {
                "psr-4": {
                    "Elao\\WebProfilerExtraBundle\\": "."
                }
            },
            "notification-url": "https://packagist.org/downloads/",
            "license": [
                "MIT"
            ],
            "authors": [
                {
                    "name": "Elao Team",
                    "homepage": "http://www.elao.com"
                },
                {
                    "name": "Contributors",
                    "homepage": "http://github.com/Elao/WebProfilerExtraBundle/contributors"
                }
            ],
            "description": "Add routing, container, assetic & twig information inside the profiler",
            "homepage": "http://github.com/Elao/WebProfilerExtraBundle",
            "keywords": [
                "bundle",
                "elao",
                "extra",
                "profiler"
            ],
            "time": "2019-02-04T07:19:17+00:00"
        },
        {
            "name": "ezyang/htmlpurifier",
            "version": "dev-master",
            "source": {
                "type": "git",
                "url": "https://github.com/ezyang/htmlpurifier.git",
                "reference": "4faca32a4d4b8152d17956606e1fb5043fcc1f10"
            },
            "dist": {
                "type": "zip",
                "url": "https://api.github.com/repos/ezyang/htmlpurifier/zipball/4faca32a4d4b8152d17956606e1fb5043fcc1f10",
                "reference": "4faca32a4d4b8152d17956606e1fb5043fcc1f10",
                "shasum": ""
            },
            "require": {
                "php": ">=5.2"
            },
            "require-dev": {
                "simpletest/simpletest": "dev-master#72de02a7b80c6bb8864ef9bf66d41d2f58f826bd"
            },
            "type": "library",
            "autoload": {
                "psr-0": {
                    "HTMLPurifier": "library/"
                },
                "files": [
                    "library/HTMLPurifier.composer.php"
                ],
                "exclude-from-classmap": [
                    "/library/HTMLPurifier/Language/"
                ]
            },
            "notification-url": "https://packagist.org/downloads/",
            "license": [
                "LGPL-2.1-or-later"
            ],
            "authors": [
                {
                    "name": "Edward Z. Yang",
                    "email": "admin@htmlpurifier.org",
                    "homepage": "http://ezyang.com"
                }
            ],
            "description": "Standards compliant HTML filter written in PHP",
            "homepage": "http://htmlpurifier.org/",
            "keywords": [
                "html"
            ],
            "time": "2019-10-31T17:42:00+00:00"
        },
        {
            "name": "fig/link-util",
            "version": "1.0.0",
            "source": {
                "type": "git",
                "url": "https://github.com/php-fig/link-util.git",
                "reference": "1a07821801a148be4add11ab0603e4af55a72fac"
            },
            "dist": {
                "type": "zip",
                "url": "https://api.github.com/repos/php-fig/link-util/zipball/1a07821801a148be4add11ab0603e4af55a72fac",
                "reference": "1a07821801a148be4add11ab0603e4af55a72fac",
                "shasum": ""
            },
            "require": {
                "php": ">=5.5.0",
                "psr/link": "~1.0@dev"
            },
            "require-dev": {
                "phpunit/phpunit": "^5.1",
                "squizlabs/php_codesniffer": "^2.3.1"
            },
            "type": "library",
            "extra": {
                "branch-alias": {
                    "dev-master": "1.0.x-dev"
                }
            },
            "autoload": {
                "psr-4": {
                    "Fig\\Link\\": "src/"
                }
            },
            "notification-url": "https://packagist.org/downloads/",
            "license": [
                "MIT"
            ],
            "authors": [
                {
                    "name": "PHP-FIG",
                    "homepage": "http://www.php-fig.org/"
                }
            ],
            "description": "Common utility implementations for HTTP links",
            "keywords": [
                "http",
                "http-link",
                "link",
                "psr",
                "psr-13",
                "rest"
            ],
            "time": "2016-10-17T18:31:11+00:00"
        },
        {
            "name": "friendsofsymfony/jsrouting-bundle",
            "version": "2.4.0",
            "source": {
                "type": "git",
                "url": "https://github.com/FriendsOfSymfony/FOSJsRoutingBundle.git",
                "reference": "e42ed450eac2b61d5fcba9cd834c294a429e9a40"
            },
            "dist": {
                "type": "zip",
                "url": "https://api.github.com/repos/FriendsOfSymfony/FOSJsRoutingBundle/zipball/e42ed450eac2b61d5fcba9cd834c294a429e9a40",
                "reference": "e42ed450eac2b61d5fcba9cd834c294a429e9a40",
                "shasum": ""
            },
            "require": {
                "php": "^5.3.9|^7.0",
                "symfony/console": "~2.7||~3.0|^4.0",
                "symfony/framework-bundle": "~2.7||~3.0|^4.0",
                "symfony/serializer": "~2.7||~3.0|^4.0",
                "willdurand/jsonp-callback-validator": "~1.0"
            },
            "require-dev": {
                "symfony/expression-language": "~2.7||~3.0|^4.0",
                "symfony/phpunit-bridge": "^3.3|^4.0"
            },
            "type": "symfony-bundle",
            "extra": {
                "branch-alias": {
                    "dev-master": "2.0-dev"
                }
            },
            "autoload": {
                "psr-4": {
                    "FOS\\JsRoutingBundle\\": ""
                },
                "exclude-from-classmap": [
                    "/Tests/"
                ]
            },
            "notification-url": "https://packagist.org/downloads/",
            "license": [
                "MIT"
            ],
            "authors": [
                {
                    "name": "William Durand",
                    "email": "will+git@drnd.me"
                },
                {
                    "name": "FriendsOfSymfony Community",
                    "homepage": "https://github.com/friendsofsymfony/FOSJsRoutingBundle/contributors"
                }
            ],
            "description": "A pretty nice way to expose your Symfony2 routing to client applications.",
            "homepage": "http://friendsofsymfony.github.com",
            "keywords": [
                "Js Routing",
                "javascript",
                "routing"
            ],
            "time": "2019-08-10T15:40:05+00:00"
        },
        {
            "name": "gedmo/doctrine-extensions",
            "version": "v2.4.37",
            "source": {
                "type": "git",
                "url": "https://github.com/Atlantic18/DoctrineExtensions.git",
                "reference": "5dd471f656e46d815f063bf3f12c667649ec7ffb"
            },
            "dist": {
                "type": "zip",
                "url": "https://api.github.com/repos/Atlantic18/DoctrineExtensions/zipball/5dd471f656e46d815f063bf3f12c667649ec7ffb",
                "reference": "5dd471f656e46d815f063bf3f12c667649ec7ffb",
                "shasum": ""
            },
            "require": {
                "behat/transliterator": "~1.2",
                "doctrine/common": "~2.4",
                "php": ">=5.3.2"
            },
            "conflict": {
                "doctrine/annotations": "<1.2"
            },
            "require-dev": {
                "doctrine/common": ">=2.5.0",
                "doctrine/mongodb-odm": ">=1.0.2",
                "doctrine/orm": ">=2.5.0",
                "phpunit/phpunit": "^4.8.35|^5.7|^6.5",
                "symfony/yaml": "~2.6|~3.0|~4.0"
            },
            "suggest": {
                "doctrine/mongodb-odm": "to use the extensions with the MongoDB ODM",
                "doctrine/orm": "to use the extensions with the ORM"
            },
            "type": "library",
            "extra": {
                "branch-alias": {
                    "dev-master": "2.4.x-dev"
                }
            },
            "autoload": {
                "psr-4": {
                    "Gedmo\\": "lib/Gedmo"
                }
            },
            "notification-url": "https://packagist.org/downloads/",
            "license": [
                "MIT"
            ],
            "authors": [
                {
                    "name": "David Buchmann",
                    "email": "david@liip.ch"
                },
                {
                    "name": "Gediminas Morkevicius",
                    "email": "gediminas.morkevicius@gmail.com"
                },
                {
                    "name": "Gustavo Falco",
                    "email": "comfortablynumb84@gmail.com"
                }
            ],
            "description": "Doctrine2 behavioral extensions",
            "homepage": "http://gediminasm.org/",
            "keywords": [
                "Blameable",
                "behaviors",
                "doctrine2",
                "extensions",
                "gedmo",
                "loggable",
                "nestedset",
                "sluggable",
                "sortable",
                "timestampable",
                "translatable",
                "tree",
                "uploadable"
            ],
            "time": "2019-03-17T18:16:12+00:00"
        },
        {
            "name": "guzzlehttp/guzzle",
            "version": "6.4.1",
            "source": {
                "type": "git",
                "url": "https://github.com/guzzle/guzzle.git",
                "reference": "0895c932405407fd3a7368b6910c09a24d26db11"
            },
            "dist": {
                "type": "zip",
                "url": "https://api.github.com/repos/guzzle/guzzle/zipball/0895c932405407fd3a7368b6910c09a24d26db11",
                "reference": "0895c932405407fd3a7368b6910c09a24d26db11",
                "shasum": ""
            },
            "require": {
                "ext-json": "*",
                "guzzlehttp/promises": "^1.0",
                "guzzlehttp/psr7": "^1.6.1",
                "php": ">=5.5"
            },
            "require-dev": {
                "ext-curl": "*",
                "phpunit/phpunit": "^4.8.35 || ^5.7 || ^6.4 || ^7.0",
                "psr/log": "^1.1"
            },
            "suggest": {
                "psr/log": "Required for using the Log middleware"
            },
            "type": "library",
            "extra": {
                "branch-alias": {
                    "dev-master": "6.3-dev"
                }
            },
            "autoload": {
                "psr-4": {
                    "GuzzleHttp\\": "src/"
                },
                "files": [
                    "src/functions_include.php"
                ]
            },
            "notification-url": "https://packagist.org/downloads/",
            "license": [
                "MIT"
            ],
            "authors": [
                {
                    "name": "Michael Dowling",
                    "email": "mtdowling@gmail.com",
                    "homepage": "https://github.com/mtdowling"
                }
            ],
            "description": "Guzzle is a PHP HTTP client library",
            "homepage": "http://guzzlephp.org/",
            "keywords": [
                "client",
                "curl",
                "framework",
                "http",
                "http client",
                "rest",
                "web service"
            ],
            "time": "2019-10-23T15:58:00+00:00"
        },
        {
            "name": "guzzlehttp/promises",
            "version": "v1.3.1",
            "source": {
                "type": "git",
                "url": "https://github.com/guzzle/promises.git",
                "reference": "a59da6cf61d80060647ff4d3eb2c03a2bc694646"
            },
            "dist": {
                "type": "zip",
                "url": "https://api.github.com/repos/guzzle/promises/zipball/a59da6cf61d80060647ff4d3eb2c03a2bc694646",
                "reference": "a59da6cf61d80060647ff4d3eb2c03a2bc694646",
                "shasum": ""
            },
            "require": {
                "php": ">=5.5.0"
            },
            "require-dev": {
                "phpunit/phpunit": "^4.0"
            },
            "type": "library",
            "extra": {
                "branch-alias": {
                    "dev-master": "1.4-dev"
                }
            },
            "autoload": {
                "psr-4": {
                    "GuzzleHttp\\Promise\\": "src/"
                },
                "files": [
                    "src/functions_include.php"
                ]
            },
            "notification-url": "https://packagist.org/downloads/",
            "license": [
                "MIT"
            ],
            "authors": [
                {
                    "name": "Michael Dowling",
                    "email": "mtdowling@gmail.com",
                    "homepage": "https://github.com/mtdowling"
                }
            ],
            "description": "Guzzle promises library",
            "keywords": [
                "promise"
            ],
            "time": "2016-12-20T10:07:11+00:00"
        },
        {
            "name": "guzzlehttp/psr7",
            "version": "1.6.1",
            "source": {
                "type": "git",
                "url": "https://github.com/guzzle/psr7.git",
                "reference": "239400de7a173fe9901b9ac7c06497751f00727a"
            },
            "dist": {
                "type": "zip",
                "url": "https://api.github.com/repos/guzzle/psr7/zipball/239400de7a173fe9901b9ac7c06497751f00727a",
                "reference": "239400de7a173fe9901b9ac7c06497751f00727a",
                "shasum": ""
            },
            "require": {
                "php": ">=5.4.0",
                "psr/http-message": "~1.0",
                "ralouphie/getallheaders": "^2.0.5 || ^3.0.0"
            },
            "provide": {
                "psr/http-message-implementation": "1.0"
            },
            "require-dev": {
                "ext-zlib": "*",
                "phpunit/phpunit": "~4.8.36 || ^5.7.27 || ^6.5.8"
            },
            "suggest": {
                "zendframework/zend-httphandlerrunner": "Emit PSR-7 responses"
            },
            "type": "library",
            "extra": {
                "branch-alias": {
                    "dev-master": "1.6-dev"
                }
            },
            "autoload": {
                "psr-4": {
                    "GuzzleHttp\\Psr7\\": "src/"
                },
                "files": [
                    "src/functions_include.php"
                ]
            },
            "notification-url": "https://packagist.org/downloads/",
            "license": [
                "MIT"
            ],
            "authors": [
                {
                    "name": "Michael Dowling",
                    "email": "mtdowling@gmail.com",
                    "homepage": "https://github.com/mtdowling"
                },
                {
                    "name": "Tobias Schultze",
                    "homepage": "https://github.com/Tobion"
                }
            ],
            "description": "PSR-7 message implementation that also provides common utility methods",
            "keywords": [
                "http",
                "message",
                "psr-7",
                "request",
                "response",
                "stream",
                "uri",
                "url"
            ],
            "time": "2019-07-01T23:21:34+00:00"
        },
        {
            "name": "imagine/imagine",
            "version": "1.2.2",
            "source": {
                "type": "git",
                "url": "https://github.com/avalanche123/Imagine.git",
                "reference": "eec39b2092bc8008a92b8d63824476413dbe7511"
            },
            "dist": {
                "type": "zip",
                "url": "https://api.github.com/repos/avalanche123/Imagine/zipball/eec39b2092bc8008a92b8d63824476413dbe7511",
                "reference": "eec39b2092bc8008a92b8d63824476413dbe7511",
                "shasum": ""
            },
            "require": {
                "php": ">=5.3.2"
            },
            "require-dev": {
                "friendsofphp/php-cs-fixer": "2.2.*",
                "phpunit/phpunit": "^4.8 || ^5.7 || ^6.5 || ^7.4"
            },
            "suggest": {
                "ext-gd": "to use the GD implementation",
                "ext-gmagick": "to use the Gmagick implementation",
                "ext-imagick": "to use the Imagick implementation"
            },
            "type": "library",
            "extra": {
                "branch-alias": {
                    "dev-develop": "0.7-dev"
                }
            },
            "autoload": {
                "psr-4": {
                    "Imagine\\": "src/"
                }
            },
            "notification-url": "https://packagist.org/downloads/",
            "license": [
                "MIT"
            ],
            "authors": [
                {
                    "name": "Bulat Shakirzyanov",
                    "email": "mallluhuct@gmail.com",
                    "homepage": "http://avalanche123.com"
                }
            ],
            "description": "Image processing for PHP 5.3",
            "homepage": "http://imagine.readthedocs.org/",
            "keywords": [
                "drawing",
                "graphics",
                "image manipulation",
                "image processing"
            ],
            "time": "2019-07-09T06:55:48+00:00"
        },
        {
            "name": "ircmaxell/random-lib",
            "version": "v1.2.0",
            "source": {
                "type": "git",
                "url": "https://github.com/ircmaxell/RandomLib.git",
                "reference": "e9e0204f40e49fa4419946c677eccd3fa25b8cf4"
            },
            "dist": {
                "type": "zip",
                "url": "https://api.github.com/repos/ircmaxell/RandomLib/zipball/e9e0204f40e49fa4419946c677eccd3fa25b8cf4",
                "reference": "e9e0204f40e49fa4419946c677eccd3fa25b8cf4",
                "shasum": ""
            },
            "require": {
                "ircmaxell/security-lib": "^1.1",
                "php": ">=5.3.2"
            },
            "require-dev": {
                "friendsofphp/php-cs-fixer": "^1.11",
                "mikey179/vfsstream": "^1.6",
                "phpunit/phpunit": "^4.8|^5.0"
            },
            "type": "library",
            "extra": {
                "branch-alias": {
                    "dev-master": "1.1.x-dev"
                }
            },
            "autoload": {
                "psr-0": {
                    "RandomLib": "lib"
                }
            },
            "notification-url": "https://packagist.org/downloads/",
            "license": [
                "MIT"
            ],
            "authors": [
                {
                    "name": "Anthony Ferrara",
                    "email": "ircmaxell@ircmaxell.com",
                    "homepage": "http://blog.ircmaxell.com"
                }
            ],
            "description": "A Library For Generating Secure Random Numbers",
            "homepage": "https://github.com/ircmaxell/RandomLib",
            "keywords": [
                "cryptography",
                "random",
                "random-numbers",
                "random-strings"
            ],
            "time": "2016-09-07T15:52:06+00:00"
        },
        {
            "name": "ircmaxell/security-lib",
            "version": "v1.1.0",
            "source": {
                "type": "git",
                "url": "https://github.com/ircmaxell/SecurityLib.git",
                "reference": "f3db6de12c20c9bcd1aa3db4353a1bbe0e44e1b5"
            },
            "dist": {
                "type": "zip",
                "url": "https://api.github.com/repos/ircmaxell/SecurityLib/zipball/f3db6de12c20c9bcd1aa3db4353a1bbe0e44e1b5",
                "reference": "f3db6de12c20c9bcd1aa3db4353a1bbe0e44e1b5",
                "shasum": ""
            },
            "require": {
                "php": ">=5.3.2"
            },
            "require-dev": {
                "mikey179/vfsstream": "1.1.*"
            },
            "type": "library",
            "extra": {
                "branch-alias": {
                    "dev-master": "1.0.x-dev"
                }
            },
            "autoload": {
                "psr-0": {
                    "SecurityLib": "lib"
                }
            },
            "notification-url": "https://packagist.org/downloads/",
            "license": [
                "MIT"
            ],
            "authors": [
                {
                    "name": "Anthony Ferrara",
                    "email": "ircmaxell@ircmaxell.com",
                    "homepage": "http://blog.ircmaxell.com"
                }
            ],
            "description": "A Base Security Library",
            "homepage": "https://github.com/ircmaxell/SecurityLib",
            "time": "2015-03-20T14:31:23+00:00"
        },
        {
            "name": "jQuery.mmenu",
            "version": "7.3.3",
            "source": {
                "type": "git",
                "url": "https://github.com/FrDH/jQuery.mmenu.git",
                "reference": "12eb943d3e7e7293c82a4ad74f15890495456dff"
            },
            "dist": {
                "type": "zip",
                "url": "https://api.github.com/repos/FrDH/jQuery.mmenu/zipball/12eb943d3e7e7293c82a4ad74f15890495456dff",
                "reference": "12eb943d3e7e7293c82a4ad74f15890495456dff",
                "shasum": ""
            },
            "type": "library",
            "license": [
                "CC-BY-NC-4.0"
            ],
            "description": "The best jQuery plugin for app look-alike on- and off-canvas menus with sliding submenus for your website and webapp.",
            "keywords": [
                "app",
                "curtain",
                "list",
                "listview",
                "megamenu",
                "menu",
                "mmenu",
                "mobile",
                "navigation",
                "off-canvas",
                "on-canvas",
                "panels",
                "submenu"
            ],
            "support": {
                "source": "https://github.com/FrDH/jQuery.mmenu/tree/v7.3.3",
                "issues": "https://github.com/FrDH/jQuery.mmenu/issues"
            },
            "time": "2019-03-13T22:14:56+00:00"
        },
        {
            "name": "jakeasmith/http_build_url",
            "version": "1.0.1",
            "source": {
                "type": "git",
                "url": "https://github.com/jakeasmith/http_build_url.git",
                "reference": "93c273e77cb1edead0cf8bcf8cd2003428e74e37"
            },
            "dist": {
                "type": "zip",
                "url": "https://api.github.com/repos/jakeasmith/http_build_url/zipball/93c273e77cb1edead0cf8bcf8cd2003428e74e37",
                "reference": "93c273e77cb1edead0cf8bcf8cd2003428e74e37",
                "shasum": ""
            },
            "type": "library",
            "autoload": {
                "files": [
                    "src/http_build_url.php"
                ]
            },
            "notification-url": "https://packagist.org/downloads/",
            "license": [
                "MIT"
            ],
            "authors": [
                {
                    "name": "Jake A. Smith",
                    "email": "theman@jakeasmith.com"
                }
            ],
            "description": "Provides functionality for http_build_url() to environments without pecl_http.",
            "time": "2017-05-01T15:36:40+00:00"
        },
        {
            "name": "jdorn/sql-formatter",
            "version": "v1.2.17",
            "source": {
                "type": "git",
                "url": "https://github.com/jdorn/sql-formatter.git",
                "reference": "64990d96e0959dff8e059dfcdc1af130728d92bc"
            },
            "dist": {
                "type": "zip",
                "url": "https://api.github.com/repos/jdorn/sql-formatter/zipball/64990d96e0959dff8e059dfcdc1af130728d92bc",
                "reference": "64990d96e0959dff8e059dfcdc1af130728d92bc",
                "shasum": ""
            },
            "require": {
                "php": ">=5.2.4"
            },
            "require-dev": {
                "phpunit/phpunit": "3.7.*"
            },
            "type": "library",
            "extra": {
                "branch-alias": {
                    "dev-master": "1.3.x-dev"
                }
            },
            "autoload": {
                "classmap": [
                    "lib"
                ]
            },
            "notification-url": "https://packagist.org/downloads/",
            "license": [
                "MIT"
            ],
            "authors": [
                {
                    "name": "Jeremy Dorn",
                    "email": "jeremy@jeremydorn.com",
                    "homepage": "http://jeremydorn.com/"
                }
            ],
            "description": "a PHP SQL highlighting library",
            "homepage": "https://github.com/jdorn/sql-formatter/",
            "keywords": [
                "highlight",
                "sql"
            ],
            "time": "2014-01-12T16:20:24+00:00"
        },
        {
            "name": "jms/i18n-routing-bundle",
            "version": "3.0.3",
            "target-dir": "JMS/I18nRoutingBundle",
            "source": {
                "type": "git",
                "url": "https://github.com/schmittjoh/JMSI18nRoutingBundle.git",
                "reference": "f9f653d1aff48ee85c3477ba4a92f859c064b4a3"
            },
            "dist": {
                "type": "zip",
                "url": "https://api.github.com/repos/schmittjoh/JMSI18nRoutingBundle/zipball/f9f653d1aff48ee85c3477ba4a92f859c064b4a3",
                "reference": "f9f653d1aff48ee85c3477ba4a92f859c064b4a3",
                "shasum": ""
            },
            "require": {
                "php": "^7.1",
                "symfony/framework-bundle": "^4.0"
            },
            "require-dev": {
                "phpunit/phpunit": "^6.0",
                "sensio/framework-extra-bundle": "*",
                "symfony/symfony": "^4.0"
            },
            "suggest": {
                "jms/translation-bundle": "If you want to use the RouteTranslation extractor"
            },
            "type": "symfony-bundle",
            "autoload": {
                "psr-0": {
                    "JMS\\I18nRoutingBundle": ""
                }
            },
            "notification-url": "https://packagist.org/downloads/",
            "license": [
                "Apache2"
            ],
            "authors": [
                {
                    "name": "Johannes M. Schmitt",
                    "email": "schmittjoh@gmail.com"
                },
                {
                    "name": "Albert Casademont",
                    "email": "albertcasademont@gmail.com"
                }
            ],
            "description": "This bundle allows you to create i18n routes.",
            "homepage": "http://jmsyst.com/bundles/JMSI18nRoutingBundle",
            "keywords": [
                "multilanguage",
                "routing",
                "translation"
            ],
            "time": "2019-05-05T18:42:08+00:00"
        },
        {
            "name": "jms/translation-bundle",
            "version": "1.4.4",
            "target-dir": "JMS/TranslationBundle",
            "source": {
                "type": "git",
                "url": "https://github.com/schmittjoh/JMSTranslationBundle.git",
                "reference": "7bdd5e2feae5c794af1306a408671a998bb84ca5"
            },
            "dist": {
                "type": "zip",
                "url": "https://api.github.com/repos/schmittjoh/JMSTranslationBundle/zipball/7bdd5e2feae5c794af1306a408671a998bb84ca5",
                "reference": "7bdd5e2feae5c794af1306a408671a998bb84ca5",
                "shasum": ""
            },
            "require": {
                "nikic/php-parser": "^1.4 || ^2.0 || ^3.0 || ^4.0",
                "php": "^5.3.3 || ^7.0",
                "symfony/console": "^2.3 || ^3.0 || ^4.0",
                "symfony/framework-bundle": "^2.3 || ^3.0 || ^4.0",
                "symfony/validator": "^2.3 || ^3.0 || ^4.0",
                "twig/twig": "^1.27 || ^2.0"
            },
            "require-dev": {
                "matthiasnoback/symfony-dependency-injection-test": "^1.2",
                "nyholm/nsa": "^1.0.1",
                "phpunit/phpunit": "^4.8 || ^5.0",
                "psr/log": "^1.0",
                "sensio/framework-extra-bundle": "^2.3 || ^3.0 || ^4.0",
                "symfony/expression-language": "^2.6 || ^3.0 || ^4.0",
                "symfony/symfony": "^2.3 || ^3.0 || ^4.0"
            },
            "type": "symfony-bundle",
            "extra": {
                "branch-alias": {
                    "dev-master": "1.4-dev"
                }
            },
            "autoload": {
                "psr-0": {
                    "JMS\\TranslationBundle": ""
                }
            },
            "notification-url": "https://packagist.org/downloads/",
            "license": [
                "Apache-2.0"
            ],
            "authors": [
                {
                    "name": "Johannes M. Schmitt",
                    "email": "schmittjoh@gmail.com"
                }
            ],
            "description": "Puts the Symfony Translation Component on steroids",
            "homepage": "http://jmsyst.com/bundles/JMSTranslationBundle",
            "keywords": [
                "extract",
                "extraction",
                "i18n",
                "interface",
                "multilanguage",
                "translation",
                "ui",
                "webinterface"
            ],
            "time": "2019-05-14T15:55:48+00:00"
        },
        {
            "name": "justinrainbow/json-schema",
            "version": "5.2.9",
            "source": {
                "type": "git",
                "url": "https://github.com/justinrainbow/json-schema.git",
                "reference": "44c6787311242a979fa15c704327c20e7221a0e4"
            },
            "dist": {
                "type": "zip",
                "url": "https://api.github.com/repos/justinrainbow/json-schema/zipball/44c6787311242a979fa15c704327c20e7221a0e4",
                "reference": "44c6787311242a979fa15c704327c20e7221a0e4",
                "shasum": ""
            },
            "require": {
                "php": ">=5.3.3"
            },
            "require-dev": {
                "friendsofphp/php-cs-fixer": "~2.2.20||~2.15.1",
                "json-schema/json-schema-test-suite": "1.2.0",
                "phpunit/phpunit": "^4.8.35"
            },
            "bin": [
                "bin/validate-json"
            ],
            "type": "library",
            "extra": {
                "branch-alias": {
                    "dev-master": "5.0.x-dev"
                }
            },
            "autoload": {
                "psr-4": {
                    "JsonSchema\\": "src/JsonSchema/"
                }
            },
            "notification-url": "https://packagist.org/downloads/",
            "license": [
                "MIT"
            ],
            "authors": [
                {
                    "name": "Bruno Prieto Reis",
                    "email": "bruno.p.reis@gmail.com"
                },
                {
                    "name": "Justin Rainbow",
                    "email": "justin.rainbow@gmail.com"
                },
                {
                    "name": "Igor Wiedler",
                    "email": "igor@wiedler.ch"
                },
                {
                    "name": "Robert Schönthal",
                    "email": "seroscho@googlemail.com"
                }
            ],
            "description": "A library to validate a json schema.",
            "homepage": "https://github.com/justinrainbow/json-schema",
            "keywords": [
                "json",
                "schema"
            ],
            "time": "2019-09-25T14:49:45+00:00"
        },
        {
            "name": "knplabs/knp-menu",
            "version": "2.6.0",
            "source": {
                "type": "git",
                "url": "https://github.com/KnpLabs/KnpMenu.git",
                "reference": "b6aade272c345b6fbd07fce5929a761cba0909b8"
            },
            "dist": {
                "type": "zip",
                "url": "https://api.github.com/repos/KnpLabs/KnpMenu/zipball/b6aade272c345b6fbd07fce5929a761cba0909b8",
                "reference": "b6aade272c345b6fbd07fce5929a761cba0909b8",
                "shasum": ""
            },
            "require": {
                "php": ">=5.6.0"
            },
            "conflict": {
                "twig/twig": "<1.40|>=2,<2.9"
            },
            "require-dev": {
                "psr/container": "^1.0",
                "symfony/http-foundation": "~2.4|~3.0|^4.0",
                "symfony/phpunit-bridge": "~3.3|^4.0",
                "symfony/routing": "~2.3|~3.0|^4.0",
                "twig/twig": "^1.40|^2.9"
            },
            "suggest": {
                "twig/twig": "for the TwigRenderer and the integration with your templates"
            },
            "type": "library",
            "extra": {
                "branch-alias": {
                    "dev-master": "3.0-dev"
                }
            },
            "autoload": {
                "psr-4": {
                    "Knp\\Menu\\": "src/Knp/Menu"
                }
            },
            "notification-url": "https://packagist.org/downloads/",
            "license": [
                "MIT"
            ],
            "authors": [
                {
                    "name": "KnpLabs",
                    "homepage": "https://knplabs.com"
                },
                {
                    "name": "Christophe Coevoet",
                    "email": "stof@notk.org"
                },
                {
                    "name": "Symfony Community",
                    "homepage": "https://github.com/KnpLabs/KnpMenu/contributors"
                }
            ],
            "description": "An object oriented menu library",
            "homepage": "https://knplabs.com",
            "keywords": [
                "menu",
                "tree"
            ],
            "time": "2019-09-02T10:16:14+00:00"
        },
        {
            "name": "knplabs/knp-menu-bundle",
            "version": "v2.3.0",
            "source": {
                "type": "git",
                "url": "https://github.com/KnpLabs/KnpMenuBundle.git",
                "reference": "78b0cebf8e1490f12ba6555511282954de83f627"
            },
            "dist": {
                "type": "zip",
                "url": "https://api.github.com/repos/KnpLabs/KnpMenuBundle/zipball/78b0cebf8e1490f12ba6555511282954de83f627",
                "reference": "78b0cebf8e1490f12ba6555511282954de83f627",
                "shasum": ""
            },
            "require": {
                "knplabs/knp-menu": "~2.3",
                "php": "^7.1",
                "symfony/framework-bundle": "^3.4 | ^4.0"
            },
            "require-dev": {
                "symfony/expression-language": "^3.4 | ^4.0",
                "symfony/phpunit-bridge": "^3.4 | ^4.0",
                "symfony/templating": "^3.4 | ^4.0"
            },
            "type": "symfony-bundle",
            "extra": {
                "branch-alias": {
                    "dev-master": "3.0.x-dev"
                }
            },
            "autoload": {
                "psr-4": {
                    "Knp\\Bundle\\MenuBundle\\": "src"
                }
            },
            "notification-url": "https://packagist.org/downloads/",
            "license": [
                "MIT"
            ],
            "authors": [
                {
                    "name": "Knplabs",
                    "homepage": "http://knplabs.com"
                },
                {
                    "name": "Christophe Coevoet",
                    "email": "stof@notk.org"
                },
                {
                    "name": "Symfony Community",
                    "homepage": "https://github.com/KnpLabs/KnpMenuBundle/contributors"
                }
            ],
            "description": "This bundle provides an integration of the KnpMenu library",
            "keywords": [
                "menu"
            ],
            "time": "2019-09-19T08:51:48+00:00"
        },
        {
            "name": "kriswallsmith/assetic",
            "version": "v1.0.5",
            "source": {
                "type": "git",
                "url": "https://github.com/kriswallsmith/assetic.git",
                "reference": "8ab3638325af9cd144242765494a9dc9b53ab430"
            },
            "dist": {
                "type": "zip",
                "url": "https://api.github.com/repos/kriswallsmith/assetic/zipball/8ab3638325af9cd144242765494a9dc9b53ab430",
                "reference": "8ab3638325af9cd144242765494a9dc9b53ab430",
                "shasum": ""
            },
            "require": {
                "php": ">=5.3.1"
            },
            "type": "library",
            "autoload": {
                "psr-0": {
                    "Assetic": "src/"
                }
            },
            "notification-url": "https://packagist.org/downloads/",
            "license": [
                "MIT"
            ],
            "authors": [
                {
                    "name": "Kris Wallsmith",
                    "email": "kris.wallsmith@gmail.com",
                    "homepage": "http://kriswallsmith.net/"
                }
            ],
            "description": "Asset Management for PHP",
            "homepage": "https://github.com/kriswallsmith/assetic",
            "keywords": [
                "assets",
                "compression",
                "minification"
            ],
            "time": "2014-12-12T05:07:58+00:00"
        },
        {
            "name": "league/oauth2-client",
            "version": "2.4.1",
            "source": {
                "type": "git",
                "url": "https://github.com/thephpleague/oauth2-client.git",
                "reference": "cc114abc622a53af969e8664722e84ca36257530"
            },
            "dist": {
                "type": "zip",
                "url": "https://api.github.com/repos/thephpleague/oauth2-client/zipball/cc114abc622a53af969e8664722e84ca36257530",
                "reference": "cc114abc622a53af969e8664722e84ca36257530",
                "shasum": ""
            },
            "require": {
                "guzzlehttp/guzzle": "^6.0",
                "paragonie/random_compat": "^1|^2|^9.99",
                "php": "^5.6|^7.0"
            },
            "require-dev": {
                "eloquent/liberator": "^2.0",
                "eloquent/phony-phpunit": "^1.0|^3.0",
                "jakub-onderka/php-parallel-lint": "^0.9.2",
                "phpunit/phpunit": "^5.7|^6.0",
                "squizlabs/php_codesniffer": "^2.3|^3.0"
            },
            "type": "library",
            "extra": {
                "branch-alias": {
                    "dev-2.x": "2.0.x-dev"
                }
            },
            "autoload": {
                "psr-4": {
                    "League\\OAuth2\\Client\\": "src/"
                }
            },
            "notification-url": "https://packagist.org/downloads/",
            "license": [
                "MIT"
            ],
            "authors": [
                {
                    "name": "Alex Bilbie",
                    "email": "hello@alexbilbie.com",
                    "homepage": "http://www.alexbilbie.com",
                    "role": "Developer"
                },
                {
                    "name": "Woody Gilk",
                    "homepage": "https://github.com/shadowhand",
                    "role": "Contributor"
                }
            ],
            "description": "OAuth 2.0 Client Library",
            "keywords": [
                "Authentication",
                "SSO",
                "authorization",
                "identity",
                "idp",
                "oauth",
                "oauth2",
                "single sign on"
            ],
            "time": "2018-11-22T18:33:57+00:00"
        },
        {
            "name": "league/oauth2-facebook",
            "version": "2.0.1",
            "source": {
                "type": "git",
                "url": "https://github.com/thephpleague/oauth2-facebook.git",
                "reference": "bcbcd540fb66ae16b4f82671c8ae7752b6a89556"
            },
            "dist": {
                "type": "zip",
                "url": "https://api.github.com/repos/thephpleague/oauth2-facebook/zipball/bcbcd540fb66ae16b4f82671c8ae7752b6a89556",
                "reference": "bcbcd540fb66ae16b4f82671c8ae7752b6a89556",
                "shasum": ""
            },
            "require": {
                "league/oauth2-client": "^2.0",
                "php": "^5.6 || ^7.0"
            },
            "require-dev": {
                "mockery/mockery": "~0.9",
                "phpunit/phpunit": "~4.0",
                "squizlabs/php_codesniffer": "~2.0"
            },
            "type": "library",
            "autoload": {
                "psr-4": {
                    "League\\OAuth2\\Client\\": "src/"
                }
            },
            "notification-url": "https://packagist.org/downloads/",
            "license": [
                "MIT"
            ],
            "authors": [
                {
                    "name": "Sammy Kaye Powers",
                    "email": "me@sammyk.me",
                    "homepage": "http://www.sammyk.me"
                }
            ],
            "description": "Facebook OAuth 2.0 Client Provider for The PHP League OAuth2-Client",
            "keywords": [
                "Authentication",
                "authorization",
                "client",
                "facebook",
                "oauth",
                "oauth2"
            ],
            "time": "2017-07-22T01:25:00+00:00"
        },
        {
            "name": "league/oauth2-github",
            "version": "2.0.0",
            "source": {
                "type": "git",
                "url": "https://github.com/thephpleague/oauth2-github.git",
                "reference": "e63d64f3ec167c09232d189c6b0c397458a99357"
            },
            "dist": {
                "type": "zip",
                "url": "https://api.github.com/repos/thephpleague/oauth2-github/zipball/e63d64f3ec167c09232d189c6b0c397458a99357",
                "reference": "e63d64f3ec167c09232d189c6b0c397458a99357",
                "shasum": ""
            },
            "require": {
                "league/oauth2-client": "^2.0"
            },
            "require-dev": {
                "mockery/mockery": "~0.9",
                "phpunit/phpunit": "~4.0",
                "squizlabs/php_codesniffer": "~2.0"
            },
            "type": "library",
            "extra": {
                "branch-alias": {
                    "dev-master": "1.0.x-dev"
                }
            },
            "autoload": {
                "psr-4": {
                    "League\\OAuth2\\Client\\": "src/"
                }
            },
            "notification-url": "https://packagist.org/downloads/",
            "license": [
                "MIT"
            ],
            "authors": [
                {
                    "name": "Steven Maguire",
                    "email": "stevenmaguire@gmail.com",
                    "homepage": "https://github.com/stevenmaguire"
                }
            ],
            "description": "Github OAuth 2.0 Client Provider for The PHP League OAuth2-Client",
            "keywords": [
                "authorisation",
                "authorization",
                "client",
                "github",
                "oauth",
                "oauth2"
            ],
            "time": "2017-01-26T01:14:51+00:00"
        },
        {
            "name": "league/oauth2-google",
            "version": "3.0.1",
            "source": {
                "type": "git",
                "url": "https://github.com/thephpleague/oauth2-google.git",
                "reference": "3290273029f7cc2a468aae68bad184479a23b9d2"
            },
            "dist": {
                "type": "zip",
                "url": "https://api.github.com/repos/thephpleague/oauth2-google/zipball/3290273029f7cc2a468aae68bad184479a23b9d2",
                "reference": "3290273029f7cc2a468aae68bad184479a23b9d2",
                "shasum": ""
            },
            "require": {
                "league/oauth2-client": "^2.0"
            },
            "require-dev": {
                "eloquent/phony-phpunit": "^2.0",
                "php-coveralls/php-coveralls": "^2.1",
                "phpunit/phpunit": "^6.0",
                "squizlabs/php_codesniffer": "^2.0"
            },
            "type": "library",
            "autoload": {
                "psr-4": {
                    "League\\OAuth2\\Client\\": "src/"
                }
            },
            "notification-url": "https://packagist.org/downloads/",
            "license": [
                "MIT"
            ],
            "authors": [
                {
                    "name": "Woody Gilk",
                    "email": "woody.gilk@gmail.com",
                    "homepage": "http://shadowhand.me"
                }
            ],
            "description": "Google OAuth 2.0 Client Provider for The PHP League OAuth2-Client",
            "keywords": [
                "Authentication",
                "authorization",
                "client",
                "google",
                "oauth",
                "oauth2"
            ],
            "time": "2018-12-28T16:18:33+00:00"
        },
        {
            "name": "league/oauth2-instagram",
            "version": "2.0.0",
            "source": {
                "type": "git",
                "url": "https://github.com/thephpleague/oauth2-instagram.git",
                "reference": "abf6466ebd2c2a73e920b0ce834e2bf50d1abdcc"
            },
            "dist": {
                "type": "zip",
                "url": "https://api.github.com/repos/thephpleague/oauth2-instagram/zipball/abf6466ebd2c2a73e920b0ce834e2bf50d1abdcc",
                "reference": "abf6466ebd2c2a73e920b0ce834e2bf50d1abdcc",
                "shasum": ""
            },
            "require": {
                "jakeasmith/http_build_url": "^1.0",
                "league/oauth2-client": "^2.0"
            },
            "require-dev": {
                "mockery/mockery": "~0.9",
                "phpunit/phpunit": "~4.0",
                "squizlabs/php_codesniffer": "~2.0"
            },
            "type": "library",
            "extra": {
                "branch-alias": {
                    "dev-master": "1.0.x-dev"
                }
            },
            "autoload": {
                "psr-4": {
                    "League\\OAuth2\\Client\\": "src/"
                }
            },
            "notification-url": "https://packagist.org/downloads/",
            "license": [
                "MIT"
            ],
            "authors": [
                {
                    "name": "Steven Maguire",
                    "email": "stevenmaguire@gmail.com",
                    "homepage": "https://github.com/stevenmaguire"
                }
            ],
            "description": "Instagram OAuth 2.0 Client Provider for The PHP League OAuth2-Client",
            "keywords": [
                "authorisation",
                "authorization",
                "client",
                "instagram",
                "oauth",
                "oauth2"
            ],
            "time": "2017-01-26T01:21:29+00:00"
        },
        {
            "name": "league/oauth2-linkedin",
            "version": "4.1.1",
            "source": {
                "type": "git",
                "url": "https://github.com/thephpleague/oauth2-linkedin.git",
                "reference": "0dfb338db84cb87c3d24b0205ec7f3e3a9457b81"
            },
            "dist": {
                "type": "zip",
                "url": "https://api.github.com/repos/thephpleague/oauth2-linkedin/zipball/0dfb338db84cb87c3d24b0205ec7f3e3a9457b81",
                "reference": "0dfb338db84cb87c3d24b0205ec7f3e3a9457b81",
                "shasum": ""
            },
            "require": {
                "league/oauth2-client": "^2.0"
            },
            "require-dev": {
                "mockery/mockery": "~0.9",
                "phpunit/phpunit": "~4.0",
                "squizlabs/php_codesniffer": "~2.0"
            },
            "type": "library",
            "extra": {
                "branch-alias": {
                    "dev-master": "1.0.x-dev"
                }
            },
            "autoload": {
                "psr-4": {
                    "League\\OAuth2\\Client\\": "src/"
                }
            },
            "notification-url": "https://packagist.org/downloads/",
            "license": [
                "MIT"
            ],
            "authors": [
                {
                    "name": "Steven Maguire",
                    "email": "stevenmaguire@gmail.com",
                    "homepage": "https://github.com/stevenmaguire"
                }
            ],
            "description": "LinkedIn OAuth 2.0 Client Provider for The PHP League OAuth2-Client",
            "keywords": [
                "authorisation",
                "authorization",
                "client",
                "linkedin",
                "oauth",
                "oauth2"
            ],
            "time": "2018-07-23T15:43:54+00:00"
        },
        {
            "name": "liip/imagine-bundle",
            "version": "2.2.0",
            "source": {
                "type": "git",
                "url": "https://github.com/liip/LiipImagineBundle.git",
                "reference": "2cf633e0f335a9f1f0bb9d55726a73aca9259ea4"
            },
            "dist": {
                "type": "zip",
                "url": "https://api.github.com/repos/liip/LiipImagineBundle/zipball/2cf633e0f335a9f1f0bb9d55726a73aca9259ea4",
                "reference": "2cf633e0f335a9f1f0bb9d55726a73aca9259ea4",
                "shasum": ""
            },
            "require": {
                "imagine/imagine": "^0.7.1|^1.1",
                "php": "^7.1",
                "symfony/asset": "^3.4|^4.2",
                "symfony/filesystem": "^3.4|^4.2",
                "symfony/finder": "^3.4|^4.2",
                "symfony/framework-bundle": "^3.4|^4.2",
                "symfony/options-resolver": "^3.4|^4.2",
                "symfony/process": "^3.4|^4.2",
                "symfony/templating": "^3.4|^4.2",
                "symfony/translation": "^3.4|^4.2"
            },
            "require-dev": {
                "amazonwebservices/aws-sdk-for-php": "^1.0",
                "aws/aws-sdk-php": "^2.4",
                "doctrine/cache": "^1.1",
                "doctrine/orm": "^2.3",
                "enqueue/enqueue-bundle": "^0.9",
                "ext-gd": "*",
                "friendsofphp/php-cs-fixer": "^2.10",
                "league/flysystem": "^1.0",
                "psr/log": "^1.0",
                "symfony/browser-kit": "^3.4|^4.2",
                "symfony/console": "^3.4|^4.2",
                "symfony/dependency-injection": "^3.4|^4.2",
                "symfony/form": "^3.4|^4.2",
                "symfony/phpunit-bridge": "^4.3",
                "symfony/validator": "^3.4|^4.2",
                "symfony/yaml": "^3.4|^4.2",
                "twig/twig": "^1.34|^2.4"
            },
            "suggest": {
                "alcaeus/mongo-php-adapter": "required on PHP >= 7.0 to use mongo components with mongodb extension",
                "amazonwebservices/aws-sdk-for-php": "required to use AWS version 1 cache resolver",
                "aws/aws-sdk-php": "required to use AWS version 2/3 cache resolver",
                "doctrine/mongodb-odm": "required to use mongodb-backed doctrine components",
                "enqueue/enqueue-bundle": "^0.9 add if you like to process images in background",
                "ext-exif": "required to read EXIF metadata from images",
                "ext-gd": "required to use gd driver",
                "ext-gmagick": "required to use gmagick driver",
                "ext-imagick": "required to use imagick driver",
                "ext-mongo": "required for mongodb components on PHP <7.0",
                "ext-mongodb": "required for mongodb components on PHP >=7.0",
                "league/flysystem": "required to use FlySystem data loader or cache resolver",
                "monolog/monolog": "A psr/log compatible logger is required to enable logging",
                "twig/twig": "required to use the provided Twig extension. Version 1.12 or greater needed"
            },
            "type": "symfony-bundle",
            "extra": {
                "branch-alias": {
                    "dev-1.0": "1.7-dev",
                    "dev-master": "2.x-dev"
                }
            },
            "autoload": {
                "psr-4": {
                    "Liip\\ImagineBundle\\": ""
                },
                "exclude-from-classmap": [
                    "/Tests/"
                ]
            },
            "notification-url": "https://packagist.org/downloads/",
            "license": [
                "MIT"
            ],
            "authors": [
                {
                    "name": "Liip and other contributors",
                    "homepage": "https://github.com/liip/LiipImagineBundle/contributors"
                }
            ],
            "description": "This bundle provides an image manipulation abstraction toolkit for Symfony-based projects.",
            "homepage": "http://liip.ch",
            "keywords": [
                "bundle",
                "image",
                "imagine",
                "liip",
                "manipulation",
                "photos",
                "pictures",
                "symfony",
                "transformation"
            ],
            "time": "2019-10-04T05:45:14+00:00"
        },
        {
            "name": "matthiasnoback/symfony-console-form",
            "version": "v3.6.0",
            "source": {
                "type": "git",
                "url": "https://github.com/matthiasnoback/symfony-console-form.git",
                "reference": "365c72473e0ec055e79d5c102a946960e27f0566"
            },
            "dist": {
                "type": "zip",
                "url": "https://api.github.com/repos/matthiasnoback/symfony-console-form/zipball/365c72473e0ec055e79d5c102a946960e27f0566",
                "reference": "365c72473e0ec055e79d5c102a946960e27f0566",
                "shasum": ""
            },
            "require": {
                "php": ">=7.0",
                "symfony/console": "~3.4|~4.0",
                "symfony/form": "~3.4|~4.0",
                "symfony/translation": "~3.4|~4.0"
            },
            "require-dev": {
                "beberlei/assert": "~2.1",
                "behat/behat": "~3.0",
                "friendsofphp/php-cs-fixer": "^1.10|^2.2",
                "symfony/finder": "~3.4|~4.0",
                "symfony/framework-bundle": "~3.4|~4.0",
                "symfony/security": "~3.4|~4.0",
                "symfony/validator": "~3.4|~4.0",
                "symfony/yaml": "~3.4|~4.0"
            },
            "type": "library",
            "autoload": {
                "psr-4": {
                    "Matthias\\SymfonyConsoleForm\\": "src/"
                }
            },
            "notification-url": "https://packagist.org/downloads/",
            "license": [
                "MIT"
            ],
            "authors": [
                {
                    "name": "Matthias Noback",
                    "email": "matthiasnoback@gmail.com",
                    "homepage": "http://php-and-symfony.matthiasnoback.nl"
                }
            ],
            "description": "Use Symfony forms for Console command input",
            "homepage": "http://github.com/matthiasnoback/symfony-console-form",
            "keywords": [
                "console",
                "form",
                "symfony"
            ],
            "time": "2019-05-03T19:07:27+00:00"
        },
        {
            "name": "michelf/php-markdown",
            "version": "1.8.0",
            "source": {
                "type": "git",
                "url": "https://github.com/michelf/php-markdown.git",
                "reference": "01ab082b355bf188d907b9929cd99b2923053495"
            },
            "dist": {
                "type": "zip",
                "url": "https://api.github.com/repos/michelf/php-markdown/zipball/01ab082b355bf188d907b9929cd99b2923053495",
                "reference": "01ab082b355bf188d907b9929cd99b2923053495",
                "shasum": ""
            },
            "require": {
                "php": ">=5.3.0"
            },
            "type": "library",
            "autoload": {
                "psr-4": {
                    "Michelf\\": "Michelf/"
                }
            },
            "notification-url": "https://packagist.org/downloads/",
            "license": [
                "BSD-3-Clause"
            ],
            "authors": [
                {
                    "name": "Michel Fortin",
                    "email": "michel.fortin@michelf.ca",
                    "homepage": "https://michelf.ca/",
                    "role": "Developer"
                },
                {
                    "name": "John Gruber",
                    "homepage": "https://daringfireball.net/"
                }
            ],
            "description": "PHP Markdown",
            "homepage": "https://michelf.ca/projects/php-markdown/",
            "keywords": [
                "markdown"
            ],
            "time": "2018-01-15T00:49:33+00:00"
        },
        {
            "name": "monolog/monolog",
<<<<<<< HEAD
            "version": "1.25.1",
            "source": {
                "type": "git",
                "url": "https://github.com/Seldaek/monolog.git",
                "reference": "70e65a5470a42cfec1a7da00d30edb6e617e8dcf"
            },
            "dist": {
                "type": "zip",
                "url": "https://api.github.com/repos/Seldaek/monolog/zipball/70e65a5470a42cfec1a7da00d30edb6e617e8dcf",
                "reference": "70e65a5470a42cfec1a7da00d30edb6e617e8dcf",
=======
            "version": "1.25.2",
            "source": {
                "type": "git",
                "url": "https://github.com/Seldaek/monolog.git",
                "reference": "d5e2fb341cb44f7e2ab639d12a1e5901091ec287"
            },
            "dist": {
                "type": "zip",
                "url": "https://api.github.com/repos/Seldaek/monolog/zipball/d5e2fb341cb44f7e2ab639d12a1e5901091ec287",
                "reference": "d5e2fb341cb44f7e2ab639d12a1e5901091ec287",
>>>>>>> 8368bdea
                "shasum": ""
            },
            "require": {
                "php": ">=5.3.0",
                "psr/log": "~1.0"
            },
            "provide": {
                "psr/log-implementation": "1.0.0"
            },
            "require-dev": {
                "aws/aws-sdk-php": "^2.4.9 || ^3.0",
                "doctrine/couchdb": "~1.0@dev",
                "graylog2/gelf-php": "~1.0",
                "jakub-onderka/php-parallel-lint": "0.9",
                "php-amqplib/php-amqplib": "~2.4",
                "php-console/php-console": "^3.1.3",
                "phpunit/phpunit": "~4.5",
                "phpunit/phpunit-mock-objects": "2.3.0",
                "ruflin/elastica": ">=0.90 <3.0",
                "sentry/sentry": "^0.13",
                "swiftmailer/swiftmailer": "^5.3|^6.0"
            },
            "suggest": {
                "aws/aws-sdk-php": "Allow sending log messages to AWS services like DynamoDB",
                "doctrine/couchdb": "Allow sending log messages to a CouchDB server",
                "ext-amqp": "Allow sending log messages to an AMQP server (1.0+ required)",
                "ext-mongo": "Allow sending log messages to a MongoDB server",
                "graylog2/gelf-php": "Allow sending log messages to a GrayLog2 server",
                "mongodb/mongodb": "Allow sending log messages to a MongoDB server via PHP Driver",
                "php-amqplib/php-amqplib": "Allow sending log messages to an AMQP server using php-amqplib",
                "php-console/php-console": "Allow sending log messages to Google Chrome",
                "rollbar/rollbar": "Allow sending log messages to Rollbar",
                "ruflin/elastica": "Allow sending log messages to an Elastic Search server",
                "sentry/sentry": "Allow sending log messages to a Sentry server"
            },
            "type": "library",
            "extra": {
                "branch-alias": {
                    "dev-master": "2.0.x-dev"
                }
            },
            "autoload": {
                "psr-4": {
                    "Monolog\\": "src/Monolog"
                }
            },
            "notification-url": "https://packagist.org/downloads/",
            "license": [
                "MIT"
            ],
            "authors": [
                {
                    "name": "Jordi Boggiano",
                    "email": "j.boggiano@seld.be",
                    "homepage": "http://seld.be"
                }
            ],
            "description": "Sends your logs to files, sockets, inboxes, databases and various web services",
            "homepage": "http://github.com/Seldaek/monolog",
            "keywords": [
                "log",
                "logging",
                "psr-3"
            ],
<<<<<<< HEAD
            "time": "2019-09-06T13:49:17+00:00"
=======
            "time": "2019-11-13T10:00:05+00:00"
>>>>>>> 8368bdea
        },
        {
            "name": "nikic/php-parser",
            "version": "v4.3.0",
            "source": {
                "type": "git",
                "url": "https://github.com/nikic/PHP-Parser.git",
                "reference": "9a9981c347c5c49d6dfe5cf826bb882b824080dc"
            },
            "dist": {
                "type": "zip",
                "url": "https://api.github.com/repos/nikic/PHP-Parser/zipball/9a9981c347c5c49d6dfe5cf826bb882b824080dc",
                "reference": "9a9981c347c5c49d6dfe5cf826bb882b824080dc",
                "shasum": ""
            },
            "require": {
                "ext-tokenizer": "*",
                "php": ">=7.0"
            },
            "require-dev": {
                "ircmaxell/php-yacc": "0.0.5",
                "phpunit/phpunit": "^6.5 || ^7.0 || ^8.0"
            },
            "bin": [
                "bin/php-parse"
            ],
            "type": "library",
            "extra": {
                "branch-alias": {
                    "dev-master": "4.3-dev"
                }
            },
            "autoload": {
                "psr-4": {
                    "PhpParser\\": "lib/PhpParser"
                }
            },
            "notification-url": "https://packagist.org/downloads/",
            "license": [
                "BSD-3-Clause"
            ],
            "authors": [
                {
                    "name": "Nikita Popov"
                }
            ],
            "description": "A PHP parser written in PHP",
            "keywords": [
                "parser",
                "php"
            ],
            "time": "2019-11-08T13:50:10+00:00"
        },
        {
            "name": "oyejorge/less.php",
            "version": "dev-master",
            "source": {
                "type": "git",
                "url": "https://github.com/oyejorge/less.php.git",
                "reference": "42925c5a01a07d67ca7e82dfc8fb31814d557bc9"
            },
            "dist": {
                "type": "zip",
                "url": "https://api.github.com/repos/oyejorge/less.php/zipball/42925c5a01a07d67ca7e82dfc8fb31814d557bc9",
                "reference": "42925c5a01a07d67ca7e82dfc8fb31814d557bc9",
                "shasum": ""
            },
            "require": {
                "php": ">=5.3"
            },
            "require-dev": {
                "phpunit/phpunit": "~4.8.24"
            },
            "bin": [
                "bin/lessc"
            ],
            "type": "library",
            "autoload": {
                "psr-0": {
                    "Less": "lib/"
                },
                "classmap": [
                    "lessc.inc.php"
                ]
            },
            "notification-url": "https://packagist.org/downloads/",
            "license": [
                "Apache-2.0"
            ],
            "authors": [
                {
                    "name": "Matt Agar",
                    "homepage": "https://github.com/agar"
                },
                {
                    "name": "Martin Jantošovič",
                    "homepage": "https://github.com/Mordred"
                },
                {
                    "name": "Josh Schmidt",
                    "homepage": "https://github.com/oyejorge"
                }
            ],
            "description": "PHP port of the Javascript version of LESS http://lesscss.org (Originally maintained by Josh Schmidt)",
            "homepage": "http://lessphp.gpeasy.com",
            "keywords": [
                "css",
                "less",
                "less.js",
                "lesscss",
                "php",
                "stylesheet"
            ],
            "time": "2017-03-28T22:19:25+00:00"
        },
        {
            "name": "paragonie/random_compat",
            "version": "v9.99.99",
            "source": {
                "type": "git",
                "url": "https://github.com/paragonie/random_compat.git",
                "reference": "84b4dfb120c6f9b4ff7b3685f9b8f1aa365a0c95"
            },
            "dist": {
                "type": "zip",
                "url": "https://api.github.com/repos/paragonie/random_compat/zipball/84b4dfb120c6f9b4ff7b3685f9b8f1aa365a0c95",
                "reference": "84b4dfb120c6f9b4ff7b3685f9b8f1aa365a0c95",
                "shasum": ""
            },
            "require": {
                "php": "^7"
            },
            "require-dev": {
                "phpunit/phpunit": "4.*|5.*",
                "vimeo/psalm": "^1"
            },
            "suggest": {
                "ext-libsodium": "Provides a modern crypto API that can be used to generate random bytes."
            },
            "type": "library",
            "notification-url": "https://packagist.org/downloads/",
            "license": [
                "MIT"
            ],
            "authors": [
                {
                    "name": "Paragon Initiative Enterprises",
                    "email": "security@paragonie.com",
                    "homepage": "https://paragonie.com"
                }
            ],
            "description": "PHP 5.x polyfill for random_bytes() and random_int() from PHP 7",
            "keywords": [
                "csprng",
                "polyfill",
                "pseudorandom",
                "random"
            ],
            "time": "2018-07-02T15:55:56+00:00"
        },
        {
            "name": "phpids/phpids",
            "version": "dev-master",
            "source": {
                "type": "git",
                "url": "https://github.com/PHPIDS/PHPIDS.git",
                "reference": "dfc1476e4ffe9f1dde72c0954912411082a17597"
            },
            "dist": {
                "type": "zip",
                "url": "https://api.github.com/repos/PHPIDS/PHPIDS/zipball/dfc1476e4ffe9f1dde72c0954912411082a17597",
                "reference": "dfc1476e4ffe9f1dde72c0954912411082a17597",
                "shasum": ""
            },
            "require": {
                "ezyang/htmlpurifier": "dev-master"
            },
            "type": "library",
            "autoload": {
                "psr-0": {
                    "IDS\\Tests": "tests/",
                    "IDS": "lib/"
                }
            },
            "notification-url": "https://packagist.org/downloads/",
            "license": [
                "LGPL-3.0+"
            ],
            "authors": [
                {
                    "name": "Lars Strojny",
                    "email": "lars@strojny.net"
                }
            ],
            "description": "PHPIDS (PHP-Intrusion Detection System) is a simple to use, well structured, fast and state-of-the-art security layer for your PHP based web application",
            "homepage": "http://phpids.org",
            "time": "2014-09-03T11:39:39+00:00"
        },
        {
            "name": "psr/cache",
            "version": "1.0.1",
            "source": {
                "type": "git",
                "url": "https://github.com/php-fig/cache.git",
                "reference": "d11b50ad223250cf17b86e38383413f5a6764bf8"
            },
            "dist": {
                "type": "zip",
                "url": "https://api.github.com/repos/php-fig/cache/zipball/d11b50ad223250cf17b86e38383413f5a6764bf8",
                "reference": "d11b50ad223250cf17b86e38383413f5a6764bf8",
                "shasum": ""
            },
            "require": {
                "php": ">=5.3.0"
            },
            "type": "library",
            "extra": {
                "branch-alias": {
                    "dev-master": "1.0.x-dev"
                }
            },
            "autoload": {
                "psr-4": {
                    "Psr\\Cache\\": "src/"
                }
            },
            "notification-url": "https://packagist.org/downloads/",
            "license": [
                "MIT"
            ],
            "authors": [
                {
                    "name": "PHP-FIG",
                    "homepage": "http://www.php-fig.org/"
                }
            ],
            "description": "Common interface for caching libraries",
            "keywords": [
                "cache",
                "psr",
                "psr-6"
            ],
            "time": "2016-08-06T20:24:11+00:00"
        },
        {
            "name": "psr/container",
            "version": "1.0.0",
            "source": {
                "type": "git",
                "url": "https://github.com/php-fig/container.git",
                "reference": "b7ce3b176482dbbc1245ebf52b181af44c2cf55f"
            },
            "dist": {
                "type": "zip",
                "url": "https://api.github.com/repos/php-fig/container/zipball/b7ce3b176482dbbc1245ebf52b181af44c2cf55f",
                "reference": "b7ce3b176482dbbc1245ebf52b181af44c2cf55f",
                "shasum": ""
            },
            "require": {
                "php": ">=5.3.0"
            },
            "type": "library",
            "extra": {
                "branch-alias": {
                    "dev-master": "1.0.x-dev"
                }
            },
            "autoload": {
                "psr-4": {
                    "Psr\\Container\\": "src/"
                }
            },
            "notification-url": "https://packagist.org/downloads/",
            "license": [
                "MIT"
            ],
            "authors": [
                {
                    "name": "PHP-FIG",
                    "homepage": "http://www.php-fig.org/"
                }
            ],
            "description": "Common Container Interface (PHP FIG PSR-11)",
            "homepage": "https://github.com/php-fig/container",
            "keywords": [
                "PSR-11",
                "container",
                "container-interface",
                "container-interop",
                "psr"
            ],
            "time": "2017-02-14T16:28:37+00:00"
        },
        {
            "name": "psr/http-message",
            "version": "1.0.1",
            "source": {
                "type": "git",
                "url": "https://github.com/php-fig/http-message.git",
                "reference": "f6561bf28d520154e4b0ec72be95418abe6d9363"
            },
            "dist": {
                "type": "zip",
                "url": "https://api.github.com/repos/php-fig/http-message/zipball/f6561bf28d520154e4b0ec72be95418abe6d9363",
                "reference": "f6561bf28d520154e4b0ec72be95418abe6d9363",
                "shasum": ""
            },
            "require": {
                "php": ">=5.3.0"
            },
            "type": "library",
            "extra": {
                "branch-alias": {
                    "dev-master": "1.0.x-dev"
                }
            },
            "autoload": {
                "psr-4": {
                    "Psr\\Http\\Message\\": "src/"
                }
            },
            "notification-url": "https://packagist.org/downloads/",
            "license": [
                "MIT"
            ],
            "authors": [
                {
                    "name": "PHP-FIG",
                    "homepage": "http://www.php-fig.org/"
                }
            ],
            "description": "Common interface for HTTP messages",
            "homepage": "https://github.com/php-fig/http-message",
            "keywords": [
                "http",
                "http-message",
                "psr",
                "psr-7",
                "request",
                "response"
            ],
            "time": "2016-08-06T14:39:51+00:00"
        },
        {
            "name": "psr/link",
            "version": "1.0.0",
            "source": {
                "type": "git",
                "url": "https://github.com/php-fig/link.git",
                "reference": "eea8e8662d5cd3ae4517c9b864493f59fca95562"
            },
            "dist": {
                "type": "zip",
                "url": "https://api.github.com/repos/php-fig/link/zipball/eea8e8662d5cd3ae4517c9b864493f59fca95562",
                "reference": "eea8e8662d5cd3ae4517c9b864493f59fca95562",
                "shasum": ""
            },
            "require": {
                "php": ">=5.3.0"
            },
            "type": "library",
            "extra": {
                "branch-alias": {
                    "dev-master": "1.0.x-dev"
                }
            },
            "autoload": {
                "psr-4": {
                    "Psr\\Link\\": "src/"
                }
            },
            "notification-url": "https://packagist.org/downloads/",
            "license": [
                "MIT"
            ],
            "authors": [
                {
                    "name": "PHP-FIG",
                    "homepage": "http://www.php-fig.org/"
                }
            ],
            "description": "Common interfaces for HTTP links",
            "keywords": [
                "http",
                "http-link",
                "link",
                "psr",
                "psr-13",
                "rest"
            ],
            "time": "2016-10-28T16:06:13+00:00"
        },
        {
            "name": "psr/log",
            "version": "1.1.2",
            "source": {
                "type": "git",
                "url": "https://github.com/php-fig/log.git",
                "reference": "446d54b4cb6bf489fc9d75f55843658e6f25d801"
            },
            "dist": {
                "type": "zip",
                "url": "https://api.github.com/repos/php-fig/log/zipball/446d54b4cb6bf489fc9d75f55843658e6f25d801",
                "reference": "446d54b4cb6bf489fc9d75f55843658e6f25d801",
                "shasum": ""
            },
            "require": {
                "php": ">=5.3.0"
            },
            "type": "library",
            "extra": {
                "branch-alias": {
                    "dev-master": "1.1.x-dev"
                }
            },
            "autoload": {
                "psr-4": {
                    "Psr\\Log\\": "Psr/Log/"
                }
            },
            "notification-url": "https://packagist.org/downloads/",
            "license": [
                "MIT"
            ],
            "authors": [
                {
                    "name": "PHP-FIG",
                    "homepage": "http://www.php-fig.org/"
                }
            ],
            "description": "Common interface for logging libraries",
            "homepage": "https://github.com/php-fig/log",
            "keywords": [
                "log",
                "psr",
                "psr-3"
            ],
            "time": "2019-11-01T11:05:21+00:00"
<<<<<<< HEAD
=======
        },
        {
            "name": "psr/simple-cache",
            "version": "1.0.1",
            "source": {
                "type": "git",
                "url": "https://github.com/php-fig/simple-cache.git",
                "reference": "408d5eafb83c57f6365a3ca330ff23aa4a5fa39b"
            },
            "dist": {
                "type": "zip",
                "url": "https://api.github.com/repos/php-fig/simple-cache/zipball/408d5eafb83c57f6365a3ca330ff23aa4a5fa39b",
                "reference": "408d5eafb83c57f6365a3ca330ff23aa4a5fa39b",
                "shasum": ""
            },
            "require": {
                "php": ">=5.3.0"
            },
            "type": "library",
            "extra": {
                "branch-alias": {
                    "dev-master": "1.0.x-dev"
                }
            },
            "autoload": {
                "psr-4": {
                    "Psr\\SimpleCache\\": "src/"
                }
            },
            "notification-url": "https://packagist.org/downloads/",
            "license": [
                "MIT"
            ],
            "authors": [
                {
                    "name": "PHP-FIG",
                    "homepage": "http://www.php-fig.org/"
                }
            ],
            "description": "Common interfaces for simple caching",
            "keywords": [
                "cache",
                "caching",
                "psr",
                "psr-16",
                "simple-cache"
            ],
            "time": "2017-10-23T01:57:42+00:00"
>>>>>>> 8368bdea
        },
        {
            "name": "ralouphie/getallheaders",
            "version": "3.0.3",
            "source": {
                "type": "git",
                "url": "https://github.com/ralouphie/getallheaders.git",
                "reference": "120b605dfeb996808c31b6477290a714d356e822"
            },
            "dist": {
                "type": "zip",
                "url": "https://api.github.com/repos/ralouphie/getallheaders/zipball/120b605dfeb996808c31b6477290a714d356e822",
                "reference": "120b605dfeb996808c31b6477290a714d356e822",
                "shasum": ""
            },
            "require": {
                "php": ">=5.6"
            },
            "require-dev": {
                "php-coveralls/php-coveralls": "^2.1",
                "phpunit/phpunit": "^5 || ^6.5"
            },
            "type": "library",
            "autoload": {
                "files": [
                    "src/getallheaders.php"
                ]
            },
            "notification-url": "https://packagist.org/downloads/",
            "license": [
                "MIT"
            ],
            "authors": [
                {
                    "name": "Ralph Khattar",
                    "email": "ralph.khattar@gmail.com"
                }
            ],
            "description": "A polyfill for getallheaders.",
            "time": "2019-03-08T08:55:37+00:00"
        },
        {
            "name": "robloach/component-installer",
            "version": "0.2.3",
            "source": {
                "type": "git",
                "url": "https://github.com/RobLoach/component-installer.git",
                "reference": "908a859aa7c4949ba9ad67091e67bac10b66d3d7"
            },
            "dist": {
                "type": "zip",
                "url": "https://api.github.com/repos/RobLoach/component-installer/zipball/908a859aa7c4949ba9ad67091e67bac10b66d3d7",
                "reference": "908a859aa7c4949ba9ad67091e67bac10b66d3d7",
                "shasum": ""
            },
            "require": {
                "composer-plugin-api": "^1.0",
                "kriswallsmith/assetic": "1.*",
                "php": ">=5.3.2"
            },
            "require-dev": {
                "composer/composer": "1.*@alpha",
                "phpunit/phpunit": "4.*"
            },
            "type": "composer-plugin",
            "extra": {
                "branch-alias": {
                    "dev-master": "1.0.x-dev"
                },
                "class": "ComponentInstaller\\ComponentInstallerPlugin"
            },
            "autoload": {
                "psr-0": {
                    "ComponentInstaller": "src/"
                }
            },
            "notification-url": "https://packagist.org/downloads/",
            "license": [
                "MIT"
            ],
            "authors": [
                {
                    "name": "Rob Loach",
                    "homepage": "http://robloach.net"
                }
            ],
            "description": "Allows installation of Components via Composer.",
            "time": "2015-08-10T12:35:38+00:00"
        },
        {
<<<<<<< HEAD
=======
            "name": "sensio/distribution-bundle",
            "version": "v5.0.25",
            "source": {
                "type": "git",
                "url": "https://github.com/sensiolabs/SensioDistributionBundle.git",
                "reference": "80a38234bde8321fb92aa0b8c27978a272bb4baf"
            },
            "dist": {
                "type": "zip",
                "url": "https://api.github.com/repos/sensiolabs/SensioDistributionBundle/zipball/80a38234bde8321fb92aa0b8c27978a272bb4baf",
                "reference": "80a38234bde8321fb92aa0b8c27978a272bb4baf",
                "shasum": ""
            },
            "require": {
                "php": ">=5.3.9",
                "sensiolabs/security-checker": "~5.0|~6.0",
                "symfony/class-loader": "~2.3|~3.0",
                "symfony/config": "~2.3|~3.0",
                "symfony/dependency-injection": "~2.3|~3.0",
                "symfony/filesystem": "~2.3|~3.0",
                "symfony/http-kernel": "~2.3|~3.0",
                "symfony/process": "~2.3|~3.0"
            },
            "type": "symfony-bundle",
            "extra": {
                "branch-alias": {
                    "dev-master": "5.0.x-dev"
                }
            },
            "autoload": {
                "psr-4": {
                    "Sensio\\Bundle\\DistributionBundle\\": ""
                }
            },
            "notification-url": "https://packagist.org/downloads/",
            "license": [
                "MIT"
            ],
            "authors": [
                {
                    "name": "Fabien Potencier",
                    "email": "fabien@symfony.com"
                }
            ],
            "description": "Base bundle for Symfony Distributions",
            "keywords": [
                "configuration",
                "distribution"
            ],
            "time": "2019-06-18T15:43:58+00:00"
        },
        {
>>>>>>> 8368bdea
            "name": "sensio/framework-extra-bundle",
            "version": "dev-master",
            "source": {
                "type": "git",
                "url": "https://github.com/sensiolabs/SensioFrameworkExtraBundle.git",
                "reference": "dfc2c4df9f7d465a65c770e9feb578fe071636f7"
            },
            "dist": {
                "type": "zip",
                "url": "https://api.github.com/repos/sensiolabs/SensioFrameworkExtraBundle/zipball/dfc2c4df9f7d465a65c770e9feb578fe071636f7",
                "reference": "dfc2c4df9f7d465a65c770e9feb578fe071636f7",
                "shasum": ""
            },
            "require": {
                "doctrine/annotations": "^1.0",
                "php": ">=7.1.3",
                "symfony/config": "^4.3|^5.0",
                "symfony/dependency-injection": "^4.3|^5.0",
                "symfony/framework-bundle": "^4.3|^5.0",
                "symfony/http-kernel": "^4.3|^5.0"
            },
            "conflict": {
                "doctrine/doctrine-cache-bundle": "<1.3.1"
            },
            "require-dev": {
                "doctrine/doctrine-bundle": "^1.11|^2.0",
                "doctrine/orm": "^2.5",
                "nyholm/psr7": "^1.1",
                "symfony/browser-kit": "^4.3|^5.0",
                "symfony/dom-crawler": "^4.3|^5.0",
                "symfony/expression-language": "^4.3|^5.0",
                "symfony/finder": "^4.3|^5.0",
                "symfony/monolog-bridge": "^4.0|^5.0",
                "symfony/monolog-bundle": "^3.2",
                "symfony/phpunit-bridge": "^4.3.5|^5.0",
                "symfony/psr-http-message-bridge": "^1.1",
                "symfony/security-bundle": "^4.3|^5.0",
                "symfony/twig-bundle": "^4.3|^5.0",
                "symfony/yaml": "^4.3|^5.0",
                "twig/twig": "^1.34|^2.4|^3.0"
            },
            "suggest": {
                "symfony/expression-language": "",
                "symfony/psr-http-message-bridge": "To use the PSR-7 converters",
                "symfony/security-bundle": ""
            },
            "type": "symfony-bundle",
            "extra": {
                "branch-alias": {
                    "dev-master": "5.5.x-dev"
                }
            },
            "autoload": {
                "psr-4": {
                    "Sensio\\Bundle\\FrameworkExtraBundle\\": "src/"
                },
                "exclude-from-classmap": [
                    "/tests/"
                ]
            },
            "notification-url": "https://packagist.org/downloads/",
            "license": [
                "MIT"
            ],
            "authors": [
                {
                    "name": "Fabien Potencier",
                    "email": "fabien@symfony.com"
                }
            ],
            "description": "This bundle provides a way to configure your controllers with annotations",
            "keywords": [
                "annotations",
                "controllers"
            ],
            "time": "2019-10-16T18:54:45+00:00"
        },
        {
            "name": "sensiolabs/security-checker",
            "version": "v5.0.3",
            "source": {
                "type": "git",
                "url": "https://github.com/sensiolabs/security-checker.git",
                "reference": "46be3f58adac13084497961e10eed9a7fb4d44d1"
            },
            "dist": {
                "type": "zip",
                "url": "https://api.github.com/repos/sensiolabs/security-checker/zipball/46be3f58adac13084497961e10eed9a7fb4d44d1",
                "reference": "46be3f58adac13084497961e10eed9a7fb4d44d1",
                "shasum": ""
            },
            "require": {
                "composer/ca-bundle": "^1.0",
                "php": ">=5.5.9",
                "symfony/console": "~2.7|~3.0|~4.0"
            },
            "bin": [
                "security-checker"
            ],
            "type": "library",
            "extra": {
                "branch-alias": {
                    "dev-master": "5.0-dev"
                }
            },
            "autoload": {
                "psr-4": {
                    "SensioLabs\\Security\\": "SensioLabs/Security"
                }
            },
            "notification-url": "https://packagist.org/downloads/",
            "license": [
                "MIT"
            ],
            "authors": [
                {
                    "name": "Fabien Potencier",
                    "email": "fabien.potencier@gmail.com"
                }
            ],
            "description": "A security checker for your composer.lock",
            "time": "2018-12-19T17:14:59+00:00"
        },
        {
            "name": "stof/doctrine-extensions-bundle",
            "version": "v1.3.0",
            "source": {
                "type": "git",
                "url": "https://github.com/stof/StofDoctrineExtensionsBundle.git",
                "reference": "46db71ec7ffee9122eca3cdddd4ef8d84bae269c"
            },
            "dist": {
                "type": "zip",
                "url": "https://api.github.com/repos/stof/StofDoctrineExtensionsBundle/zipball/46db71ec7ffee9122eca3cdddd4ef8d84bae269c",
                "reference": "46db71ec7ffee9122eca3cdddd4ef8d84bae269c",
                "shasum": ""
            },
            "require": {
                "gedmo/doctrine-extensions": "^2.3.4",
                "php": ">=5.3.2",
                "symfony/framework-bundle": "~2.7|~3.2|~4.0"
            },
            "require-dev": {
                "symfony/phpunit-bridge": "^4.0",
                "symfony/security-bundle": "^2.7 || ^3.2 || ^4.0"
            },
            "suggest": {
                "doctrine/doctrine-bundle": "to use the ORM extensions",
                "doctrine/mongodb-odm-bundle": "to use the MongoDB ODM extensions"
            },
            "type": "symfony-bundle",
            "extra": {
                "branch-alias": {
                    "dev-master": "1.3.x-dev"
                }
            },
            "autoload": {
                "psr-4": {
                    "Stof\\DoctrineExtensionsBundle\\": ""
                }
            },
            "notification-url": "https://packagist.org/downloads/",
            "license": [
                "MIT"
            ],
            "authors": [
                {
                    "name": "Christophe Coevoet",
                    "email": "stof@notk.org"
                }
            ],
            "description": "Integration of the gedmo/doctrine-extensions with Symfony2",
            "homepage": "https://github.com/stof/StofDoctrineExtensionsBundle",
            "keywords": [
                "behaviors",
                "doctrine2",
                "extensions",
                "gedmo",
                "loggable",
                "nestedset",
                "sluggable",
                "sortable",
                "timestampable",
                "translatable",
                "tree"
            ],
            "time": "2017-12-24T16:06:50+00:00"
        },
        {
            "name": "swiftmailer/swiftmailer",
            "version": "v6.2.1",
            "source": {
                "type": "git",
                "url": "https://github.com/swiftmailer/swiftmailer.git",
                "reference": "5397cd05b0a0f7937c47b0adcb4c60e5ab936b6a"
            },
            "dist": {
                "type": "zip",
                "url": "https://api.github.com/repos/swiftmailer/swiftmailer/zipball/5397cd05b0a0f7937c47b0adcb4c60e5ab936b6a",
                "reference": "5397cd05b0a0f7937c47b0adcb4c60e5ab936b6a",
                "shasum": ""
            },
            "require": {
                "egulias/email-validator": "~2.0",
                "php": ">=7.0.0",
                "symfony/polyfill-iconv": "^1.0",
                "symfony/polyfill-intl-idn": "^1.10",
                "symfony/polyfill-mbstring": "^1.0"
            },
            "require-dev": {
                "mockery/mockery": "~0.9.1",
                "symfony/phpunit-bridge": "^3.4.19|^4.1.8"
            },
            "suggest": {
                "ext-intl": "Needed to support internationalized email addresses",
                "true/punycode": "Needed to support internationalized email addresses, if ext-intl is not installed"
            },
            "type": "library",
            "extra": {
                "branch-alias": {
                    "dev-master": "6.2-dev"
                }
            },
            "autoload": {
                "files": [
                    "lib/swift_required.php"
                ]
            },
            "notification-url": "https://packagist.org/downloads/",
            "license": [
                "MIT"
            ],
            "authors": [
                {
                    "name": "Chris Corbyn"
                },
                {
                    "name": "Fabien Potencier",
                    "email": "fabien@symfony.com"
                }
            ],
            "description": "Swiftmailer, free feature-rich PHP mailer",
            "homepage": "https://swiftmailer.symfony.com",
            "keywords": [
                "email",
                "mail",
                "mailer"
            ],
            "time": "2019-04-21T09:21:45+00:00"
        },
        {
            "name": "symfony/contracts",
            "version": "v1.1.8",
            "source": {
                "type": "git",
                "url": "https://github.com/symfony/contracts.git",
                "reference": "f51bca9de06b7a25b19a4155da7bebad099a5def"
            },
            "dist": {
                "type": "zip",
                "url": "https://api.github.com/repos/symfony/contracts/zipball/f51bca9de06b7a25b19a4155da7bebad099a5def",
                "reference": "f51bca9de06b7a25b19a4155da7bebad099a5def",
                "shasum": ""
            },
            "require": {
                "php": "^7.1.3",
                "psr/cache": "^1.0",
                "psr/container": "^1.0"
            },
            "replace": {
                "symfony/cache-contracts": "self.version",
                "symfony/event-dispatcher-contracts": "self.version",
                "symfony/http-client-contracts": "self.version",
                "symfony/service-contracts": "self.version",
                "symfony/translation-contracts": "self.version"
            },
            "require-dev": {
                "symfony/polyfill-intl-idn": "^1.10"
            },
            "suggest": {
                "psr/event-dispatcher": "When using the EventDispatcher contracts",
                "symfony/cache-implementation": "",
                "symfony/event-dispatcher-implementation": "",
                "symfony/http-client-implementation": "",
                "symfony/service-implementation": "",
                "symfony/translation-implementation": ""
            },
            "type": "library",
            "extra": {
                "branch-alias": {
                    "dev-master": "1.1-dev"
                }
            },
            "autoload": {
                "psr-4": {
                    "Symfony\\Contracts\\": ""
                },
                "exclude-from-classmap": [
                    "**/Tests/"
                ]
            },
            "notification-url": "https://packagist.org/downloads/",
            "license": [
                "MIT"
            ],
            "authors": [
                {
                    "name": "Nicolas Grekas",
                    "email": "p@tchwork.com"
                },
                {
                    "name": "Symfony Community",
                    "homepage": "https://symfony.com/contributors"
                }
            ],
            "description": "A set of abstractions extracted out of the Symfony components",
            "homepage": "https://symfony.com",
            "keywords": [
                "abstractions",
                "contracts",
                "decoupling",
                "interfaces",
                "interoperability",
                "standards"
            ],
            "time": "2019-11-07T12:44:51+00:00"
        },
        {
<<<<<<< HEAD
            "name": "symfony/maker-bundle",
            "version": "v1.14.3",
            "source": {
                "type": "git",
                "url": "https://github.com/symfony/maker-bundle.git",
                "reference": "c864e7f9b8d1e1f5f60acc3beda11299f637aded"
            },
            "dist": {
                "type": "zip",
                "url": "https://api.github.com/repos/symfony/maker-bundle/zipball/c864e7f9b8d1e1f5f60acc3beda11299f637aded",
                "reference": "c864e7f9b8d1e1f5f60acc3beda11299f637aded",
=======
            "name": "symfony/polyfill-apcu",
            "version": "v1.12.0",
            "source": {
                "type": "git",
                "url": "https://github.com/symfony/polyfill-apcu.git",
                "reference": "71ce80635d5dcd67772b4dda00b86068595f64d5"
            },
            "dist": {
                "type": "zip",
                "url": "https://api.github.com/repos/symfony/polyfill-apcu/zipball/71ce80635d5dcd67772b4dda00b86068595f64d5",
                "reference": "71ce80635d5dcd67772b4dda00b86068595f64d5",
>>>>>>> 8368bdea
                "shasum": ""
            },
            "require": {
                "doctrine/inflector": "^1.2",
                "nikic/php-parser": "^4.0",
                "php": "^7.0.8",
                "symfony/config": "^3.4|^4.0|^5.0",
                "symfony/console": "^3.4|^4.0|^5.0",
                "symfony/dependency-injection": "^3.4|^4.0|^5.0",
                "symfony/filesystem": "^3.4|^4.0|^5.0",
                "symfony/finder": "^3.4|^4.0|^5.0",
                "symfony/framework-bundle": "^3.4|^4.0|^5.0",
                "symfony/http-kernel": "^3.4|^4.0|^5.0"
            },
            "require-dev": {
                "doctrine/doctrine-bundle": "^1.8|^2.0",
                "doctrine/orm": "^2.3",
                "friendsofphp/php-cs-fixer": "^2.8",
                "friendsoftwig/twigcs": "^3.1.2",
                "symfony/http-client": "^4.3|^5.0",
                "symfony/phpunit-bridge": "^4.3|^5.0",
                "symfony/process": "^3.4|^4.0|^5.0",
                "symfony/security-core": "^3.4|^4.0|^5.0",
                "symfony/yaml": "^3.4|^4.0|^5.0"
            },
            "type": "symfony-bundle",
            "extra": {
                "branch-alias": {
<<<<<<< HEAD
                    "dev-master": "1.0-dev"
=======
                    "dev-master": "1.12-dev"
>>>>>>> 8368bdea
                }
            },
            "autoload": {
                "psr-4": {
                    "Symfony\\Bundle\\MakerBundle\\": "src/"
                }
            },
            "notification-url": "https://packagist.org/downloads/",
            "license": [
                "MIT"
            ],
            "authors": [
                {
                    "name": "Symfony Community",
                    "homepage": "https://symfony.com/contributors"
                }
            ],
            "description": "Symfony Maker helps you create empty commands, controllers, form classes, tests and more so you can forget about writing boilerplate code.",
            "homepage": "https://symfony.com/doc/current/bundles/SymfonyMakerBundle/index.html",
            "keywords": [
                "code generator",
                "generator",
                "scaffold",
                "scaffolding"
            ],
<<<<<<< HEAD
            "time": "2019-11-07T00:56:03+00:00"
        },
        {
            "name": "symfony/monolog-bundle",
            "version": "v3.4.0",
            "source": {
                "type": "git",
                "url": "https://github.com/symfony/monolog-bundle.git",
                "reference": "7fbecb371c1c614642c93c6b2cbcdf723ae8809d"
            },
            "dist": {
                "type": "zip",
                "url": "https://api.github.com/repos/symfony/monolog-bundle/zipball/7fbecb371c1c614642c93c6b2cbcdf723ae8809d",
                "reference": "7fbecb371c1c614642c93c6b2cbcdf723ae8809d",
=======
            "time": "2019-08-06T08:03:45+00:00"
        },
        {
            "name": "symfony/polyfill-ctype",
            "version": "v1.12.0",
            "source": {
                "type": "git",
                "url": "https://github.com/symfony/polyfill-ctype.git",
                "reference": "550ebaac289296ce228a706d0867afc34687e3f4"
            },
            "dist": {
                "type": "zip",
                "url": "https://api.github.com/repos/symfony/polyfill-ctype/zipball/550ebaac289296ce228a706d0867afc34687e3f4",
                "reference": "550ebaac289296ce228a706d0867afc34687e3f4",
>>>>>>> 8368bdea
                "shasum": ""
            },
            "require": {
                "monolog/monolog": "~1.22",
                "php": ">=5.6",
                "symfony/config": "~3.4|~4.0",
                "symfony/dependency-injection": "~3.4.10|^4.0.10",
                "symfony/http-kernel": "~3.4|~4.0",
                "symfony/monolog-bridge": "~3.4|~4.0"
            },
            "require-dev": {
                "symfony/console": "~3.4|~4.0",
                "symfony/phpunit-bridge": "^3.4.19|^4.0",
                "symfony/yaml": "~3.4|~4.0"
            },
            "type": "symfony-bundle",
            "extra": {
                "branch-alias": {
<<<<<<< HEAD
                    "dev-master": "3.x-dev"
=======
                    "dev-master": "1.12-dev"
>>>>>>> 8368bdea
                }
            },
            "autoload": {
                "psr-4": {
                    "Symfony\\Bundle\\MonologBundle\\": ""
                },
                "exclude-from-classmap": [
                    "/Tests/"
                ]
            },
            "notification-url": "https://packagist.org/downloads/",
            "license": [
                "MIT"
            ],
            "authors": [
                {
<<<<<<< HEAD
                    "name": "Symfony Community",
                    "homepage": "http://symfony.com/contributors"
                },
                {
                    "name": "Fabien Potencier",
                    "email": "fabien@symfony.com"
                }
            ],
            "description": "Symfony MonologBundle",
            "homepage": "http://symfony.com",
            "keywords": [
                "log",
                "logging"
            ],
            "time": "2019-06-20T12:18:19+00:00"
        },
        {
            "name": "symfony/polyfill-ctype",
            "version": "v1.12.0",
            "source": {
                "type": "git",
                "url": "https://github.com/symfony/polyfill-ctype.git",
                "reference": "550ebaac289296ce228a706d0867afc34687e3f4"
            },
            "dist": {
                "type": "zip",
                "url": "https://api.github.com/repos/symfony/polyfill-ctype/zipball/550ebaac289296ce228a706d0867afc34687e3f4",
                "reference": "550ebaac289296ce228a706d0867afc34687e3f4",
                "shasum": ""
            },
            "require": {
                "php": ">=5.3.3"
            },
            "suggest": {
                "ext-ctype": "For best performance"
            },
            "type": "library",
            "extra": {
                "branch-alias": {
                    "dev-master": "1.12-dev"
                }
            },
            "autoload": {
                "psr-4": {
                    "Symfony\\Polyfill\\Ctype\\": ""
                },
                "files": [
                    "bootstrap.php"
                ]
            },
            "notification-url": "https://packagist.org/downloads/",
            "license": [
                "MIT"
            ],
            "authors": [
                {
=======
>>>>>>> 8368bdea
                    "name": "Gert de Pagter",
                    "email": "BackEndTea@gmail.com"
                },
                {
                    "name": "Symfony Community",
                    "homepage": "https://symfony.com/contributors"
                }
            ],
            "description": "Symfony polyfill for ctype functions",
            "homepage": "https://symfony.com",
            "keywords": [
                "compatibility",
                "ctype",
                "polyfill",
                "portable"
            ],
            "time": "2019-08-06T08:03:45+00:00"
<<<<<<< HEAD
        },
        {
            "name": "symfony/polyfill-iconv",
            "version": "v1.12.0",
            "source": {
                "type": "git",
                "url": "https://github.com/symfony/polyfill-iconv.git",
                "reference": "685968b11e61a347c18bf25db32effa478be610f"
            },
            "dist": {
                "type": "zip",
                "url": "https://api.github.com/repos/symfony/polyfill-iconv/zipball/685968b11e61a347c18bf25db32effa478be610f",
                "reference": "685968b11e61a347c18bf25db32effa478be610f",
                "shasum": ""
            },
            "require": {
                "php": ">=5.3.3"
            },
            "suggest": {
                "ext-iconv": "For best performance"
            },
            "type": "library",
            "extra": {
                "branch-alias": {
                    "dev-master": "1.12-dev"
                }
            },
            "autoload": {
                "psr-4": {
                    "Symfony\\Polyfill\\Iconv\\": ""
                },
                "files": [
                    "bootstrap.php"
                ]
            },
            "notification-url": "https://packagist.org/downloads/",
            "license": [
                "MIT"
            ],
            "authors": [
                {
                    "name": "Nicolas Grekas",
                    "email": "p@tchwork.com"
                },
                {
                    "name": "Symfony Community",
                    "homepage": "https://symfony.com/contributors"
                }
            ],
            "description": "Symfony polyfill for the Iconv extension",
            "homepage": "https://symfony.com",
            "keywords": [
                "compatibility",
                "iconv",
                "polyfill",
                "portable",
                "shim"
            ],
            "time": "2019-08-06T08:03:45+00:00"
=======
>>>>>>> 8368bdea
        },
        {
            "name": "symfony/polyfill-intl-icu",
            "version": "v1.12.0",
            "source": {
                "type": "git",
                "url": "https://github.com/symfony/polyfill-intl-icu.git",
                "reference": "66810b9d6eb4af54d543867909d65ab9af654d7e"
            },
            "dist": {
                "type": "zip",
                "url": "https://api.github.com/repos/symfony/polyfill-intl-icu/zipball/66810b9d6eb4af54d543867909d65ab9af654d7e",
                "reference": "66810b9d6eb4af54d543867909d65ab9af654d7e",
                "shasum": ""
            },
            "require": {
                "php": ">=5.3.3",
                "symfony/intl": "~2.3|~3.0|~4.0|~5.0"
            },
            "suggest": {
                "ext-intl": "For best performance"
            },
            "type": "library",
            "extra": {
                "branch-alias": {
                    "dev-master": "1.12-dev"
                }
            },
            "autoload": {
                "files": [
                    "bootstrap.php"
                ]
            },
            "notification-url": "https://packagist.org/downloads/",
            "license": [
                "MIT"
            ],
            "authors": [
                {
                    "name": "Nicolas Grekas",
                    "email": "p@tchwork.com"
                },
                {
                    "name": "Symfony Community",
                    "homepage": "https://symfony.com/contributors"
                }
            ],
            "description": "Symfony polyfill for intl's ICU-related data and classes",
            "homepage": "https://symfony.com",
            "keywords": [
                "compatibility",
                "icu",
                "intl",
                "polyfill",
                "portable",
                "shim"
            ],
            "time": "2019-08-06T08:03:45+00:00"
        },
        {
<<<<<<< HEAD
            "name": "symfony/polyfill-intl-idn",
            "version": "v1.12.0",
            "source": {
                "type": "git",
                "url": "https://github.com/symfony/polyfill-intl-idn.git",
                "reference": "6af626ae6fa37d396dc90a399c0ff08e5cfc45b2"
            },
            "dist": {
                "type": "zip",
                "url": "https://api.github.com/repos/symfony/polyfill-intl-idn/zipball/6af626ae6fa37d396dc90a399c0ff08e5cfc45b2",
                "reference": "6af626ae6fa37d396dc90a399c0ff08e5cfc45b2",
=======
            "name": "symfony/polyfill-mbstring",
            "version": "v1.12.0",
            "source": {
                "type": "git",
                "url": "https://github.com/symfony/polyfill-mbstring.git",
                "reference": "b42a2f66e8f1b15ccf25652c3424265923eb4f17"
            },
            "dist": {
                "type": "zip",
                "url": "https://api.github.com/repos/symfony/polyfill-mbstring/zipball/b42a2f66e8f1b15ccf25652c3424265923eb4f17",
                "reference": "b42a2f66e8f1b15ccf25652c3424265923eb4f17",
>>>>>>> 8368bdea
                "shasum": ""
            },
            "require": {
                "php": ">=5.3.3",
                "symfony/polyfill-mbstring": "^1.3",
                "symfony/polyfill-php72": "^1.9"
            },
            "suggest": {
                "ext-intl": "For best performance"
            },
            "type": "library",
            "extra": {
                "branch-alias": {
                    "dev-master": "1.12-dev"
                }
            },
            "autoload": {
                "psr-4": {
                    "Symfony\\Polyfill\\Intl\\Idn\\": ""
                },
                "files": [
                    "bootstrap.php"
                ]
            },
            "notification-url": "https://packagist.org/downloads/",
            "license": [
                "MIT"
            ],
            "authors": [
                {
                    "name": "Laurent Bassin",
                    "email": "laurent@bassin.info"
                },
                {
                    "name": "Symfony Community",
                    "homepage": "https://symfony.com/contributors"
                }
            ],
            "description": "Symfony polyfill for intl's idn_to_ascii and idn_to_utf8 functions",
            "homepage": "https://symfony.com",
            "keywords": [
                "compatibility",
                "idn",
                "intl",
                "polyfill",
                "portable",
                "shim"
            ],
            "time": "2019-08-06T08:03:45+00:00"
        },
        {
<<<<<<< HEAD
            "name": "symfony/polyfill-mbstring",
            "version": "v1.12.0",
            "source": {
                "type": "git",
                "url": "https://github.com/symfony/polyfill-mbstring.git",
                "reference": "b42a2f66e8f1b15ccf25652c3424265923eb4f17"
            },
            "dist": {
                "type": "zip",
                "url": "https://api.github.com/repos/symfony/polyfill-mbstring/zipball/b42a2f66e8f1b15ccf25652c3424265923eb4f17",
                "reference": "b42a2f66e8f1b15ccf25652c3424265923eb4f17",
=======
            "name": "symfony/polyfill-php56",
            "version": "v1.12.0",
            "source": {
                "type": "git",
                "url": "https://github.com/symfony/polyfill-php56.git",
                "reference": "0e3b212e96a51338639d8ce175c046d7729c3403"
            },
            "dist": {
                "type": "zip",
                "url": "https://api.github.com/repos/symfony/polyfill-php56/zipball/0e3b212e96a51338639d8ce175c046d7729c3403",
                "reference": "0e3b212e96a51338639d8ce175c046d7729c3403",
>>>>>>> 8368bdea
                "shasum": ""
            },
            "require": {
                "php": ">=5.3.3"
            },
            "suggest": {
                "ext-mbstring": "For best performance"
            },
            "type": "library",
            "extra": {
                "branch-alias": {
                    "dev-master": "1.12-dev"
                }
            },
            "autoload": {
                "psr-4": {
                    "Symfony\\Polyfill\\Mbstring\\": ""
                },
                "files": [
                    "bootstrap.php"
                ]
            },
            "notification-url": "https://packagist.org/downloads/",
            "license": [
                "MIT"
            ],
            "authors": [
                {
                    "name": "Nicolas Grekas",
                    "email": "p@tchwork.com"
                },
                {
                    "name": "Symfony Community",
                    "homepage": "https://symfony.com/contributors"
                }
            ],
            "description": "Symfony polyfill for the Mbstring extension",
            "homepage": "https://symfony.com",
            "keywords": [
                "compatibility",
                "mbstring",
                "polyfill",
                "portable",
                "shim"
            ],
            "time": "2019-08-06T08:03:45+00:00"
        },
        {
<<<<<<< HEAD
            "name": "symfony/polyfill-php72",
            "version": "v1.12.0",
            "source": {
                "type": "git",
                "url": "https://github.com/symfony/polyfill-php72.git",
                "reference": "04ce3335667451138df4307d6a9b61565560199e"
            },
            "dist": {
                "type": "zip",
                "url": "https://api.github.com/repos/symfony/polyfill-php72/zipball/04ce3335667451138df4307d6a9b61565560199e",
                "reference": "04ce3335667451138df4307d6a9b61565560199e",
=======
            "name": "symfony/polyfill-php70",
            "version": "v1.12.0",
            "source": {
                "type": "git",
                "url": "https://github.com/symfony/polyfill-php70.git",
                "reference": "54b4c428a0054e254223797d2713c31e08610831"
            },
            "dist": {
                "type": "zip",
                "url": "https://api.github.com/repos/symfony/polyfill-php70/zipball/54b4c428a0054e254223797d2713c31e08610831",
                "reference": "54b4c428a0054e254223797d2713c31e08610831",
>>>>>>> 8368bdea
                "shasum": ""
            },
            "require": {
                "php": ">=5.3.3"
            },
            "type": "library",
            "extra": {
                "branch-alias": {
                    "dev-master": "1.12-dev"
                }
            },
            "autoload": {
                "psr-4": {
                    "Symfony\\Polyfill\\Php72\\": ""
                },
                "files": [
                    "bootstrap.php"
                ]
            },
            "notification-url": "https://packagist.org/downloads/",
            "license": [
                "MIT"
            ],
            "authors": [
                {
                    "name": "Nicolas Grekas",
                    "email": "p@tchwork.com"
                },
                {
                    "name": "Symfony Community",
                    "homepage": "https://symfony.com/contributors"
                }
            ],
            "description": "Symfony polyfill backporting some PHP 7.2+ features to lower PHP versions",
            "homepage": "https://symfony.com",
            "keywords": [
                "compatibility",
                "polyfill",
                "portable",
                "shim"
            ],
            "time": "2019-08-06T08:03:45+00:00"
        },
        {
<<<<<<< HEAD
            "name": "symfony/polyfill-php73",
            "version": "v1.12.0",
            "source": {
                "type": "git",
                "url": "https://github.com/symfony/polyfill-php73.git",
                "reference": "2ceb49eaccb9352bff54d22570276bb75ba4a188"
            },
            "dist": {
                "type": "zip",
                "url": "https://api.github.com/repos/symfony/polyfill-php73/zipball/2ceb49eaccb9352bff54d22570276bb75ba4a188",
                "reference": "2ceb49eaccb9352bff54d22570276bb75ba4a188",
=======
            "name": "symfony/polyfill-util",
            "version": "v1.12.0",
            "source": {
                "type": "git",
                "url": "https://github.com/symfony/polyfill-util.git",
                "reference": "4317de1386717b4c22caed7725350a8887ab205c"
            },
            "dist": {
                "type": "zip",
                "url": "https://api.github.com/repos/symfony/polyfill-util/zipball/4317de1386717b4c22caed7725350a8887ab205c",
                "reference": "4317de1386717b4c22caed7725350a8887ab205c",
>>>>>>> 8368bdea
                "shasum": ""
            },
            "require": {
                "php": ">=5.3.3"
            },
            "type": "library",
            "extra": {
                "branch-alias": {
                    "dev-master": "1.12-dev"
                }
            },
            "autoload": {
                "psr-4": {
                    "Symfony\\Polyfill\\Php73\\": ""
                },
                "files": [
                    "bootstrap.php"
                ],
                "classmap": [
                    "Resources/stubs"
                ]
            },
            "notification-url": "https://packagist.org/downloads/",
            "license": [
                "MIT"
            ],
            "authors": [
                {
                    "name": "Nicolas Grekas",
                    "email": "p@tchwork.com"
                },
                {
                    "name": "Symfony Community",
                    "homepage": "https://symfony.com/contributors"
                }
            ],
            "description": "Symfony polyfill backporting some PHP 7.3+ features to lower PHP versions",
            "homepage": "https://symfony.com",
            "keywords": [
                "compatibility",
                "polyfill",
                "portable",
                "shim"
            ],
            "time": "2019-08-06T08:03:45+00:00"
        },
        {
            "name": "symfony/swiftmailer-bundle",
            "version": "v3.3.1",
            "source": {
                "type": "git",
                "url": "https://github.com/symfony/swiftmailer-bundle.git",
                "reference": "defa9bdfc0191ed70b389cb93c550c6c82cf1745"
            },
            "dist": {
                "type": "zip",
                "url": "https://api.github.com/repos/symfony/swiftmailer-bundle/zipball/defa9bdfc0191ed70b389cb93c550c6c82cf1745",
                "reference": "defa9bdfc0191ed70b389cb93c550c6c82cf1745",
                "shasum": ""
            },
            "require": {
                "php": ">=7.0.0",
                "swiftmailer/swiftmailer": "^6.1.3",
                "symfony/config": "^3.4|^4.0|^5.0",
                "symfony/dependency-injection": "^3.4|^4.0|^5.0",
                "symfony/http-kernel": "^3.4|^4.0|^5.0"
            },
            "conflict": {
                "twig/twig": "<1.41|<2.10"
            },
            "require-dev": {
                "symfony/console": "^3.4|^4.0|^5.0",
                "symfony/framework-bundle": "^3.4|^4.0|^5.0",
                "symfony/phpunit-bridge": "^3.4.32|^4.3.5|^5.0",
                "symfony/yaml": "^3.4|^4.0|^5.0"
            },
            "suggest": {
                "psr/log": "Allows logging"
            },
            "type": "symfony-bundle",
            "extra": {
                "branch-alias": {
                    "dev-master": "3.3-dev"
                }
            },
            "autoload": {
                "psr-4": {
                    "Symfony\\Bundle\\SwiftmailerBundle\\": ""
                },
                "exclude-from-classmap": [
                    "/Tests/"
                ]
            },
            "notification-url": "https://packagist.org/downloads/",
            "license": [
                "MIT"
            ],
            "authors": [
                {
                    "name": "Fabien Potencier",
                    "email": "fabien@symfony.com"
                },
                {
                    "name": "Symfony Community",
                    "homepage": "http://symfony.com/contributors"
                }
            ],
            "description": "Symfony SwiftmailerBundle",
            "homepage": "http://symfony.com",
            "time": "2019-11-07T21:01:35+00:00"
        },
        {
            "name": "symfony/symfony",
<<<<<<< HEAD
            "version": "v4.3.7",
            "source": {
                "type": "git",
                "url": "https://github.com/symfony/symfony.git",
                "reference": "fb4065ac95f08ca26ee605936e537ba2cd4a6bb7"
            },
            "dist": {
                "type": "zip",
                "url": "https://api.github.com/repos/symfony/symfony/zipball/fb4065ac95f08ca26ee605936e537ba2cd4a6bb7",
                "reference": "fb4065ac95f08ca26ee605936e537ba2cd4a6bb7",
=======
            "version": "v3.4.35",
            "source": {
                "type": "git",
                "url": "https://github.com/symfony/symfony.git",
                "reference": "2adc85d49cbe14e346068fa7e9c2e1f08ab31de6"
            },
            "dist": {
                "type": "zip",
                "url": "https://api.github.com/repos/symfony/symfony/zipball/2adc85d49cbe14e346068fa7e9c2e1f08ab31de6",
                "reference": "2adc85d49cbe14e346068fa7e9c2e1f08ab31de6",
>>>>>>> 8368bdea
                "shasum": ""
            },
            "require": {
                "doctrine/event-manager": "~1.0",
                "doctrine/persistence": "~1.0",
                "ext-xml": "*",
                "fig/link-util": "^1.0",
                "php": "^7.1.3",
                "psr/cache": "~1.0",
                "psr/container": "^1.0",
                "psr/link": "^1.0",
                "psr/log": "~1.0",
                "symfony/contracts": "^1.1.3",
                "symfony/polyfill-ctype": "~1.8",
                "symfony/polyfill-intl-icu": "~1.0",
                "symfony/polyfill-intl-idn": "^1.10",
                "symfony/polyfill-mbstring": "~1.0",
<<<<<<< HEAD
                "symfony/polyfill-php72": "~1.5",
                "symfony/polyfill-php73": "^1.11",
=======
                "symfony/polyfill-php56": "~1.0",
                "symfony/polyfill-php70": "~1.6",
>>>>>>> 8368bdea
                "twig/twig": "^1.41|^2.10"
            },
            "conflict": {
                "masterminds/html5": "<2.6",
                "ocramius/proxy-manager": "<2.1",
                "phpdocumentor/reflection-docblock": "<3.0||>=3.2.0,<3.2.2",
                "phpdocumentor/type-resolver": "<0.3.0",
                "phpunit/phpunit": "<5.4.3"
            },
            "replace": {
                "symfony/amazon-mailer": "self.version",
                "symfony/asset": "self.version",
                "symfony/browser-kit": "self.version",
                "symfony/cache": "self.version",
                "symfony/config": "self.version",
                "symfony/console": "self.version",
                "symfony/css-selector": "self.version",
                "symfony/debug": "self.version",
                "symfony/debug-bundle": "self.version",
                "symfony/dependency-injection": "self.version",
                "symfony/doctrine-bridge": "self.version",
                "symfony/dom-crawler": "self.version",
                "symfony/dotenv": "self.version",
                "symfony/event-dispatcher": "self.version",
                "symfony/expression-language": "self.version",
                "symfony/filesystem": "self.version",
                "symfony/finder": "self.version",
                "symfony/form": "self.version",
                "symfony/framework-bundle": "self.version",
                "symfony/google-mailer": "self.version",
                "symfony/http-client": "self.version",
                "symfony/http-foundation": "self.version",
                "symfony/http-kernel": "self.version",
                "symfony/inflector": "self.version",
                "symfony/intl": "self.version",
                "symfony/ldap": "self.version",
                "symfony/lock": "self.version",
                "symfony/mailchimp-mailer": "self.version",
                "symfony/mailer": "self.version",
                "symfony/mailgun-mailer": "self.version",
                "symfony/messenger": "self.version",
                "symfony/mime": "self.version",
                "symfony/monolog-bridge": "self.version",
                "symfony/options-resolver": "self.version",
                "symfony/postmark-mailer": "self.version",
                "symfony/process": "self.version",
                "symfony/property-access": "self.version",
                "symfony/property-info": "self.version",
                "symfony/proxy-manager-bridge": "self.version",
                "symfony/routing": "self.version",
                "symfony/security": "self.version",
                "symfony/security-bundle": "self.version",
                "symfony/security-core": "self.version",
                "symfony/security-csrf": "self.version",
                "symfony/security-guard": "self.version",
                "symfony/security-http": "self.version",
                "symfony/sendgrid-mailer": "self.version",
                "symfony/serializer": "self.version",
                "symfony/stopwatch": "self.version",
                "symfony/templating": "self.version",
                "symfony/translation": "self.version",
                "symfony/twig-bridge": "self.version",
                "symfony/twig-bundle": "self.version",
                "symfony/validator": "self.version",
                "symfony/var-dumper": "self.version",
                "symfony/var-exporter": "self.version",
                "symfony/web-link": "self.version",
                "symfony/web-profiler-bundle": "self.version",
                "symfony/web-server-bundle": "self.version",
                "symfony/workflow": "self.version",
                "symfony/yaml": "self.version"
            },
            "require-dev": {
                "cache/integration-tests": "dev-master",
                "doctrine/annotations": "~1.0",
                "doctrine/cache": "~1.6",
                "doctrine/collections": "~1.0",
                "doctrine/data-fixtures": "1.0.*",
                "doctrine/dbal": "~2.4",
                "doctrine/doctrine-bundle": "~1.4",
                "doctrine/orm": "~2.4,>=2.4.5",
                "doctrine/reflection": "~1.0",
                "egulias/email-validator": "~1.2,>=1.2.8|~2.0",
                "masterminds/html5": "^2.6",
                "monolog/monolog": "~1.11",
                "nyholm/psr7": "^1.0",
                "ocramius/proxy-manager": "^2.1",
                "phpdocumentor/reflection-docblock": "^3.0|^4.0",
<<<<<<< HEAD
                "predis/predis": "~1.1",
                "psr/http-client": "^1.0",
                "psr/simple-cache": "^1.0",
=======
                "predis/predis": "~1.0",
>>>>>>> 8368bdea
                "symfony/phpunit-bridge": "^3.4.31|^4.3.4|~5.0",
                "symfony/security-acl": "~2.8|~3.0"
            },
            "type": "library",
            "extra": {
                "branch-alias": {
                    "dev-master": "4.3-dev"
                }
            },
            "autoload": {
                "psr-4": {
                    "Symfony\\Bridge\\Doctrine\\": "src/Symfony/Bridge/Doctrine/",
                    "Symfony\\Bridge\\Monolog\\": "src/Symfony/Bridge/Monolog/",
                    "Symfony\\Bridge\\ProxyManager\\": "src/Symfony/Bridge/ProxyManager/",
                    "Symfony\\Bridge\\Twig\\": "src/Symfony/Bridge/Twig/",
                    "Symfony\\Bundle\\": "src/Symfony/Bundle/",
                    "Symfony\\Component\\": "src/Symfony/Component/"
                },
                "classmap": [
                    "src/Symfony/Component/Intl/Resources/stubs"
                ],
                "exclude-from-classmap": [
                    "**/Tests/"
                ]
            },
            "notification-url": "https://packagist.org/downloads/",
            "license": [
                "MIT"
            ],
            "authors": [
                {
                    "name": "Fabien Potencier",
                    "email": "fabien@symfony.com"
                },
                {
                    "name": "Symfony Community",
                    "homepage": "https://symfony.com/contributors"
                }
            ],
            "description": "The Symfony PHP framework",
            "homepage": "https://symfony.com",
            "keywords": [
                "framework"
            ],
<<<<<<< HEAD
            "time": "2019-11-11T16:39:14+00:00"
=======
            "time": "2019-11-13T08:45:05+00:00"
>>>>>>> 8368bdea
        },
        {
            "name": "twig/extensions",
            "version": "v1.5.4",
            "source": {
                "type": "git",
                "url": "https://github.com/twigphp/Twig-extensions.git",
                "reference": "57873c8b0c1be51caa47df2cdb824490beb16202"
            },
            "dist": {
                "type": "zip",
                "url": "https://api.github.com/repos/twigphp/Twig-extensions/zipball/57873c8b0c1be51caa47df2cdb824490beb16202",
                "reference": "57873c8b0c1be51caa47df2cdb824490beb16202",
                "shasum": ""
            },
            "require": {
                "twig/twig": "^1.27|^2.0"
            },
            "require-dev": {
                "symfony/phpunit-bridge": "^3.4",
                "symfony/translation": "^2.7|^3.4"
            },
            "suggest": {
                "symfony/translation": "Allow the time_diff output to be translated"
            },
            "type": "library",
            "extra": {
                "branch-alias": {
                    "dev-master": "1.5-dev"
                }
            },
            "autoload": {
                "psr-0": {
                    "Twig_Extensions_": "lib/"
                },
                "psr-4": {
                    "Twig\\Extensions\\": "src/"
                }
            },
            "notification-url": "https://packagist.org/downloads/",
            "license": [
                "MIT"
            ],
            "authors": [
                {
                    "name": "Fabien Potencier",
                    "email": "fabien@symfony.com"
                }
            ],
            "description": "Common additional features for Twig that do not directly belong in core",
            "keywords": [
                "i18n",
                "text"
            ],
            "time": "2018-12-05T18:34:18+00:00"
        },
        {
            "name": "twig/twig",
<<<<<<< HEAD
            "version": "v2.12.2",
            "source": {
                "type": "git",
                "url": "https://github.com/twigphp/Twig.git",
                "reference": "d761fd1f1c6b867ae09a7d8119a6d95d06dc44ed"
            },
            "dist": {
                "type": "zip",
                "url": "https://api.github.com/repos/twigphp/Twig/zipball/d761fd1f1c6b867ae09a7d8119a6d95d06dc44ed",
                "reference": "d761fd1f1c6b867ae09a7d8119a6d95d06dc44ed",
                "shasum": ""
            },
            "require": {
                "php": "^7.0",
                "symfony/polyfill-ctype": "^1.8",
                "symfony/polyfill-mbstring": "^1.3"
=======
            "version": "v1.42.4",
            "source": {
                "type": "git",
                "url": "https://github.com/twigphp/Twig.git",
                "reference": "e587180584c3d2d6cb864a0454e777bb6dcb6152"
            },
            "dist": {
                "type": "zip",
                "url": "https://api.github.com/repos/twigphp/Twig/zipball/e587180584c3d2d6cb864a0454e777bb6dcb6152",
                "reference": "e587180584c3d2d6cb864a0454e777bb6dcb6152",
                "shasum": ""
            },
            "require": {
                "php": ">=5.5.0",
                "symfony/polyfill-ctype": "^1.8"
>>>>>>> 8368bdea
            },
            "require-dev": {
                "psr/container": "^1.0",
                "symfony/debug": "^3.4|^4.2",
                "symfony/phpunit-bridge": "^4.4@dev|^5.0"
            },
            "type": "library",
            "extra": {
                "branch-alias": {
<<<<<<< HEAD
                    "dev-master": "2.12-dev"
=======
                    "dev-master": "1.42-dev"
>>>>>>> 8368bdea
                }
            },
            "autoload": {
                "psr-0": {
                    "Twig_": "lib/"
                },
                "psr-4": {
                    "Twig\\": "src/"
                }
            },
            "notification-url": "https://packagist.org/downloads/",
            "license": [
                "BSD-3-Clause"
            ],
            "authors": [
                {
                    "name": "Fabien Potencier",
                    "email": "fabien@symfony.com",
                    "homepage": "http://fabien.potencier.org",
                    "role": "Lead Developer"
                },
                {
                    "name": "Twig Team",
                    "homepage": "https://twig.symfony.com/contributors",
                    "role": "Contributors"
                },
                {
                    "name": "Armin Ronacher",
                    "email": "armin.ronacher@active-4.com",
                    "role": "Project Founder"
                }
            ],
            "description": "Twig, the flexible, fast, and secure template language for PHP",
            "homepage": "https://twig.symfony.com",
            "keywords": [
                "templating"
            ],
<<<<<<< HEAD
            "time": "2019-11-11T16:52:09+00:00"
=======
            "time": "2019-11-11T16:49:32+00:00"
>>>>>>> 8368bdea
        },
        {
            "name": "vakata/jstree",
            "version": "3.3.8",
            "source": {
                "type": "git",
                "url": "https://github.com/vakata/jstree.git",
                "reference": "c9d7c1425f2272c5400536fa631eba8657522ecf"
            },
            "dist": {
                "type": "zip",
                "url": "https://api.github.com/repos/vakata/jstree/zipball/c9d7c1425f2272c5400536fa631eba8657522ecf",
                "reference": "c9d7c1425f2272c5400536fa631eba8657522ecf",
                "shasum": ""
            },
            "require": {
                "components/jquery": ">=1.9.1"
            },
            "suggest": {
                "robloach/component-installer": "Allows installation of Components via Composer"
            },
            "type": "component",
            "extra": {
                "component": {
                    "scripts": [
                        "dist/jstree.js"
                    ],
                    "styles": [
                        "dist/themes/default/style.css"
                    ],
                    "images": [
                        "dist/themes/default/32px.png",
                        "dist/themes/default/40px.png",
                        "dist/themes/default/throbber.gif"
                    ],
                    "files": [
                        "dist/jstree.min.js",
                        "dist/themes/default/style.min.css",
                        "dist/themes/default/32px.png",
                        "dist/themes/default/40px.png",
                        "dist/themes/default/throbber.gif"
                    ]
                }
            },
            "notification-url": "https://packagist.org/downloads/",
            "license": [
                "MIT"
            ],
            "authors": [
                {
                    "name": "Ivan Bozhanov",
                    "email": "jstree@jstree.com"
                }
            ],
            "description": "jsTree is jquery plugin, that provides interactive trees.",
            "homepage": "http://jstree.com",
            "time": "2019-04-28T21:22:05+00:00"
        },
        {
            "name": "wikimedia/composer-merge-plugin",
            "version": "v1.4.1",
            "source": {
                "type": "git",
                "url": "https://github.com/wikimedia/composer-merge-plugin.git",
                "reference": "81c6ac72a24a67383419c7eb9aa2b3437f2ab100"
            },
            "dist": {
                "type": "zip",
                "url": "https://api.github.com/repos/wikimedia/composer-merge-plugin/zipball/81c6ac72a24a67383419c7eb9aa2b3437f2ab100",
                "reference": "81c6ac72a24a67383419c7eb9aa2b3437f2ab100",
                "shasum": ""
            },
            "require": {
                "composer-plugin-api": "^1.0",
                "php": ">=5.3.2"
            },
            "require-dev": {
                "composer/composer": "~1.0.0",
                "jakub-onderka/php-parallel-lint": "~0.8",
                "phpunit/phpunit": "~4.8|~5.0",
                "squizlabs/php_codesniffer": "~2.1.0"
            },
            "type": "composer-plugin",
            "extra": {
                "branch-alias": {
                    "dev-master": "1.3.x-dev"
                },
                "class": "Wikimedia\\Composer\\MergePlugin"
            },
            "autoload": {
                "psr-4": {
                    "Wikimedia\\Composer\\": "src/"
                }
            },
            "notification-url": "https://packagist.org/downloads/",
            "license": [
                "MIT"
            ],
            "authors": [
                {
                    "name": "Bryan Davis",
                    "email": "bd808@wikimedia.org"
                }
            ],
            "description": "Composer plugin to merge multiple composer.json files",
            "time": "2017-04-25T02:31:25+00:00"
        },
        {
            "name": "willdurand/js-translation-bundle",
            "version": "2.6.6",
            "source": {
                "type": "git",
                "url": "https://github.com/willdurand/BazingaJsTranslationBundle.git",
                "reference": "9c80406dd4cc195f1f835a52e038fb80a96563b2"
            },
            "dist": {
                "type": "zip",
                "url": "https://api.github.com/repos/willdurand/BazingaJsTranslationBundle/zipball/9c80406dd4cc195f1f835a52e038fb80a96563b2",
                "reference": "9c80406dd4cc195f1f835a52e038fb80a96563b2",
                "shasum": ""
            },
            "require": {
                "symfony/console": "~2.7|~3.1|~4.0",
                "symfony/finder": "~2.7|~3.1|~4.0",
                "symfony/framework-bundle": "~2.7|~3.1|~4.0",
                "symfony/intl": "~2.7|~3.1|~4.0",
                "symfony/translation": "~2.7|~3.1|~4.0",
                "symfony/twig-bundle": "~2.7|~3.1|~4.0"
            },
            "replace": {
                "willdurand/expose-translation-bundle": "2.5.*"
            },
            "require-dev": {
                "phpunit/phpunit": "^4.8|~5.7",
                "symfony/asset": "~2.7|~3.1|~4.0",
                "symfony/browser-kit": "~2.7|~3.1|~4.0",
                "symfony/phpunit-bridge": "~2.7|~3.1|~4.0",
                "symfony/twig-bundle": "~2.7|~3.1|~4.0",
                "symfony/yaml": "~2.7|~3.1|~4.0"
            },
            "type": "symfony-bundle",
            "extra": {
                "branch-alias": {
                    "dev-master": "2.7-dev"
                }
            },
            "autoload": {
                "psr-4": {
                    "Bazinga\\Bundle\\JsTranslationBundle\\": ""
                }
            },
            "notification-url": "https://packagist.org/downloads/",
            "license": [
                "MIT"
            ],
            "authors": [
                {
                    "name": "William Durand",
                    "email": "will+git@drnd.me"
                }
            ],
            "description": "A pretty nice way to expose your translation messages to your JavaScript.",
            "keywords": [
                "javascript",
                "symfony",
                "translation"
            ],
            "time": "2018-02-11T14:19:14+00:00"
        },
        {
            "name": "willdurand/jsonp-callback-validator",
            "version": "v1.1.0",
            "source": {
                "type": "git",
                "url": "https://github.com/willdurand/JsonpCallbackValidator.git",
                "reference": "1a7d388bb521959e612ef50c5c7b1691b097e909"
            },
            "dist": {
                "type": "zip",
                "url": "https://api.github.com/repos/willdurand/JsonpCallbackValidator/zipball/1a7d388bb521959e612ef50c5c7b1691b097e909",
                "reference": "1a7d388bb521959e612ef50c5c7b1691b097e909",
                "shasum": ""
            },
            "require": {
                "php": ">=5.3.0"
            },
            "require-dev": {
                "phpunit/phpunit": "~3.7"
            },
            "type": "library",
            "autoload": {
                "psr-0": {
                    "JsonpCallbackValidator": "src/"
                }
            },
            "notification-url": "https://packagist.org/downloads/",
            "license": [
                "MIT"
            ],
            "authors": [
                {
                    "name": "William Durand",
                    "email": "william.durand1@gmail.com",
                    "homepage": "http://www.willdurand.fr"
                }
            ],
            "description": "JSONP callback validator.",
            "time": "2014-01-20T22:35:06+00:00"
        },
        {
            "name": "zikula/andreas08-theme",
            "version": "3.1.1",
            "source": {
                "type": "git",
                "url": "https://github.com/zikula/ZikulaAndreas08Theme.git",
                "reference": "cfdc47bedce99b29127717733afedd273bff6658"
            },
            "dist": {
                "type": "zip",
                "url": "https://api.github.com/repos/zikula/ZikulaAndreas08Theme/zipball/cfdc47bedce99b29127717733afedd273bff6658",
                "reference": "cfdc47bedce99b29127717733afedd273bff6658",
                "shasum": ""
            },
            "require": {
                "php": ">=7.2.0"
            },
            "type": "zikula-theme",
            "extra": {
                "zikula": {
                    "core-compatibility": ">=3.0.0",
                    "class": "Zikula\\Andreas08Theme\\ZikulaAndreas08Theme",
                    "displayname": "Andreas08",
                    "capabilities": {
                        "user": true,
                        "admin": true
                    }
                }
            },
            "autoload": {
                "psr-4": {
                    "Zikula\\Andreas08Theme\\": ""
                }
            },
            "license": [
                "LGPL-3.0+"
            ],
            "authors": [
                {
                    "name": "Zikula",
                    "homepage": "https://ziku.la/"
                }
            ],
            "description": "Based on the theme Andreas08 by Andreas Viklund",
            "support": {
                "source": "https://github.com/zikula/ZikulaAndreas08Theme/tree/3.1.1",
                "issues": "https://github.com/zikula/ZikulaAndreas08Theme/issues"
            },
            "time": "2019-03-26T07:03:25+00:00"
        },
        {
            "name": "zikula/bootstrap-bundle",
            "version": "3.0.1",
            "source": {
                "type": "git",
                "url": "https://github.com/zikula/BootstrapBundle.git",
                "reference": "ffb6f6188160dbef8732de872ba2699cd6e9fb54"
            },
            "dist": {
                "type": "zip",
                "url": "https://api.github.com/repos/zikula/BootstrapBundle/zipball/ffb6f6188160dbef8732de872ba2699cd6e9fb54",
                "reference": "ffb6f6188160dbef8732de872ba2699cd6e9fb54",
                "shasum": ""
            },
            "require": {
                "components/bootstrap": "~3.0",
                "php": ">=5.3.2"
            },
            "type": "symfony-bundle",
            "autoload": {
                "psr-0": {
                    "Zikula\\Bundle\\BootstrapBundle\\": ""
                }
            },
            "notification-url": "https://packagist.org/downloads/",
            "license": [
                "MIT"
            ],
            "authors": [
                {
                    "name": "Zikula",
                    "homepage": "https://ziku.la"
                }
            ],
            "description": "Zikula Bootstrap bundle",
            "homepage": "https://ziku.la",
            "keywords": [
                "bootstrap",
                "bundle",
                "css",
                "zikula"
            ],
            "time": "2014-02-03T01:01:00+00:00"
        },
        {
            "name": "zikula/filesystem",
            "version": "1.0.0",
            "target-dir": "Zikula/Component/FileSystem",
            "source": {
                "type": "git",
                "url": "https://github.com/zikula/FileSystem.git",
                "reference": "8e12d6839aa50a7590f5ad22cc2d33c8f88ff726"
            },
            "dist": {
                "type": "zip",
                "url": "https://api.github.com/repos/zikula/FileSystem/zipball/8e12d6839aa50a7590f5ad22cc2d33c8f88ff726",
                "reference": "8e12d6839aa50a7590f5ad22cc2d33c8f88ff726",
                "shasum": ""
            },
            "require": {
                "php": ">=5.3.3"
            },
            "type": "library",
            "autoload": {
                "psr-0": {
                    "Zikula\\Component\\FileSystem": ""
                }
            },
            "notification-url": "https://packagist.org/downloads/",
            "license": [
                "MIT"
            ],
            "authors": [
                {
                    "name": "Kyle Giovannetti",
                    "email": "kylegio@gmail.com"
                },
                {
                    "name": "Zikula Community",
                    "homepage": "https://ziku.la/"
                },
                {
                    "name": "Karma Dordrak",
                    "email": "info@ziku.la"
                }
            ],
            "description": "Zikula FileSystem Component",
            "homepage": "https://ziku.la",
            "time": "2012-12-11T23:50:23+00:00"
        },
        {
            "name": "zikula/fontawesome-bundle",
            "version": "4.1.0",
            "source": {
                "type": "git",
                "url": "https://github.com/zikula/FontAwesomeBundle.git",
                "reference": "ea184aaef6d746085c38fbeb2ff34bf30d48ca40"
            },
            "dist": {
                "type": "zip",
                "url": "https://api.github.com/repos/zikula/FontAwesomeBundle/zipball/ea184aaef6d746085c38fbeb2ff34bf30d48ca40",
                "reference": "ea184aaef6d746085c38fbeb2ff34bf30d48ca40",
                "shasum": ""
            },
            "require": {
                "components/font-awesome": "~4.0"
            },
            "type": "symfony-bundle",
            "autoload": {
                "psr-0": {
                    "Zikula\\Bundle\\FontAwesomeBundle\\": ""
                }
            },
            "notification-url": "https://packagist.org/downloads/",
            "license": [
                "MIT"
            ],
            "authors": [
                {
                    "name": "Zikula",
                    "homepage": "https://ziku.la"
                }
            ],
            "description": "FontAwesome Bundle for Zikula",
            "homepage": "https://ziku.la",
            "keywords": [
                "css",
                "graphics",
                "symfony",
                "typography",
                "webfonts"
            ],
            "time": "2014-06-07T22:21:47+00:00"
        },
        {
            "name": "zikula/generator-bundle",
            "version": "3.0.1",
            "target-dir": "Zikula/Bundle/GeneratorBundle",
            "source": {
                "type": "git",
                "url": "https://github.com/zikula/GeneratorBundle.git",
                "reference": "fc41df15e91860d5dc41001e2980078612a3c6b9"
            },
            "dist": {
                "type": "zip",
                "url": "https://api.github.com/repos/zikula/GeneratorBundle/zipball/fc41df15e91860d5dc41001e2980078612a3c6b9",
                "reference": "fc41df15e91860d5dc41001e2980078612a3c6b9",
                "shasum": ""
            },
            "require": {
                "php": ">=7.2.0",
                "symfony/console": "4.*",
                "symfony/finder": "4.*",
                "symfony/framework-bundle": "4.*"
            },
            "require-dev": {
                "doctrine/orm": "2.*",
                "symfony/doctrine-bridge": "4.*",
                "twig/twig": "2.*"
            },
            "type": "symfony-bundle",
            "extra": {
                "branch-alias": {
                    "dev-master": "2.2.x-dev"
                }
            },
            "autoload": {
                "psr-0": {
                    "Zikula\\Bundle\\GeneratorBundle\\": ""
                }
            },
            "license": [
                "MIT"
            ],
            "authors": [
                {
                    "name": "Zikula Community",
                    "homepage": "https://ziku.la/"
                },
                {
                    "name": "Fabien Potencier",
                    "email": "fabien@symfony.com"
                }
            ],
            "description": "This module generates code for you",
            "support": {
                "source": "https://github.com/zikula/GeneratorBundle/tree/3.0.1",
                "issues": "https://github.com/zikula/GeneratorBundle/issues"
            },
            "time": "2019-03-26T15:15:16+00:00"
        },
        {
            "name": "zikula/jquery-bundle",
            "version": "2.0.0",
            "source": {
                "type": "git",
                "url": "https://github.com/zikula/JQueryBundle.git",
                "reference": "91ee208c80cbaee97a124cbd84ba1f4804c1dbe4"
            },
            "dist": {
                "type": "zip",
                "url": "https://api.github.com/repos/zikula/JQueryBundle/zipball/91ee208c80cbaee97a124cbd84ba1f4804c1dbe4",
                "reference": "91ee208c80cbaee97a124cbd84ba1f4804c1dbe4",
                "shasum": ""
            },
            "require": {
                "components/jquery": "3.*",
                "php": ">=5.3.3"
            },
            "type": "symfony-bundle",
            "autoload": {
                "psr-0": {
                    "Zikula\\Bundle\\JQueryBundle\\": ""
                }
            },
            "notification-url": "https://packagist.org/downloads/",
            "license": [
                "MIT"
            ],
            "authors": [
                {
                    "name": "Zikula",
                    "homepage": "http://zikula.org"
                }
            ],
            "description": "Zikula jQuery bundle",
            "homepage": "http://zikula.org",
            "keywords": [
                "bundle",
                "jquery",
                "zikula"
            ],
            "time": "2018-06-14T13:48:43+00:00"
        },
        {
            "name": "zikula/jquery-ui-bundle",
            "version": "1.0.0",
            "source": {
                "type": "git",
                "url": "https://github.com/zikula/JQueryUIBundle.git",
                "reference": "cfff4251ce451a6681b0cc592e1e7a3c9f3d4a95"
            },
            "dist": {
                "type": "zip",
                "url": "https://api.github.com/repos/zikula/JQueryUIBundle/zipball/cfff4251ce451a6681b0cc592e1e7a3c9f3d4a95",
                "reference": "cfff4251ce451a6681b0cc592e1e7a3c9f3d4a95",
                "shasum": ""
            },
            "require": {
                "components/jqueryui": "~1",
                "php": ">=5.3.2"
            },
            "type": "symfony-bundle",
            "autoload": {
                "psr-0": {
                    "Zikula\\Bundle\\JQueryUIBundle\\": ""
                }
            },
            "notification-url": "https://packagist.org/downloads/",
            "license": [
                "MIT"
            ],
            "authors": [
                {
                    "name": "Zikula",
                    "homepage": "https://ziku.la"
                }
            ],
            "description": "Zikula jQuery UI bundle",
            "homepage": "https://ziku.la",
            "keywords": [
                "bundle",
                "jQuery UI",
                "jquery",
                "zikula"
            ],
            "time": "2013-08-16T17:00:32+00:00"
        },
        {
            "name": "zikula/legal-module",
            "version": "3.2.5",
            "source": {
                "type": "git",
                "url": "https://github.com/zikula-modules/Legal.git",
                "reference": "71e13b0b544057f80637c97468d02933ae00c473"
            },
            "dist": {
                "type": "zip",
                "url": "https://api.github.com/repos/zikula-modules/Legal/zipball/71e13b0b544057f80637c97468d02933ae00c473",
                "reference": "71e13b0b544057f80637c97468d02933ae00c473",
                "shasum": ""
            },
            "require": {
                "php": ">=7.2.0"
            },
            "type": "zikula-module",
            "extra": {
                "zikula": {
                    "class": "Zikula\\LegalModule\\ZikulaLegalModule",
                    "core-compatibility": ">=3.0.0",
                    "displayname": "Legal",
                    "url": "legal",
                    "oldnames": [
                        "Legal"
                    ],
                    "capabilities": {
                        "admin": {
                            "route": "zikulalegalmodule_config_config"
                        },
                        "user": {
                            "route": "zikulalegalmodule_user_termsofuse"
                        }
                    },
                    "securityschema": {
                        "ZikulaLegalModule::": "::",
                        "ZikulaLegalModule::legalNotice": "::",
                        "ZikulaLegalModule::termsOfUse": "::",
                        "ZikulaLegalModule::privacyPolicy": "::",
                        "ZikulaLegalModule::agePolicy": "::",
                        "ZikulaLegalModule::accessibilityStatement": "::",
                        "ZikulaLegalModule::cancellationRightPolicy": "::",
                        "ZikulaLegalModule::tradeConditions": "::"
                    }
                }
            },
            "autoload": {
                "psr-4": {
                    "Zikula\\LegalModule\\": ""
                }
            },
            "license": [
                "LGPL-3.0+"
            ],
            "authors": [
                {
                    "name": "Zikula Development Team",
                    "homepage": "https://ziku.la"
                }
            ],
            "description": "Provides an interface for managing the site's legal documents.",
            "support": {
                "source": "https://github.com/zikula-modules/Legal/tree/3.2.5",
                "issues": "https://github.com/zikula-modules/Legal/issues"
            },
            "time": "2019-04-01T15:40:44+00:00"
        },
        {
            "name": "zikula/oauth-module",
            "version": "1.1.1",
            "source": {
                "type": "git",
                "url": "https://github.com/zikula/OAuth.git",
                "reference": "9a549a8fc21dc72a576ace5fb46ae7f6b6aa57ed"
            },
            "dist": {
                "type": "zip",
                "url": "https://api.github.com/repos/zikula/OAuth/zipball/9a549a8fc21dc72a576ace5fb46ae7f6b6aa57ed",
                "reference": "9a549a8fc21dc72a576ace5fb46ae7f6b6aa57ed",
                "shasum": ""
            },
            "require": {
                "league/oauth2-facebook": "2.*",
                "league/oauth2-github": "2.*",
                "league/oauth2-google": "3.*",
                "league/oauth2-instagram": "2.*",
                "league/oauth2-linkedin": "4.*",
                "php": ">=7.2.0"
            },
            "type": "zikula-module",
            "extra": {
                "zikula": {
                    "core-compatibility": ">=3.0.0",
                    "class": "Zikula\\OAuthModule\\ZikulaOAuthModule",
                    "displayname": "OAuthModule",
                    "capabilities": {
                        "admin": {
                            "route": "zikulaoauthmodule_config_settings"
                        }
                    },
                    "url": "oauth",
                    "oldnames": [],
                    "securityschema": {
                        "ZikulaOAuthModule::": "::"
                    }
                }
            },
            "autoload": {
                "psr-4": {
                    "Zikula\\OAuthModule\\": ""
                }
            },
            "license": [
                "MIT"
            ],
            "authors": [
                {
                    "name": "Zikula Team",
                    "homepage": "https://ziku.la/"
                }
            ],
            "description": "Integrates league/oauth2-client and various providers.",
            "support": {
                "source": "https://github.com/zikula/OAuth/tree/1.1.1",
                "issues": "https://github.com/zikula/OAuth/issues"
            },
            "time": "2019-04-05T18:34:09+00:00"
        },
        {
            "name": "zikula/pagelock-module",
            "version": "1.3.5",
            "source": {
                "type": "git",
                "url": "https://github.com/zikula-modules/PageLock.git",
                "reference": "f47fdf7b64805420469e4d1f0dc3274bc49c9c53"
            },
            "dist": {
                "type": "zip",
                "url": "https://api.github.com/repos/zikula-modules/PageLock/zipball/f47fdf7b64805420469e4d1f0dc3274bc49c9c53",
                "reference": "f47fdf7b64805420469e4d1f0dc3274bc49c9c53",
                "shasum": ""
            },
            "require": {
                "php": ">=7.2.0"
            },
            "type": "zikula-module",
            "extra": {
                "zikula": {
                    "class": "Zikula\\PageLockModule\\ZikulaPageLockModule",
                    "core-compatibility": ">=3.0.0",
                    "displayname": "Page lock",
                    "url": "pagelock",
                    "securityschema": {
                        "ZikulaPageLockModule::": "::"
                    }
                }
            },
            "autoload": {
                "psr-4": {
                    "Zikula\\PageLockModule\\": ""
                }
            },
            "license": [
                "LGPL-3.0+"
            ],
            "authors": [
                {
                    "name": "Zikula",
                    "homepage": "https://ziku.la/"
                }
            ],
            "description": "Page locking support",
            "support": {
                "source": "https://github.com/zikula-modules/PageLock/tree/1.3.5",
                "issues": "https://github.com/zikula-modules/PageLock/issues"
            },
            "time": "2019-04-01T14:11:03+00:00"
        },
        {
            "name": "zikula/profile-module",
            "version": "3.1.10",
            "source": {
                "type": "git",
                "url": "https://github.com/zikula-modules/Profile.git",
                "reference": "8a915e4a20770226f43a384dc98401190a8a1da2"
            },
            "dist": {
                "type": "zip",
                "url": "https://api.github.com/repos/zikula-modules/Profile/zipball/8a915e4a20770226f43a384dc98401190a8a1da2",
                "reference": "8a915e4a20770226f43a384dc98401190a8a1da2",
                "shasum": ""
            },
            "require": {
                "php": ">=7.2.0"
            },
            "type": "zikula-module",
            "extra": {
                "zikula": {
                    "class": "Zikula\\ProfileModule\\ZikulaProfileModule",
                    "core-compatibility": ">=3.0.0",
                    "displayname": "Profile",
                    "url": "profile",
                    "oldnames": [
                        "Profile"
                    ],
                    "capabilities": {
                        "admin": {
                            "route": "zikulaprofilemodule_property_list"
                        },
                        "user": {
                            "route": "zikulaprofilemodule_profile_display"
                        }
                    },
                    "securityschema": {
                        "ZikulaProfileModule::": "::",
                        "ZikulaProfileModule::view": "::",
                        "ZikulaProfileModule::item": "PropertyId::",
                        "ZikulaProfileModule:Members:": "::",
                        "ZikulaProfileModule:Members:recent": "::",
                        "ZikulaProfileModule:Members:online": "::",
                        "ZikulaProfileModule:FeaturedUserblock:": "Block title::",
                        "ZikulaProfileModule:LastSeenblock:": "Block title::",
                        "ZikulaProfileModule:LastXUsersblock:": "Block title::",
                        "ZikulaProfileModule:MembersOnlineblock:": "Block title::",
                        "Userblock::": "Block title::"
                    }
                }
            },
            "autoload": {
                "psr-4": {
                    "Zikula\\ProfileModule\\": ""
                }
            },
            "license": [
                "LGPL-3.0+"
            ],
            "authors": [
                {
                    "name": "Zikula Development Team",
                    "homepage": "https://ziku.la"
                }
            ],
            "description": "User profiles and member list",
            "support": {
                "source": "https://github.com/zikula-modules/Profile/tree/3.1.10",
                "issues": "https://github.com/zikula-modules/Profile/issues"
            },
            "time": "2019-10-17T14:00:30+00:00"
        },
        {
            "name": "zikula/seabreeze-theme",
            "version": "4.1.2",
            "source": {
                "type": "git",
                "url": "https://github.com/zikula/ZikulaSeaBreezeTheme.git",
                "reference": "7b9b3f53643c3a9cd25eba8a563656f61565a364"
            },
            "dist": {
                "type": "zip",
                "url": "https://api.github.com/repos/zikula/ZikulaSeaBreezeTheme/zipball/7b9b3f53643c3a9cd25eba8a563656f61565a364",
                "reference": "7b9b3f53643c3a9cd25eba8a563656f61565a364",
                "shasum": ""
            },
            "require": {
                "php": ">=7.2.0"
            },
            "type": "zikula-theme",
            "extra": {
                "zikula": {
                    "core-compatibility": ">=3.0.0",
                    "class": "Zikula\\SeaBreezeTheme\\ZikulaSeaBreezeTheme",
                    "displayname": "SeaBreeze",
                    "capabilities": {
                        "user": true,
                        "admin": true
                    }
                }
            },
            "autoload": {
                "psr-4": {
                    "Zikula\\SeaBreezeTheme\\": ""
                }
            },
            "license": [
                "LGPL-3.0+"
            ],
            "authors": [
                {
                    "name": "Zikula",
                    "homepage": "https://ziku.la/"
                }
            ],
            "description": "The SeaBreeze theme is a browser-oriented theme.",
            "support": {
                "source": "https://github.com/zikula/ZikulaSeaBreezeTheme/tree/4.1.2",
                "issues": "https://github.com/zikula/ZikulaSeaBreezeTheme/issues"
            },
            "time": "2019-03-26T07:03:24+00:00"
        },
        {
            "name": "zikula/wizard",
            "version": "3.0.1",
            "source": {
                "type": "git",
                "url": "https://github.com/zikula/Wizard.git",
                "reference": "1d19a5c14da3f17e1962be96a24c85fa733dc136"
            },
            "dist": {
                "type": "zip",
                "url": "https://api.github.com/repos/zikula/Wizard/zipball/1d19a5c14da3f17e1962be96a24c85fa733dc136",
                "reference": "1d19a5c14da3f17e1962be96a24c85fa733dc136",
                "shasum": ""
            },
            "require": {
                "php": ">=7.2.0",
                "symfony/symfony": "4.*"
            },
            "type": "library",
            "autoload": {
                "psr-4": {
                    "Zikula\\Component\\Wizard\\": ""
                }
            },
            "license": [
                "MIT"
            ],
            "authors": [
                {
                    "name": "Craig Heydenburg",
                    "email": "info@ziku.la"
                }
            ],
            "description": "Wizard for multi-stage interaction including Symfony Forms",
            "homepage": "https://ziku.la",
            "keywords": [
                "forms",
                "stage",
                "step",
                "symfony2",
                "wizard"
            ],
            "support": {
                "source": "https://github.com/zikula/Wizard/tree/3.0.1",
                "issues": "https://github.com/zikula/Wizard/issues"
            },
            "time": "2019-03-26T06:56:29+00:00"
        }
    ],
    "packages-dev": [
        {
            "name": "symfony/phpunit-bridge",
            "version": "v4.3.7",
            "source": {
                "type": "git",
                "url": "https://github.com/symfony/phpunit-bridge.git",
                "reference": "c216b32261358a820bb4217eb3a20e3f437a484e"
            },
            "dist": {
                "type": "zip",
                "url": "https://api.github.com/repos/symfony/phpunit-bridge/zipball/c216b32261358a820bb4217eb3a20e3f437a484e",
                "reference": "c216b32261358a820bb4217eb3a20e3f437a484e",
                "shasum": ""
            },
            "require": {
                "php": ">=5.5.9"
            },
            "conflict": {
                "phpunit/phpunit": "<4.8.35|<5.4.3,>=5.0"
            },
            "suggest": {
                "symfony/debug": "For tracking deprecated interfaces usages at runtime with DebugClassLoader"
            },
            "bin": [
                "bin/simple-phpunit"
            ],
            "type": "symfony-bridge",
            "extra": {
                "branch-alias": {
                    "dev-master": "4.3-dev"
                },
                "thanks": {
                    "name": "phpunit/phpunit",
                    "url": "https://github.com/sebastianbergmann/phpunit"
                }
            },
            "autoload": {
                "files": [
                    "bootstrap.php"
                ],
                "psr-4": {
                    "Symfony\\Bridge\\PhpUnit\\": ""
                },
                "exclude-from-classmap": [
                    "/Tests/"
                ]
            },
            "notification-url": "https://packagist.org/downloads/",
            "license": [
                "MIT"
            ],
            "authors": [
                {
                    "name": "Nicolas Grekas",
                    "email": "p@tchwork.com"
                },
                {
                    "name": "Symfony Community",
                    "homepage": "https://symfony.com/contributors"
                }
            ],
<<<<<<< HEAD
            "description": "Symfony PHPUnit Bridge",
            "homepage": "https://symfony.com",
            "time": "2019-10-30T12:58:49+00:00"
=======
            "authors": [
                {
                    "name": "Mike van Riel",
                    "email": "me@mikevanriel.com"
                }
            ],
            "description": "With this component, a library can provide support for annotations via DocBlocks or otherwise retrieve information that is embedded in a DocBlock.",
            "time": "2017-08-08T06:39:58+00:00"
        },
        {
            "name": "phpdocumentor/type-resolver",
            "version": "0.3.0",
            "source": {
                "type": "git",
                "url": "https://github.com/phpDocumentor/TypeResolver.git",
                "reference": "fb3933512008d8162b3cdf9e18dba9309b7c3773"
            },
            "dist": {
                "type": "zip",
                "url": "https://api.github.com/repos/phpDocumentor/TypeResolver/zipball/fb3933512008d8162b3cdf9e18dba9309b7c3773",
                "reference": "fb3933512008d8162b3cdf9e18dba9309b7c3773",
                "shasum": ""
            },
            "require": {
                "php": "^5.5 || ^7.0",
                "phpdocumentor/reflection-common": "^1.0"
            },
            "require-dev": {
                "mockery/mockery": "^0.9.4",
                "phpunit/phpunit": "^5.2||^4.8.24"
            },
            "type": "library",
            "extra": {
                "branch-alias": {
                    "dev-master": "1.0.x-dev"
                }
            },
            "autoload": {
                "psr-4": {
                    "phpDocumentor\\Reflection\\": [
                        "src/"
                    ]
                }
            },
            "notification-url": "https://packagist.org/downloads/",
            "license": [
                "MIT"
            ],
            "authors": [
                {
                    "name": "Mike van Riel",
                    "email": "me@mikevanriel.com"
                }
            ],
            "time": "2017-06-03T08:32:36+00:00"
        },
        {
            "name": "phpspec/prophecy",
            "version": "1.9.0",
            "source": {
                "type": "git",
                "url": "https://github.com/phpspec/prophecy.git",
                "reference": "f6811d96d97bdf400077a0cc100ae56aa32b9203"
            },
            "dist": {
                "type": "zip",
                "url": "https://api.github.com/repos/phpspec/prophecy/zipball/f6811d96d97bdf400077a0cc100ae56aa32b9203",
                "reference": "f6811d96d97bdf400077a0cc100ae56aa32b9203",
                "shasum": ""
            },
            "require": {
                "doctrine/instantiator": "^1.0.2",
                "php": "^5.3|^7.0",
                "phpdocumentor/reflection-docblock": "^2.0|^3.0.2|^4.0|^5.0",
                "sebastian/comparator": "^1.1|^2.0|^3.0",
                "sebastian/recursion-context": "^1.0|^2.0|^3.0"
            },
            "require-dev": {
                "phpspec/phpspec": "^2.5|^3.2",
                "phpunit/phpunit": "^4.8.35 || ^5.7 || ^6.5 || ^7.1"
            },
            "type": "library",
            "extra": {
                "branch-alias": {
                    "dev-master": "1.8.x-dev"
                }
            },
            "autoload": {
                "psr-4": {
                    "Prophecy\\": "src/Prophecy"
                }
            },
            "notification-url": "https://packagist.org/downloads/",
            "license": [
                "MIT"
            ],
            "authors": [
                {
                    "name": "Konstantin Kudryashov",
                    "email": "ever.zet@gmail.com",
                    "homepage": "http://everzet.com"
                },
                {
                    "name": "Marcello Duarte",
                    "email": "marcello.duarte@gmail.com"
                }
            ],
            "description": "Highly opinionated mocking framework for PHP 5.3+",
            "homepage": "https://github.com/phpspec/prophecy",
            "keywords": [
                "Double",
                "Dummy",
                "fake",
                "mock",
                "spy",
                "stub"
            ],
            "time": "2019-10-03T11:07:50+00:00"
        },
        {
            "name": "phpunit/php-code-coverage",
            "version": "2.2.4",
            "source": {
                "type": "git",
                "url": "https://github.com/sebastianbergmann/php-code-coverage.git",
                "reference": "eabf68b476ac7d0f73793aada060f1c1a9bf8979"
            },
            "dist": {
                "type": "zip",
                "url": "https://api.github.com/repos/sebastianbergmann/php-code-coverage/zipball/eabf68b476ac7d0f73793aada060f1c1a9bf8979",
                "reference": "eabf68b476ac7d0f73793aada060f1c1a9bf8979",
                "shasum": ""
            },
            "require": {
                "php": ">=5.3.3",
                "phpunit/php-file-iterator": "~1.3",
                "phpunit/php-text-template": "~1.2",
                "phpunit/php-token-stream": "~1.3",
                "sebastian/environment": "^1.3.2",
                "sebastian/version": "~1.0"
            },
            "require-dev": {
                "ext-xdebug": ">=2.1.4",
                "phpunit/phpunit": "~4"
            },
            "suggest": {
                "ext-dom": "*",
                "ext-xdebug": ">=2.2.1",
                "ext-xmlwriter": "*"
            },
            "type": "library",
            "extra": {
                "branch-alias": {
                    "dev-master": "2.2.x-dev"
                }
            },
            "autoload": {
                "classmap": [
                    "src/"
                ]
            },
            "notification-url": "https://packagist.org/downloads/",
            "license": [
                "BSD-3-Clause"
            ],
            "authors": [
                {
                    "name": "Sebastian Bergmann",
                    "email": "sb@sebastian-bergmann.de",
                    "role": "lead"
                }
            ],
            "description": "Library that provides collection, processing, and rendering functionality for PHP code coverage information.",
            "homepage": "https://github.com/sebastianbergmann/php-code-coverage",
            "keywords": [
                "coverage",
                "testing",
                "xunit"
            ],
            "time": "2015-10-06T15:47:00+00:00"
        },
        {
            "name": "phpunit/php-file-iterator",
            "version": "1.4.5",
            "source": {
                "type": "git",
                "url": "https://github.com/sebastianbergmann/php-file-iterator.git",
                "reference": "730b01bc3e867237eaac355e06a36b85dd93a8b4"
            },
            "dist": {
                "type": "zip",
                "url": "https://api.github.com/repos/sebastianbergmann/php-file-iterator/zipball/730b01bc3e867237eaac355e06a36b85dd93a8b4",
                "reference": "730b01bc3e867237eaac355e06a36b85dd93a8b4",
                "shasum": ""
            },
            "require": {
                "php": ">=5.3.3"
            },
            "type": "library",
            "extra": {
                "branch-alias": {
                    "dev-master": "1.4.x-dev"
                }
            },
            "autoload": {
                "classmap": [
                    "src/"
                ]
            },
            "notification-url": "https://packagist.org/downloads/",
            "license": [
                "BSD-3-Clause"
            ],
            "authors": [
                {
                    "name": "Sebastian Bergmann",
                    "email": "sb@sebastian-bergmann.de",
                    "role": "lead"
                }
            ],
            "description": "FilterIterator implementation that filters files based on a list of suffixes.",
            "homepage": "https://github.com/sebastianbergmann/php-file-iterator/",
            "keywords": [
                "filesystem",
                "iterator"
            ],
            "time": "2017-11-27T13:52:08+00:00"
        },
        {
            "name": "phpunit/php-text-template",
            "version": "1.2.1",
            "source": {
                "type": "git",
                "url": "https://github.com/sebastianbergmann/php-text-template.git",
                "reference": "31f8b717e51d9a2afca6c9f046f5d69fc27c8686"
            },
            "dist": {
                "type": "zip",
                "url": "https://api.github.com/repos/sebastianbergmann/php-text-template/zipball/31f8b717e51d9a2afca6c9f046f5d69fc27c8686",
                "reference": "31f8b717e51d9a2afca6c9f046f5d69fc27c8686",
                "shasum": ""
            },
            "require": {
                "php": ">=5.3.3"
            },
            "type": "library",
            "autoload": {
                "classmap": [
                    "src/"
                ]
            },
            "notification-url": "https://packagist.org/downloads/",
            "license": [
                "BSD-3-Clause"
            ],
            "authors": [
                {
                    "name": "Sebastian Bergmann",
                    "email": "sebastian@phpunit.de",
                    "role": "lead"
                }
            ],
            "description": "Simple template engine.",
            "homepage": "https://github.com/sebastianbergmann/php-text-template/",
            "keywords": [
                "template"
            ],
            "time": "2015-06-21T13:50:34+00:00"
        },
        {
            "name": "phpunit/php-timer",
            "version": "1.0.9",
            "source": {
                "type": "git",
                "url": "https://github.com/sebastianbergmann/php-timer.git",
                "reference": "3dcf38ca72b158baf0bc245e9184d3fdffa9c46f"
            },
            "dist": {
                "type": "zip",
                "url": "https://api.github.com/repos/sebastianbergmann/php-timer/zipball/3dcf38ca72b158baf0bc245e9184d3fdffa9c46f",
                "reference": "3dcf38ca72b158baf0bc245e9184d3fdffa9c46f",
                "shasum": ""
            },
            "require": {
                "php": "^5.3.3 || ^7.0"
            },
            "require-dev": {
                "phpunit/phpunit": "^4.8.35 || ^5.7 || ^6.0"
            },
            "type": "library",
            "extra": {
                "branch-alias": {
                    "dev-master": "1.0-dev"
                }
            },
            "autoload": {
                "classmap": [
                    "src/"
                ]
            },
            "notification-url": "https://packagist.org/downloads/",
            "license": [
                "BSD-3-Clause"
            ],
            "authors": [
                {
                    "name": "Sebastian Bergmann",
                    "email": "sb@sebastian-bergmann.de",
                    "role": "lead"
                }
            ],
            "description": "Utility class for timing",
            "homepage": "https://github.com/sebastianbergmann/php-timer/",
            "keywords": [
                "timer"
            ],
            "time": "2017-02-26T11:10:40+00:00"
        },
        {
            "name": "phpunit/php-token-stream",
            "version": "1.4.12",
            "source": {
                "type": "git",
                "url": "https://github.com/sebastianbergmann/php-token-stream.git",
                "reference": "1ce90ba27c42e4e44e6d8458241466380b51fa16"
            },
            "dist": {
                "type": "zip",
                "url": "https://api.github.com/repos/sebastianbergmann/php-token-stream/zipball/1ce90ba27c42e4e44e6d8458241466380b51fa16",
                "reference": "1ce90ba27c42e4e44e6d8458241466380b51fa16",
                "shasum": ""
            },
            "require": {
                "ext-tokenizer": "*",
                "php": ">=5.3.3"
            },
            "require-dev": {
                "phpunit/phpunit": "~4.2"
            },
            "type": "library",
            "extra": {
                "branch-alias": {
                    "dev-master": "1.4-dev"
                }
            },
            "autoload": {
                "classmap": [
                    "src/"
                ]
            },
            "notification-url": "https://packagist.org/downloads/",
            "license": [
                "BSD-3-Clause"
            ],
            "authors": [
                {
                    "name": "Sebastian Bergmann",
                    "email": "sebastian@phpunit.de"
                }
            ],
            "description": "Wrapper around PHP's tokenizer extension.",
            "homepage": "https://github.com/sebastianbergmann/php-token-stream/",
            "keywords": [
                "tokenizer"
            ],
            "time": "2017-12-04T08:55:13+00:00"
        },
        {
            "name": "phpunit/phpunit",
            "version": "4.8.36",
            "source": {
                "type": "git",
                "url": "https://github.com/sebastianbergmann/phpunit.git",
                "reference": "46023de9a91eec7dfb06cc56cb4e260017298517"
            },
            "dist": {
                "type": "zip",
                "url": "https://api.github.com/repos/sebastianbergmann/phpunit/zipball/46023de9a91eec7dfb06cc56cb4e260017298517",
                "reference": "46023de9a91eec7dfb06cc56cb4e260017298517",
                "shasum": ""
            },
            "require": {
                "ext-dom": "*",
                "ext-json": "*",
                "ext-pcre": "*",
                "ext-reflection": "*",
                "ext-spl": "*",
                "php": ">=5.3.3",
                "phpspec/prophecy": "^1.3.1",
                "phpunit/php-code-coverage": "~2.1",
                "phpunit/php-file-iterator": "~1.4",
                "phpunit/php-text-template": "~1.2",
                "phpunit/php-timer": "^1.0.6",
                "phpunit/phpunit-mock-objects": "~2.3",
                "sebastian/comparator": "~1.2.2",
                "sebastian/diff": "~1.2",
                "sebastian/environment": "~1.3",
                "sebastian/exporter": "~1.2",
                "sebastian/global-state": "~1.0",
                "sebastian/version": "~1.0",
                "symfony/yaml": "~2.1|~3.0"
            },
            "suggest": {
                "phpunit/php-invoker": "~1.1"
            },
            "bin": [
                "phpunit"
            ],
            "type": "library",
            "extra": {
                "branch-alias": {
                    "dev-master": "4.8.x-dev"
                }
            },
            "autoload": {
                "classmap": [
                    "src/"
                ]
            },
            "notification-url": "https://packagist.org/downloads/",
            "license": [
                "BSD-3-Clause"
            ],
            "authors": [
                {
                    "name": "Sebastian Bergmann",
                    "email": "sebastian@phpunit.de",
                    "role": "lead"
                }
            ],
            "description": "The PHP Unit Testing framework.",
            "homepage": "https://phpunit.de/",
            "keywords": [
                "phpunit",
                "testing",
                "xunit"
            ],
            "time": "2017-06-21T08:07:12+00:00"
        },
        {
            "name": "phpunit/phpunit-mock-objects",
            "version": "2.3.8",
            "source": {
                "type": "git",
                "url": "https://github.com/sebastianbergmann/phpunit-mock-objects.git",
                "reference": "ac8e7a3db35738d56ee9a76e78a4e03d97628983"
            },
            "dist": {
                "type": "zip",
                "url": "https://api.github.com/repos/sebastianbergmann/phpunit-mock-objects/zipball/ac8e7a3db35738d56ee9a76e78a4e03d97628983",
                "reference": "ac8e7a3db35738d56ee9a76e78a4e03d97628983",
                "shasum": ""
            },
            "require": {
                "doctrine/instantiator": "^1.0.2",
                "php": ">=5.3.3",
                "phpunit/php-text-template": "~1.2",
                "sebastian/exporter": "~1.2"
            },
            "require-dev": {
                "phpunit/phpunit": "~4.4"
            },
            "suggest": {
                "ext-soap": "*"
            },
            "type": "library",
            "extra": {
                "branch-alias": {
                    "dev-master": "2.3.x-dev"
                }
            },
            "autoload": {
                "classmap": [
                    "src/"
                ]
            },
            "notification-url": "https://packagist.org/downloads/",
            "license": [
                "BSD-3-Clause"
            ],
            "authors": [
                {
                    "name": "Sebastian Bergmann",
                    "email": "sb@sebastian-bergmann.de",
                    "role": "lead"
                }
            ],
            "description": "Mock Object library for PHPUnit",
            "homepage": "https://github.com/sebastianbergmann/phpunit-mock-objects/",
            "keywords": [
                "mock",
                "xunit"
            ],
            "abandoned": true,
            "time": "2015-10-02T06:51:40+00:00"
        },
        {
            "name": "sebastian/comparator",
            "version": "1.2.4",
            "source": {
                "type": "git",
                "url": "https://github.com/sebastianbergmann/comparator.git",
                "reference": "2b7424b55f5047b47ac6e5ccb20b2aea4011d9be"
            },
            "dist": {
                "type": "zip",
                "url": "https://api.github.com/repos/sebastianbergmann/comparator/zipball/2b7424b55f5047b47ac6e5ccb20b2aea4011d9be",
                "reference": "2b7424b55f5047b47ac6e5ccb20b2aea4011d9be",
                "shasum": ""
            },
            "require": {
                "php": ">=5.3.3",
                "sebastian/diff": "~1.2",
                "sebastian/exporter": "~1.2 || ~2.0"
            },
            "require-dev": {
                "phpunit/phpunit": "~4.4"
            },
            "type": "library",
            "extra": {
                "branch-alias": {
                    "dev-master": "1.2.x-dev"
                }
            },
            "autoload": {
                "classmap": [
                    "src/"
                ]
            },
            "notification-url": "https://packagist.org/downloads/",
            "license": [
                "BSD-3-Clause"
            ],
            "authors": [
                {
                    "name": "Jeff Welch",
                    "email": "whatthejeff@gmail.com"
                },
                {
                    "name": "Volker Dusch",
                    "email": "github@wallbash.com"
                },
                {
                    "name": "Bernhard Schussek",
                    "email": "bschussek@2bepublished.at"
                },
                {
                    "name": "Sebastian Bergmann",
                    "email": "sebastian@phpunit.de"
                }
            ],
            "description": "Provides the functionality to compare PHP values for equality",
            "homepage": "http://www.github.com/sebastianbergmann/comparator",
            "keywords": [
                "comparator",
                "compare",
                "equality"
            ],
            "time": "2017-01-29T09:50:25+00:00"
        },
        {
            "name": "sebastian/diff",
            "version": "1.4.3",
            "source": {
                "type": "git",
                "url": "https://github.com/sebastianbergmann/diff.git",
                "reference": "7f066a26a962dbe58ddea9f72a4e82874a3975a4"
            },
            "dist": {
                "type": "zip",
                "url": "https://api.github.com/repos/sebastianbergmann/diff/zipball/7f066a26a962dbe58ddea9f72a4e82874a3975a4",
                "reference": "7f066a26a962dbe58ddea9f72a4e82874a3975a4",
                "shasum": ""
            },
            "require": {
                "php": "^5.3.3 || ^7.0"
            },
            "require-dev": {
                "phpunit/phpunit": "^4.8.35 || ^5.7 || ^6.0"
            },
            "type": "library",
            "extra": {
                "branch-alias": {
                    "dev-master": "1.4-dev"
                }
            },
            "autoload": {
                "classmap": [
                    "src/"
                ]
            },
            "notification-url": "https://packagist.org/downloads/",
            "license": [
                "BSD-3-Clause"
            ],
            "authors": [
                {
                    "name": "Kore Nordmann",
                    "email": "mail@kore-nordmann.de"
                },
                {
                    "name": "Sebastian Bergmann",
                    "email": "sebastian@phpunit.de"
                }
            ],
            "description": "Diff implementation",
            "homepage": "https://github.com/sebastianbergmann/diff",
            "keywords": [
                "diff"
            ],
            "time": "2017-05-22T07:24:03+00:00"
        },
        {
            "name": "sebastian/environment",
            "version": "1.3.8",
            "source": {
                "type": "git",
                "url": "https://github.com/sebastianbergmann/environment.git",
                "reference": "be2c607e43ce4c89ecd60e75c6a85c126e754aea"
            },
            "dist": {
                "type": "zip",
                "url": "https://api.github.com/repos/sebastianbergmann/environment/zipball/be2c607e43ce4c89ecd60e75c6a85c126e754aea",
                "reference": "be2c607e43ce4c89ecd60e75c6a85c126e754aea",
                "shasum": ""
            },
            "require": {
                "php": "^5.3.3 || ^7.0"
            },
            "require-dev": {
                "phpunit/phpunit": "^4.8 || ^5.0"
            },
            "type": "library",
            "extra": {
                "branch-alias": {
                    "dev-master": "1.3.x-dev"
                }
            },
            "autoload": {
                "classmap": [
                    "src/"
                ]
            },
            "notification-url": "https://packagist.org/downloads/",
            "license": [
                "BSD-3-Clause"
            ],
            "authors": [
                {
                    "name": "Sebastian Bergmann",
                    "email": "sebastian@phpunit.de"
                }
            ],
            "description": "Provides functionality to handle HHVM/PHP environments",
            "homepage": "http://www.github.com/sebastianbergmann/environment",
            "keywords": [
                "Xdebug",
                "environment",
                "hhvm"
            ],
            "time": "2016-08-18T05:49:44+00:00"
        },
        {
            "name": "sebastian/exporter",
            "version": "1.2.2",
            "source": {
                "type": "git",
                "url": "https://github.com/sebastianbergmann/exporter.git",
                "reference": "42c4c2eec485ee3e159ec9884f95b431287edde4"
            },
            "dist": {
                "type": "zip",
                "url": "https://api.github.com/repos/sebastianbergmann/exporter/zipball/42c4c2eec485ee3e159ec9884f95b431287edde4",
                "reference": "42c4c2eec485ee3e159ec9884f95b431287edde4",
                "shasum": ""
            },
            "require": {
                "php": ">=5.3.3",
                "sebastian/recursion-context": "~1.0"
            },
            "require-dev": {
                "ext-mbstring": "*",
                "phpunit/phpunit": "~4.4"
            },
            "type": "library",
            "extra": {
                "branch-alias": {
                    "dev-master": "1.3.x-dev"
                }
            },
            "autoload": {
                "classmap": [
                    "src/"
                ]
            },
            "notification-url": "https://packagist.org/downloads/",
            "license": [
                "BSD-3-Clause"
            ],
            "authors": [
                {
                    "name": "Jeff Welch",
                    "email": "whatthejeff@gmail.com"
                },
                {
                    "name": "Volker Dusch",
                    "email": "github@wallbash.com"
                },
                {
                    "name": "Bernhard Schussek",
                    "email": "bschussek@2bepublished.at"
                },
                {
                    "name": "Sebastian Bergmann",
                    "email": "sebastian@phpunit.de"
                },
                {
                    "name": "Adam Harvey",
                    "email": "aharvey@php.net"
                }
            ],
            "description": "Provides the functionality to export PHP variables for visualization",
            "homepage": "http://www.github.com/sebastianbergmann/exporter",
            "keywords": [
                "export",
                "exporter"
            ],
            "time": "2016-06-17T09:04:28+00:00"
        },
        {
            "name": "sebastian/global-state",
            "version": "1.1.1",
            "source": {
                "type": "git",
                "url": "https://github.com/sebastianbergmann/global-state.git",
                "reference": "bc37d50fea7d017d3d340f230811c9f1d7280af4"
            },
            "dist": {
                "type": "zip",
                "url": "https://api.github.com/repos/sebastianbergmann/global-state/zipball/bc37d50fea7d017d3d340f230811c9f1d7280af4",
                "reference": "bc37d50fea7d017d3d340f230811c9f1d7280af4",
                "shasum": ""
            },
            "require": {
                "php": ">=5.3.3"
            },
            "require-dev": {
                "phpunit/phpunit": "~4.2"
            },
            "suggest": {
                "ext-uopz": "*"
            },
            "type": "library",
            "extra": {
                "branch-alias": {
                    "dev-master": "1.0-dev"
                }
            },
            "autoload": {
                "classmap": [
                    "src/"
                ]
            },
            "notification-url": "https://packagist.org/downloads/",
            "license": [
                "BSD-3-Clause"
            ],
            "authors": [
                {
                    "name": "Sebastian Bergmann",
                    "email": "sebastian@phpunit.de"
                }
            ],
            "description": "Snapshotting of global state",
            "homepage": "http://www.github.com/sebastianbergmann/global-state",
            "keywords": [
                "global state"
            ],
            "time": "2015-10-12T03:26:01+00:00"
        },
        {
            "name": "sebastian/recursion-context",
            "version": "1.0.5",
            "source": {
                "type": "git",
                "url": "https://github.com/sebastianbergmann/recursion-context.git",
                "reference": "b19cc3298482a335a95f3016d2f8a6950f0fbcd7"
            },
            "dist": {
                "type": "zip",
                "url": "https://api.github.com/repos/sebastianbergmann/recursion-context/zipball/b19cc3298482a335a95f3016d2f8a6950f0fbcd7",
                "reference": "b19cc3298482a335a95f3016d2f8a6950f0fbcd7",
                "shasum": ""
            },
            "require": {
                "php": ">=5.3.3"
            },
            "require-dev": {
                "phpunit/phpunit": "~4.4"
            },
            "type": "library",
            "extra": {
                "branch-alias": {
                    "dev-master": "1.0.x-dev"
                }
            },
            "autoload": {
                "classmap": [
                    "src/"
                ]
            },
            "notification-url": "https://packagist.org/downloads/",
            "license": [
                "BSD-3-Clause"
            ],
            "authors": [
                {
                    "name": "Jeff Welch",
                    "email": "whatthejeff@gmail.com"
                },
                {
                    "name": "Sebastian Bergmann",
                    "email": "sebastian@phpunit.de"
                },
                {
                    "name": "Adam Harvey",
                    "email": "aharvey@php.net"
                }
            ],
            "description": "Provides functionality to recursively process PHP variables",
            "homepage": "http://www.github.com/sebastianbergmann/recursion-context",
            "time": "2016-10-03T07:41:43+00:00"
        },
        {
            "name": "sebastian/version",
            "version": "1.0.6",
            "source": {
                "type": "git",
                "url": "https://github.com/sebastianbergmann/version.git",
                "reference": "58b3a85e7999757d6ad81c787a1fbf5ff6c628c6"
            },
            "dist": {
                "type": "zip",
                "url": "https://api.github.com/repos/sebastianbergmann/version/zipball/58b3a85e7999757d6ad81c787a1fbf5ff6c628c6",
                "reference": "58b3a85e7999757d6ad81c787a1fbf5ff6c628c6",
                "shasum": ""
            },
            "type": "library",
            "autoload": {
                "classmap": [
                    "src/"
                ]
            },
            "notification-url": "https://packagist.org/downloads/",
            "license": [
                "BSD-3-Clause"
            ],
            "authors": [
                {
                    "name": "Sebastian Bergmann",
                    "email": "sebastian@phpunit.de",
                    "role": "lead"
                }
            ],
            "description": "Library that helps with managing the version number of Git-hosted PHP projects",
            "homepage": "https://github.com/sebastianbergmann/version",
            "time": "2015-06-21T13:59:46+00:00"
        },
        {
            "name": "webmozart/assert",
            "version": "1.5.0",
            "source": {
                "type": "git",
                "url": "https://github.com/webmozart/assert.git",
                "reference": "88e6d84706d09a236046d686bbea96f07b3a34f4"
            },
            "dist": {
                "type": "zip",
                "url": "https://api.github.com/repos/webmozart/assert/zipball/88e6d84706d09a236046d686bbea96f07b3a34f4",
                "reference": "88e6d84706d09a236046d686bbea96f07b3a34f4",
                "shasum": ""
            },
            "require": {
                "php": "^5.3.3 || ^7.0",
                "symfony/polyfill-ctype": "^1.8"
            },
            "require-dev": {
                "phpunit/phpunit": "^4.8.36 || ^7.5.13"
            },
            "type": "library",
            "extra": {
                "branch-alias": {
                    "dev-master": "1.3-dev"
                }
            },
            "autoload": {
                "psr-4": {
                    "Webmozart\\Assert\\": "src/"
                }
            },
            "notification-url": "https://packagist.org/downloads/",
            "license": [
                "MIT"
            ],
            "authors": [
                {
                    "name": "Bernhard Schussek",
                    "email": "bschussek@gmail.com"
                }
            ],
            "description": "Assertions to validate method input/output with nice error messages.",
            "keywords": [
                "assert",
                "check",
                "validate"
            ],
            "time": "2019-08-24T08:43:50+00:00"
>>>>>>> 8368bdea
        }
    ],
    "aliases": [],
    "minimum-stability": "dev",
    "stability-flags": {
        "sensio/framework-extra-bundle": 20,
        "oyejorge/less.php": 20,
        "phpids/phpids": 20
    },
    "prefer-stable": true,
    "prefer-lowest": false,
    "platform": {
<<<<<<< HEAD
        "php": ">=7.2.0"
=======
        "php": ">=5.5.9"
>>>>>>> 8368bdea
    },
    "platform-dev": []
}<|MERGE_RESOLUTION|>--- conflicted
+++ resolved
@@ -693,16 +693,16 @@
         },
         {
             "name": "doctrine/collections",
-            "version": "1.6.3",
+            "version": "1.6.4",
             "source": {
                 "type": "git",
                 "url": "https://github.com/doctrine/collections.git",
-                "reference": "037ccc5b1c249275f8f6bb48e35f140fd52fd577"
-            },
-            "dist": {
-                "type": "zip",
-                "url": "https://api.github.com/repos/doctrine/collections/zipball/037ccc5b1c249275f8f6bb48e35f140fd52fd577",
-                "reference": "037ccc5b1c249275f8f6bb48e35f140fd52fd577",
+                "reference": "6b1e4b2b66f6d6e49983cebfe23a21b7ccc5b0d7"
+            },
+            "dist": {
+                "type": "zip",
+                "url": "https://api.github.com/repos/doctrine/collections/zipball/6b1e4b2b66f6d6e49983cebfe23a21b7ccc5b0d7",
+                "reference": "6b1e4b2b66f6d6e49983cebfe23a21b7ccc5b0d7",
                 "shasum": ""
             },
             "require": {
@@ -759,7 +759,7 @@
                 "iterators",
                 "php"
             ],
-            "time": "2019-11-04T15:26:07+00:00"
+            "time": "2019-11-13T13:07:11+00:00"
         },
         {
             "name": "doctrine/common",
@@ -1317,7 +1317,6 @@
         },
         {
             "name": "doctrine/lexer",
-<<<<<<< HEAD
             "version": "1.2.0",
             "source": {
                 "type": "git",
@@ -1328,18 +1327,6 @@
                 "type": "zip",
                 "url": "https://api.github.com/repos/doctrine/lexer/zipball/5242d66dbeb21a30dd8a3e66bf7a73b66e05e1f6",
                 "reference": "5242d66dbeb21a30dd8a3e66bf7a73b66e05e1f6",
-=======
-            "version": "1.0.2",
-            "source": {
-                "type": "git",
-                "url": "https://github.com/doctrine/lexer.git",
-                "reference": "1febd6c3ef84253d7c815bed85fc622ad207a9f8"
-            },
-            "dist": {
-                "type": "zip",
-                "url": "https://api.github.com/repos/doctrine/lexer/zipball/1febd6c3ef84253d7c815bed85fc622ad207a9f8",
-                "reference": "1febd6c3ef84253d7c815bed85fc622ad207a9f8",
->>>>>>> 8368bdea
                 "shasum": ""
             },
             "require": {
@@ -1349,9 +1336,6 @@
                 "doctrine/coding-standard": "^6.0",
                 "phpstan/phpstan": "^0.11.8",
                 "phpunit/phpunit": "^8.2"
-            },
-            "require-dev": {
-                "phpunit/phpunit": "^4.5"
             },
             "type": "library",
             "extra": {
@@ -1391,11 +1375,7 @@
                 "parser",
                 "php"
             ],
-<<<<<<< HEAD
             "time": "2019-10-30T14:39:59+00:00"
-=======
-            "time": "2019-06-08T11:03:04+00:00"
->>>>>>> 8368bdea
         },
         {
             "name": "doctrine/orm",
@@ -3363,34 +3343,21 @@
         },
         {
             "name": "monolog/monolog",
-<<<<<<< HEAD
-            "version": "1.25.1",
+            "version": "2.0.1",
             "source": {
                 "type": "git",
                 "url": "https://github.com/Seldaek/monolog.git",
-                "reference": "70e65a5470a42cfec1a7da00d30edb6e617e8dcf"
-            },
-            "dist": {
-                "type": "zip",
-                "url": "https://api.github.com/repos/Seldaek/monolog/zipball/70e65a5470a42cfec1a7da00d30edb6e617e8dcf",
-                "reference": "70e65a5470a42cfec1a7da00d30edb6e617e8dcf",
-=======
-            "version": "1.25.2",
-            "source": {
-                "type": "git",
-                "url": "https://github.com/Seldaek/monolog.git",
-                "reference": "d5e2fb341cb44f7e2ab639d12a1e5901091ec287"
-            },
-            "dist": {
-                "type": "zip",
-                "url": "https://api.github.com/repos/Seldaek/monolog/zipball/d5e2fb341cb44f7e2ab639d12a1e5901091ec287",
-                "reference": "d5e2fb341cb44f7e2ab639d12a1e5901091ec287",
->>>>>>> 8368bdea
-                "shasum": ""
-            },
-            "require": {
-                "php": ">=5.3.0",
-                "psr/log": "~1.0"
+                "reference": "f9d56fd2f5533322caccdfcddbb56aedd622ef1c"
+            },
+            "dist": {
+                "type": "zip",
+                "url": "https://api.github.com/repos/Seldaek/monolog/zipball/f9d56fd2f5533322caccdfcddbb56aedd622ef1c",
+                "reference": "f9d56fd2f5533322caccdfcddbb56aedd622ef1c",
+                "shasum": ""
+            },
+            "require": {
+                "php": "^7.2",
+                "psr/log": "^1.0.1"
             },
             "provide": {
                 "psr/log-implementation": "1.0.0"
@@ -3398,33 +3365,36 @@
             "require-dev": {
                 "aws/aws-sdk-php": "^2.4.9 || ^3.0",
                 "doctrine/couchdb": "~1.0@dev",
-                "graylog2/gelf-php": "~1.0",
-                "jakub-onderka/php-parallel-lint": "0.9",
+                "elasticsearch/elasticsearch": "^6.0",
+                "graylog2/gelf-php": "^1.4.2",
+                "jakub-onderka/php-parallel-lint": "^0.9",
                 "php-amqplib/php-amqplib": "~2.4",
                 "php-console/php-console": "^3.1.3",
-                "phpunit/phpunit": "~4.5",
-                "phpunit/phpunit-mock-objects": "2.3.0",
+                "phpspec/prophecy": "^1.6.1",
+                "phpunit/phpunit": "^8.3",
+                "predis/predis": "^1.1",
+                "rollbar/rollbar": "^1.3",
                 "ruflin/elastica": ">=0.90 <3.0",
-                "sentry/sentry": "^0.13",
                 "swiftmailer/swiftmailer": "^5.3|^6.0"
             },
             "suggest": {
                 "aws/aws-sdk-php": "Allow sending log messages to AWS services like DynamoDB",
                 "doctrine/couchdb": "Allow sending log messages to a CouchDB server",
+                "elasticsearch/elasticsearch": "Allow sending log messages to an Elasticsearch server via official client",
                 "ext-amqp": "Allow sending log messages to an AMQP server (1.0+ required)",
-                "ext-mongo": "Allow sending log messages to a MongoDB server",
+                "ext-mbstring": "Allow to work properly with unicode symbols",
+                "ext-mongodb": "Allow sending log messages to a MongoDB server (via driver)",
                 "graylog2/gelf-php": "Allow sending log messages to a GrayLog2 server",
-                "mongodb/mongodb": "Allow sending log messages to a MongoDB server via PHP Driver",
+                "mongodb/mongodb": "Allow sending log messages to a MongoDB server (via library)",
                 "php-amqplib/php-amqplib": "Allow sending log messages to an AMQP server using php-amqplib",
                 "php-console/php-console": "Allow sending log messages to Google Chrome",
                 "rollbar/rollbar": "Allow sending log messages to Rollbar",
-                "ruflin/elastica": "Allow sending log messages to an Elastic Search server",
-                "sentry/sentry": "Allow sending log messages to a Sentry server"
-            },
-            "type": "library",
-            "extra": {
-                "branch-alias": {
-                    "dev-master": "2.0.x-dev"
+                "ruflin/elastica": "Allow sending log messages to an Elastic Search server"
+            },
+            "type": "library",
+            "extra": {
+                "branch-alias": {
+                    "dev-master": "2.x-dev"
                 }
             },
             "autoload": {
@@ -3450,11 +3420,7 @@
                 "logging",
                 "psr-3"
             ],
-<<<<<<< HEAD
-            "time": "2019-09-06T13:49:17+00:00"
-=======
-            "time": "2019-11-13T10:00:05+00:00"
->>>>>>> 8368bdea
+            "time": "2019-11-13T10:27:43+00:00"
         },
         {
             "name": "nikic/php-parser",
@@ -3893,57 +3859,6 @@
                 "psr-3"
             ],
             "time": "2019-11-01T11:05:21+00:00"
-<<<<<<< HEAD
-=======
-        },
-        {
-            "name": "psr/simple-cache",
-            "version": "1.0.1",
-            "source": {
-                "type": "git",
-                "url": "https://github.com/php-fig/simple-cache.git",
-                "reference": "408d5eafb83c57f6365a3ca330ff23aa4a5fa39b"
-            },
-            "dist": {
-                "type": "zip",
-                "url": "https://api.github.com/repos/php-fig/simple-cache/zipball/408d5eafb83c57f6365a3ca330ff23aa4a5fa39b",
-                "reference": "408d5eafb83c57f6365a3ca330ff23aa4a5fa39b",
-                "shasum": ""
-            },
-            "require": {
-                "php": ">=5.3.0"
-            },
-            "type": "library",
-            "extra": {
-                "branch-alias": {
-                    "dev-master": "1.0.x-dev"
-                }
-            },
-            "autoload": {
-                "psr-4": {
-                    "Psr\\SimpleCache\\": "src/"
-                }
-            },
-            "notification-url": "https://packagist.org/downloads/",
-            "license": [
-                "MIT"
-            ],
-            "authors": [
-                {
-                    "name": "PHP-FIG",
-                    "homepage": "http://www.php-fig.org/"
-                }
-            ],
-            "description": "Common interfaces for simple caching",
-            "keywords": [
-                "cache",
-                "caching",
-                "psr",
-                "psr-16",
-                "simple-cache"
-            ],
-            "time": "2017-10-23T01:57:42+00:00"
->>>>>>> 8368bdea
         },
         {
             "name": "ralouphie/getallheaders",
@@ -4034,61 +3949,6 @@
             "time": "2015-08-10T12:35:38+00:00"
         },
         {
-<<<<<<< HEAD
-=======
-            "name": "sensio/distribution-bundle",
-            "version": "v5.0.25",
-            "source": {
-                "type": "git",
-                "url": "https://github.com/sensiolabs/SensioDistributionBundle.git",
-                "reference": "80a38234bde8321fb92aa0b8c27978a272bb4baf"
-            },
-            "dist": {
-                "type": "zip",
-                "url": "https://api.github.com/repos/sensiolabs/SensioDistributionBundle/zipball/80a38234bde8321fb92aa0b8c27978a272bb4baf",
-                "reference": "80a38234bde8321fb92aa0b8c27978a272bb4baf",
-                "shasum": ""
-            },
-            "require": {
-                "php": ">=5.3.9",
-                "sensiolabs/security-checker": "~5.0|~6.0",
-                "symfony/class-loader": "~2.3|~3.0",
-                "symfony/config": "~2.3|~3.0",
-                "symfony/dependency-injection": "~2.3|~3.0",
-                "symfony/filesystem": "~2.3|~3.0",
-                "symfony/http-kernel": "~2.3|~3.0",
-                "symfony/process": "~2.3|~3.0"
-            },
-            "type": "symfony-bundle",
-            "extra": {
-                "branch-alias": {
-                    "dev-master": "5.0.x-dev"
-                }
-            },
-            "autoload": {
-                "psr-4": {
-                    "Sensio\\Bundle\\DistributionBundle\\": ""
-                }
-            },
-            "notification-url": "https://packagist.org/downloads/",
-            "license": [
-                "MIT"
-            ],
-            "authors": [
-                {
-                    "name": "Fabien Potencier",
-                    "email": "fabien@symfony.com"
-                }
-            ],
-            "description": "Base bundle for Symfony Distributions",
-            "keywords": [
-                "configuration",
-                "distribution"
-            ],
-            "time": "2019-06-18T15:43:58+00:00"
-        },
-        {
->>>>>>> 8368bdea
             "name": "sensio/framework-extra-bundle",
             "version": "dev-master",
             "source": {
@@ -4279,16 +4139,16 @@
         },
         {
             "name": "swiftmailer/swiftmailer",
-            "version": "v6.2.1",
+            "version": "v6.2.3",
             "source": {
                 "type": "git",
                 "url": "https://github.com/swiftmailer/swiftmailer.git",
-                "reference": "5397cd05b0a0f7937c47b0adcb4c60e5ab936b6a"
-            },
-            "dist": {
-                "type": "zip",
-                "url": "https://api.github.com/repos/swiftmailer/swiftmailer/zipball/5397cd05b0a0f7937c47b0adcb4c60e5ab936b6a",
-                "reference": "5397cd05b0a0f7937c47b0adcb4c60e5ab936b6a",
+                "reference": "149cfdf118b169f7840bbe3ef0d4bc795d1780c9"
+            },
+            "dist": {
+                "type": "zip",
+                "url": "https://api.github.com/repos/swiftmailer/swiftmailer/zipball/149cfdf118b169f7840bbe3ef0d4bc795d1780c9",
+                "reference": "149cfdf118b169f7840bbe3ef0d4bc795d1780c9",
                 "shasum": ""
             },
             "require": {
@@ -4337,7 +4197,7 @@
                 "mail",
                 "mailer"
             ],
-            "time": "2019-04-21T09:21:45+00:00"
+            "time": "2019-11-12T09:31:26+00:00"
         },
         {
             "name": "symfony/contracts",
@@ -4417,7 +4277,6 @@
             "time": "2019-11-07T12:44:51+00:00"
         },
         {
-<<<<<<< HEAD
             "name": "symfony/maker-bundle",
             "version": "v1.14.3",
             "source": {
@@ -4429,19 +4288,6 @@
                 "type": "zip",
                 "url": "https://api.github.com/repos/symfony/maker-bundle/zipball/c864e7f9b8d1e1f5f60acc3beda11299f637aded",
                 "reference": "c864e7f9b8d1e1f5f60acc3beda11299f637aded",
-=======
-            "name": "symfony/polyfill-apcu",
-            "version": "v1.12.0",
-            "source": {
-                "type": "git",
-                "url": "https://github.com/symfony/polyfill-apcu.git",
-                "reference": "71ce80635d5dcd67772b4dda00b86068595f64d5"
-            },
-            "dist": {
-                "type": "zip",
-                "url": "https://api.github.com/repos/symfony/polyfill-apcu/zipball/71ce80635d5dcd67772b4dda00b86068595f64d5",
-                "reference": "71ce80635d5dcd67772b4dda00b86068595f64d5",
->>>>>>> 8368bdea
                 "shasum": ""
             },
             "require": {
@@ -4470,11 +4316,7 @@
             "type": "symfony-bundle",
             "extra": {
                 "branch-alias": {
-<<<<<<< HEAD
                     "dev-master": "1.0-dev"
-=======
-                    "dev-master": "1.12-dev"
->>>>>>> 8368bdea
                 }
             },
             "autoload": {
@@ -4500,60 +4342,39 @@
                 "scaffold",
                 "scaffolding"
             ],
-<<<<<<< HEAD
             "time": "2019-11-07T00:56:03+00:00"
         },
         {
             "name": "symfony/monolog-bundle",
-            "version": "v3.4.0",
+            "version": "v3.5.0",
             "source": {
                 "type": "git",
                 "url": "https://github.com/symfony/monolog-bundle.git",
-                "reference": "7fbecb371c1c614642c93c6b2cbcdf723ae8809d"
-            },
-            "dist": {
-                "type": "zip",
-                "url": "https://api.github.com/repos/symfony/monolog-bundle/zipball/7fbecb371c1c614642c93c6b2cbcdf723ae8809d",
-                "reference": "7fbecb371c1c614642c93c6b2cbcdf723ae8809d",
-=======
-            "time": "2019-08-06T08:03:45+00:00"
-        },
-        {
-            "name": "symfony/polyfill-ctype",
-            "version": "v1.12.0",
-            "source": {
-                "type": "git",
-                "url": "https://github.com/symfony/polyfill-ctype.git",
-                "reference": "550ebaac289296ce228a706d0867afc34687e3f4"
-            },
-            "dist": {
-                "type": "zip",
-                "url": "https://api.github.com/repos/symfony/polyfill-ctype/zipball/550ebaac289296ce228a706d0867afc34687e3f4",
-                "reference": "550ebaac289296ce228a706d0867afc34687e3f4",
->>>>>>> 8368bdea
-                "shasum": ""
-            },
-            "require": {
-                "monolog/monolog": "~1.22",
+                "reference": "dd80460fcfe1fa2050a7103ad818e9d0686ce6fd"
+            },
+            "dist": {
+                "type": "zip",
+                "url": "https://api.github.com/repos/symfony/monolog-bundle/zipball/dd80460fcfe1fa2050a7103ad818e9d0686ce6fd",
+                "reference": "dd80460fcfe1fa2050a7103ad818e9d0686ce6fd",
+                "shasum": ""
+            },
+            "require": {
+                "monolog/monolog": "~1.22 || ~2.0",
                 "php": ">=5.6",
-                "symfony/config": "~3.4|~4.0",
-                "symfony/dependency-injection": "~3.4.10|^4.0.10",
-                "symfony/http-kernel": "~3.4|~4.0",
-                "symfony/monolog-bridge": "~3.4|~4.0"
-            },
-            "require-dev": {
-                "symfony/console": "~3.4|~4.0",
-                "symfony/phpunit-bridge": "^3.4.19|^4.0",
-                "symfony/yaml": "~3.4|~4.0"
+                "symfony/config": "~3.4 || ~4.0 || ^5.0",
+                "symfony/dependency-injection": "~3.4.10 || ^4.0.10 || ^5.0",
+                "symfony/http-kernel": "~3.4 || ~4.0 || ^5.0",
+                "symfony/monolog-bridge": "~3.4 || ~4.0 || ^5.0"
+            },
+            "require-dev": {
+                "symfony/console": "~3.4 || ~4.0 || ^5.0",
+                "symfony/phpunit-bridge": "^3.4.19 || ^4.0 || ^5.0",
+                "symfony/yaml": "~3.4 || ~4.0 || ^5.0"
             },
             "type": "symfony-bundle",
             "extra": {
                 "branch-alias": {
-<<<<<<< HEAD
                     "dev-master": "3.x-dev"
-=======
-                    "dev-master": "1.12-dev"
->>>>>>> 8368bdea
                 }
             },
             "autoload": {
@@ -4570,13 +4391,12 @@
             ],
             "authors": [
                 {
-<<<<<<< HEAD
+                    "name": "Fabien Potencier",
+                    "email": "fabien@symfony.com"
+                },
+                {
                     "name": "Symfony Community",
                     "homepage": "http://symfony.com/contributors"
-                },
-                {
-                    "name": "Fabien Potencier",
-                    "email": "fabien@symfony.com"
                 }
             ],
             "description": "Symfony MonologBundle",
@@ -4585,7 +4405,7 @@
                 "log",
                 "logging"
             ],
-            "time": "2019-06-20T12:18:19+00:00"
+            "time": "2019-11-13T13:11:14+00:00"
         },
         {
             "name": "symfony/polyfill-ctype",
@@ -4627,8 +4447,6 @@
             ],
             "authors": [
                 {
-=======
->>>>>>> 8368bdea
                     "name": "Gert de Pagter",
                     "email": "BackEndTea@gmail.com"
                 },
@@ -4646,7 +4464,6 @@
                 "portable"
             ],
             "time": "2019-08-06T08:03:45+00:00"
-<<<<<<< HEAD
         },
         {
             "name": "symfony/polyfill-iconv",
@@ -4706,8 +4523,6 @@
                 "shim"
             ],
             "time": "2019-08-06T08:03:45+00:00"
-=======
->>>>>>> 8368bdea
         },
         {
             "name": "symfony/polyfill-intl-icu",
@@ -4768,7 +4583,6 @@
             "time": "2019-08-06T08:03:45+00:00"
         },
         {
-<<<<<<< HEAD
             "name": "symfony/polyfill-intl-idn",
             "version": "v1.12.0",
             "source": {
@@ -4780,19 +4594,6 @@
                 "type": "zip",
                 "url": "https://api.github.com/repos/symfony/polyfill-intl-idn/zipball/6af626ae6fa37d396dc90a399c0ff08e5cfc45b2",
                 "reference": "6af626ae6fa37d396dc90a399c0ff08e5cfc45b2",
-=======
-            "name": "symfony/polyfill-mbstring",
-            "version": "v1.12.0",
-            "source": {
-                "type": "git",
-                "url": "https://github.com/symfony/polyfill-mbstring.git",
-                "reference": "b42a2f66e8f1b15ccf25652c3424265923eb4f17"
-            },
-            "dist": {
-                "type": "zip",
-                "url": "https://api.github.com/repos/symfony/polyfill-mbstring/zipball/b42a2f66e8f1b15ccf25652c3424265923eb4f17",
-                "reference": "b42a2f66e8f1b15ccf25652c3424265923eb4f17",
->>>>>>> 8368bdea
                 "shasum": ""
             },
             "require": {
@@ -4844,7 +4645,6 @@
             "time": "2019-08-06T08:03:45+00:00"
         },
         {
-<<<<<<< HEAD
             "name": "symfony/polyfill-mbstring",
             "version": "v1.12.0",
             "source": {
@@ -4856,19 +4656,6 @@
                 "type": "zip",
                 "url": "https://api.github.com/repos/symfony/polyfill-mbstring/zipball/b42a2f66e8f1b15ccf25652c3424265923eb4f17",
                 "reference": "b42a2f66e8f1b15ccf25652c3424265923eb4f17",
-=======
-            "name": "symfony/polyfill-php56",
-            "version": "v1.12.0",
-            "source": {
-                "type": "git",
-                "url": "https://github.com/symfony/polyfill-php56.git",
-                "reference": "0e3b212e96a51338639d8ce175c046d7729c3403"
-            },
-            "dist": {
-                "type": "zip",
-                "url": "https://api.github.com/repos/symfony/polyfill-php56/zipball/0e3b212e96a51338639d8ce175c046d7729c3403",
-                "reference": "0e3b212e96a51338639d8ce175c046d7729c3403",
->>>>>>> 8368bdea
                 "shasum": ""
             },
             "require": {
@@ -4917,7 +4704,6 @@
             "time": "2019-08-06T08:03:45+00:00"
         },
         {
-<<<<<<< HEAD
             "name": "symfony/polyfill-php72",
             "version": "v1.12.0",
             "source": {
@@ -4929,19 +4715,6 @@
                 "type": "zip",
                 "url": "https://api.github.com/repos/symfony/polyfill-php72/zipball/04ce3335667451138df4307d6a9b61565560199e",
                 "reference": "04ce3335667451138df4307d6a9b61565560199e",
-=======
-            "name": "symfony/polyfill-php70",
-            "version": "v1.12.0",
-            "source": {
-                "type": "git",
-                "url": "https://github.com/symfony/polyfill-php70.git",
-                "reference": "54b4c428a0054e254223797d2713c31e08610831"
-            },
-            "dist": {
-                "type": "zip",
-                "url": "https://api.github.com/repos/symfony/polyfill-php70/zipball/54b4c428a0054e254223797d2713c31e08610831",
-                "reference": "54b4c428a0054e254223797d2713c31e08610831",
->>>>>>> 8368bdea
                 "shasum": ""
             },
             "require": {
@@ -4986,7 +4759,6 @@
             "time": "2019-08-06T08:03:45+00:00"
         },
         {
-<<<<<<< HEAD
             "name": "symfony/polyfill-php73",
             "version": "v1.12.0",
             "source": {
@@ -4998,19 +4770,6 @@
                 "type": "zip",
                 "url": "https://api.github.com/repos/symfony/polyfill-php73/zipball/2ceb49eaccb9352bff54d22570276bb75ba4a188",
                 "reference": "2ceb49eaccb9352bff54d22570276bb75ba4a188",
-=======
-            "name": "symfony/polyfill-util",
-            "version": "v1.12.0",
-            "source": {
-                "type": "git",
-                "url": "https://github.com/symfony/polyfill-util.git",
-                "reference": "4317de1386717b4c22caed7725350a8887ab205c"
-            },
-            "dist": {
-                "type": "zip",
-                "url": "https://api.github.com/repos/symfony/polyfill-util/zipball/4317de1386717b4c22caed7725350a8887ab205c",
-                "reference": "4317de1386717b4c22caed7725350a8887ab205c",
->>>>>>> 8368bdea
                 "shasum": ""
             },
             "require": {
@@ -5124,29 +4883,16 @@
         },
         {
             "name": "symfony/symfony",
-<<<<<<< HEAD
-            "version": "v4.3.7",
+            "version": "v4.3.8",
             "source": {
                 "type": "git",
                 "url": "https://github.com/symfony/symfony.git",
-                "reference": "fb4065ac95f08ca26ee605936e537ba2cd4a6bb7"
-            },
-            "dist": {
-                "type": "zip",
-                "url": "https://api.github.com/repos/symfony/symfony/zipball/fb4065ac95f08ca26ee605936e537ba2cd4a6bb7",
-                "reference": "fb4065ac95f08ca26ee605936e537ba2cd4a6bb7",
-=======
-            "version": "v3.4.35",
-            "source": {
-                "type": "git",
-                "url": "https://github.com/symfony/symfony.git",
-                "reference": "2adc85d49cbe14e346068fa7e9c2e1f08ab31de6"
-            },
-            "dist": {
-                "type": "zip",
-                "url": "https://api.github.com/repos/symfony/symfony/zipball/2adc85d49cbe14e346068fa7e9c2e1f08ab31de6",
-                "reference": "2adc85d49cbe14e346068fa7e9c2e1f08ab31de6",
->>>>>>> 8368bdea
+                "reference": "87fb08703e62882a7a6fdb17672070e0ee12dd65"
+            },
+            "dist": {
+                "type": "zip",
+                "url": "https://api.github.com/repos/symfony/symfony/zipball/87fb08703e62882a7a6fdb17672070e0ee12dd65",
+                "reference": "87fb08703e62882a7a6fdb17672070e0ee12dd65",
                 "shasum": ""
             },
             "require": {
@@ -5164,13 +4910,8 @@
                 "symfony/polyfill-intl-icu": "~1.0",
                 "symfony/polyfill-intl-idn": "^1.10",
                 "symfony/polyfill-mbstring": "~1.0",
-<<<<<<< HEAD
                 "symfony/polyfill-php72": "~1.5",
                 "symfony/polyfill-php73": "^1.11",
-=======
-                "symfony/polyfill-php56": "~1.0",
-                "symfony/polyfill-php70": "~1.6",
->>>>>>> 8368bdea
                 "twig/twig": "^1.41|^2.10"
             },
             "conflict": {
@@ -5259,13 +5000,9 @@
                 "nyholm/psr7": "^1.0",
                 "ocramius/proxy-manager": "^2.1",
                 "phpdocumentor/reflection-docblock": "^3.0|^4.0",
-<<<<<<< HEAD
                 "predis/predis": "~1.1",
                 "psr/http-client": "^1.0",
                 "psr/simple-cache": "^1.0",
-=======
-                "predis/predis": "~1.0",
->>>>>>> 8368bdea
                 "symfony/phpunit-bridge": "^3.4.31|^4.3.4|~5.0",
                 "symfony/security-acl": "~2.8|~3.0"
             },
@@ -5310,11 +5047,7 @@
             "keywords": [
                 "framework"
             ],
-<<<<<<< HEAD
-            "time": "2019-11-11T16:39:14+00:00"
-=======
-            "time": "2019-11-13T08:45:05+00:00"
->>>>>>> 8368bdea
+            "time": "2019-11-13T09:07:48+00:00"
         },
         {
             "name": "twig/extensions",
@@ -5373,7 +5106,6 @@
         },
         {
             "name": "twig/twig",
-<<<<<<< HEAD
             "version": "v2.12.2",
             "source": {
                 "type": "git",
@@ -5390,23 +5122,6 @@
                 "php": "^7.0",
                 "symfony/polyfill-ctype": "^1.8",
                 "symfony/polyfill-mbstring": "^1.3"
-=======
-            "version": "v1.42.4",
-            "source": {
-                "type": "git",
-                "url": "https://github.com/twigphp/Twig.git",
-                "reference": "e587180584c3d2d6cb864a0454e777bb6dcb6152"
-            },
-            "dist": {
-                "type": "zip",
-                "url": "https://api.github.com/repos/twigphp/Twig/zipball/e587180584c3d2d6cb864a0454e777bb6dcb6152",
-                "reference": "e587180584c3d2d6cb864a0454e777bb6dcb6152",
-                "shasum": ""
-            },
-            "require": {
-                "php": ">=5.5.0",
-                "symfony/polyfill-ctype": "^1.8"
->>>>>>> 8368bdea
             },
             "require-dev": {
                 "psr/container": "^1.0",
@@ -5416,11 +5131,7 @@
             "type": "library",
             "extra": {
                 "branch-alias": {
-<<<<<<< HEAD
                     "dev-master": "2.12-dev"
-=======
-                    "dev-master": "1.42-dev"
->>>>>>> 8368bdea
                 }
             },
             "autoload": {
@@ -5458,11 +5169,7 @@
             "keywords": [
                 "templating"
             ],
-<<<<<<< HEAD
             "time": "2019-11-11T16:52:09+00:00"
-=======
-            "time": "2019-11-11T16:49:32+00:00"
->>>>>>> 8368bdea
         },
         {
             "name": "vakata/jstree",
@@ -6352,7 +6059,7 @@
     "packages-dev": [
         {
             "name": "symfony/phpunit-bridge",
-            "version": "v4.3.7",
+            "version": "v4.3.8",
             "source": {
                 "type": "git",
                 "url": "https://github.com/symfony/phpunit-bridge.git",
@@ -6411,929 +6118,9 @@
                     "homepage": "https://symfony.com/contributors"
                 }
             ],
-<<<<<<< HEAD
             "description": "Symfony PHPUnit Bridge",
             "homepage": "https://symfony.com",
             "time": "2019-10-30T12:58:49+00:00"
-=======
-            "authors": [
-                {
-                    "name": "Mike van Riel",
-                    "email": "me@mikevanriel.com"
-                }
-            ],
-            "description": "With this component, a library can provide support for annotations via DocBlocks or otherwise retrieve information that is embedded in a DocBlock.",
-            "time": "2017-08-08T06:39:58+00:00"
-        },
-        {
-            "name": "phpdocumentor/type-resolver",
-            "version": "0.3.0",
-            "source": {
-                "type": "git",
-                "url": "https://github.com/phpDocumentor/TypeResolver.git",
-                "reference": "fb3933512008d8162b3cdf9e18dba9309b7c3773"
-            },
-            "dist": {
-                "type": "zip",
-                "url": "https://api.github.com/repos/phpDocumentor/TypeResolver/zipball/fb3933512008d8162b3cdf9e18dba9309b7c3773",
-                "reference": "fb3933512008d8162b3cdf9e18dba9309b7c3773",
-                "shasum": ""
-            },
-            "require": {
-                "php": "^5.5 || ^7.0",
-                "phpdocumentor/reflection-common": "^1.0"
-            },
-            "require-dev": {
-                "mockery/mockery": "^0.9.4",
-                "phpunit/phpunit": "^5.2||^4.8.24"
-            },
-            "type": "library",
-            "extra": {
-                "branch-alias": {
-                    "dev-master": "1.0.x-dev"
-                }
-            },
-            "autoload": {
-                "psr-4": {
-                    "phpDocumentor\\Reflection\\": [
-                        "src/"
-                    ]
-                }
-            },
-            "notification-url": "https://packagist.org/downloads/",
-            "license": [
-                "MIT"
-            ],
-            "authors": [
-                {
-                    "name": "Mike van Riel",
-                    "email": "me@mikevanriel.com"
-                }
-            ],
-            "time": "2017-06-03T08:32:36+00:00"
-        },
-        {
-            "name": "phpspec/prophecy",
-            "version": "1.9.0",
-            "source": {
-                "type": "git",
-                "url": "https://github.com/phpspec/prophecy.git",
-                "reference": "f6811d96d97bdf400077a0cc100ae56aa32b9203"
-            },
-            "dist": {
-                "type": "zip",
-                "url": "https://api.github.com/repos/phpspec/prophecy/zipball/f6811d96d97bdf400077a0cc100ae56aa32b9203",
-                "reference": "f6811d96d97bdf400077a0cc100ae56aa32b9203",
-                "shasum": ""
-            },
-            "require": {
-                "doctrine/instantiator": "^1.0.2",
-                "php": "^5.3|^7.0",
-                "phpdocumentor/reflection-docblock": "^2.0|^3.0.2|^4.0|^5.0",
-                "sebastian/comparator": "^1.1|^2.0|^3.0",
-                "sebastian/recursion-context": "^1.0|^2.0|^3.0"
-            },
-            "require-dev": {
-                "phpspec/phpspec": "^2.5|^3.2",
-                "phpunit/phpunit": "^4.8.35 || ^5.7 || ^6.5 || ^7.1"
-            },
-            "type": "library",
-            "extra": {
-                "branch-alias": {
-                    "dev-master": "1.8.x-dev"
-                }
-            },
-            "autoload": {
-                "psr-4": {
-                    "Prophecy\\": "src/Prophecy"
-                }
-            },
-            "notification-url": "https://packagist.org/downloads/",
-            "license": [
-                "MIT"
-            ],
-            "authors": [
-                {
-                    "name": "Konstantin Kudryashov",
-                    "email": "ever.zet@gmail.com",
-                    "homepage": "http://everzet.com"
-                },
-                {
-                    "name": "Marcello Duarte",
-                    "email": "marcello.duarte@gmail.com"
-                }
-            ],
-            "description": "Highly opinionated mocking framework for PHP 5.3+",
-            "homepage": "https://github.com/phpspec/prophecy",
-            "keywords": [
-                "Double",
-                "Dummy",
-                "fake",
-                "mock",
-                "spy",
-                "stub"
-            ],
-            "time": "2019-10-03T11:07:50+00:00"
-        },
-        {
-            "name": "phpunit/php-code-coverage",
-            "version": "2.2.4",
-            "source": {
-                "type": "git",
-                "url": "https://github.com/sebastianbergmann/php-code-coverage.git",
-                "reference": "eabf68b476ac7d0f73793aada060f1c1a9bf8979"
-            },
-            "dist": {
-                "type": "zip",
-                "url": "https://api.github.com/repos/sebastianbergmann/php-code-coverage/zipball/eabf68b476ac7d0f73793aada060f1c1a9bf8979",
-                "reference": "eabf68b476ac7d0f73793aada060f1c1a9bf8979",
-                "shasum": ""
-            },
-            "require": {
-                "php": ">=5.3.3",
-                "phpunit/php-file-iterator": "~1.3",
-                "phpunit/php-text-template": "~1.2",
-                "phpunit/php-token-stream": "~1.3",
-                "sebastian/environment": "^1.3.2",
-                "sebastian/version": "~1.0"
-            },
-            "require-dev": {
-                "ext-xdebug": ">=2.1.4",
-                "phpunit/phpunit": "~4"
-            },
-            "suggest": {
-                "ext-dom": "*",
-                "ext-xdebug": ">=2.2.1",
-                "ext-xmlwriter": "*"
-            },
-            "type": "library",
-            "extra": {
-                "branch-alias": {
-                    "dev-master": "2.2.x-dev"
-                }
-            },
-            "autoload": {
-                "classmap": [
-                    "src/"
-                ]
-            },
-            "notification-url": "https://packagist.org/downloads/",
-            "license": [
-                "BSD-3-Clause"
-            ],
-            "authors": [
-                {
-                    "name": "Sebastian Bergmann",
-                    "email": "sb@sebastian-bergmann.de",
-                    "role": "lead"
-                }
-            ],
-            "description": "Library that provides collection, processing, and rendering functionality for PHP code coverage information.",
-            "homepage": "https://github.com/sebastianbergmann/php-code-coverage",
-            "keywords": [
-                "coverage",
-                "testing",
-                "xunit"
-            ],
-            "time": "2015-10-06T15:47:00+00:00"
-        },
-        {
-            "name": "phpunit/php-file-iterator",
-            "version": "1.4.5",
-            "source": {
-                "type": "git",
-                "url": "https://github.com/sebastianbergmann/php-file-iterator.git",
-                "reference": "730b01bc3e867237eaac355e06a36b85dd93a8b4"
-            },
-            "dist": {
-                "type": "zip",
-                "url": "https://api.github.com/repos/sebastianbergmann/php-file-iterator/zipball/730b01bc3e867237eaac355e06a36b85dd93a8b4",
-                "reference": "730b01bc3e867237eaac355e06a36b85dd93a8b4",
-                "shasum": ""
-            },
-            "require": {
-                "php": ">=5.3.3"
-            },
-            "type": "library",
-            "extra": {
-                "branch-alias": {
-                    "dev-master": "1.4.x-dev"
-                }
-            },
-            "autoload": {
-                "classmap": [
-                    "src/"
-                ]
-            },
-            "notification-url": "https://packagist.org/downloads/",
-            "license": [
-                "BSD-3-Clause"
-            ],
-            "authors": [
-                {
-                    "name": "Sebastian Bergmann",
-                    "email": "sb@sebastian-bergmann.de",
-                    "role": "lead"
-                }
-            ],
-            "description": "FilterIterator implementation that filters files based on a list of suffixes.",
-            "homepage": "https://github.com/sebastianbergmann/php-file-iterator/",
-            "keywords": [
-                "filesystem",
-                "iterator"
-            ],
-            "time": "2017-11-27T13:52:08+00:00"
-        },
-        {
-            "name": "phpunit/php-text-template",
-            "version": "1.2.1",
-            "source": {
-                "type": "git",
-                "url": "https://github.com/sebastianbergmann/php-text-template.git",
-                "reference": "31f8b717e51d9a2afca6c9f046f5d69fc27c8686"
-            },
-            "dist": {
-                "type": "zip",
-                "url": "https://api.github.com/repos/sebastianbergmann/php-text-template/zipball/31f8b717e51d9a2afca6c9f046f5d69fc27c8686",
-                "reference": "31f8b717e51d9a2afca6c9f046f5d69fc27c8686",
-                "shasum": ""
-            },
-            "require": {
-                "php": ">=5.3.3"
-            },
-            "type": "library",
-            "autoload": {
-                "classmap": [
-                    "src/"
-                ]
-            },
-            "notification-url": "https://packagist.org/downloads/",
-            "license": [
-                "BSD-3-Clause"
-            ],
-            "authors": [
-                {
-                    "name": "Sebastian Bergmann",
-                    "email": "sebastian@phpunit.de",
-                    "role": "lead"
-                }
-            ],
-            "description": "Simple template engine.",
-            "homepage": "https://github.com/sebastianbergmann/php-text-template/",
-            "keywords": [
-                "template"
-            ],
-            "time": "2015-06-21T13:50:34+00:00"
-        },
-        {
-            "name": "phpunit/php-timer",
-            "version": "1.0.9",
-            "source": {
-                "type": "git",
-                "url": "https://github.com/sebastianbergmann/php-timer.git",
-                "reference": "3dcf38ca72b158baf0bc245e9184d3fdffa9c46f"
-            },
-            "dist": {
-                "type": "zip",
-                "url": "https://api.github.com/repos/sebastianbergmann/php-timer/zipball/3dcf38ca72b158baf0bc245e9184d3fdffa9c46f",
-                "reference": "3dcf38ca72b158baf0bc245e9184d3fdffa9c46f",
-                "shasum": ""
-            },
-            "require": {
-                "php": "^5.3.3 || ^7.0"
-            },
-            "require-dev": {
-                "phpunit/phpunit": "^4.8.35 || ^5.7 || ^6.0"
-            },
-            "type": "library",
-            "extra": {
-                "branch-alias": {
-                    "dev-master": "1.0-dev"
-                }
-            },
-            "autoload": {
-                "classmap": [
-                    "src/"
-                ]
-            },
-            "notification-url": "https://packagist.org/downloads/",
-            "license": [
-                "BSD-3-Clause"
-            ],
-            "authors": [
-                {
-                    "name": "Sebastian Bergmann",
-                    "email": "sb@sebastian-bergmann.de",
-                    "role": "lead"
-                }
-            ],
-            "description": "Utility class for timing",
-            "homepage": "https://github.com/sebastianbergmann/php-timer/",
-            "keywords": [
-                "timer"
-            ],
-            "time": "2017-02-26T11:10:40+00:00"
-        },
-        {
-            "name": "phpunit/php-token-stream",
-            "version": "1.4.12",
-            "source": {
-                "type": "git",
-                "url": "https://github.com/sebastianbergmann/php-token-stream.git",
-                "reference": "1ce90ba27c42e4e44e6d8458241466380b51fa16"
-            },
-            "dist": {
-                "type": "zip",
-                "url": "https://api.github.com/repos/sebastianbergmann/php-token-stream/zipball/1ce90ba27c42e4e44e6d8458241466380b51fa16",
-                "reference": "1ce90ba27c42e4e44e6d8458241466380b51fa16",
-                "shasum": ""
-            },
-            "require": {
-                "ext-tokenizer": "*",
-                "php": ">=5.3.3"
-            },
-            "require-dev": {
-                "phpunit/phpunit": "~4.2"
-            },
-            "type": "library",
-            "extra": {
-                "branch-alias": {
-                    "dev-master": "1.4-dev"
-                }
-            },
-            "autoload": {
-                "classmap": [
-                    "src/"
-                ]
-            },
-            "notification-url": "https://packagist.org/downloads/",
-            "license": [
-                "BSD-3-Clause"
-            ],
-            "authors": [
-                {
-                    "name": "Sebastian Bergmann",
-                    "email": "sebastian@phpunit.de"
-                }
-            ],
-            "description": "Wrapper around PHP's tokenizer extension.",
-            "homepage": "https://github.com/sebastianbergmann/php-token-stream/",
-            "keywords": [
-                "tokenizer"
-            ],
-            "time": "2017-12-04T08:55:13+00:00"
-        },
-        {
-            "name": "phpunit/phpunit",
-            "version": "4.8.36",
-            "source": {
-                "type": "git",
-                "url": "https://github.com/sebastianbergmann/phpunit.git",
-                "reference": "46023de9a91eec7dfb06cc56cb4e260017298517"
-            },
-            "dist": {
-                "type": "zip",
-                "url": "https://api.github.com/repos/sebastianbergmann/phpunit/zipball/46023de9a91eec7dfb06cc56cb4e260017298517",
-                "reference": "46023de9a91eec7dfb06cc56cb4e260017298517",
-                "shasum": ""
-            },
-            "require": {
-                "ext-dom": "*",
-                "ext-json": "*",
-                "ext-pcre": "*",
-                "ext-reflection": "*",
-                "ext-spl": "*",
-                "php": ">=5.3.3",
-                "phpspec/prophecy": "^1.3.1",
-                "phpunit/php-code-coverage": "~2.1",
-                "phpunit/php-file-iterator": "~1.4",
-                "phpunit/php-text-template": "~1.2",
-                "phpunit/php-timer": "^1.0.6",
-                "phpunit/phpunit-mock-objects": "~2.3",
-                "sebastian/comparator": "~1.2.2",
-                "sebastian/diff": "~1.2",
-                "sebastian/environment": "~1.3",
-                "sebastian/exporter": "~1.2",
-                "sebastian/global-state": "~1.0",
-                "sebastian/version": "~1.0",
-                "symfony/yaml": "~2.1|~3.0"
-            },
-            "suggest": {
-                "phpunit/php-invoker": "~1.1"
-            },
-            "bin": [
-                "phpunit"
-            ],
-            "type": "library",
-            "extra": {
-                "branch-alias": {
-                    "dev-master": "4.8.x-dev"
-                }
-            },
-            "autoload": {
-                "classmap": [
-                    "src/"
-                ]
-            },
-            "notification-url": "https://packagist.org/downloads/",
-            "license": [
-                "BSD-3-Clause"
-            ],
-            "authors": [
-                {
-                    "name": "Sebastian Bergmann",
-                    "email": "sebastian@phpunit.de",
-                    "role": "lead"
-                }
-            ],
-            "description": "The PHP Unit Testing framework.",
-            "homepage": "https://phpunit.de/",
-            "keywords": [
-                "phpunit",
-                "testing",
-                "xunit"
-            ],
-            "time": "2017-06-21T08:07:12+00:00"
-        },
-        {
-            "name": "phpunit/phpunit-mock-objects",
-            "version": "2.3.8",
-            "source": {
-                "type": "git",
-                "url": "https://github.com/sebastianbergmann/phpunit-mock-objects.git",
-                "reference": "ac8e7a3db35738d56ee9a76e78a4e03d97628983"
-            },
-            "dist": {
-                "type": "zip",
-                "url": "https://api.github.com/repos/sebastianbergmann/phpunit-mock-objects/zipball/ac8e7a3db35738d56ee9a76e78a4e03d97628983",
-                "reference": "ac8e7a3db35738d56ee9a76e78a4e03d97628983",
-                "shasum": ""
-            },
-            "require": {
-                "doctrine/instantiator": "^1.0.2",
-                "php": ">=5.3.3",
-                "phpunit/php-text-template": "~1.2",
-                "sebastian/exporter": "~1.2"
-            },
-            "require-dev": {
-                "phpunit/phpunit": "~4.4"
-            },
-            "suggest": {
-                "ext-soap": "*"
-            },
-            "type": "library",
-            "extra": {
-                "branch-alias": {
-                    "dev-master": "2.3.x-dev"
-                }
-            },
-            "autoload": {
-                "classmap": [
-                    "src/"
-                ]
-            },
-            "notification-url": "https://packagist.org/downloads/",
-            "license": [
-                "BSD-3-Clause"
-            ],
-            "authors": [
-                {
-                    "name": "Sebastian Bergmann",
-                    "email": "sb@sebastian-bergmann.de",
-                    "role": "lead"
-                }
-            ],
-            "description": "Mock Object library for PHPUnit",
-            "homepage": "https://github.com/sebastianbergmann/phpunit-mock-objects/",
-            "keywords": [
-                "mock",
-                "xunit"
-            ],
-            "abandoned": true,
-            "time": "2015-10-02T06:51:40+00:00"
-        },
-        {
-            "name": "sebastian/comparator",
-            "version": "1.2.4",
-            "source": {
-                "type": "git",
-                "url": "https://github.com/sebastianbergmann/comparator.git",
-                "reference": "2b7424b55f5047b47ac6e5ccb20b2aea4011d9be"
-            },
-            "dist": {
-                "type": "zip",
-                "url": "https://api.github.com/repos/sebastianbergmann/comparator/zipball/2b7424b55f5047b47ac6e5ccb20b2aea4011d9be",
-                "reference": "2b7424b55f5047b47ac6e5ccb20b2aea4011d9be",
-                "shasum": ""
-            },
-            "require": {
-                "php": ">=5.3.3",
-                "sebastian/diff": "~1.2",
-                "sebastian/exporter": "~1.2 || ~2.0"
-            },
-            "require-dev": {
-                "phpunit/phpunit": "~4.4"
-            },
-            "type": "library",
-            "extra": {
-                "branch-alias": {
-                    "dev-master": "1.2.x-dev"
-                }
-            },
-            "autoload": {
-                "classmap": [
-                    "src/"
-                ]
-            },
-            "notification-url": "https://packagist.org/downloads/",
-            "license": [
-                "BSD-3-Clause"
-            ],
-            "authors": [
-                {
-                    "name": "Jeff Welch",
-                    "email": "whatthejeff@gmail.com"
-                },
-                {
-                    "name": "Volker Dusch",
-                    "email": "github@wallbash.com"
-                },
-                {
-                    "name": "Bernhard Schussek",
-                    "email": "bschussek@2bepublished.at"
-                },
-                {
-                    "name": "Sebastian Bergmann",
-                    "email": "sebastian@phpunit.de"
-                }
-            ],
-            "description": "Provides the functionality to compare PHP values for equality",
-            "homepage": "http://www.github.com/sebastianbergmann/comparator",
-            "keywords": [
-                "comparator",
-                "compare",
-                "equality"
-            ],
-            "time": "2017-01-29T09:50:25+00:00"
-        },
-        {
-            "name": "sebastian/diff",
-            "version": "1.4.3",
-            "source": {
-                "type": "git",
-                "url": "https://github.com/sebastianbergmann/diff.git",
-                "reference": "7f066a26a962dbe58ddea9f72a4e82874a3975a4"
-            },
-            "dist": {
-                "type": "zip",
-                "url": "https://api.github.com/repos/sebastianbergmann/diff/zipball/7f066a26a962dbe58ddea9f72a4e82874a3975a4",
-                "reference": "7f066a26a962dbe58ddea9f72a4e82874a3975a4",
-                "shasum": ""
-            },
-            "require": {
-                "php": "^5.3.3 || ^7.0"
-            },
-            "require-dev": {
-                "phpunit/phpunit": "^4.8.35 || ^5.7 || ^6.0"
-            },
-            "type": "library",
-            "extra": {
-                "branch-alias": {
-                    "dev-master": "1.4-dev"
-                }
-            },
-            "autoload": {
-                "classmap": [
-                    "src/"
-                ]
-            },
-            "notification-url": "https://packagist.org/downloads/",
-            "license": [
-                "BSD-3-Clause"
-            ],
-            "authors": [
-                {
-                    "name": "Kore Nordmann",
-                    "email": "mail@kore-nordmann.de"
-                },
-                {
-                    "name": "Sebastian Bergmann",
-                    "email": "sebastian@phpunit.de"
-                }
-            ],
-            "description": "Diff implementation",
-            "homepage": "https://github.com/sebastianbergmann/diff",
-            "keywords": [
-                "diff"
-            ],
-            "time": "2017-05-22T07:24:03+00:00"
-        },
-        {
-            "name": "sebastian/environment",
-            "version": "1.3.8",
-            "source": {
-                "type": "git",
-                "url": "https://github.com/sebastianbergmann/environment.git",
-                "reference": "be2c607e43ce4c89ecd60e75c6a85c126e754aea"
-            },
-            "dist": {
-                "type": "zip",
-                "url": "https://api.github.com/repos/sebastianbergmann/environment/zipball/be2c607e43ce4c89ecd60e75c6a85c126e754aea",
-                "reference": "be2c607e43ce4c89ecd60e75c6a85c126e754aea",
-                "shasum": ""
-            },
-            "require": {
-                "php": "^5.3.3 || ^7.0"
-            },
-            "require-dev": {
-                "phpunit/phpunit": "^4.8 || ^5.0"
-            },
-            "type": "library",
-            "extra": {
-                "branch-alias": {
-                    "dev-master": "1.3.x-dev"
-                }
-            },
-            "autoload": {
-                "classmap": [
-                    "src/"
-                ]
-            },
-            "notification-url": "https://packagist.org/downloads/",
-            "license": [
-                "BSD-3-Clause"
-            ],
-            "authors": [
-                {
-                    "name": "Sebastian Bergmann",
-                    "email": "sebastian@phpunit.de"
-                }
-            ],
-            "description": "Provides functionality to handle HHVM/PHP environments",
-            "homepage": "http://www.github.com/sebastianbergmann/environment",
-            "keywords": [
-                "Xdebug",
-                "environment",
-                "hhvm"
-            ],
-            "time": "2016-08-18T05:49:44+00:00"
-        },
-        {
-            "name": "sebastian/exporter",
-            "version": "1.2.2",
-            "source": {
-                "type": "git",
-                "url": "https://github.com/sebastianbergmann/exporter.git",
-                "reference": "42c4c2eec485ee3e159ec9884f95b431287edde4"
-            },
-            "dist": {
-                "type": "zip",
-                "url": "https://api.github.com/repos/sebastianbergmann/exporter/zipball/42c4c2eec485ee3e159ec9884f95b431287edde4",
-                "reference": "42c4c2eec485ee3e159ec9884f95b431287edde4",
-                "shasum": ""
-            },
-            "require": {
-                "php": ">=5.3.3",
-                "sebastian/recursion-context": "~1.0"
-            },
-            "require-dev": {
-                "ext-mbstring": "*",
-                "phpunit/phpunit": "~4.4"
-            },
-            "type": "library",
-            "extra": {
-                "branch-alias": {
-                    "dev-master": "1.3.x-dev"
-                }
-            },
-            "autoload": {
-                "classmap": [
-                    "src/"
-                ]
-            },
-            "notification-url": "https://packagist.org/downloads/",
-            "license": [
-                "BSD-3-Clause"
-            ],
-            "authors": [
-                {
-                    "name": "Jeff Welch",
-                    "email": "whatthejeff@gmail.com"
-                },
-                {
-                    "name": "Volker Dusch",
-                    "email": "github@wallbash.com"
-                },
-                {
-                    "name": "Bernhard Schussek",
-                    "email": "bschussek@2bepublished.at"
-                },
-                {
-                    "name": "Sebastian Bergmann",
-                    "email": "sebastian@phpunit.de"
-                },
-                {
-                    "name": "Adam Harvey",
-                    "email": "aharvey@php.net"
-                }
-            ],
-            "description": "Provides the functionality to export PHP variables for visualization",
-            "homepage": "http://www.github.com/sebastianbergmann/exporter",
-            "keywords": [
-                "export",
-                "exporter"
-            ],
-            "time": "2016-06-17T09:04:28+00:00"
-        },
-        {
-            "name": "sebastian/global-state",
-            "version": "1.1.1",
-            "source": {
-                "type": "git",
-                "url": "https://github.com/sebastianbergmann/global-state.git",
-                "reference": "bc37d50fea7d017d3d340f230811c9f1d7280af4"
-            },
-            "dist": {
-                "type": "zip",
-                "url": "https://api.github.com/repos/sebastianbergmann/global-state/zipball/bc37d50fea7d017d3d340f230811c9f1d7280af4",
-                "reference": "bc37d50fea7d017d3d340f230811c9f1d7280af4",
-                "shasum": ""
-            },
-            "require": {
-                "php": ">=5.3.3"
-            },
-            "require-dev": {
-                "phpunit/phpunit": "~4.2"
-            },
-            "suggest": {
-                "ext-uopz": "*"
-            },
-            "type": "library",
-            "extra": {
-                "branch-alias": {
-                    "dev-master": "1.0-dev"
-                }
-            },
-            "autoload": {
-                "classmap": [
-                    "src/"
-                ]
-            },
-            "notification-url": "https://packagist.org/downloads/",
-            "license": [
-                "BSD-3-Clause"
-            ],
-            "authors": [
-                {
-                    "name": "Sebastian Bergmann",
-                    "email": "sebastian@phpunit.de"
-                }
-            ],
-            "description": "Snapshotting of global state",
-            "homepage": "http://www.github.com/sebastianbergmann/global-state",
-            "keywords": [
-                "global state"
-            ],
-            "time": "2015-10-12T03:26:01+00:00"
-        },
-        {
-            "name": "sebastian/recursion-context",
-            "version": "1.0.5",
-            "source": {
-                "type": "git",
-                "url": "https://github.com/sebastianbergmann/recursion-context.git",
-                "reference": "b19cc3298482a335a95f3016d2f8a6950f0fbcd7"
-            },
-            "dist": {
-                "type": "zip",
-                "url": "https://api.github.com/repos/sebastianbergmann/recursion-context/zipball/b19cc3298482a335a95f3016d2f8a6950f0fbcd7",
-                "reference": "b19cc3298482a335a95f3016d2f8a6950f0fbcd7",
-                "shasum": ""
-            },
-            "require": {
-                "php": ">=5.3.3"
-            },
-            "require-dev": {
-                "phpunit/phpunit": "~4.4"
-            },
-            "type": "library",
-            "extra": {
-                "branch-alias": {
-                    "dev-master": "1.0.x-dev"
-                }
-            },
-            "autoload": {
-                "classmap": [
-                    "src/"
-                ]
-            },
-            "notification-url": "https://packagist.org/downloads/",
-            "license": [
-                "BSD-3-Clause"
-            ],
-            "authors": [
-                {
-                    "name": "Jeff Welch",
-                    "email": "whatthejeff@gmail.com"
-                },
-                {
-                    "name": "Sebastian Bergmann",
-                    "email": "sebastian@phpunit.de"
-                },
-                {
-                    "name": "Adam Harvey",
-                    "email": "aharvey@php.net"
-                }
-            ],
-            "description": "Provides functionality to recursively process PHP variables",
-            "homepage": "http://www.github.com/sebastianbergmann/recursion-context",
-            "time": "2016-10-03T07:41:43+00:00"
-        },
-        {
-            "name": "sebastian/version",
-            "version": "1.0.6",
-            "source": {
-                "type": "git",
-                "url": "https://github.com/sebastianbergmann/version.git",
-                "reference": "58b3a85e7999757d6ad81c787a1fbf5ff6c628c6"
-            },
-            "dist": {
-                "type": "zip",
-                "url": "https://api.github.com/repos/sebastianbergmann/version/zipball/58b3a85e7999757d6ad81c787a1fbf5ff6c628c6",
-                "reference": "58b3a85e7999757d6ad81c787a1fbf5ff6c628c6",
-                "shasum": ""
-            },
-            "type": "library",
-            "autoload": {
-                "classmap": [
-                    "src/"
-                ]
-            },
-            "notification-url": "https://packagist.org/downloads/",
-            "license": [
-                "BSD-3-Clause"
-            ],
-            "authors": [
-                {
-                    "name": "Sebastian Bergmann",
-                    "email": "sebastian@phpunit.de",
-                    "role": "lead"
-                }
-            ],
-            "description": "Library that helps with managing the version number of Git-hosted PHP projects",
-            "homepage": "https://github.com/sebastianbergmann/version",
-            "time": "2015-06-21T13:59:46+00:00"
-        },
-        {
-            "name": "webmozart/assert",
-            "version": "1.5.0",
-            "source": {
-                "type": "git",
-                "url": "https://github.com/webmozart/assert.git",
-                "reference": "88e6d84706d09a236046d686bbea96f07b3a34f4"
-            },
-            "dist": {
-                "type": "zip",
-                "url": "https://api.github.com/repos/webmozart/assert/zipball/88e6d84706d09a236046d686bbea96f07b3a34f4",
-                "reference": "88e6d84706d09a236046d686bbea96f07b3a34f4",
-                "shasum": ""
-            },
-            "require": {
-                "php": "^5.3.3 || ^7.0",
-                "symfony/polyfill-ctype": "^1.8"
-            },
-            "require-dev": {
-                "phpunit/phpunit": "^4.8.36 || ^7.5.13"
-            },
-            "type": "library",
-            "extra": {
-                "branch-alias": {
-                    "dev-master": "1.3-dev"
-                }
-            },
-            "autoload": {
-                "psr-4": {
-                    "Webmozart\\Assert\\": "src/"
-                }
-            },
-            "notification-url": "https://packagist.org/downloads/",
-            "license": [
-                "MIT"
-            ],
-            "authors": [
-                {
-                    "name": "Bernhard Schussek",
-                    "email": "bschussek@gmail.com"
-                }
-            ],
-            "description": "Assertions to validate method input/output with nice error messages.",
-            "keywords": [
-                "assert",
-                "check",
-                "validate"
-            ],
-            "time": "2019-08-24T08:43:50+00:00"
->>>>>>> 8368bdea
         }
     ],
     "aliases": [],
@@ -7346,11 +6133,7 @@
     "prefer-stable": true,
     "prefer-lowest": false,
     "platform": {
-<<<<<<< HEAD
         "php": ">=7.2.0"
-=======
-        "php": ">=5.5.9"
->>>>>>> 8368bdea
     },
     "platform-dev": []
 }