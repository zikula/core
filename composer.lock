{
    "_readme": [
        "This file locks the dependencies of your project to a known state",
        "Read more about it at https://getcomposer.org/doc/01-basic-usage.md#composer-lock-the-lock-file",
        "This file is @generated automatically"
    ],
    "content-hash": "dadd3306690ed5354d32ad494a6fa6b6",
    "packages": [
        {
            "name": "abeautifulsite/jquery-minicolors",
            "version": "dev-master",
            "source": {
                "type": "git",
                "url": "https://github.com/claviska/jquery-minicolors.git",
                "reference": "02e68e56963efdc14b31bd6a8362c61d8de5ad5a"
            },
            "dist": {
                "type": "zip",
                "url": "https://api.github.com/repos/claviska/jquery-minicolors/zipball/02e68e56963efdc14b31bd6a8362c61d8de5ad5a",
                "reference": "02e68e56963efdc14b31bd6a8362c61d8de5ad5a",
                "shasum": ""
            },
            "type": "component",
            "extra": {
                "component": {
                    "scripts": [
                        "jquery.minicolors.js"
                    ],
                    "files": [
                        "jquery.minicolors.js",
                        "jquery.minicolors.min.js",
                        "jquery.minicolors.css",
                        "jquery.minicolors.png"
                    ]
                }
            },
            "notification-url": "https://packagist.org/downloads/",
            "license": [
                "MIT"
            ],
            "description": "jQuery MiniColors Plugin",
            "homepage": "http://www.abeautifulsite.net/",
            "time": "2017-02-22 19:07:34"
        },
        {
            "name": "afarkas/html5shiv",
            "version": "3.7.3",
            "source": {
                "type": "git",
                "url": "https://github.com/aFarkas/html5shiv.git",
                "reference": "ed28c56c071bddfe7d635ad88995674957a016be"
            },
            "dist": {
                "type": "zip",
                "url": "https://api.github.com/repos/aFarkas/html5shiv/zipball/ed28c56c071bddfe7d635ad88995674957a016be",
                "reference": "ed28c56c071bddfe7d635ad88995674957a016be",
                "shasum": ""
            },
            "type": "component",
            "extra": {
                "component": {
                    "scripts": [
                        "dist/html5shiv.js"
                    ]
                }
            },
            "notification-url": "https://packagist.org/downloads/",
            "license": [
                "MIT",
                "GPL-2.0"
            ],
            "description": "Defacto way to enable use of HTML5 sectioning elements in legacy Internet Explorer.",
            "homepage": "http://paulirish.com/2011/the-history-of-the-html5-shiv/",
            "time": "2015-07-20T20:04:00+00:00"
        },
        {
            "name": "afarkas/webshim",
            "version": "1.16.0",
            "source": {
                "type": "git",
                "url": "https://github.com/aFarkas/webshim.git",
                "reference": "1600cc692854ac06bf128681bb0f7dd3ccf6b35d"
            },
            "dist": {
                "type": "zip",
                "url": "https://api.github.com/repos/aFarkas/webshim/zipball/1600cc692854ac06bf128681bb0f7dd3ccf6b35d",
                "reference": "1600cc692854ac06bf128681bb0f7dd3ccf6b35d",
                "shasum": ""
            },
            "require": {
                "components/jquery": ">=1.8.2 <3.0",
                "robloach/component-installer": "^0.2"
            },
            "type": "component",
            "extra": {
                "component": {
                    "scripts": [
                        "js-webshim/minified/polyfiller.js"
                    ],
                    "files": [
                        "js-webshim/minified/shims/**"
                    ]
                }
            },
            "license": [
                "MIT"
            ],
            "authors": [
                {
                    "name": "Alexander Farkas",
                    "homepage": "https://github.com/aFarkas/"
                }
            ],
            "description": "The polyfilling, capability based loading JavaScript Library",
            "homepage": "http://afarkas.github.com/webshim/demos/index.html",
            "keywords": [
                "HTML5",
                "audio",
                "canvas",
                "forms",
                "geolocation",
                "getUserMedia",
                "localstorage",
                "polyfill",
                "ui",
                "validation",
                "video",
                "webshim",
                "webshims",
                "widgets"
            ],
            "support": {
                "source": "https://github.com/aFarkas/webshim/tree/1.16.0",
                "issues": "https://github.com/aFarkas/webshim/issues"
            },
            "time": "2016-11-13T20:27:50+00:00"
        },
        {
            "name": "behat/transliterator",
            "version": "v1.1.0",
            "source": {
                "type": "git",
                "url": "https://github.com/Behat/Transliterator.git",
                "reference": "868e05be3a9f25ba6424c2dd4849567f50715003"
            },
            "dist": {
                "type": "zip",
                "url": "https://api.github.com/repos/Behat/Transliterator/zipball/868e05be3a9f25ba6424c2dd4849567f50715003",
                "reference": "868e05be3a9f25ba6424c2dd4849567f50715003",
                "shasum": ""
            },
            "require": {
                "php": ">=5.3.3"
            },
            "type": "library",
            "extra": {
                "branch-alias": {
                    "dev-master": "1.1-dev"
                }
            },
            "autoload": {
                "psr-0": {
                    "Behat\\Transliterator": "src/"
                }
            },
            "notification-url": "https://packagist.org/downloads/",
            "license": [
                "Artistic-1.0"
            ],
            "description": "String transliterator",
            "keywords": [
                "i18n",
                "slug",
                "transliterator"
            ],
            "time": "2015-09-28T16:26:35+00:00"
        },
        {
            "name": "bootstrap-plus/bootstrap-jqueryui",
            "version": "dev-master",
            "source": {
                "type": "git",
                "url": "https://github.com/bootstrap-plus/bootstrap-jqueryui.git",
                "reference": "ae53c890fa1445bc8361b85e63653bd0f282a104"
            },
            "dist": {
                "type": "zip",
                "url": "https://api.github.com/repos/bootstrap-plus/bootstrap-jqueryui/zipball/ae53c890fa1445bc8361b85e63653bd0f282a104",
                "reference": "ae53c890fa1445bc8361b85e63653bd0f282a104",
                "shasum": ""
            },
            "type": "component",
            "extra": {
                "component": {
                    "files": [
                        "bootstrap-jqueryui.js",
                        "bootstrap-jqueryui.min.js",
                        "bootstrap-jqueryui.css",
                        "bootstrap-jqueryui.min.css"
                    ]
                }
            },
            "notification-url": "https://packagist.org/downloads/",
            "license": [
                "MIT"
            ],
            "description": "A jqueryui version for bootstrap3.",
            "homepage": "http://bootstrap-plus.github.io/bootstrap-jqueryui/",
            "time": "2014-06-27 20:29:52"
        },
        {
            "name": "components/bootstrap",
            "version": "3.3.7",
            "source": {
                "type": "git",
                "url": "https://github.com/components/bootstrap.git",
                "reference": "fe6e7683be66ba45a725816efdb51d4566733043"
            },
            "dist": {
                "type": "zip",
                "url": "https://api.github.com/repos/components/bootstrap/zipball/fe6e7683be66ba45a725816efdb51d4566733043",
                "reference": "fe6e7683be66ba45a725816efdb51d4566733043",
                "shasum": ""
            },
            "require": {
                "components/jquery": "1.9.1 - 3"
            },
            "suggest": {
                "components/bootstrap-default": "Provide a theme for Bootstrap as components/bootstrap only provides the CSS as file assets"
            },
            "type": "component",
            "extra": {
                "component": {
                    "scripts": [
                        "js/bootstrap.js"
                    ],
                    "files": [
                        "js/*.js",
                        "css/*.css",
                        "css/*.map",
                        "fonts/*",
                        "less/mixins/*.less",
                        "less/*.less"
                    ],
                    "shim": {
                        "deps": [
                            "jquery"
                        ]
                    }
                }
            },
            "notification-url": "https://packagist.org/downloads/",
            "license": [
                "MIT"
            ],
            "authors": [
                {
                    "name": "Jacob Thornton",
                    "email": "jacobthornton@gmail.com"
                },
                {
                    "name": "Mark Otto",
                    "email": "markdotto@gmail.com"
                }
            ],
            "description": "The most popular front-end framework for developing responsive, mobile first projects on the web.",
            "homepage": "http://getbootstrap.com",
            "keywords": [
                "css",
                "framework",
                "front-end",
                "less",
                "mobile-first",
                "responsive",
                "web"
            ],
            "time": "2016-07-26T05:59:20+00:00"
        },
        {
            "name": "components/font-awesome",
            "version": "4.7.0",
            "source": {
                "type": "git",
                "url": "https://github.com/components/font-awesome.git",
                "reference": "885308b939369d147bec93174722786bc2c4eedd"
            },
            "dist": {
                "type": "zip",
                "url": "https://api.github.com/repos/components/font-awesome/zipball/885308b939369d147bec93174722786bc2c4eedd",
                "reference": "885308b939369d147bec93174722786bc2c4eedd",
                "shasum": ""
            },
            "type": "component",
            "extra": {
                "component": {
                    "styles": [
                        "css/font-awesome.css"
                    ],
                    "files": [
                        "css/font-awesome.min.css",
                        "css/font-awesome.css.map",
                        "fonts/*"
                    ]
                }
            },
            "notification-url": "https://packagist.org/downloads/",
            "license": [
                "MIT",
                "OFL-1.1"
            ],
            "description": "The iconic font designed for use with Twitter Bootstrap.",
            "time": "2016-10-25T10:56:23+00:00"
        },
        {
            "name": "components/jquery",
            "version": "2.1.4",
            "source": {
                "type": "git",
                "url": "https://github.com/components/jquery.git",
                "reference": "7b1d1104656a092423fbfba13c5920e9bbba290c"
            },
            "dist": {
                "type": "zip",
                "url": "https://api.github.com/repos/components/jquery/zipball/7b1d1104656a092423fbfba13c5920e9bbba290c",
                "reference": "7b1d1104656a092423fbfba13c5920e9bbba290c",
                "shasum": ""
            },
            "type": "component",
            "extra": {
                "component": {
                    "scripts": [
                        "jquery.js"
                    ],
                    "files": [
                        "jquery.min.js",
                        "jquery.min.map",
                        "jquery-migrate.js",
                        "jquery-migrate.min.js"
                    ]
                }
            },
            "notification-url": "https://packagist.org/downloads/",
            "license": [
                "MIT"
            ],
            "authors": [
                {
                    "name": "John Resig",
                    "email": "jeresig@gmail.com"
                }
            ],
            "description": "jQuery JavaScript Library",
            "homepage": "http://jquery.com",
            "time": "2015-05-08T05:04:47+00:00"
        },
        {
            "name": "components/jqueryui",
            "version": "1.12.1",
            "source": {
                "type": "git",
                "url": "https://github.com/components/jqueryui.git",
                "reference": "44ecf3794cc56b65954cc19737234a3119d036cc"
            },
            "dist": {
                "type": "zip",
                "url": "https://api.github.com/repos/components/jqueryui/zipball/44ecf3794cc56b65954cc19737234a3119d036cc",
                "reference": "44ecf3794cc56b65954cc19737234a3119d036cc",
                "shasum": ""
            },
            "require": {
                "components/jquery": ">=1.6"
            },
            "type": "component",
            "extra": {
                "component": {
                    "name": "jquery-ui",
                    "scripts": [
                        "jquery-ui.js"
                    ],
                    "files": [
                        "ui/**",
                        "themes/**",
                        "jquery-ui.min.js"
                    ],
                    "shim": {
                        "deps": [
                            "jquery"
                        ],
                        "exports": "jQuery"
                    }
                }
            },
            "notification-url": "https://packagist.org/downloads/",
            "license": [
                "MIT"
            ],
            "authors": [
                {
                    "name": "jQuery UI Team",
                    "homepage": "http://jqueryui.com/about"
                },
                {
                    "name": "Joern Zaefferer",
                    "email": "joern.zaefferer@gmail.com",
                    "homepage": "http://bassistance.de"
                },
                {
                    "name": "Scott Gonzalez",
                    "email": "scott.gonzalez@gmail.com",
                    "homepage": "http://scottgonzalez.com"
                },
                {
                    "name": "Kris Borchers",
                    "email": "kris.borchers@gmail.com",
                    "homepage": "http://krisborchers.com"
                },
                {
                    "name": "Mike Sherov",
                    "email": "mike.sherov@gmail.com",
                    "homepage": "http://mike.sherov.com"
                },
                {
                    "name": "TJ VanToll",
                    "email": "tj.vantoll@gmail.com",
                    "homepage": "http://tjvantoll.com"
                },
                {
                    "name": "Corey Frang",
                    "email": "gnarf37@gmail.com",
                    "homepage": "http://gnarf.net"
                },
                {
                    "name": "Felix Nagel",
                    "email": "info@felixnagel.com",
                    "homepage": "http://www.felixnagel.com"
                }
            ],
            "description": "jQuery UI is a curated set of user interface interactions, effects, widgets, and themes built on top of the jQuery JavaScript Library. Whether you're building highly interactive web applications or you just need to add a date picker to a form control, jQuery UI is the perfect choice.",
            "time": "2016-09-16T05:47:55+00:00"
        },
        {
            "name": "composer/installers",
            "version": "v1.2.0",
            "source": {
                "type": "git",
                "url": "https://github.com/composer/installers.git",
                "reference": "d78064c68299743e0161004f2de3a0204e33b804"
            },
            "dist": {
                "type": "zip",
                "url": "https://api.github.com/repos/composer/installers/zipball/d78064c68299743e0161004f2de3a0204e33b804",
                "reference": "d78064c68299743e0161004f2de3a0204e33b804",
                "shasum": ""
            },
            "require": {
                "composer-plugin-api": "^1.0"
            },
            "replace": {
                "roundcube/plugin-installer": "*",
                "shama/baton": "*"
            },
            "require-dev": {
                "composer/composer": "1.0.*@dev",
                "phpunit/phpunit": "4.1.*"
            },
            "type": "composer-plugin",
            "extra": {
                "class": "Composer\\Installers\\Plugin",
                "branch-alias": {
                    "dev-master": "1.0-dev"
                }
            },
            "autoload": {
                "psr-4": {
                    "Composer\\Installers\\": "src/Composer/Installers"
                }
            },
            "notification-url": "https://packagist.org/downloads/",
            "license": [
                "MIT"
            ],
            "authors": [
                {
                    "name": "Kyle Robinson Young",
                    "email": "kyle@dontkry.com",
                    "homepage": "https://github.com/shama"
                }
            ],
            "description": "A multi-framework Composer library installer",
            "homepage": "https://composer.github.io/installers/",
            "keywords": [
                "Craft",
                "Dolibarr",
                "Hurad",
                "ImageCMS",
                "MODX Evo",
                "Mautic",
                "OXID",
                "Plentymarkets",
                "RadPHP",
                "SMF",
                "Thelia",
                "WolfCMS",
                "agl",
                "aimeos",
                "annotatecms",
                "attogram",
                "bitrix",
                "cakephp",
                "chef",
                "cockpit",
                "codeigniter",
                "concrete5",
                "croogo",
                "dokuwiki",
                "drupal",
                "elgg",
                "expressionengine",
                "fuelphp",
                "grav",
                "installer",
                "joomla",
                "kohana",
                "laravel",
                "lithium",
                "magento",
                "mako",
                "mediawiki",
                "modulework",
                "moodle",
                "phpbb",
                "piwik",
                "ppi",
                "puppet",
                "reindex",
                "roundcube",
                "shopware",
                "silverstripe",
                "symfony",
                "typo3",
                "wordpress",
                "yawik",
                "zend",
                "zikula"
            ],
            "time": "2016-08-13T20:53:52+00:00"
        },
        {
            "name": "composer/semver",
            "version": "1.4.2",
            "source": {
                "type": "git",
                "url": "https://github.com/composer/semver.git",
                "reference": "c7cb9a2095a074d131b65a8a0cd294479d785573"
            },
            "dist": {
                "type": "zip",
                "url": "https://api.github.com/repos/composer/semver/zipball/c7cb9a2095a074d131b65a8a0cd294479d785573",
                "reference": "c7cb9a2095a074d131b65a8a0cd294479d785573",
                "shasum": ""
            },
            "require": {
                "php": "^5.3.2 || ^7.0"
            },
            "require-dev": {
                "phpunit/phpunit": "^4.5 || ^5.0.5",
                "phpunit/phpunit-mock-objects": "2.3.0 || ^3.0"
            },
            "type": "library",
            "extra": {
                "branch-alias": {
                    "dev-master": "1.x-dev"
                }
            },
            "autoload": {
                "psr-4": {
                    "Composer\\Semver\\": "src"
                }
            },
            "notification-url": "https://packagist.org/downloads/",
            "license": [
                "MIT"
            ],
            "authors": [
                {
                    "name": "Nils Adermann",
                    "email": "naderman@naderman.de",
                    "homepage": "http://www.naderman.de"
                },
                {
                    "name": "Jordi Boggiano",
                    "email": "j.boggiano@seld.be",
                    "homepage": "http://seld.be"
                },
                {
                    "name": "Rob Bast",
                    "email": "rob.bast@gmail.com",
                    "homepage": "http://robbast.nl"
                }
            ],
            "description": "Semver library that offers utilities, version constraint parsing and validation.",
            "keywords": [
                "semantic",
                "semver",
                "validation",
                "versioning"
            ],
            "time": "2016-08-30T16:08:34+00:00"
        },
        {
            "name": "dimsemenov/magnific-popup",
            "version": "1.1.0",
            "source": {
                "type": "git",
                "url": "https://github.com/dimsemenov/Magnific-Popup.git",
                "reference": "6b7a8088783cbce01034414c1fd2d8e1889093ae"
            },
            "dist": {
                "type": "zip",
                "url": "https://api.github.com/repos/dimsemenov/Magnific-Popup/zipball/6b7a8088783cbce01034414c1fd2d8e1889093ae",
                "reference": "6b7a8088783cbce01034414c1fd2d8e1889093ae",
                "shasum": ""
            },
            "type": "library",
            "notification-url": "https://packagist.org/downloads/",
            "description": "Light and responsive lightbox script with focus on performance.",
            "homepage": "http://dimsemenov.com/plugins/magnific-popup/",
            "time": "2016-02-20T09:06:30+00:00"
        },
        {
            "name": "doctrine/annotations",
            "version": "v1.2.7",
            "source": {
                "type": "git",
                "url": "https://github.com/doctrine/annotations.git",
                "reference": "f25c8aab83e0c3e976fd7d19875f198ccf2f7535"
            },
            "dist": {
                "type": "zip",
                "url": "https://api.github.com/repos/doctrine/annotations/zipball/f25c8aab83e0c3e976fd7d19875f198ccf2f7535",
                "reference": "f25c8aab83e0c3e976fd7d19875f198ccf2f7535",
                "shasum": ""
            },
            "require": {
                "doctrine/lexer": "1.*",
                "php": ">=5.3.2"
            },
            "require-dev": {
                "doctrine/cache": "1.*",
                "phpunit/phpunit": "4.*"
            },
            "type": "library",
            "extra": {
                "branch-alias": {
                    "dev-master": "1.3.x-dev"
                }
            },
            "autoload": {
                "psr-0": {
                    "Doctrine\\Common\\Annotations\\": "lib/"
                }
            },
            "notification-url": "https://packagist.org/downloads/",
            "license": [
                "MIT"
            ],
            "authors": [
                {
                    "name": "Roman Borschel",
                    "email": "roman@code-factory.org"
                },
                {
                    "name": "Benjamin Eberlei",
                    "email": "kontakt@beberlei.de"
                },
                {
                    "name": "Guilherme Blanco",
                    "email": "guilhermeblanco@gmail.com"
                },
                {
                    "name": "Jonathan Wage",
                    "email": "jonwage@gmail.com"
                },
                {
                    "name": "Johannes Schmitt",
                    "email": "schmittjoh@gmail.com"
                }
            ],
            "description": "Docblock Annotations Parser",
            "homepage": "http://www.doctrine-project.org",
            "keywords": [
                "annotations",
                "docblock",
                "parser"
            ],
            "time": "2015-08-31T12:32:49+00:00"
        },
        {
            "name": "doctrine/cache",
            "version": "v1.6.1",
            "source": {
                "type": "git",
                "url": "https://github.com/doctrine/cache.git",
                "reference": "b6f544a20f4807e81f7044d31e679ccbb1866dc3"
            },
            "dist": {
                "type": "zip",
                "url": "https://api.github.com/repos/doctrine/cache/zipball/b6f544a20f4807e81f7044d31e679ccbb1866dc3",
                "reference": "b6f544a20f4807e81f7044d31e679ccbb1866dc3",
                "shasum": ""
            },
            "require": {
                "php": "~5.5|~7.0"
            },
            "conflict": {
                "doctrine/common": ">2.2,<2.4"
            },
            "require-dev": {
                "phpunit/phpunit": "~4.8|~5.0",
                "predis/predis": "~1.0",
                "satooshi/php-coveralls": "~0.6"
            },
            "type": "library",
            "extra": {
                "branch-alias": {
                    "dev-master": "1.6.x-dev"
                }
            },
            "autoload": {
                "psr-4": {
                    "Doctrine\\Common\\Cache\\": "lib/Doctrine/Common/Cache"
                }
            },
            "notification-url": "https://packagist.org/downloads/",
            "license": [
                "MIT"
            ],
            "authors": [
                {
                    "name": "Roman Borschel",
                    "email": "roman@code-factory.org"
                },
                {
                    "name": "Benjamin Eberlei",
                    "email": "kontakt@beberlei.de"
                },
                {
                    "name": "Guilherme Blanco",
                    "email": "guilhermeblanco@gmail.com"
                },
                {
                    "name": "Jonathan Wage",
                    "email": "jonwage@gmail.com"
                },
                {
                    "name": "Johannes Schmitt",
                    "email": "schmittjoh@gmail.com"
                }
            ],
            "description": "Caching library offering an object-oriented API for many cache backends",
            "homepage": "http://www.doctrine-project.org",
            "keywords": [
                "cache",
                "caching"
            ],
            "time": "2016-10-29T11:16:17+00:00"
        },
        {
            "name": "doctrine/collections",
            "version": "v1.3.0",
            "source": {
                "type": "git",
                "url": "https://github.com/doctrine/collections.git",
                "reference": "6c1e4eef75f310ea1b3e30945e9f06e652128b8a"
            },
            "dist": {
                "type": "zip",
                "url": "https://api.github.com/repos/doctrine/collections/zipball/6c1e4eef75f310ea1b3e30945e9f06e652128b8a",
                "reference": "6c1e4eef75f310ea1b3e30945e9f06e652128b8a",
                "shasum": ""
            },
            "require": {
                "php": ">=5.3.2"
            },
            "require-dev": {
                "phpunit/phpunit": "~4.0"
            },
            "type": "library",
            "extra": {
                "branch-alias": {
                    "dev-master": "1.2.x-dev"
                }
            },
            "autoload": {
                "psr-0": {
                    "Doctrine\\Common\\Collections\\": "lib/"
                }
            },
            "notification-url": "https://packagist.org/downloads/",
            "license": [
                "MIT"
            ],
            "authors": [
                {
                    "name": "Roman Borschel",
                    "email": "roman@code-factory.org"
                },
                {
                    "name": "Benjamin Eberlei",
                    "email": "kontakt@beberlei.de"
                },
                {
                    "name": "Guilherme Blanco",
                    "email": "guilhermeblanco@gmail.com"
                },
                {
                    "name": "Jonathan Wage",
                    "email": "jonwage@gmail.com"
                },
                {
                    "name": "Johannes Schmitt",
                    "email": "schmittjoh@gmail.com"
                }
            ],
            "description": "Collections Abstraction library",
            "homepage": "http://www.doctrine-project.org",
            "keywords": [
                "array",
                "collections",
                "iterator"
            ],
            "time": "2015-04-14T22:21:58+00:00"
        },
        {
            "name": "doctrine/common",
            "version": "v2.6.2",
            "source": {
                "type": "git",
                "url": "https://github.com/doctrine/common.git",
                "reference": "7bce00698899aa2c06fe7365c76e4d78ddb15fa3"
            },
            "dist": {
                "type": "zip",
                "url": "https://api.github.com/repos/doctrine/common/zipball/7bce00698899aa2c06fe7365c76e4d78ddb15fa3",
                "reference": "7bce00698899aa2c06fe7365c76e4d78ddb15fa3",
                "shasum": ""
            },
            "require": {
                "doctrine/annotations": "1.*",
                "doctrine/cache": "1.*",
                "doctrine/collections": "1.*",
                "doctrine/inflector": "1.*",
                "doctrine/lexer": "1.*",
                "php": "~5.5|~7.0"
            },
            "require-dev": {
                "phpunit/phpunit": "~4.8|~5.0"
            },
            "type": "library",
            "extra": {
                "branch-alias": {
                    "dev-master": "2.7.x-dev"
                }
            },
            "autoload": {
                "psr-4": {
                    "Doctrine\\Common\\": "lib/Doctrine/Common"
                }
            },
            "notification-url": "https://packagist.org/downloads/",
            "license": [
                "MIT"
            ],
            "authors": [
                {
                    "name": "Roman Borschel",
                    "email": "roman@code-factory.org"
                },
                {
                    "name": "Benjamin Eberlei",
                    "email": "kontakt@beberlei.de"
                },
                {
                    "name": "Guilherme Blanco",
                    "email": "guilhermeblanco@gmail.com"
                },
                {
                    "name": "Jonathan Wage",
                    "email": "jonwage@gmail.com"
                },
                {
                    "name": "Johannes Schmitt",
                    "email": "schmittjoh@gmail.com"
                }
            ],
            "description": "Common Library for Doctrine projects",
            "homepage": "http://www.doctrine-project.org",
            "keywords": [
                "annotations",
                "collections",
                "eventmanager",
                "persistence",
                "spl"
            ],
            "time": "2016-11-30T16:50:46+00:00"
        },
        {
            "name": "doctrine/dbal",
            "version": "v2.5.12",
            "source": {
                "type": "git",
                "url": "https://github.com/doctrine/dbal.git",
                "reference": "7b9e911f9d8b30d43b96853dab26898c710d8f44"
            },
            "dist": {
                "type": "zip",
                "url": "https://api.github.com/repos/doctrine/dbal/zipball/7b9e911f9d8b30d43b96853dab26898c710d8f44",
                "reference": "7b9e911f9d8b30d43b96853dab26898c710d8f44",
                "shasum": ""
            },
            "require": {
                "doctrine/common": ">=2.4,<2.8-dev",
                "php": ">=5.3.2"
            },
            "require-dev": {
                "phpunit/phpunit": "4.*",
                "symfony/console": "2.*||^3.0"
            },
            "suggest": {
                "symfony/console": "For helpful console commands such as SQL execution and import of files."
            },
            "bin": [
                "bin/doctrine-dbal"
            ],
            "type": "library",
            "extra": {
                "branch-alias": {
                    "dev-master": "2.5.x-dev"
                }
            },
            "autoload": {
                "psr-0": {
                    "Doctrine\\DBAL\\": "lib/"
                }
            },
            "notification-url": "https://packagist.org/downloads/",
            "license": [
                "MIT"
            ],
            "authors": [
                {
                    "name": "Roman Borschel",
                    "email": "roman@code-factory.org"
                },
                {
                    "name": "Benjamin Eberlei",
                    "email": "kontakt@beberlei.de"
                },
                {
                    "name": "Guilherme Blanco",
                    "email": "guilhermeblanco@gmail.com"
                },
                {
                    "name": "Jonathan Wage",
                    "email": "jonwage@gmail.com"
                }
            ],
            "description": "Database Abstraction Layer",
            "homepage": "http://www.doctrine-project.org",
            "keywords": [
                "database",
                "dbal",
                "persistence",
                "queryobject"
            ],
            "time": "2017-02-08T12:53:47+00:00"
        },
        {
            "name": "doctrine/doctrine-bundle",
            "version": "1.6.7",
            "source": {
                "type": "git",
                "url": "https://github.com/doctrine/DoctrineBundle.git",
                "reference": "a01d99bc6c9a6c8a8ace0012690099dd957ce9b9"
            },
            "dist": {
                "type": "zip",
                "url": "https://api.github.com/repos/doctrine/DoctrineBundle/zipball/a01d99bc6c9a6c8a8ace0012690099dd957ce9b9",
                "reference": "a01d99bc6c9a6c8a8ace0012690099dd957ce9b9",
                "shasum": ""
            },
            "require": {
                "doctrine/dbal": "~2.3",
                "doctrine/doctrine-cache-bundle": "~1.0",
                "jdorn/sql-formatter": "~1.1",
                "php": ">=5.5.9",
                "symfony/console": "~2.7|~3.0",
                "symfony/dependency-injection": "~2.7|~3.0",
                "symfony/doctrine-bridge": "~2.7|~3.0",
                "symfony/framework-bundle": "~2.7|~3.0"
            },
            "require-dev": {
                "doctrine/orm": "~2.3",
                "phpunit/phpunit": "~4",
                "satooshi/php-coveralls": "^1.0",
                "symfony/phpunit-bridge": "~2.7|~3.0",
                "symfony/property-info": "~2.8|~3.0",
                "symfony/validator": "~2.7|~3.0",
                "symfony/yaml": "~2.7|~3.0",
                "twig/twig": "~1.10|~2.0"
            },
            "suggest": {
                "doctrine/orm": "The Doctrine ORM integration is optional in the bundle.",
                "symfony/web-profiler-bundle": "To use the data collector."
            },
            "type": "symfony-bundle",
            "extra": {
                "branch-alias": {
                    "dev-master": "1.6.x-dev"
                }
            },
            "autoload": {
                "psr-4": {
                    "Doctrine\\Bundle\\DoctrineBundle\\": ""
                }
            },
            "notification-url": "https://packagist.org/downloads/",
            "license": [
                "MIT"
            ],
            "authors": [
                {
                    "name": "Symfony Community",
                    "homepage": "http://symfony.com/contributors"
                },
                {
                    "name": "Benjamin Eberlei",
                    "email": "kontakt@beberlei.de"
                },
                {
                    "name": "Doctrine Project",
                    "homepage": "http://www.doctrine-project.org/"
                },
                {
                    "name": "Fabien Potencier",
                    "email": "fabien@symfony.com"
                }
            ],
            "description": "Symfony DoctrineBundle",
            "homepage": "http://www.doctrine-project.org",
            "keywords": [
                "database",
                "dbal",
                "orm",
                "persistence"
            ],
            "time": "2017-01-16T12:01:26+00:00"
        },
        {
            "name": "doctrine/doctrine-cache-bundle",
            "version": "1.3.0",
            "source": {
                "type": "git",
                "url": "https://github.com/doctrine/DoctrineCacheBundle.git",
                "reference": "18c600a9b82f6454d2e81ca4957cdd56a1cf3504"
            },
            "dist": {
                "type": "zip",
                "url": "https://api.github.com/repos/doctrine/DoctrineCacheBundle/zipball/18c600a9b82f6454d2e81ca4957cdd56a1cf3504",
                "reference": "18c600a9b82f6454d2e81ca4957cdd56a1cf3504",
                "shasum": ""
            },
            "require": {
                "doctrine/cache": "^1.4.2",
                "doctrine/inflector": "~1.0",
                "php": ">=5.3.2",
                "symfony/doctrine-bridge": "~2.2|~3.0"
            },
            "require-dev": {
                "instaclick/coding-standard": "~1.1",
                "instaclick/object-calisthenics-sniffs": "dev-master",
                "instaclick/symfony2-coding-standard": "dev-remaster",
                "phpunit/phpunit": "~4",
                "predis/predis": "~0.8",
                "satooshi/php-coveralls": "~0.6.1",
                "squizlabs/php_codesniffer": "~1.5",
                "symfony/console": "~2.2|~3.0",
                "symfony/finder": "~2.2|~3.0",
                "symfony/framework-bundle": "~2.2|~3.0",
                "symfony/phpunit-bridge": "~2.7|~3.0",
                "symfony/security-acl": "~2.3|~3.0",
                "symfony/validator": "~2.2|~3.0",
                "symfony/yaml": "~2.2|~3.0"
            },
            "suggest": {
                "symfony/security-acl": "For using this bundle to cache ACLs"
            },
            "type": "symfony-bundle",
            "extra": {
                "branch-alias": {
                    "dev-master": "1.2.x-dev"
                }
            },
            "autoload": {
                "psr-4": {
                    "Doctrine\\Bundle\\DoctrineCacheBundle\\": ""
                }
            },
            "notification-url": "https://packagist.org/downloads/",
            "license": [
                "MIT"
            ],
            "authors": [
                {
                    "name": "Symfony Community",
                    "homepage": "http://symfony.com/contributors"
                },
                {
                    "name": "Benjamin Eberlei",
                    "email": "kontakt@beberlei.de"
                },
                {
                    "name": "Fabio B. Silva",
                    "email": "fabio.bat.silva@gmail.com"
                },
                {
                    "name": "Guilherme Blanco",
                    "email": "guilhermeblanco@hotmail.com"
                },
                {
                    "name": "Doctrine Project",
                    "homepage": "http://www.doctrine-project.org/"
                },
                {
                    "name": "Fabien Potencier",
                    "email": "fabien@symfony.com"
                }
            ],
            "description": "Symfony Bundle for Doctrine Cache",
            "homepage": "http://www.doctrine-project.org",
            "keywords": [
                "cache",
                "caching"
            ],
            "time": "2016-01-26T17:28:51+00:00"
        },
        {
            "name": "doctrine/inflector",
            "version": "v1.1.0",
            "source": {
                "type": "git",
                "url": "https://github.com/doctrine/inflector.git",
                "reference": "90b2128806bfde671b6952ab8bea493942c1fdae"
            },
            "dist": {
                "type": "zip",
                "url": "https://api.github.com/repos/doctrine/inflector/zipball/90b2128806bfde671b6952ab8bea493942c1fdae",
                "reference": "90b2128806bfde671b6952ab8bea493942c1fdae",
                "shasum": ""
            },
            "require": {
                "php": ">=5.3.2"
            },
            "require-dev": {
                "phpunit/phpunit": "4.*"
            },
            "type": "library",
            "extra": {
                "branch-alias": {
                    "dev-master": "1.1.x-dev"
                }
            },
            "autoload": {
                "psr-0": {
                    "Doctrine\\Common\\Inflector\\": "lib/"
                }
            },
            "notification-url": "https://packagist.org/downloads/",
            "license": [
                "MIT"
            ],
            "authors": [
                {
                    "name": "Roman Borschel",
                    "email": "roman@code-factory.org"
                },
                {
                    "name": "Benjamin Eberlei",
                    "email": "kontakt@beberlei.de"
                },
                {
                    "name": "Guilherme Blanco",
                    "email": "guilhermeblanco@gmail.com"
                },
                {
                    "name": "Jonathan Wage",
                    "email": "jonwage@gmail.com"
                },
                {
                    "name": "Johannes Schmitt",
                    "email": "schmittjoh@gmail.com"
                }
            ],
            "description": "Common String Manipulations with regard to casing and singular/plural rules.",
            "homepage": "http://www.doctrine-project.org",
            "keywords": [
                "inflection",
                "pluralize",
                "singularize",
                "string"
            ],
            "time": "2015-11-06T14:35:42+00:00"
        },
        {
            "name": "doctrine/instantiator",
            "version": "1.0.5",
            "source": {
                "type": "git",
                "url": "https://github.com/doctrine/instantiator.git",
                "reference": "8e884e78f9f0eb1329e445619e04456e64d8051d"
            },
            "dist": {
                "type": "zip",
                "url": "https://api.github.com/repos/doctrine/instantiator/zipball/8e884e78f9f0eb1329e445619e04456e64d8051d",
                "reference": "8e884e78f9f0eb1329e445619e04456e64d8051d",
                "shasum": ""
            },
            "require": {
                "php": ">=5.3,<8.0-DEV"
            },
            "require-dev": {
                "athletic/athletic": "~0.1.8",
                "ext-pdo": "*",
                "ext-phar": "*",
                "phpunit/phpunit": "~4.0",
                "squizlabs/php_codesniffer": "~2.0"
            },
            "type": "library",
            "extra": {
                "branch-alias": {
                    "dev-master": "1.0.x-dev"
                }
            },
            "autoload": {
                "psr-4": {
                    "Doctrine\\Instantiator\\": "src/Doctrine/Instantiator/"
                }
            },
            "notification-url": "https://packagist.org/downloads/",
            "license": [
                "MIT"
            ],
            "authors": [
                {
                    "name": "Marco Pivetta",
                    "email": "ocramius@gmail.com",
                    "homepage": "http://ocramius.github.com/"
                }
            ],
            "description": "A small, lightweight utility to instantiate objects in PHP without invoking their constructors",
            "homepage": "https://github.com/doctrine/instantiator",
            "keywords": [
                "constructor",
                "instantiate"
            ],
            "time": "2015-06-14T21:17:01+00:00"
        },
        {
            "name": "doctrine/lexer",
            "version": "v1.0.1",
            "source": {
                "type": "git",
                "url": "https://github.com/doctrine/lexer.git",
                "reference": "83893c552fd2045dd78aef794c31e694c37c0b8c"
            },
            "dist": {
                "type": "zip",
                "url": "https://api.github.com/repos/doctrine/lexer/zipball/83893c552fd2045dd78aef794c31e694c37c0b8c",
                "reference": "83893c552fd2045dd78aef794c31e694c37c0b8c",
                "shasum": ""
            },
            "require": {
                "php": ">=5.3.2"
            },
            "type": "library",
            "extra": {
                "branch-alias": {
                    "dev-master": "1.0.x-dev"
                }
            },
            "autoload": {
                "psr-0": {
                    "Doctrine\\Common\\Lexer\\": "lib/"
                }
            },
            "notification-url": "https://packagist.org/downloads/",
            "license": [
                "MIT"
            ],
            "authors": [
                {
                    "name": "Roman Borschel",
                    "email": "roman@code-factory.org"
                },
                {
                    "name": "Guilherme Blanco",
                    "email": "guilhermeblanco@gmail.com"
                },
                {
                    "name": "Johannes Schmitt",
                    "email": "schmittjoh@gmail.com"
                }
            ],
            "description": "Base library for a lexer that can be used in Top-Down, Recursive Descent Parsers.",
            "homepage": "http://www.doctrine-project.org",
            "keywords": [
                "lexer",
                "parser"
            ],
            "time": "2014-09-09T13:34:57+00:00"
        },
        {
            "name": "doctrine/orm",
            "version": "v2.5.6",
            "source": {
                "type": "git",
                "url": "https://github.com/doctrine/doctrine2.git",
                "reference": "e6c434196c8ef058239aaa0724b4aadb0107940b"
            },
            "dist": {
                "type": "zip",
                "url": "https://api.github.com/repos/doctrine/doctrine2/zipball/e6c434196c8ef058239aaa0724b4aadb0107940b",
                "reference": "e6c434196c8ef058239aaa0724b4aadb0107940b",
                "shasum": ""
            },
            "require": {
                "doctrine/cache": "~1.4",
                "doctrine/collections": "~1.2",
                "doctrine/common": ">=2.5-dev,<2.8-dev",
                "doctrine/dbal": ">=2.5-dev,<2.6-dev",
                "doctrine/instantiator": "~1.0.1",
                "ext-pdo": "*",
                "php": ">=5.4",
                "symfony/console": "~2.5|~3.0"
            },
            "require-dev": {
                "phpunit/phpunit": "~4.0",
                "symfony/yaml": "~2.3|~3.0"
            },
            "suggest": {
                "symfony/yaml": "If you want to use YAML Metadata Mapping Driver"
            },
            "bin": [
                "bin/doctrine",
                "bin/doctrine.php"
            ],
            "type": "library",
            "extra": {
                "branch-alias": {
                    "dev-master": "2.6.x-dev"
                }
            },
            "autoload": {
                "psr-0": {
                    "Doctrine\\ORM\\": "lib/"
                }
            },
            "notification-url": "https://packagist.org/downloads/",
            "license": [
                "MIT"
            ],
            "authors": [
                {
                    "name": "Roman Borschel",
                    "email": "roman@code-factory.org"
                },
                {
                    "name": "Benjamin Eberlei",
                    "email": "kontakt@beberlei.de"
                },
                {
                    "name": "Guilherme Blanco",
                    "email": "guilhermeblanco@gmail.com"
                },
                {
                    "name": "Jonathan Wage",
                    "email": "jonwage@gmail.com"
                }
            ],
            "description": "Object-Relational-Mapper for PHP",
            "homepage": "http://www.doctrine-project.org",
            "keywords": [
                "database",
                "orm"
            ],
            "time": "2016-12-18T15:42:34+00:00"
        },
        {
            "name": "elao/web-profiler-extra-bundle",
            "version": "v2.3.3",
            "source": {
                "type": "git",
                "url": "https://github.com/Elao/WebProfilerExtraBundle.git",
                "reference": "1b29496eecddb5520de59e89e168582f88140e49"
            },
            "dist": {
                "type": "zip",
                "url": "https://api.github.com/repos/Elao/WebProfilerExtraBundle/zipball/1b29496eecddb5520de59e89e168582f88140e49",
                "reference": "1b29496eecddb5520de59e89e168582f88140e49",
                "shasum": ""
            },
            "require": {
                "symfony/framework-bundle": "~2.1|~3.0",
                "symfony/twig-bundle": "~2.0|~3.0",
                "twig/twig": "~1.12"
            },
            "type": "symfony-bundle",
            "extra": {
                "branch-alias": {
                    "dev-master": "2.3-dev"
                }
            },
            "autoload": {
                "psr-4": {
                    "Elao\\WebProfilerExtraBundle\\": "."
                }
            },
            "notification-url": "https://packagist.org/downloads/",
            "license": [
                "MIT"
            ],
            "authors": [
                {
                    "name": "Elao Team",
                    "homepage": "http://www.elao.com"
                },
                {
                    "name": "Contributors",
                    "homepage": "http://github.com/Elao/WebProfilerExtraBundle/contributors"
                }
            ],
            "description": "Add routing, container, assetic & twig information inside the profiler",
            "homepage": "http://github.com/Elao/WebProfilerExtraBundle",
            "keywords": [
                "bundle",
                "elao",
                "extra",
                "profiler"
            ],
            "time": "2015-12-21T16:18:05+00:00"
        },
        {
            "name": "ezyang/htmlpurifier",
            "version": "dev-master",
            "source": {
                "type": "git",
                "url": "https://github.com/ezyang/htmlpurifier.git",
                "reference": "65d5cdee50ebd9a11b3d1bb907f27144b734cea9"
            },
            "dist": {
                "type": "zip",
                "url": "https://api.github.com/repos/ezyang/htmlpurifier/zipball/65d5cdee50ebd9a11b3d1bb907f27144b734cea9",
                "reference": "65d5cdee50ebd9a11b3d1bb907f27144b734cea9",
                "shasum": ""
            },
            "require": {
                "php": ">=5.2"
            },
            "require-dev": {
                "simpletest/simpletest": "^1.1"
            },
            "type": "library",
            "autoload": {
                "psr-0": {
                    "HTMLPurifier": "library/"
                },
                "files": [
                    "library/HTMLPurifier.composer.php"
                ]
            },
            "notification-url": "https://packagist.org/downloads/",
            "license": [
                "LGPL"
            ],
            "authors": [
                {
                    "name": "Edward Z. Yang",
                    "email": "admin@htmlpurifier.org",
                    "homepage": "http://ezyang.com"
                }
            ],
            "description": "Standards compliant HTML filter written in PHP",
            "homepage": "http://htmlpurifier.org/",
            "keywords": [
                "html"
            ],
            "time": "2017-03-22 00:50:26"
<<<<<<< HEAD
=======
        },
        {
            "name": "fduch/workflow-bundle",
            "version": "2.0.2",
            "source": {
                "type": "git",
                "url": "https://github.com/fduch/workflow-bundle.git",
                "reference": "dcdc89ec3c6122d04015de22b137143dea8f5412"
            },
            "dist": {
                "type": "zip",
                "url": "https://api.github.com/repos/fduch/workflow-bundle/zipball/dcdc89ec3c6122d04015de22b137143dea8f5412",
                "reference": "dcdc89ec3c6122d04015de22b137143dea8f5412",
                "shasum": ""
            },
            "require": {
                "php": ">=5.5.9",
                "symfony/console": "^2.3|^3.0",
                "symfony/framework-bundle": "^2.3|^3.0",
                "symfony/workflow": "^3.2"
            },
            "conflict": {
                "symfony/framework-bundle": ">=3.2"
            },
            "require-dev": {
                "symfony/yaml": "^2.0.5|^3.0",
                "twig/twig": "^1.11"
            },
            "type": "library",
            "extra": {
                "branch-alias": {
                    "dev-master": "2.x-dev"
                }
            },
            "autoload": {
                "psr-4": {
                    "Symfony\\Bundle\\": "Bundle/",
                    "Symfony\\Bridge\\": "Bridge/"
                }
            },
            "notification-url": "https://packagist.org/downloads/",
            "license": [
                "MIT"
            ],
            "authors": [
                {
                    "name": "Grégoire Pineau",
                    "email": "lyrixx@lyrixx.info"
                },
                {
                    "name": "fduch",
                    "email": "alex.medwedew@gmail.com"
                }
            ],
            "description": "workflow bundle for https://github.com/symfony/workflow component backported for Symfony 2.3+",
            "homepage": "https://github.com/fduch/workflow-bundle",
            "keywords": [
                "workflow"
            ],
            "time": "2016-12-12T11:05:08+00:00"
>>>>>>> de47b0e9
        },
        {
            "name": "friendsofsymfony/jsrouting-bundle",
            "version": "1.6.0",
            "source": {
                "type": "git",
                "url": "https://github.com/FriendsOfSymfony/FOSJsRoutingBundle.git",
                "reference": "2f52d924692647db02bbcb27c159fef03bf000c9"
            },
            "dist": {
                "type": "zip",
                "url": "https://api.github.com/repos/FriendsOfSymfony/FOSJsRoutingBundle/zipball/2f52d924692647db02bbcb27c159fef03bf000c9",
                "reference": "2f52d924692647db02bbcb27c159fef03bf000c9",
                "shasum": ""
            },
            "require": {
                "php": ">=5.3.2",
                "symfony/console": "~2.0|3.*",
                "symfony/framework-bundle": "~2.0|3.*",
                "symfony/serializer": "~2.0|3.*",
                "willdurand/jsonp-callback-validator": "~1.0"
            },
            "require-dev": {
                "symfony/expression-language": "~2.4|3.*"
            },
            "type": "symfony-bundle",
            "extra": {
                "branch-alias": {
                    "dev-master": "1.5-dev"
                }
            },
            "autoload": {
                "psr-4": {
                    "FOS\\JsRoutingBundle\\": ""
                }
            },
            "notification-url": "https://packagist.org/downloads/",
            "license": [
                "MIT"
            ],
            "authors": [
                {
                    "name": "FriendsOfSymfony Community",
                    "homepage": "https://github.com/friendsofsymfony/FOSJsRoutingBundle/contributors"
                },
                {
                    "name": "William Durand",
                    "email": "william.durand1@gmail.com"
                }
            ],
            "description": "A pretty nice way to expose your Symfony2 routing to client applications.",
            "homepage": "http://friendsofsymfony.github.com",
            "keywords": [
                "Js Routing",
                "javascript",
                "routing"
            ],
            "time": "2015-10-28T15:08:39+00:00"
        },
        {
            "name": "gedmo/doctrine-extensions",
            "version": "v2.4.27",
            "source": {
                "type": "git",
                "url": "https://github.com/Atlantic18/DoctrineExtensions.git",
                "reference": "fe152e1239f2f46287d369e43cc9fa817cc3cd36"
            },
            "dist": {
                "type": "zip",
                "url": "https://api.github.com/repos/Atlantic18/DoctrineExtensions/zipball/fe152e1239f2f46287d369e43cc9fa817cc3cd36",
                "reference": "fe152e1239f2f46287d369e43cc9fa817cc3cd36",
                "shasum": ""
            },
            "require": {
                "behat/transliterator": "~1.0",
                "doctrine/common": "~2.4",
                "php": ">=5.3.2"
            },
            "require-dev": {
                "doctrine/common": ">=2.5.0",
                "doctrine/mongodb-odm": ">=1.0.2",
                "doctrine/orm": ">=2.5.0",
                "phpunit/phpunit": "*",
                "symfony/yaml": "~2.6|~3.0"
            },
            "suggest": {
                "doctrine/mongodb-odm": "to use the extensions with the MongoDB ODM",
                "doctrine/orm": "to use the extensions with the ORM"
            },
            "type": "library",
            "extra": {
                "branch-alias": {
                    "dev-master": "2.4.x-dev"
                }
            },
            "autoload": {
                "psr-0": {
                    "Gedmo\\": "lib/"
                }
            },
            "notification-url": "https://packagist.org/downloads/",
            "license": [
                "MIT"
            ],
            "authors": [
                {
                    "name": "David Buchmann",
                    "email": "david@liip.ch"
                },
                {
                    "name": "Gediminas Morkevicius",
                    "email": "gediminas.morkevicius@gmail.com"
                },
                {
                    "name": "Gustavo Falco",
                    "email": "comfortablynumb84@gmail.com"
                }
            ],
            "description": "Doctrine2 behavioral extensions",
            "homepage": "http://gediminasm.org/",
            "keywords": [
                "Blameable",
                "behaviors",
                "doctrine2",
                "extensions",
                "gedmo",
                "loggable",
                "nestedset",
                "sluggable",
                "sortable",
                "timestampable",
                "translatable",
                "tree",
                "uploadable"
            ],
            "time": "2017-03-22T09:48:22+00:00"
        },
        {
            "name": "imagine/imagine",
            "version": "v0.6.3",
            "source": {
                "type": "git",
                "url": "https://github.com/avalanche123/Imagine.git",
                "reference": "149041d2a1b517107bfe270ca2b1a17aa341715d"
            },
            "dist": {
                "type": "zip",
                "url": "https://api.github.com/repos/avalanche123/Imagine/zipball/149041d2a1b517107bfe270ca2b1a17aa341715d",
                "reference": "149041d2a1b517107bfe270ca2b1a17aa341715d",
                "shasum": ""
            },
            "require": {
                "php": ">=5.3.2"
            },
            "require-dev": {
                "sami/sami": "dev-master"
            },
            "suggest": {
                "ext-gd": "to use the GD implementation",
                "ext-gmagick": "to use the Gmagick implementation",
                "ext-imagick": "to use the Imagick implementation"
            },
            "type": "library",
            "extra": {
                "branch-alias": {
                    "dev-develop": "0.7-dev"
                }
            },
            "autoload": {
                "psr-0": {
                    "Imagine": "lib/"
                }
            },
            "notification-url": "https://packagist.org/downloads/",
            "license": [
                "MIT"
            ],
            "authors": [
                {
                    "name": "Bulat Shakirzyanov",
                    "email": "mallluhuct@gmail.com",
                    "homepage": "http://avalanche123.com"
                }
            ],
            "description": "Image processing for PHP 5.3",
            "homepage": "http://imagine.readthedocs.org/",
            "keywords": [
                "drawing",
                "graphics",
                "image manipulation",
                "image processing"
            ],
            "time": "2015-09-19T16:54:05+00:00"
        },
        {
            "name": "ircmaxell/random-lib",
            "version": "v1.2.0",
            "source": {
                "type": "git",
                "url": "https://github.com/ircmaxell/RandomLib.git",
                "reference": "e9e0204f40e49fa4419946c677eccd3fa25b8cf4"
            },
            "dist": {
                "type": "zip",
                "url": "https://api.github.com/repos/ircmaxell/RandomLib/zipball/e9e0204f40e49fa4419946c677eccd3fa25b8cf4",
                "reference": "e9e0204f40e49fa4419946c677eccd3fa25b8cf4",
                "shasum": ""
            },
            "require": {
                "ircmaxell/security-lib": "^1.1",
                "php": ">=5.3.2"
            },
            "require-dev": {
                "friendsofphp/php-cs-fixer": "^1.11",
                "mikey179/vfsstream": "^1.6",
                "phpunit/phpunit": "^4.8|^5.0"
            },
            "type": "library",
            "extra": {
                "branch-alias": {
                    "dev-master": "1.1.x-dev"
                }
            },
            "autoload": {
                "psr-0": {
                    "RandomLib": "lib"
                }
            },
            "notification-url": "https://packagist.org/downloads/",
            "license": [
                "MIT"
            ],
            "authors": [
                {
                    "name": "Anthony Ferrara",
                    "email": "ircmaxell@ircmaxell.com",
                    "homepage": "http://blog.ircmaxell.com"
                }
            ],
            "description": "A Library For Generating Secure Random Numbers",
            "homepage": "https://github.com/ircmaxell/RandomLib",
            "keywords": [
                "cryptography",
                "random",
                "random-numbers",
                "random-strings"
            ],
            "time": "2016-09-07T15:52:06+00:00"
        },
        {
            "name": "ircmaxell/security-lib",
            "version": "v1.1.0",
            "source": {
                "type": "git",
                "url": "https://github.com/ircmaxell/SecurityLib.git",
                "reference": "f3db6de12c20c9bcd1aa3db4353a1bbe0e44e1b5"
            },
            "dist": {
                "type": "zip",
                "url": "https://api.github.com/repos/ircmaxell/SecurityLib/zipball/f3db6de12c20c9bcd1aa3db4353a1bbe0e44e1b5",
                "reference": "f3db6de12c20c9bcd1aa3db4353a1bbe0e44e1b5",
                "shasum": ""
            },
            "require": {
                "php": ">=5.3.2"
            },
            "require-dev": {
                "mikey179/vfsstream": "1.1.*"
            },
            "type": "library",
            "extra": {
                "branch-alias": {
                    "dev-master": "1.0.x-dev"
                }
            },
            "autoload": {
                "psr-0": {
                    "SecurityLib": "lib"
                }
            },
            "notification-url": "https://packagist.org/downloads/",
            "license": [
                "MIT"
            ],
            "authors": [
                {
                    "name": "Anthony Ferrara",
                    "email": "ircmaxell@ircmaxell.com",
                    "homepage": "http://blog.ircmaxell.com"
                }
            ],
            "description": "A Base Security Library",
            "homepage": "https://github.com/ircmaxell/SecurityLib",
            "time": "2015-03-20T14:31:23+00:00"
        },
        {
            "name": "jQuery.mmenu",
            "version": "6.0.2",
            "source": {
                "type": "git",
                "url": "https://github.com/FrDH/jQuery.mmenu.git",
                "reference": "9a25c755a379f178a780a27b8d939204e58e1095"
            },
            "dist": {
                "type": "zip",
                "url": "https://api.github.com/repos/FrDH/jQuery.mmenu/zipball/9a25c755a379f178a780a27b8d939204e58e1095",
                "reference": "9a25c755a379f178a780a27b8d939204e58e1095",
                "shasum": ""
            },
            "type": "library",
            "license": [
                "CC-BY-NC-4.0"
            ],
            "description": "The best jQuery plugin for app look-alike on- and off-canvas menus with sliding submenus for your website and webapp.",
            "keywords": [
                "app",
                "list",
                "listview",
                "megamenu",
                "menu",
                "mmenu",
                "mobile",
                "navigation",
                "off-canvas",
                "on-canvas",
                "panels",
                "submenu"
            ],
            "support": {
                "source": "https://github.com/FrDH/jQuery.mmenu/tree/v6.0.2",
                "issues": "https://github.com/FrDH/jQuery.mmenu/issues"
            },
            "time": "2017-03-28T12:50:44+00:00"
        },
        {
            "name": "jdorn/sql-formatter",
            "version": "v1.2.17",
            "source": {
                "type": "git",
                "url": "https://github.com/jdorn/sql-formatter.git",
                "reference": "64990d96e0959dff8e059dfcdc1af130728d92bc"
            },
            "dist": {
                "type": "zip",
                "url": "https://api.github.com/repos/jdorn/sql-formatter/zipball/64990d96e0959dff8e059dfcdc1af130728d92bc",
                "reference": "64990d96e0959dff8e059dfcdc1af130728d92bc",
                "shasum": ""
            },
            "require": {
                "php": ">=5.2.4"
            },
            "require-dev": {
                "phpunit/phpunit": "3.7.*"
            },
            "type": "library",
            "extra": {
                "branch-alias": {
                    "dev-master": "1.3.x-dev"
                }
            },
            "autoload": {
                "classmap": [
                    "lib"
                ]
            },
            "notification-url": "https://packagist.org/downloads/",
            "license": [
                "MIT"
            ],
            "authors": [
                {
                    "name": "Jeremy Dorn",
                    "email": "jeremy@jeremydorn.com",
                    "homepage": "http://jeremydorn.com/"
                }
            ],
            "description": "a PHP SQL highlighting library",
            "homepage": "https://github.com/jdorn/sql-formatter/",
            "keywords": [
                "highlight",
                "sql"
            ],
            "time": "2014-01-12T16:20:24+00:00"
        },
        {
            "name": "jms/i18n-routing-bundle",
            "version": "2.0.0",
            "target-dir": "JMS/I18nRoutingBundle",
            "source": {
                "type": "git",
                "url": "https://github.com/schmittjoh/JMSI18nRoutingBundle.git",
                "reference": "9e87d4da564069ffe67234c4326e138236519fc2"
            },
            "dist": {
                "type": "zip",
                "url": "https://api.github.com/repos/schmittjoh/JMSI18nRoutingBundle/zipball/9e87d4da564069ffe67234c4326e138236519fc2",
                "reference": "9e87d4da564069ffe67234c4326e138236519fc2",
                "shasum": ""
            },
            "require": {
                "symfony/framework-bundle": "~2.3|~3.0"
            },
            "require-dev": {
                "jms/di-extra-bundle": "~1.1",
                "phpunit/phpunit": "~4",
                "sensio/framework-extra-bundle": "*",
                "symfony/symfony": "~2.3|~3.0"
            },
            "suggest": {
                "jms/translation-bundle": "If you want to use the RouteTranslation extractor"
            },
            "type": "symfony-bundle",
            "autoload": {
                "psr-0": {
                    "JMS\\I18nRoutingBundle": ""
                }
            },
            "notification-url": "https://packagist.org/downloads/",
            "license": [
                "Apache2"
            ],
            "authors": [
                {
                    "name": "Johannes M. Schmitt",
                    "email": "schmittjoh@gmail.com"
                },
                {
                    "name": "Albert Casademont",
                    "email": "albertcasademont@gmail.com"
                }
            ],
            "description": "This bundle allows you to create i18n routes. Fork of the jms/i18n-routing-bundle",
            "homepage": "http://jmsyst.com/bundles/JMSI18nRoutingBundle",
            "keywords": [
                "multilanguage",
                "routing",
                "translation"
            ],
            "time": "2015-12-01T23:14:47+00:00"
        },
        {
            "name": "jms/translation-bundle",
            "version": "1.3.1",
            "target-dir": "JMS/TranslationBundle",
            "source": {
                "type": "git",
                "url": "https://github.com/schmittjoh/JMSTranslationBundle.git",
                "reference": "e79fe1cd77e7749223c870bdae0bd400c21a102d"
            },
            "dist": {
                "type": "zip",
                "url": "https://api.github.com/repos/schmittjoh/JMSTranslationBundle/zipball/e79fe1cd77e7749223c870bdae0bd400c21a102d",
                "reference": "e79fe1cd77e7749223c870bdae0bd400c21a102d",
                "shasum": ""
            },
            "require": {
                "nikic/php-parser": "^1.4 || ^2.0",
                "php": "^5.3.3 || ^7.0",
                "symfony/console": "^2.3 || ^3.0",
                "symfony/framework-bundle": "^2.3 || ^3.0"
            },
            "conflict": {
                "twig/twig": "<1.12"
            },
            "require-dev": {
                "jms/di-extra-bundle": "^1.1",
                "matthiasnoback/symfony-dependency-injection-test": "^0.7.6",
                "nyholm/nsa": "^1.0.1",
                "phpunit/phpunit": "4.8.27",
                "psr/log": "^1.0",
                "sensio/framework-extra-bundle": "^2.3 || ^3.0",
                "symfony/expression-language": "^2.6 || ^3.0",
                "symfony/symfony": "^2.3 || ^3.0",
                "twig/twig": "^1.12"
            },
            "type": "symfony-bundle",
            "extra": {
                "branch-alias": {
                    "dev-master": "1.4-dev"
                }
            },
            "autoload": {
                "psr-0": {
                    "JMS\\TranslationBundle": ""
                }
            },
            "notification-url": "https://packagist.org/downloads/",
            "license": [
                "Apache2"
            ],
            "authors": [
                {
                    "name": "Johannes M. Schmitt",
                    "email": "schmittjoh@gmail.com"
                }
            ],
            "description": "Puts the Symfony Translation Component on steroids",
            "homepage": "http://jmsyst.com/bundles/JMSTranslationBundle",
            "keywords": [
                "extract",
                "extraction",
                "i18n",
                "interface",
                "multilanguage",
                "translation",
                "ui",
                "webinterface"
            ],
            "time": "2016-08-13T23:17:44+00:00"
        },
        {
            "name": "justinrainbow/json-schema",
            "version": "4.1.0",
            "source": {
                "type": "git",
                "url": "https://github.com/justinrainbow/json-schema.git",
                "reference": "d39c56a46b3ebe1f3696479966cd2b9f50aaa24f"
            },
            "dist": {
                "type": "zip",
                "url": "https://api.github.com/repos/justinrainbow/json-schema/zipball/d39c56a46b3ebe1f3696479966cd2b9f50aaa24f",
                "reference": "d39c56a46b3ebe1f3696479966cd2b9f50aaa24f",
                "shasum": ""
            },
            "require": {
                "php": ">=5.3.3"
            },
            "require-dev": {
                "json-schema/json-schema-test-suite": "1.2.0",
                "phpdocumentor/phpdocumentor": "~2",
                "phpunit/phpunit": "^4.8.22"
            },
            "bin": [
                "bin/validate-json"
            ],
            "type": "library",
            "extra": {
                "branch-alias": {
                    "dev-master": "4.0.x-dev"
                }
            },
            "autoload": {
                "psr-4": {
                    "JsonSchema\\": "src/JsonSchema/"
                }
            },
            "notification-url": "https://packagist.org/downloads/",
            "license": [
                "MIT"
            ],
            "authors": [
                {
                    "name": "Bruno Prieto Reis",
                    "email": "bruno.p.reis@gmail.com"
                },
                {
                    "name": "Justin Rainbow",
                    "email": "justin.rainbow@gmail.com"
                },
                {
                    "name": "Igor Wiedler",
                    "email": "igor@wiedler.ch"
                },
                {
                    "name": "Robert Schönthal",
                    "email": "seroscho@googlemail.com"
                }
            ],
            "description": "A library to validate a json schema.",
            "homepage": "https://github.com/justinrainbow/json-schema",
            "keywords": [
                "json",
                "schema"
            ],
            "time": "2016-12-22T16:43:46+00:00"
        },
        {
            "name": "knplabs/knp-menu",
            "version": "2.2.0",
            "source": {
                "type": "git",
                "url": "https://github.com/KnpLabs/KnpMenu.git",
                "reference": "964b5b3ca7fd23019147991f4f75f361d061eb20"
            },
            "dist": {
                "type": "zip",
                "url": "https://api.github.com/repos/KnpLabs/KnpMenu/zipball/964b5b3ca7fd23019147991f4f75f361d061eb20",
                "reference": "964b5b3ca7fd23019147991f4f75f361d061eb20",
                "shasum": ""
            },
            "require": {
                "php": ">=5.3.0"
            },
            "require-dev": {
                "pimple/pimple": "~1.0",
                "silex/silex": "~1.0",
                "symfony/phpunit-bridge": "~2.7|~3.0",
                "symfony/routing": "~2.3|~3.0",
                "twig/twig": "~1.16|~2.0"
            },
            "suggest": {
                "pimple/pimple": "for the built-in implementations of the menu provider and renderer provider",
                "silex/silex": "for the integration with your silex application",
                "twig/twig": "for the TwigRenderer and the integration with your templates"
            },
            "type": "library",
            "extra": {
                "branch-alias": {
                    "dev-master": "2.2-dev"
                }
            },
            "autoload": {
                "psr-4": {
                    "Knp\\Menu\\": "src/Knp/Menu"
                }
            },
            "notification-url": "https://packagist.org/downloads/",
            "license": [
                "MIT"
            ],
            "authors": [
                {
                    "name": "Christophe Coevoet",
                    "email": "stof@notk.org"
                },
                {
                    "name": "Knplabs",
                    "homepage": "http://knplabs.com"
                },
                {
                    "name": "Symfony Community",
                    "homepage": "https://github.com/KnpLabs/KnpMenu/contributors"
                }
            ],
            "description": "An object oriented menu library",
            "homepage": "http://knplabs.com",
            "keywords": [
                "menu",
                "tree"
            ],
            "time": "2016-09-22T07:36:19+00:00"
        },
        {
            "name": "knplabs/knp-menu-bundle",
            "version": "2.1.3",
            "source": {
                "type": "git",
                "url": "https://github.com/KnpLabs/KnpMenuBundle.git",
                "reference": "0e4af7209dc03e39c51ec70b68ab2ba3177c25de"
            },
            "dist": {
                "type": "zip",
                "url": "https://api.github.com/repos/KnpLabs/KnpMenuBundle/zipball/0e4af7209dc03e39c51ec70b68ab2ba3177c25de",
                "reference": "0e4af7209dc03e39c51ec70b68ab2ba3177c25de",
                "shasum": ""
            },
            "require": {
                "knplabs/knp-menu": "~2.2",
                "symfony/framework-bundle": "~2.3|~3.0"
            },
            "require-dev": {
                "symfony/expression-language": "~2.4|~3.0",
                "symfony/phpunit-bridge": "~2.7|~3.0"
            },
            "type": "symfony-bundle",
            "extra": {
                "branch-alias": {
                    "dev-master": "2.2.x-dev"
                }
            },
            "autoload": {
                "psr-4": {
                    "Knp\\Bundle\\MenuBundle\\": ""
                }
            },
            "notification-url": "https://packagist.org/downloads/",
            "license": [
                "MIT"
            ],
            "authors": [
                {
                    "name": "Christophe Coevoet",
                    "email": "stof@notk.org"
                },
                {
                    "name": "Knplabs",
                    "homepage": "http://knplabs.com"
                },
                {
                    "name": "Symfony Community",
                    "homepage": "https://github.com/KnpLabs/KnpMenuBundle/contributors"
                }
            ],
            "description": "This bundle provides an integration of the KnpMenu library",
            "keywords": [
                "menu"
            ],
            "time": "2016-09-22T12:24:40+00:00"
        },
        {
            "name": "kriswallsmith/assetic",
            "version": "v1.4.0",
            "source": {
                "type": "git",
                "url": "https://github.com/kriswallsmith/assetic.git",
                "reference": "e911c437dbdf006a8f62c2f59b15b2d69a5e0aa1"
            },
            "dist": {
                "type": "zip",
                "url": "https://api.github.com/repos/kriswallsmith/assetic/zipball/e911c437dbdf006a8f62c2f59b15b2d69a5e0aa1",
                "reference": "e911c437dbdf006a8f62c2f59b15b2d69a5e0aa1",
                "shasum": ""
            },
            "require": {
                "php": ">=5.3.1",
                "symfony/process": "~2.1|~3.0"
            },
            "conflict": {
                "twig/twig": "<1.27"
            },
            "require-dev": {
                "leafo/lessphp": "^0.3.7",
                "leafo/scssphp": "~0.1",
                "meenie/javascript-packer": "^1.1",
                "mrclay/minify": "<2.3",
                "natxet/cssmin": "3.0.4",
                "patchwork/jsqueeze": "~1.0|~2.0",
                "phpunit/phpunit": "~4.8 || ^5.6",
                "psr/log": "~1.0",
                "ptachoire/cssembed": "~1.0",
                "symfony/phpunit-bridge": "~2.7|~3.0",
                "twig/twig": "~1.23|~2.0",
                "yfix/packager": "dev-master"
            },
            "suggest": {
                "leafo/lessphp": "Assetic provides the integration with the lessphp LESS compiler",
                "leafo/scssphp": "Assetic provides the integration with the scssphp SCSS compiler",
                "leafo/scssphp-compass": "Assetic provides the integration with the SCSS compass plugin",
                "patchwork/jsqueeze": "Assetic provides the integration with the JSqueeze JavaScript compressor",
                "ptachoire/cssembed": "Assetic provides the integration with phpcssembed to embed data uris",
                "twig/twig": "Assetic provides the integration with the Twig templating engine"
            },
            "type": "library",
            "extra": {
                "branch-alias": {
                    "dev-master": "1.4-dev"
                }
            },
            "autoload": {
                "psr-0": {
                    "Assetic": "src/"
                },
                "files": [
                    "src/functions.php"
                ]
            },
            "notification-url": "https://packagist.org/downloads/",
            "license": [
                "MIT"
            ],
            "authors": [
                {
                    "name": "Kris Wallsmith",
                    "email": "kris.wallsmith@gmail.com",
                    "homepage": "http://kriswallsmith.net/"
                }
            ],
            "description": "Asset Management for PHP",
            "homepage": "https://github.com/kriswallsmith/assetic",
            "keywords": [
                "assets",
                "compression",
                "minification"
            ],
            "time": "2016-11-11T18:43:20+00:00"
        },
        {
            "name": "liip/imagine-bundle",
            "version": "1.7.4",
            "source": {
                "type": "git",
                "url": "https://github.com/liip/LiipImagineBundle.git",
                "reference": "105dd9c3446e3eb44e33161d4e636a3abafb6d7f"
            },
            "dist": {
                "type": "zip",
                "url": "https://api.github.com/repos/liip/LiipImagineBundle/zipball/105dd9c3446e3eb44e33161d4e636a3abafb6d7f",
                "reference": "105dd9c3446e3eb44e33161d4e636a3abafb6d7f",
                "shasum": ""
            },
            "require": {
                "imagine/imagine": "^0.6.3,<0.7",
                "php": "^5.3.9|^7.0",
                "symfony/asset": "~2.3|~3.0",
                "symfony/filesystem": "~2.3|~3.0",
                "symfony/finder": "~2.3|~3.0",
                "symfony/framework-bundle": "~2.3|~3.0",
                "symfony/options-resolver": "~2.3|~3.0",
                "symfony/process": "~2.3|~3.0",
                "symfony/templating": "~2.3|~3.0",
                "symfony/translation": "~2.3|~3.0"
            },
            "require-dev": {
                "amazonwebservices/aws-sdk-for-php": "~1.0",
                "aws/aws-sdk-php": "~2.4",
                "doctrine/cache": "~1.1",
                "doctrine/orm": "~2.3",
                "ext-gd": "*",
                "friendsofphp/php-cs-fixer": "~2.0",
                "phpunit/phpunit": "~4.3|~5.0",
                "psr/log": "~1.0",
                "satooshi/php-coveralls": "~1.0",
                "sllh/php-cs-fixer-styleci-bridge": "~2.1",
                "symfony/browser-kit": "~2.3|~3.0",
                "symfony/console": "~2.3|~3.0",
                "symfony/dependency-injection": "~2.3|~3.0",
                "symfony/form": "~2.3|~3.0",
                "symfony/phpunit-bridge": "~2.3|~3.0",
                "symfony/validator": "~2.3|~3.0",
                "symfony/yaml": "~2.3|~3.0",
                "twig/twig": "~1.12|~2.0"
            },
            "suggest": {
                "alcaeus/mongo-php-adapter": "required on PHP >= 7.0 to use mongo components with mongodb extension",
                "amazonwebservices/aws-sdk-for-php": "required to use AWS version 1 cache resolver",
                "aws/aws-sdk-php": "required to use AWS version 2/3 cache resolver",
                "doctrine/mongodb-odm": "required to use mongodb-backed doctrine components",
                "ext-exif": "required to read EXIF metadata from images",
                "ext-gd": "required to use gd driver",
                "ext-gmagick": "required to use gmagick driver",
                "ext-imagick": "required to use imagick driver",
                "ext-mongo": "required for mongodb components on PHP <7.0",
                "ext-mongodb": "required for mongodb components on PHP >=7.0",
                "league/flysystem": "required to use FlySystem data loader or cache resolver",
                "monolog/monolog": "A psr/log compatible logger is required to enable logging",
                "twig/twig": "required to use the provided Twig extension. Version 1.12 or greater needed"
            },
            "type": "symfony-bundle",
            "extra": {
                "branch-alias": {
                    "dev-1.0": "1.7-dev"
                }
            },
            "autoload": {
                "psr-4": {
                    "Liip\\ImagineBundle\\": ""
                },
                "exclude-from-classmap": [
                    "/Tests/"
                ]
            },
            "notification-url": "https://packagist.org/downloads/",
            "license": [
                "MIT"
            ],
            "authors": [
                {
                    "name": "Liip and other contributors",
                    "homepage": "https://github.com/liip/LiipImagineBundle/contributors"
                }
            ],
            "description": "This bundle provides an image manipulation abstraction toolkit for Symfony-based projects.",
            "homepage": "http://liip.ch",
            "keywords": [
                "bundle",
                "image",
                "imagine",
                "liip",
                "manipulation",
                "photos",
                "pictures",
                "symfony",
                "transformation"
            ],
            "time": "2017-03-02T20:18:55+00:00"
        },
        {
            "name": "matthiasnoback/symfony-console-form",
            "version": "v2.3.0",
            "source": {
                "type": "git",
                "url": "https://github.com/matthiasnoback/symfony-console-form.git",
                "reference": "56433b5bf9e58e7f37228955e56a290cdc53eb69"
            },
            "dist": {
                "type": "zip",
                "url": "https://api.github.com/repos/matthiasnoback/symfony-console-form/zipball/56433b5bf9e58e7f37228955e56a290cdc53eb69",
                "reference": "56433b5bf9e58e7f37228955e56a290cdc53eb69",
                "shasum": ""
            },
            "require": {
                "php": ">=5.5",
                "symfony/console": "~2.8|~3.0",
                "symfony/form": "~2.8|~3.0"
            },
            "require-dev": {
                "beberlei/assert": "~2.1",
                "behat/behat": "~3.0",
                "friendsofphp/php-cs-fixer": "^1.10",
                "phpunit/phpunit": "^4.8",
                "symfony/finder": "~2.8|~3.0",
                "symfony/framework-bundle": "~2.8|~3.0",
                "symfony/security": "~2.8|~3.0",
                "symfony/validator": "~2.8|~3.0",
                "symfony/yaml": "~2.8|~3.0"
            },
            "type": "library",
            "autoload": {
                "psr-4": {
                    "Matthias\\SymfonyConsoleForm\\": "src/"
                }
            },
            "notification-url": "https://packagist.org/downloads/",
            "license": [
                "MIT"
            ],
            "authors": [
                {
                    "name": "Matthias Noback",
                    "email": "matthiasnoback@gmail.com",
                    "homepage": "http://php-and-symfony.matthiasnoback.nl"
                }
            ],
            "description": "Use Symfony forms for Console command input",
            "homepage": "http://github.com/matthiasnoback/symfony-console-form",
            "keywords": [
                "console",
                "form",
                "symfony"
            ],
            "time": "2017-02-09T16:06:51+00:00"
        },
        {
            "name": "matthiasnoback/symfony-service-definition-validator",
            "version": "v1.2.6",
            "source": {
                "type": "git",
                "url": "https://github.com/matthiasnoback/symfony-service-definition-validator.git",
                "reference": "8174a0dae7d15fc35167f31429b3ae3a44f2d721"
            },
            "dist": {
                "type": "zip",
                "url": "https://api.github.com/repos/matthiasnoback/symfony-service-definition-validator/zipball/8174a0dae7d15fc35167f31429b3ae3a44f2d721",
                "reference": "8174a0dae7d15fc35167f31429b3ae3a44f2d721",
                "shasum": ""
            },
            "require": {
                "symfony/dependency-injection": "~2.0|~3.0"
            },
            "require-dev": {
                "phpunit/phpunit": "~4.0",
                "symfony/config": "~2.0|~3.0",
                "symfony/expression-language": "~2.4|~3.0"
            },
            "type": "library",
            "autoload": {
                "psr-4": {
                    "Matthias\\SymfonyServiceDefinitionValidator\\": ""
                }
            },
            "notification-url": "https://packagist.org/downloads/",
            "license": [
                "MIT"
            ],
            "authors": [
                {
                    "name": "Matthias Noback",
                    "email": "matthiasnoback@gmail.com",
                    "homepage": "http://php-and-symfony.matthiasnoback.nl"
                }
            ],
            "description": "Library for validating service definitions created with the Symfony Dependency Injection Component",
            "homepage": "http://github.com/matthiasnoback/symfony-service-definition-validator",
            "keywords": [
                "Symfony2",
                "dependency injection"
            ],
            "time": "2016-09-21T14:15:25+00:00"
        },
        {
            "name": "michelf/php-markdown",
            "version": "1.7.0",
            "source": {
                "type": "git",
                "url": "https://github.com/michelf/php-markdown.git",
                "reference": "1f51cc520948f66cd2af8cbc45a5ee175e774220"
            },
            "dist": {
                "type": "zip",
                "url": "https://api.github.com/repos/michelf/php-markdown/zipball/1f51cc520948f66cd2af8cbc45a5ee175e774220",
                "reference": "1f51cc520948f66cd2af8cbc45a5ee175e774220",
                "shasum": ""
            },
            "require": {
                "php": ">=5.3.0"
            },
            "type": "library",
            "extra": {
                "branch-alias": {
                    "dev-lib": "1.4.x-dev"
                }
            },
            "autoload": {
                "psr-0": {
                    "Michelf": ""
                }
            },
            "notification-url": "https://packagist.org/downloads/",
            "license": [
                "BSD-3-Clause"
            ],
            "authors": [
                {
                    "name": "Michel Fortin",
                    "email": "michel.fortin@michelf.ca",
                    "homepage": "https://michelf.ca/",
                    "role": "Developer"
                },
                {
                    "name": "John Gruber",
                    "homepage": "https://daringfireball.net/"
                }
            ],
            "description": "PHP Markdown",
            "homepage": "https://michelf.ca/projects/php-markdown/",
            "keywords": [
                "markdown"
            ],
            "time": "2016-10-29T18:58:20+00:00"
        },
        {
            "name": "monolog/monolog",
            "version": "1.22.1",
            "source": {
                "type": "git",
                "url": "https://github.com/Seldaek/monolog.git",
                "reference": "1e044bc4b34e91743943479f1be7a1d5eb93add0"
            },
            "dist": {
                "type": "zip",
                "url": "https://api.github.com/repos/Seldaek/monolog/zipball/1e044bc4b34e91743943479f1be7a1d5eb93add0",
                "reference": "1e044bc4b34e91743943479f1be7a1d5eb93add0",
                "shasum": ""
            },
            "require": {
                "php": ">=5.3.0",
                "psr/log": "~1.0"
            },
            "provide": {
                "psr/log-implementation": "1.0.0"
            },
            "require-dev": {
                "aws/aws-sdk-php": "^2.4.9 || ^3.0",
                "doctrine/couchdb": "~1.0@dev",
                "graylog2/gelf-php": "~1.0",
                "jakub-onderka/php-parallel-lint": "0.9",
                "php-amqplib/php-amqplib": "~2.4",
                "php-console/php-console": "^3.1.3",
                "phpunit/phpunit": "~4.5",
                "phpunit/phpunit-mock-objects": "2.3.0",
                "ruflin/elastica": ">=0.90 <3.0",
                "sentry/sentry": "^0.13",
                "swiftmailer/swiftmailer": "~5.3"
            },
            "suggest": {
                "aws/aws-sdk-php": "Allow sending log messages to AWS services like DynamoDB",
                "doctrine/couchdb": "Allow sending log messages to a CouchDB server",
                "ext-amqp": "Allow sending log messages to an AMQP server (1.0+ required)",
                "ext-mongo": "Allow sending log messages to a MongoDB server",
                "graylog2/gelf-php": "Allow sending log messages to a GrayLog2 server",
                "mongodb/mongodb": "Allow sending log messages to a MongoDB server via PHP Driver",
                "php-amqplib/php-amqplib": "Allow sending log messages to an AMQP server using php-amqplib",
                "php-console/php-console": "Allow sending log messages to Google Chrome",
                "rollbar/rollbar": "Allow sending log messages to Rollbar",
                "ruflin/elastica": "Allow sending log messages to an Elastic Search server",
                "sentry/sentry": "Allow sending log messages to a Sentry server"
            },
            "type": "library",
            "extra": {
                "branch-alias": {
                    "dev-master": "2.0.x-dev"
                }
            },
            "autoload": {
                "psr-4": {
                    "Monolog\\": "src/Monolog"
                }
            },
            "notification-url": "https://packagist.org/downloads/",
            "license": [
                "MIT"
            ],
            "authors": [
                {
                    "name": "Jordi Boggiano",
                    "email": "j.boggiano@seld.be",
                    "homepage": "http://seld.be"
                }
            ],
            "description": "Sends your logs to files, sockets, inboxes, databases and various web services",
            "homepage": "http://github.com/Seldaek/monolog",
            "keywords": [
                "log",
                "logging",
                "psr-3"
            ],
            "time": "2017-03-13T07:08:03+00:00"
        },
        {
            "name": "nikic/php-parser",
            "version": "v1.4.1",
            "source": {
                "type": "git",
                "url": "https://github.com/nikic/PHP-Parser.git",
                "reference": "f78af2c9c86107aa1a34cd1dbb5bbe9eeb0d9f51"
            },
            "dist": {
                "type": "zip",
                "url": "https://api.github.com/repos/nikic/PHP-Parser/zipball/f78af2c9c86107aa1a34cd1dbb5bbe9eeb0d9f51",
                "reference": "f78af2c9c86107aa1a34cd1dbb5bbe9eeb0d9f51",
                "shasum": ""
            },
            "require": {
                "ext-tokenizer": "*",
                "php": ">=5.3"
            },
            "type": "library",
            "extra": {
                "branch-alias": {
                    "dev-master": "1.4-dev"
                }
            },
            "autoload": {
                "files": [
                    "lib/bootstrap.php"
                ]
            },
            "notification-url": "https://packagist.org/downloads/",
            "license": [
                "BSD-3-Clause"
            ],
            "authors": [
                {
                    "name": "Nikita Popov"
                }
            ],
            "description": "A PHP parser written in PHP",
            "keywords": [
                "parser",
                "php"
            ],
            "time": "2015-09-19T14:15:08+00:00"
        },
        {
            "name": "oyejorge/less.php",
            "version": "dev-master",
            "source": {
                "type": "git",
                "url": "https://github.com/oyejorge/less.php.git",
                "reference": "42925c5a01a07d67ca7e82dfc8fb31814d557bc9"
            },
            "dist": {
                "type": "zip",
                "url": "https://api.github.com/repos/oyejorge/less.php/zipball/42925c5a01a07d67ca7e82dfc8fb31814d557bc9",
                "reference": "42925c5a01a07d67ca7e82dfc8fb31814d557bc9",
                "shasum": ""
            },
            "require": {
                "php": ">=5.3"
            },
            "require-dev": {
                "phpunit/phpunit": "~4.8.24"
            },
            "bin": [
                "bin/lessc"
            ],
            "type": "library",
            "autoload": {
                "psr-0": {
                    "Less": "lib/"
                },
                "classmap": [
                    "lessc.inc.php"
                ]
            },
            "notification-url": "https://packagist.org/downloads/",
            "license": [
                "Apache-2.0"
            ],
            "authors": [
                {
                    "name": "Matt Agar",
                    "homepage": "https://github.com/agar"
                },
                {
                    "name": "Martin Jantošovič",
                    "homepage": "https://github.com/Mordred"
                },
                {
                    "name": "Josh Schmidt",
                    "homepage": "https://github.com/oyejorge"
                }
            ],
            "description": "PHP port of the Javascript version of LESS http://lesscss.org (Originally maintained by Josh Schmidt)",
            "homepage": "http://lessphp.gpeasy.com",
            "keywords": [
                "css",
                "less",
                "less.js",
                "lesscss",
                "php",
                "stylesheet"
            ],
            "time": "2017-03-28 22:19:25"
        },
        {
            "name": "paragonie/random_compat",
            "version": "v2.0.10",
            "source": {
                "type": "git",
                "url": "https://github.com/paragonie/random_compat.git",
                "reference": "634bae8e911eefa89c1abfbf1b66da679ac8f54d"
            },
            "dist": {
                "type": "zip",
                "url": "https://api.github.com/repos/paragonie/random_compat/zipball/634bae8e911eefa89c1abfbf1b66da679ac8f54d",
                "reference": "634bae8e911eefa89c1abfbf1b66da679ac8f54d",
                "shasum": ""
            },
            "require": {
                "php": ">=5.2.0"
            },
            "require-dev": {
                "phpunit/phpunit": "4.*|5.*"
            },
            "suggest": {
                "ext-libsodium": "Provides a modern crypto API that can be used to generate random bytes."
            },
            "type": "library",
            "autoload": {
                "files": [
                    "lib/random.php"
                ]
            },
            "notification-url": "https://packagist.org/downloads/",
            "license": [
                "MIT"
            ],
            "authors": [
                {
                    "name": "Paragon Initiative Enterprises",
                    "email": "security@paragonie.com",
                    "homepage": "https://paragonie.com"
                }
            ],
            "description": "PHP 5.x polyfill for random_bytes() and random_int() from PHP 7",
            "keywords": [
                "csprng",
                "pseudorandom",
                "random"
            ],
            "time": "2017-03-13T16:27:32+00:00"
        },
        {
            "name": "phpids/phpids",
            "version": "dev-master",
            "source": {
                "type": "git",
                "url": "https://github.com/PHPIDS/PHPIDS.git",
                "reference": "dfc1476e4ffe9f1dde72c0954912411082a17597"
            },
            "dist": {
                "type": "zip",
                "url": "https://api.github.com/repos/PHPIDS/PHPIDS/zipball/dfc1476e4ffe9f1dde72c0954912411082a17597",
                "reference": "dfc1476e4ffe9f1dde72c0954912411082a17597",
                "shasum": ""
            },
            "require": {
                "ezyang/htmlpurifier": "dev-master"
            },
            "type": "library",
            "autoload": {
                "psr-0": {
                    "IDS\\Tests": "tests/",
                    "IDS": "lib/"
                }
            },
            "notification-url": "https://packagist.org/downloads/",
            "license": [
                "LGPL-3.0+"
            ],
            "authors": [
                {
                    "name": "Lars Strojny",
                    "email": "lars@strojny.net"
                }
            ],
            "description": "PHPIDS (PHP-Intrusion Detection System) is a simple to use, well structured, fast and state-of-the-art security layer for your PHP based web application",
            "homepage": "http://phpids.org",
            "time": "2014-09-03 11:39:39"
        },
        {
            "name": "psr/cache",
            "version": "1.0.1",
            "source": {
                "type": "git",
                "url": "https://github.com/php-fig/cache.git",
                "reference": "d11b50ad223250cf17b86e38383413f5a6764bf8"
            },
            "dist": {
                "type": "zip",
                "url": "https://api.github.com/repos/php-fig/cache/zipball/d11b50ad223250cf17b86e38383413f5a6764bf8",
                "reference": "d11b50ad223250cf17b86e38383413f5a6764bf8",
                "shasum": ""
            },
            "require": {
                "php": ">=5.3.0"
            },
            "type": "library",
            "extra": {
                "branch-alias": {
                    "dev-master": "1.0.x-dev"
                }
            },
            "autoload": {
                "psr-4": {
                    "Psr\\Cache\\": "src/"
                }
            },
            "notification-url": "https://packagist.org/downloads/",
            "license": [
                "MIT"
            ],
            "authors": [
                {
                    "name": "PHP-FIG",
                    "homepage": "http://www.php-fig.org/"
                }
            ],
            "description": "Common interface for caching libraries",
            "keywords": [
                "cache",
                "psr",
                "psr-6"
            ],
            "time": "2016-08-06T20:24:11+00:00"
        },
        {
            "name": "psr/log",
            "version": "1.0.2",
            "source": {
                "type": "git",
                "url": "https://github.com/php-fig/log.git",
                "reference": "4ebe3a8bf773a19edfe0a84b6585ba3d401b724d"
            },
            "dist": {
                "type": "zip",
                "url": "https://api.github.com/repos/php-fig/log/zipball/4ebe3a8bf773a19edfe0a84b6585ba3d401b724d",
                "reference": "4ebe3a8bf773a19edfe0a84b6585ba3d401b724d",
                "shasum": ""
            },
            "require": {
                "php": ">=5.3.0"
            },
            "type": "library",
            "extra": {
                "branch-alias": {
                    "dev-master": "1.0.x-dev"
                }
            },
            "autoload": {
                "psr-4": {
                    "Psr\\Log\\": "Psr/Log/"
                }
            },
            "notification-url": "https://packagist.org/downloads/",
            "license": [
                "MIT"
            ],
            "authors": [
                {
                    "name": "PHP-FIG",
                    "homepage": "http://www.php-fig.org/"
                }
            ],
            "description": "Common interface for logging libraries",
            "homepage": "https://github.com/php-fig/log",
            "keywords": [
                "log",
                "psr",
                "psr-3"
            ],
            "time": "2016-10-10T12:19:37+00:00"
        },
        {
            "name": "ramsey/array_column",
            "version": "1.1.3",
            "source": {
                "type": "git",
                "url": "https://github.com/ramsey/array_column.git",
                "reference": "f8e52eb28e67eb50e613b451dd916abcf783c1db"
            },
            "dist": {
                "type": "zip",
                "url": "https://api.github.com/repos/ramsey/array_column/zipball/f8e52eb28e67eb50e613b451dd916abcf783c1db",
                "reference": "f8e52eb28e67eb50e613b451dd916abcf783c1db",
                "shasum": ""
            },
            "require-dev": {
                "jakub-onderka/php-parallel-lint": "0.8.*",
                "phpunit/phpunit": "~4.5",
                "satooshi/php-coveralls": "0.6.*",
                "squizlabs/php_codesniffer": "~2.2"
            },
            "type": "library",
            "autoload": {
                "files": [
                    "src/array_column.php"
                ]
            },
            "notification-url": "https://packagist.org/downloads/",
            "license": [
                "MIT"
            ],
            "authors": [
                {
                    "name": "Ben Ramsey",
                    "homepage": "http://benramsey.com"
                }
            ],
            "description": "Provides functionality for array_column() to projects using PHP earlier than version 5.5.",
            "homepage": "https://github.com/ramsey/array_column",
            "keywords": [
                "array",
                "array_column",
                "column"
            ],
            "time": "2015-03-20T22:07:39+00:00"
        },
        {
            "name": "robloach/component-installer",
            "version": "0.2.3",
            "source": {
                "type": "git",
                "url": "https://github.com/RobLoach/component-installer.git",
                "reference": "908a859aa7c4949ba9ad67091e67bac10b66d3d7"
            },
            "dist": {
                "type": "zip",
                "url": "https://api.github.com/repos/RobLoach/component-installer/zipball/908a859aa7c4949ba9ad67091e67bac10b66d3d7",
                "reference": "908a859aa7c4949ba9ad67091e67bac10b66d3d7",
                "shasum": ""
            },
            "require": {
                "composer-plugin-api": "^1.0",
                "kriswallsmith/assetic": "1.*",
                "php": ">=5.3.2"
            },
            "require-dev": {
                "composer/composer": "1.*@alpha",
                "phpunit/phpunit": "4.*"
            },
            "type": "composer-plugin",
            "extra": {
                "branch-alias": {
                    "dev-master": "1.0.x-dev"
                },
                "class": "ComponentInstaller\\ComponentInstallerPlugin"
            },
            "autoload": {
                "psr-0": {
                    "ComponentInstaller": "src/"
                }
            },
            "notification-url": "https://packagist.org/downloads/",
            "license": [
                "MIT"
            ],
            "authors": [
                {
                    "name": "Rob Loach",
                    "homepage": "http://robloach.net"
                }
            ],
            "description": "Allows installation of Components via Composer.",
            "time": "2015-08-10T12:35:38+00:00"
        },
        {
            "name": "sensio/distribution-bundle",
            "version": "v5.0.18",
            "source": {
                "type": "git",
                "url": "https://github.com/sensiolabs/SensioDistributionBundle.git",
                "reference": "17846680901003d26d823c2e3ac9228702837916"
            },
            "dist": {
                "type": "zip",
                "url": "https://api.github.com/repos/sensiolabs/SensioDistributionBundle/zipball/17846680901003d26d823c2e3ac9228702837916",
                "reference": "17846680901003d26d823c2e3ac9228702837916",
                "shasum": ""
            },
            "require": {
                "php": ">=5.3.9",
                "sensiolabs/security-checker": "~3.0|~4.0",
                "symfony/class-loader": "~2.3|~3.0",
                "symfony/config": "~2.3|~3.0",
                "symfony/dependency-injection": "~2.3|~3.0",
                "symfony/filesystem": "~2.3|~3.0",
                "symfony/http-kernel": "~2.3|~3.0",
                "symfony/process": "~2.3|~3.0"
            },
            "type": "symfony-bundle",
            "extra": {
                "branch-alias": {
                    "dev-master": "5.0.x-dev"
                }
            },
            "autoload": {
                "psr-4": {
                    "Sensio\\Bundle\\DistributionBundle\\": ""
                }
            },
            "notification-url": "https://packagist.org/downloads/",
            "license": [
                "MIT"
            ],
            "authors": [
                {
                    "name": "Fabien Potencier",
                    "email": "fabien@symfony.com"
                }
            ],
            "description": "Base bundle for Symfony Distributions",
            "keywords": [
                "configuration",
                "distribution"
            ],
            "time": "2017-01-10T14:58:45+00:00"
        },
        {
            "name": "sensio/framework-extra-bundle",
            "version": "dev-master",
            "source": {
                "type": "git",
                "url": "https://github.com/sensiolabs/SensioFrameworkExtraBundle.git",
                "reference": "257f38cfa0464d7e94f939d34c206711bc9cbdbc"
            },
            "dist": {
                "type": "zip",
                "url": "https://api.github.com/repos/sensiolabs/SensioFrameworkExtraBundle/zipball/257f38cfa0464d7e94f939d34c206711bc9cbdbc",
                "reference": "257f38cfa0464d7e94f939d34c206711bc9cbdbc",
                "shasum": ""
            },
            "require": {
                "doctrine/common": "~2.2",
                "symfony/config": "^3.2",
                "symfony/dependency-injection": "~3.0",
                "symfony/framework-bundle": "^3.1",
                "symfony/http-kernel": "^3.1"
            },
            "require-dev": {
                "doctrine/doctrine-bundle": "^1.5",
                "doctrine/orm": "^2.4.5",
                "symfony/browser-kit": "~3.0",
                "symfony/dom-crawler": "~3.0",
                "symfony/expression-language": "~3.0",
                "symfony/finder": "~3.0",
                "symfony/phpunit-bridge": "~3.2",
                "symfony/psr-http-message-bridge": "^0.3",
                "symfony/security-bundle": "~3.0",
                "symfony/twig-bundle": "~3.0",
                "symfony/yaml": "~3.0",
                "twig/twig": "~1.12|~2.0",
                "zendframework/zend-diactoros": "^1.3"
            },
            "suggest": {
                "symfony/expression-language": "",
                "symfony/psr-http-message-bridge": "To use the PSR-7 converters",
                "symfony/security-bundle": ""
            },
            "type": "symfony-bundle",
            "extra": {
                "branch-alias": {
                    "dev-master": "4.0.x-dev"
                }
            },
            "autoload": {
                "psr-4": {
                    "Sensio\\Bundle\\FrameworkExtraBundle\\": ""
                }
            },
            "notification-url": "https://packagist.org/downloads/",
            "license": [
                "MIT"
            ],
            "authors": [
                {
                    "name": "Fabien Potencier",
                    "email": "fabien@symfony.com"
                }
            ],
            "description": "This bundle provides a way to configure your controllers with annotations",
            "keywords": [
                "annotations",
                "controllers"
            ],
            "time": "2017-03-02 20:12:17"
        },
        {
            "name": "sensio/generator-bundle",
            "version": "v3.1.4",
            "source": {
                "type": "git",
                "url": "https://github.com/sensiolabs/SensioGeneratorBundle.git",
                "reference": "37f9f4e165b033fb76cc2320838321cc57140e65"
            },
            "dist": {
                "type": "zip",
                "url": "https://api.github.com/repos/sensiolabs/SensioGeneratorBundle/zipball/37f9f4e165b033fb76cc2320838321cc57140e65",
                "reference": "37f9f4e165b033fb76cc2320838321cc57140e65",
                "shasum": ""
            },
            "require": {
                "symfony/console": "~2.7|~3.0",
                "symfony/framework-bundle": "~2.7|~3.0",
                "symfony/process": "~2.7|~3.0",
                "symfony/yaml": "~2.7|~3.0",
                "twig/twig": "^1.28.2|^2.0"
            },
            "require-dev": {
                "doctrine/orm": "~2.4",
                "symfony/doctrine-bridge": "~2.7|~3.0",
                "symfony/filesystem": "~2.7|~3.0",
                "symfony/phpunit-bridge": "^3.3"
            },
            "type": "symfony-bundle",
            "extra": {
                "branch-alias": {
                    "dev-master": "3.1.x-dev"
                }
            },
            "autoload": {
                "psr-4": {
                    "Sensio\\Bundle\\GeneratorBundle\\": ""
                },
                "exclude-from-classmap": [
                    "/Tests/"
                ]
            },
            "notification-url": "https://packagist.org/downloads/",
            "license": [
                "MIT"
            ],
            "authors": [
                {
                    "name": "Fabien Potencier",
                    "email": "fabien@symfony.com"
                }
            ],
            "description": "This bundle generates code for you",
            "time": "2017-03-15T01:02:10+00:00"
        },
        {
            "name": "sensiolabs/security-checker",
            "version": "v4.0.3",
            "source": {
                "type": "git",
                "url": "https://github.com/sensiolabs/security-checker.git",
                "reference": "04bb87f5bd28a7d6ce7f4a4d1d6b94b3c1aa8dae"
            },
            "dist": {
                "type": "zip",
                "url": "https://api.github.com/repos/sensiolabs/security-checker/zipball/04bb87f5bd28a7d6ce7f4a4d1d6b94b3c1aa8dae",
                "reference": "04bb87f5bd28a7d6ce7f4a4d1d6b94b3c1aa8dae",
                "shasum": ""
            },
            "require": {
                "symfony/console": "~2.7|~3.0"
            },
            "bin": [
                "security-checker"
            ],
            "type": "library",
            "extra": {
                "branch-alias": {
                    "dev-master": "4.0-dev"
                }
            },
            "autoload": {
                "psr-0": {
                    "SensioLabs\\Security": ""
                }
            },
            "notification-url": "https://packagist.org/downloads/",
            "license": [
                "MIT"
            ],
            "authors": [
                {
                    "name": "Fabien Potencier",
                    "email": "fabien.potencier@gmail.com"
                }
            ],
            "description": "A security checker for your composer.lock",
            "time": "2017-03-29T08:08:00+00:00"
        },
        {
            "name": "stof/doctrine-extensions-bundle",
            "version": "v1.2.2",
            "source": {
                "type": "git",
                "url": "https://github.com/stof/StofDoctrineExtensionsBundle.git",
                "reference": "4e7499d25dc5d0862da09fa8e336164948a29a25"
            },
            "dist": {
                "type": "zip",
                "url": "https://api.github.com/repos/stof/StofDoctrineExtensionsBundle/zipball/4e7499d25dc5d0862da09fa8e336164948a29a25",
                "reference": "4e7499d25dc5d0862da09fa8e336164948a29a25",
                "shasum": ""
            },
            "require": {
                "gedmo/doctrine-extensions": "^2.3.1",
                "php": ">=5.3.2",
                "symfony/framework-bundle": "~2.1|~3.0"
            },
            "suggest": {
                "doctrine/doctrine-bundle": "to use the ORM extensions",
                "doctrine/mongodb-odm-bundle": "to use the MongoDB ODM extensions"
            },
            "type": "symfony-bundle",
            "extra": {
                "branch-alias": {
                    "dev-master": "1.2.x-dev"
                }
            },
            "autoload": {
                "psr-4": {
                    "Stof\\DoctrineExtensionsBundle\\": ""
                }
            },
            "notification-url": "https://packagist.org/downloads/",
            "license": [
                "MIT"
            ],
            "authors": [
                {
                    "name": "Christophe Coevoet",
                    "email": "stof@notk.org"
                }
            ],
            "description": "Integration of the gedmo/doctrine-extensions with Symfony2",
            "homepage": "https://github.com/stof/StofDoctrineExtensionsBundle",
            "keywords": [
                "behaviors",
                "doctrine2",
                "extensions",
                "gedmo",
                "loggable",
                "nestedset",
                "sluggable",
                "sortable",
                "timestampable",
                "translatable",
                "tree"
            ],
            "time": "2016-01-26T23:58:32+00:00"
        },
        {
            "name": "swiftmailer/swiftmailer",
            "version": "v5.4.6",
            "source": {
                "type": "git",
                "url": "https://github.com/swiftmailer/swiftmailer.git",
                "reference": "81fdccfaf8bdc5d5d7a1ef6bb3a61bbb1a6c4a3e"
            },
            "dist": {
                "type": "zip",
                "url": "https://api.github.com/repos/swiftmailer/swiftmailer/zipball/81fdccfaf8bdc5d5d7a1ef6bb3a61bbb1a6c4a3e",
                "reference": "81fdccfaf8bdc5d5d7a1ef6bb3a61bbb1a6c4a3e",
                "shasum": ""
            },
            "require": {
                "php": ">=5.3.3"
            },
            "require-dev": {
                "mockery/mockery": "~0.9.1",
                "symfony/phpunit-bridge": "~3.2"
            },
            "type": "library",
            "extra": {
                "branch-alias": {
                    "dev-master": "5.4-dev"
                }
            },
            "autoload": {
                "files": [
                    "lib/swift_required.php"
                ]
            },
            "notification-url": "https://packagist.org/downloads/",
            "license": [
                "MIT"
            ],
            "authors": [
                {
                    "name": "Chris Corbyn"
                },
                {
                    "name": "Fabien Potencier",
                    "email": "fabien@symfony.com"
                }
            ],
            "description": "Swiftmailer, free feature-rich PHP mailer",
            "homepage": "http://swiftmailer.org",
            "keywords": [
                "email",
                "mail",
                "mailer"
            ],
            "time": "2017-02-13T07:52:53+00:00"
        },
        {
            "name": "symfony/monolog-bundle",
            "version": "v2.12.1",
            "source": {
                "type": "git",
                "url": "https://github.com/symfony/monolog-bundle.git",
                "reference": "b0146bdca7ba2a65f3bbe7010423c7393b29ec3f"
            },
            "dist": {
                "type": "zip",
                "url": "https://api.github.com/repos/symfony/monolog-bundle/zipball/b0146bdca7ba2a65f3bbe7010423c7393b29ec3f",
                "reference": "b0146bdca7ba2a65f3bbe7010423c7393b29ec3f",
                "shasum": ""
            },
            "require": {
                "monolog/monolog": "~1.18",
                "php": ">=5.3.2",
                "symfony/config": "~2.3|~3.0",
                "symfony/dependency-injection": "~2.3|~3.0",
                "symfony/http-kernel": "~2.3|~3.0",
                "symfony/monolog-bridge": "~2.3|~3.0"
            },
            "require-dev": {
                "phpunit/phpunit": "^4.8",
                "symfony/console": "~2.3|~3.0",
                "symfony/yaml": "~2.3|~3.0"
            },
            "type": "symfony-bundle",
            "extra": {
                "branch-alias": {
                    "dev-master": "2.x-dev"
                }
            },
            "autoload": {
                "psr-4": {
                    "Symfony\\Bundle\\MonologBundle\\": ""
                }
            },
            "notification-url": "https://packagist.org/downloads/",
            "license": [
                "MIT"
            ],
            "authors": [
                {
                    "name": "Symfony Community",
                    "homepage": "http://symfony.com/contributors"
                },
                {
                    "name": "Fabien Potencier",
                    "email": "fabien@symfony.com"
                }
            ],
            "description": "Symfony MonologBundle",
            "homepage": "http://symfony.com",
            "keywords": [
                "log",
                "logging"
            ],
            "time": "2017-01-02T19:04:26+00:00"
        },
        {
            "name": "symfony/polyfill-intl-icu",
            "version": "v1.3.0",
            "source": {
                "type": "git",
                "url": "https://github.com/symfony/polyfill-intl-icu.git",
                "reference": "2d6e2b20d457603eefb6e614286c22efca30fdb4"
            },
            "dist": {
                "type": "zip",
                "url": "https://api.github.com/repos/symfony/polyfill-intl-icu/zipball/2d6e2b20d457603eefb6e614286c22efca30fdb4",
                "reference": "2d6e2b20d457603eefb6e614286c22efca30fdb4",
                "shasum": ""
            },
            "require": {
                "php": ">=5.3.3",
                "symfony/intl": "~2.3|~3.0"
            },
            "suggest": {
                "ext-intl": "For best performance"
            },
            "type": "library",
            "extra": {
                "branch-alias": {
                    "dev-master": "1.3-dev"
                }
            },
            "autoload": {
                "files": [
                    "bootstrap.php"
                ]
            },
            "notification-url": "https://packagist.org/downloads/",
            "license": [
                "MIT"
            ],
            "authors": [
                {
                    "name": "Nicolas Grekas",
                    "email": "p@tchwork.com"
                },
                {
                    "name": "Symfony Community",
                    "homepage": "https://symfony.com/contributors"
                }
            ],
            "description": "Symfony polyfill for intl's ICU-related data and classes",
            "homepage": "https://symfony.com",
            "keywords": [
                "compatibility",
                "icu",
                "intl",
                "polyfill",
                "portable",
                "shim"
            ],
            "time": "2016-11-14T01:06:16+00:00"
        },
        {
            "name": "symfony/polyfill-mbstring",
            "version": "v1.3.0",
            "source": {
                "type": "git",
                "url": "https://github.com/symfony/polyfill-mbstring.git",
                "reference": "e79d363049d1c2128f133a2667e4f4190904f7f4"
            },
            "dist": {
                "type": "zip",
                "url": "https://api.github.com/repos/symfony/polyfill-mbstring/zipball/e79d363049d1c2128f133a2667e4f4190904f7f4",
                "reference": "e79d363049d1c2128f133a2667e4f4190904f7f4",
                "shasum": ""
            },
            "require": {
                "php": ">=5.3.3"
            },
            "suggest": {
                "ext-mbstring": "For best performance"
            },
            "type": "library",
            "extra": {
                "branch-alias": {
                    "dev-master": "1.3-dev"
                }
            },
            "autoload": {
                "psr-4": {
                    "Symfony\\Polyfill\\Mbstring\\": ""
                },
                "files": [
                    "bootstrap.php"
                ]
            },
            "notification-url": "https://packagist.org/downloads/",
            "license": [
                "MIT"
            ],
            "authors": [
                {
                    "name": "Nicolas Grekas",
                    "email": "p@tchwork.com"
                },
                {
                    "name": "Symfony Community",
                    "homepage": "https://symfony.com/contributors"
                }
            ],
            "description": "Symfony polyfill for the Mbstring extension",
            "homepage": "https://symfony.com",
            "keywords": [
                "compatibility",
                "mbstring",
                "polyfill",
                "portable",
                "shim"
            ],
            "time": "2016-11-14T01:06:16+00:00"
        },
        {
            "name": "symfony/polyfill-php56",
            "version": "v1.3.0",
            "source": {
                "type": "git",
                "url": "https://github.com/symfony/polyfill-php56.git",
                "reference": "1dd42b9b89556f18092f3d1ada22cb05ac85383c"
            },
            "dist": {
                "type": "zip",
                "url": "https://api.github.com/repos/symfony/polyfill-php56/zipball/1dd42b9b89556f18092f3d1ada22cb05ac85383c",
                "reference": "1dd42b9b89556f18092f3d1ada22cb05ac85383c",
                "shasum": ""
            },
            "require": {
                "php": ">=5.3.3",
                "symfony/polyfill-util": "~1.0"
            },
            "type": "library",
            "extra": {
                "branch-alias": {
                    "dev-master": "1.3-dev"
                }
            },
            "autoload": {
                "psr-4": {
                    "Symfony\\Polyfill\\Php56\\": ""
                },
                "files": [
                    "bootstrap.php"
                ]
            },
            "notification-url": "https://packagist.org/downloads/",
            "license": [
                "MIT"
            ],
            "authors": [
                {
                    "name": "Nicolas Grekas",
                    "email": "p@tchwork.com"
                },
                {
                    "name": "Symfony Community",
                    "homepage": "https://symfony.com/contributors"
                }
            ],
            "description": "Symfony polyfill backporting some PHP 5.6+ features to lower PHP versions",
            "homepage": "https://symfony.com",
            "keywords": [
                "compatibility",
                "polyfill",
                "portable",
                "shim"
            ],
            "time": "2016-11-14T01:06:16+00:00"
        },
        {
            "name": "symfony/polyfill-php70",
            "version": "v1.3.0",
            "source": {
                "type": "git",
                "url": "https://github.com/symfony/polyfill-php70.git",
                "reference": "13ce343935f0f91ca89605a2f6ca6f5c2f3faac2"
            },
            "dist": {
                "type": "zip",
                "url": "https://api.github.com/repos/symfony/polyfill-php70/zipball/13ce343935f0f91ca89605a2f6ca6f5c2f3faac2",
                "reference": "13ce343935f0f91ca89605a2f6ca6f5c2f3faac2",
                "shasum": ""
            },
            "require": {
                "paragonie/random_compat": "~1.0|~2.0",
                "php": ">=5.3.3"
            },
            "type": "library",
            "extra": {
                "branch-alias": {
                    "dev-master": "1.3-dev"
                }
            },
            "autoload": {
                "psr-4": {
                    "Symfony\\Polyfill\\Php70\\": ""
                },
                "files": [
                    "bootstrap.php"
                ],
                "classmap": [
                    "Resources/stubs"
                ]
            },
            "notification-url": "https://packagist.org/downloads/",
            "license": [
                "MIT"
            ],
            "authors": [
                {
                    "name": "Nicolas Grekas",
                    "email": "p@tchwork.com"
                },
                {
                    "name": "Symfony Community",
                    "homepage": "https://symfony.com/contributors"
                }
            ],
            "description": "Symfony polyfill backporting some PHP 7.0+ features to lower PHP versions",
            "homepage": "https://symfony.com",
            "keywords": [
                "compatibility",
                "polyfill",
                "portable",
                "shim"
            ],
            "time": "2016-11-14T01:06:16+00:00"
        },
        {
            "name": "symfony/polyfill-util",
            "version": "v1.3.0",
            "source": {
                "type": "git",
                "url": "https://github.com/symfony/polyfill-util.git",
                "reference": "746bce0fca664ac0a575e465f65c6643faddf7fb"
            },
            "dist": {
                "type": "zip",
                "url": "https://api.github.com/repos/symfony/polyfill-util/zipball/746bce0fca664ac0a575e465f65c6643faddf7fb",
                "reference": "746bce0fca664ac0a575e465f65c6643faddf7fb",
                "shasum": ""
            },
            "require": {
                "php": ">=5.3.3"
            },
            "type": "library",
            "extra": {
                "branch-alias": {
                    "dev-master": "1.3-dev"
                }
            },
            "autoload": {
                "psr-4": {
                    "Symfony\\Polyfill\\Util\\": ""
                }
            },
            "notification-url": "https://packagist.org/downloads/",
            "license": [
                "MIT"
            ],
            "authors": [
                {
                    "name": "Nicolas Grekas",
                    "email": "p@tchwork.com"
                },
                {
                    "name": "Symfony Community",
                    "homepage": "https://symfony.com/contributors"
                }
            ],
            "description": "Symfony utilities for portability of PHP codes",
            "homepage": "https://symfony.com",
            "keywords": [
                "compat",
                "compatibility",
                "polyfill",
                "shim"
            ],
            "time": "2016-11-14T01:06:16+00:00"
        },
        {
            "name": "symfony/swiftmailer-bundle",
            "version": "v2.4.2",
            "source": {
                "type": "git",
                "url": "https://github.com/symfony/swiftmailer-bundle.git",
                "reference": "ad751095576ce0c12a284e30e3fff80c91f27225"
            },
            "dist": {
                "type": "zip",
                "url": "https://api.github.com/repos/symfony/swiftmailer-bundle/zipball/ad751095576ce0c12a284e30e3fff80c91f27225",
                "reference": "ad751095576ce0c12a284e30e3fff80c91f27225",
                "shasum": ""
            },
            "require": {
                "php": ">=5.3.2",
                "swiftmailer/swiftmailer": ">=4.2.0,~5.0",
                "symfony/config": "~2.7|~3.0",
                "symfony/dependency-injection": "~2.7|~3.0",
                "symfony/http-kernel": "~2.7|~3.0"
            },
            "require-dev": {
                "symfony/console": "~2.7|~3.0",
                "symfony/framework-bundle": "~2.7|~3.0",
                "symfony/phpunit-bridge": "~2.7|~3.0",
                "symfony/yaml": "~2.7|~3.0"
            },
            "suggest": {
                "psr/log": "Allows logging"
            },
            "type": "symfony-bundle",
            "extra": {
                "branch-alias": {
                    "dev-master": "2.4-dev"
                }
            },
            "autoload": {
                "psr-4": {
                    "Symfony\\Bundle\\SwiftmailerBundle\\": ""
                }
            },
            "notification-url": "https://packagist.org/downloads/",
            "license": [
                "MIT"
            ],
            "authors": [
                {
                    "name": "Symfony Community",
                    "homepage": "http://symfony.com/contributors"
                },
                {
                    "name": "Fabien Potencier",
                    "email": "fabien@symfony.com"
                }
            ],
            "description": "Symfony SwiftmailerBundle",
            "homepage": "http://symfony.com",
            "time": "2016-12-20T04:44:33+00:00"
        },
        {
            "name": "symfony/symfony",
            "version": "v3.2.6",
            "source": {
                "type": "git",
                "url": "https://github.com/symfony/symfony.git",
                "reference": "b0f8a7fa4b8baadf9db299cb6ac87c96a8977dbe"
            },
            "dist": {
                "type": "zip",
                "url": "https://api.github.com/repos/symfony/symfony/zipball/b0f8a7fa4b8baadf9db299cb6ac87c96a8977dbe",
                "reference": "b0f8a7fa4b8baadf9db299cb6ac87c96a8977dbe",
                "shasum": ""
            },
            "require": {
                "doctrine/common": "~2.4",
                "php": ">=5.5.9",
                "psr/cache": "~1.0",
                "psr/log": "~1.0",
                "symfony/polyfill-intl-icu": "~1.0",
                "symfony/polyfill-mbstring": "~1.0",
                "symfony/polyfill-php56": "~1.0",
                "symfony/polyfill-php70": "~1.0",
                "symfony/polyfill-util": "~1.0",
                "twig/twig": "~1.28|~2.0"
            },
            "conflict": {
                "phpdocumentor/reflection-docblock": "<3.0",
                "phpdocumentor/type-resolver": "<0.2.0",
                "phpunit/phpunit": "<4.8.35|<5.4.3,>=5.0"
            },
            "provide": {
                "psr/cache-implementation": "1.0"
            },
            "replace": {
                "symfony/asset": "self.version",
                "symfony/browser-kit": "self.version",
                "symfony/cache": "self.version",
                "symfony/class-loader": "self.version",
                "symfony/config": "self.version",
                "symfony/console": "self.version",
                "symfony/css-selector": "self.version",
                "symfony/debug": "self.version",
                "symfony/debug-bundle": "self.version",
                "symfony/dependency-injection": "self.version",
                "symfony/doctrine-bridge": "self.version",
                "symfony/dom-crawler": "self.version",
                "symfony/event-dispatcher": "self.version",
                "symfony/expression-language": "self.version",
                "symfony/filesystem": "self.version",
                "symfony/finder": "self.version",
                "symfony/form": "self.version",
                "symfony/framework-bundle": "self.version",
                "symfony/http-foundation": "self.version",
                "symfony/http-kernel": "self.version",
                "symfony/inflector": "self.version",
                "symfony/intl": "self.version",
                "symfony/ldap": "self.version",
                "symfony/monolog-bridge": "self.version",
                "symfony/options-resolver": "self.version",
                "symfony/process": "self.version",
                "symfony/property-access": "self.version",
                "symfony/property-info": "self.version",
                "symfony/proxy-manager-bridge": "self.version",
                "symfony/routing": "self.version",
                "symfony/security": "self.version",
                "symfony/security-bundle": "self.version",
                "symfony/security-core": "self.version",
                "symfony/security-csrf": "self.version",
                "symfony/security-guard": "self.version",
                "symfony/security-http": "self.version",
                "symfony/serializer": "self.version",
                "symfony/stopwatch": "self.version",
                "symfony/templating": "self.version",
                "symfony/translation": "self.version",
                "symfony/twig-bridge": "self.version",
                "symfony/twig-bundle": "self.version",
                "symfony/validator": "self.version",
                "symfony/var-dumper": "self.version",
                "symfony/web-profiler-bundle": "self.version",
                "symfony/workflow": "self.version",
                "symfony/yaml": "self.version"
            },
            "require-dev": {
                "cache/integration-tests": "dev-master",
                "doctrine/cache": "~1.6",
                "doctrine/data-fixtures": "1.0.*",
                "doctrine/dbal": "~2.4",
                "doctrine/doctrine-bundle": "~1.4",
                "doctrine/orm": "~2.4,>=2.4.5",
                "egulias/email-validator": "~1.2,>=1.2.8|~2.0",
                "monolog/monolog": "~1.11",
                "ocramius/proxy-manager": "~0.4|~1.0|~2.0",
                "phpdocumentor/reflection-docblock": "^3.0",
                "predis/predis": "~1.0",
                "sensio/framework-extra-bundle": "^3.0.2",
                "symfony/phpunit-bridge": "~3.2",
                "symfony/polyfill-apcu": "~1.1",
                "symfony/security-acl": "~2.8|~3.0"
            },
            "type": "library",
            "extra": {
                "branch-alias": {
                    "dev-master": "3.2-dev"
                }
            },
            "autoload": {
                "psr-4": {
                    "Symfony\\Bridge\\Doctrine\\": "src/Symfony/Bridge/Doctrine/",
                    "Symfony\\Bridge\\Monolog\\": "src/Symfony/Bridge/Monolog/",
                    "Symfony\\Bridge\\ProxyManager\\": "src/Symfony/Bridge/ProxyManager/",
                    "Symfony\\Bridge\\Swiftmailer\\": "src/Symfony/Bridge/Swiftmailer/",
                    "Symfony\\Bridge\\Twig\\": "src/Symfony/Bridge/Twig/",
                    "Symfony\\Bundle\\": "src/Symfony/Bundle/",
                    "Symfony\\Component\\": "src/Symfony/Component/"
                },
                "classmap": [
                    "src/Symfony/Component/Intl/Resources/stubs"
                ],
                "exclude-from-classmap": [
                    "**/Tests/"
                ]
            },
            "notification-url": "https://packagist.org/downloads/",
            "license": [
                "MIT"
            ],
            "authors": [
                {
                    "name": "Fabien Potencier",
                    "email": "fabien@symfony.com"
                },
                {
                    "name": "Symfony Community",
                    "homepage": "https://symfony.com/contributors"
                }
            ],
            "description": "The Symfony PHP framework",
            "homepage": "https://symfony.com",
            "keywords": [
                "framework"
            ],
            "time": "2017-03-10T18:35:48+00:00"
        },
        {
            "name": "twig/extensions",
            "version": "v1.4.1",
            "source": {
                "type": "git",
                "url": "https://github.com/twigphp/Twig-extensions.git",
                "reference": "f0bb8431c8691f5a39f1017d9a5967a082bf01ff"
            },
            "dist": {
                "type": "zip",
                "url": "https://api.github.com/repos/twigphp/Twig-extensions/zipball/f0bb8431c8691f5a39f1017d9a5967a082bf01ff",
                "reference": "f0bb8431c8691f5a39f1017d9a5967a082bf01ff",
                "shasum": ""
            },
            "require": {
                "twig/twig": "~1.20|~2.0"
            },
            "require-dev": {
                "symfony/translation": "~2.3"
            },
            "suggest": {
                "symfony/translation": "Allow the time_diff output to be translated"
            },
            "type": "library",
            "extra": {
                "branch-alias": {
                    "dev-master": "1.4-dev"
                }
            },
            "autoload": {
                "psr-0": {
                    "Twig_Extensions_": "lib/"
                }
            },
            "notification-url": "https://packagist.org/downloads/",
            "license": [
                "MIT"
            ],
            "authors": [
                {
                    "name": "Fabien Potencier",
                    "email": "fabien@symfony.com"
                }
            ],
            "description": "Common additional features for Twig that do not directly belong in core",
            "homepage": "http://twig.sensiolabs.org/doc/extensions/index.html",
            "keywords": [
                "i18n",
                "text"
            ],
            "time": "2016-10-25T17:34:14+00:00"
        },
        {
            "name": "twig/twig",
            "version": "v1.33.0",
            "source": {
                "type": "git",
                "url": "https://github.com/twigphp/Twig.git",
                "reference": "05cf49921b13f6f01d3cfdf9018cfa7a8086fd5a"
            },
            "dist": {
                "type": "zip",
                "url": "https://api.github.com/repos/twigphp/Twig/zipball/05cf49921b13f6f01d3cfdf9018cfa7a8086fd5a",
                "reference": "05cf49921b13f6f01d3cfdf9018cfa7a8086fd5a",
                "shasum": ""
            },
            "require": {
                "php": ">=5.2.7"
            },
            "require-dev": {
                "psr/container": "^1.0",
                "symfony/debug": "~2.7",
                "symfony/phpunit-bridge": "~3.3@dev"
            },
            "type": "library",
            "extra": {
                "branch-alias": {
                    "dev-master": "1.33-dev"
                }
            },
            "autoload": {
                "psr-0": {
                    "Twig_": "lib/"
                }
            },
            "notification-url": "https://packagist.org/downloads/",
            "license": [
                "BSD-3-Clause"
            ],
            "authors": [
                {
                    "name": "Fabien Potencier",
                    "email": "fabien@symfony.com",
                    "homepage": "http://fabien.potencier.org",
                    "role": "Lead Developer"
                },
                {
                    "name": "Armin Ronacher",
                    "email": "armin.ronacher@active-4.com",
                    "role": "Project Founder"
                },
                {
                    "name": "Twig Team",
                    "homepage": "http://twig.sensiolabs.org/contributors",
                    "role": "Contributors"
                }
            ],
            "description": "Twig, the flexible, fast, and secure template language for PHP",
            "homepage": "http://twig.sensiolabs.org",
            "keywords": [
                "templating"
            ],
            "time": "2017-03-22T15:40:09+00:00"
        },
        {
            "name": "twitter/typeahead.js",
            "version": "v1.1.1",
            "source": {
                "type": "git",
                "url": "https://github.com/corejavascript/typeahead.js.git",
                "reference": "47d46b40cb834d8285ac9328c4b436e5eccf7197"
            },
            "dist": {
                "type": "zip",
                "url": "https://api.github.com/repos/corejavascript/typeahead.js/zipball/47d46b40cb834d8285ac9328c4b436e5eccf7197",
                "reference": "47d46b40cb834d8285ac9328c4b436e5eccf7197",
                "shasum": ""
            },
            "type": "library",
            "license": [
                "MIT"
            ],
            "authors": [
                {
                    "name": "Twitter Inc.",
                    "homepage": "https://twitter.com/twitteross"
                }
            ],
            "description": "fast and fully-featured autocomplete library",
            "homepage": "http://twitter.github.com/typeahead.js",
            "keywords": [
                "autocomplete",
                "typeahead"
            ],
            "support": {
                "issues": "https://github.com/twitter/typeahead.js/issues",
                "source": "https://github.com/corejavascript/typeahead.js/tree/master"
            },
            "time": "2017-01-12T20:05:56+00:00"
        },
        {
            "name": "vakata/jstree",
            "version": "3.3.3",
            "source": {
                "type": "git",
                "url": "https://github.com/vakata/jstree.git",
                "reference": "9770c6711f0a155ec494f635aaf0add9b3cfb45c"
            },
            "dist": {
                "type": "zip",
                "url": "https://api.github.com/repos/vakata/jstree/zipball/9770c6711f0a155ec494f635aaf0add9b3cfb45c",
                "reference": "9770c6711f0a155ec494f635aaf0add9b3cfb45c",
                "shasum": ""
            },
            "require": {
                "components/jquery": ">=1.9.1"
            },
            "suggest": {
                "robloach/component-installer": "Allows installation of Components via Composer"
            },
            "type": "component",
            "extra": {
                "component": {
                    "scripts": [
                        "dist/jstree.js"
                    ],
                    "styles": [
                        "dist/themes/default/style.css"
                    ],
                    "images": [
                        "dist/themes/default/32px.png",
                        "dist/themes/default/40px.png",
                        "dist/themes/default/throbber.gif"
                    ],
                    "files": [
                        "dist/jstree.min.js",
                        "dist/themes/default/style.min.css",
                        "dist/themes/default/32px.png",
                        "dist/themes/default/40px.png",
                        "dist/themes/default/throbber.gif"
                    ]
                }
            },
            "notification-url": "https://packagist.org/downloads/",
            "license": [
                "MIT"
            ],
            "authors": [
                {
                    "name": "Ivan Bozhanov",
                    "email": "jstree@jstree.com"
                }
            ],
            "description": "jsTree is jquery plugin, that provides interactive trees.",
            "homepage": "http://jstree.com",
            "time": "2016-10-31T09:49:21+00:00"
        },
        {
            "name": "wikimedia/composer-merge-plugin",
            "version": "dev-master",
            "source": {
                "type": "git",
                "url": "https://github.com/wikimedia/composer-merge-plugin.git",
                "reference": "ca453f9f13d8b05f86f20ea10be992a782e6f78c"
            },
            "dist": {
                "type": "zip",
                "url": "https://api.github.com/repos/wikimedia/composer-merge-plugin/zipball/ca453f9f13d8b05f86f20ea10be992a782e6f78c",
                "reference": "ca453f9f13d8b05f86f20ea10be992a782e6f78c",
                "shasum": ""
            },
            "require": {
                "composer-plugin-api": "^1.0",
                "php": ">=5.3.2"
            },
            "require-dev": {
                "composer/composer": "~1.0.0",
                "jakub-onderka/php-parallel-lint": "~0.8",
                "phpunit/phpunit": "~4.8|~5.0",
                "squizlabs/php_codesniffer": "~2.1.0"
            },
            "type": "composer-plugin",
            "extra": {
                "branch-alias": {
                    "dev-master": "1.3.x-dev"
                },
                "class": "Wikimedia\\Composer\\MergePlugin"
            },
            "autoload": {
                "psr-4": {
                    "Wikimedia\\Composer\\": "src/"
                }
            },
            "notification-url": "https://packagist.org/downloads/",
            "license": [
                "MIT"
            ],
            "authors": [
                {
                    "name": "Bryan Davis",
                    "email": "bd808@wikimedia.org"
                }
            ],
            "description": "Composer plugin to merge multiple composer.json files",
            "time": "2017-03-13 16:52:55"
        },
        {
            "name": "willdurand/js-translation-bundle",
            "version": "2.6.4",
            "target-dir": "Bazinga/Bundle/JsTranslationBundle",
            "source": {
                "type": "git",
                "url": "https://github.com/willdurand/BazingaJsTranslationBundle.git",
                "reference": "e1f180539da3b6b29dfde51aa2fbc091052dfb9b"
            },
            "dist": {
                "type": "zip",
                "url": "https://api.github.com/repos/willdurand/BazingaJsTranslationBundle/zipball/e1f180539da3b6b29dfde51aa2fbc091052dfb9b",
                "reference": "e1f180539da3b6b29dfde51aa2fbc091052dfb9b",
                "shasum": ""
            },
            "require": {
                "symfony/console": "~2.7|~3.1",
                "symfony/finder": "~2.7|~3.1",
                "symfony/framework-bundle": "~2.7|~3.1",
                "symfony/intl": "~2.7|~3.1",
                "symfony/templating": "~2.7|~3.1",
                "symfony/translation": "~2.7|~3.1"
            },
            "replace": {
                "willdurand/expose-translation-bundle": "2.5.*"
            },
            "require-dev": {
                "phpunit/phpunit": "^4.8|~5.7",
                "symfony/asset": "~2.7|~3.1",
                "symfony/browser-kit": "~2.7|~3.1",
                "symfony/phpunit-bridge": "~2.7|~3.1",
                "symfony/twig-bundle": "~2.7|~3.1",
                "symfony/yaml": "~2.7|~3.1"
            },
            "type": "symfony-bundle",
            "extra": {
                "branch-alias": {
                    "dev-master": "2.7-dev"
                }
            },
            "autoload": {
                "psr-0": {
                    "Bazinga\\Bundle\\JsTranslationBundle": ""
                }
            },
            "notification-url": "https://packagist.org/downloads/",
            "license": [
                "MIT"
            ],
            "authors": [
                {
                    "name": "William Durand",
                    "email": "will+git@drnd.me"
                }
            ],
            "description": "A pretty nice way to expose your translation messages to your JavaScript.",
            "keywords": [
                "javascript",
                "symfony",
                "translation"
            ],
            "time": "2017-02-13T14:50:50+00:00"
        },
        {
            "name": "willdurand/jsonp-callback-validator",
            "version": "v1.1.0",
            "source": {
                "type": "git",
                "url": "https://github.com/willdurand/JsonpCallbackValidator.git",
                "reference": "1a7d388bb521959e612ef50c5c7b1691b097e909"
            },
            "dist": {
                "type": "zip",
                "url": "https://api.github.com/repos/willdurand/JsonpCallbackValidator/zipball/1a7d388bb521959e612ef50c5c7b1691b097e909",
                "reference": "1a7d388bb521959e612ef50c5c7b1691b097e909",
                "shasum": ""
            },
            "require": {
                "php": ">=5.3.0"
            },
            "require-dev": {
                "phpunit/phpunit": "~3.7"
            },
            "type": "library",
            "autoload": {
                "psr-0": {
                    "JsonpCallbackValidator": "src/"
                }
            },
            "notification-url": "https://packagist.org/downloads/",
            "license": [
                "MIT"
            ],
            "authors": [
                {
                    "name": "William Durand",
                    "email": "william.durand1@gmail.com",
                    "homepage": "http://www.willdurand.fr"
                }
            ],
            "description": "JSONP callback validator.",
            "time": "2014-01-20T22:35:06+00:00"
        },
        {
            "name": "zikula/bootstrap-bundle",
            "version": "dev-master",
            "source": {
                "type": "git",
                "url": "https://github.com/zikula/BootstrapBundle.git",
                "reference": "ffb6f6188160dbef8732de872ba2699cd6e9fb54"
            },
            "dist": {
                "type": "zip",
                "url": "https://api.github.com/repos/zikula/BootstrapBundle/zipball/ffb6f6188160dbef8732de872ba2699cd6e9fb54",
                "reference": "ffb6f6188160dbef8732de872ba2699cd6e9fb54",
                "shasum": ""
            },
            "require": {
                "components/bootstrap": "~3.0",
                "php": ">=5.3.2"
            },
            "type": "symfony-bundle",
            "autoload": {
                "psr-0": {
                    "Zikula\\Bundle\\BootstrapBundle\\": ""
                }
            },
            "notification-url": "https://packagist.org/downloads/",
            "license": [
                "MIT"
            ],
            "authors": [
                {
                    "name": "Zikula",
                    "homepage": "http://zikula.org"
                }
            ],
            "description": "Zikula Bootstrap bundle",
            "homepage": "http://zikula.org",
            "keywords": [
                "bootstrap",
                "bundle",
                "css",
                "zikula"
            ],
            "time": "2014-02-03 01:01:00"
        },
        {
            "name": "zikula/filesystem",
            "version": "dev-master",
            "target-dir": "Zikula/Component/FileSystem",
            "source": {
                "type": "git",
                "url": "https://github.com/zikula/FileSystem.git",
                "reference": "8e12d6839aa50a7590f5ad22cc2d33c8f88ff726"
            },
            "dist": {
                "type": "zip",
                "url": "https://api.github.com/repos/zikula/FileSystem/zipball/8e12d6839aa50a7590f5ad22cc2d33c8f88ff726",
                "reference": "8e12d6839aa50a7590f5ad22cc2d33c8f88ff726",
                "shasum": ""
            },
            "require": {
                "php": ">=5.3.3"
            },
            "type": "library",
            "autoload": {
                "psr-0": {
                    "Zikula\\Component\\FileSystem": ""
                }
            },
            "notification-url": "https://packagist.org/downloads/",
            "license": [
                "MIT"
            ],
            "authors": [
                {
                    "name": "Karma Dordrak",
                    "email": "drak@zikula.org",
                    "homepage": "http://zikula.org",
                    "role": "OO & PSR-4 migration"
                },
                {
                    "name": "Kyle Giovannetti",
                    "email": "kylegio@gmail.com"
                },
                {
                    "name": "Zikula Community",
                    "homepage": "http://zikula.org/"
                }
            ],
            "description": "Zikula FileSystem Component",
            "homepage": "http://zikula.org",
            "time": "2012-12-11 23:50:23"
        },
        {
            "name": "zikula/fontawesome-bundle",
            "version": "dev-master",
            "source": {
                "type": "git",
                "url": "https://github.com/zikula/FontAwesomeBundle.git",
                "reference": "ea184aaef6d746085c38fbeb2ff34bf30d48ca40"
            },
            "dist": {
                "type": "zip",
                "url": "https://api.github.com/repos/zikula/FontAwesomeBundle/zipball/ea184aaef6d746085c38fbeb2ff34bf30d48ca40",
                "reference": "ea184aaef6d746085c38fbeb2ff34bf30d48ca40",
                "shasum": ""
            },
            "require": {
                "components/font-awesome": "~4.0"
            },
            "type": "symfony-bundle",
            "autoload": {
                "psr-0": {
                    "Zikula\\Bundle\\FontAwesomeBundle\\": ""
                }
            },
            "notification-url": "https://packagist.org/downloads/",
            "license": [
                "MIT"
            ],
            "authors": [
                {
                    "name": "Zikula",
                    "homepage": "http://zikula.org"
                }
            ],
            "description": "FontAwesome Bundle for Zikula",
            "homepage": "http://zikula.org",
            "keywords": [
                "css",
                "graphics",
                "symfony",
                "typography",
                "webfonts"
            ],
            "time": "2014-06-07 22:21:47"
        },
        {
            "name": "zikula/jquery-bundle",
            "version": "dev-master",
            "source": {
                "type": "git",
                "url": "https://github.com/zikula/JQueryBundle.git",
                "reference": "5b6275c58da00d191c38d428d7a14d71c791d4e2"
            },
            "dist": {
                "type": "zip",
                "url": "https://api.github.com/repos/zikula/JQueryBundle/zipball/5b6275c58da00d191c38d428d7a14d71c791d4e2",
                "reference": "5b6275c58da00d191c38d428d7a14d71c791d4e2",
                "shasum": ""
            },
            "require": {
                "components/jquery": "2.1.*",
                "php": ">=5.3.3"
            },
            "type": "symfony-bundle",
            "autoload": {
                "psr-0": {
                    "Zikula\\Bundle\\JQueryBundle\\": ""
                }
            },
            "notification-url": "https://packagist.org/downloads/",
            "license": [
                "MIT"
            ],
            "authors": [
                {
                    "name": "Zikula",
                    "homepage": "http://zikula.org"
                }
            ],
            "description": "Zikula jQuery bundle",
            "homepage": "http://zikula.org",
            "keywords": [
                "bundle",
                "jquery",
                "zikula"
            ],
            "time": "2016-01-16 01:13:55"
        },
        {
            "name": "zikula/jquery-minicolors-bundle",
            "version": "dev-master",
            "source": {
                "type": "git",
                "url": "https://github.com/zikula/jQueryMiniColorsBundle.git",
                "reference": "cabd60ef57eb9080883eccabac30736e39b40b43"
            },
            "dist": {
                "type": "zip",
                "url": "https://api.github.com/repos/zikula/jQueryMiniColorsBundle/zipball/cabd60ef57eb9080883eccabac30736e39b40b43",
                "reference": "cabd60ef57eb9080883eccabac30736e39b40b43",
                "shasum": ""
            },
            "require": {
                "abeautifulsite/jquery-minicolors": "dev-master",
                "zikula/jquery-bundle": "dev-master"
            },
            "type": "symfony-bundle",
            "autoload": {
                "psr-0": {
                    "Zikula\\Bundle\\JQueryMiniColorsBundle\\": ""
                }
            },
            "notification-url": "https://packagist.org/downloads/",
            "license": [
                "MIT"
            ],
            "authors": [
                {
                    "name": "Zikula",
                    "homepage": "http://zikula.org"
                }
            ],
            "description": "jQuery MiniColors Bundle for Zikula",
            "homepage": "http://zikula.org",
            "keywords": [
                "colorpicker",
                "jquery",
                "symfony"
            ],
            "time": "2014-06-05 18:56:34"
        },
        {
            "name": "zikula/jquery-ui-bundle",
            "version": "dev-master",
            "source": {
                "type": "git",
                "url": "https://github.com/zikula/JQueryUIBundle.git",
                "reference": "cfff4251ce451a6681b0cc592e1e7a3c9f3d4a95"
            },
            "dist": {
                "type": "zip",
                "url": "https://api.github.com/repos/zikula/JQueryUIBundle/zipball/cfff4251ce451a6681b0cc592e1e7a3c9f3d4a95",
                "reference": "cfff4251ce451a6681b0cc592e1e7a3c9f3d4a95",
                "shasum": ""
            },
            "require": {
                "components/jqueryui": "~1",
                "php": ">=5.3.2"
            },
            "type": "symfony-bundle",
            "autoload": {
                "psr-0": {
                    "Zikula\\Bundle\\JQueryUIBundle\\": ""
                }
            },
            "notification-url": "https://packagist.org/downloads/",
            "license": [
                "MIT"
            ],
            "authors": [
                {
                    "name": "Zikula",
                    "homepage": "http://zikula.org"
                }
            ],
            "description": "Zikula jQuery UI bundle",
            "homepage": "http://zikula.org",
            "keywords": [
                "bundle",
                "jQuery UI",
                "jquery",
                "zikula"
            ],
            "time": "2013-08-16 17:00:32"
        },
        {
            "name": "zikula/legal-module",
            "version": "dev-master",
            "source": {
                "type": "git",
                "url": "https://github.com/zikula-modules/Legal.git",
                "reference": "51d2e120df5c2a5ecc0ea60109ddd09571c1559a"
            },
            "dist": {
                "type": "zip",
                "url": "https://api.github.com/repos/zikula-modules/Legal/zipball/51d2e120df5c2a5ecc0ea60109ddd09571c1559a",
                "reference": "51d2e120df5c2a5ecc0ea60109ddd09571c1559a",
                "shasum": ""
            },
            "require": {
                "php": ">5.4.0"
            },
            "type": "zikula-module",
            "extra": {
                "zikula": {
                    "class": "Zikula\\LegalModule\\ZikulaLegalModule",
                    "core-compatibility": ">=1.4.3",
                    "displayname": "Legal",
                    "url": "legal",
                    "oldnames": [
                        "Legal"
                    ],
                    "capabilities": {
                        "admin": {
                            "route": "zikulalegalmodule_config_config"
                        },
                        "user": {
                            "route": "zikulalegalmodule_user_termsofuse"
                        }
                    },
                    "securityschema": {
                        "ZikulaLegalModule::": "::",
                        "ZikulaLegalModule::legalNotice": "::",
                        "ZikulaLegalModule::termsOfUse": "::",
                        "ZikulaLegalModule::privacyPolicy": "::",
                        "ZikulaLegalModule::agePolicy": "::",
                        "ZikulaLegalModule::accessibilityStatement": "::",
                        "ZikulaLegalModule::cancellationRightPolicy": "::",
                        "ZikulaLegalModule::tradeConditions": "::"
                    }
                }
            },
            "autoload": {
                "psr-4": {
                    "Zikula\\LegalModule\\": ""
                }
            },
            "license": [
                "LGPL-3.0+"
            ],
            "authors": [
                {
                    "name": "Zikula Development Team",
                    "homepage": "http://zikula.org"
                }
            ],
            "description": "Provides an interface for managing the site's legal documents.",
            "support": {
                "source": "https://github.com/zikula-modules/Legal/tree/master",
                "issues": "https://github.com/zikula-modules/Legal/issues"
            },
            "time": "2017-03-09 11:00:19"
        },
        {
            "name": "zikula/profile-module",
            "version": "dev-master",
            "source": {
                "type": "git",
                "url": "https://github.com/zikula-modules/Profile.git",
                "reference": "7d78bd3eaa61ce00a3cc9e0bbc4f801c1407078a"
            },
            "dist": {
                "type": "zip",
                "url": "https://api.github.com/repos/zikula-modules/Profile/zipball/7d78bd3eaa61ce00a3cc9e0bbc4f801c1407078a",
                "reference": "7d78bd3eaa61ce00a3cc9e0bbc4f801c1407078a",
                "shasum": ""
            },
            "require": {
                "php": ">5.4.0"
            },
            "type": "zikula-module",
            "extra": {
                "zikula": {
                    "class": "Zikula\\ProfileModule\\ZikulaProfileModule",
                    "core-compatibility": ">=1.4.3",
                    "displayname": "Profile",
                    "url": "profile",
                    "oldnames": [
                        "Profile"
                    ],
                    "capabilities": {
                        "admin": {
                            "route": "zikulaprofilemodule_config_config"
                        },
                        "user": {
                            "route": "zikulaprofilemodule_profile_display"
                        },
                        "profile": {
                            "version": "1.0"
                        }
                    },
                    "securityschema": {
                        "ZikulaProfileModule::": "::",
                        "ZikulaProfileModule::view": "::",
                        "ZikulaProfileModule::item": "DynamicUserData PropertyName::DynamicUserData PropertyID",
                        "ZikulaProfileModule:Members": "::",
                        "ZikulaProfileModule:Members:recent": "::",
                        "ZikulaProfileModule:Members:online": "::",
                        "ZikulaProfileModule:FeaturedUserblock:": "Block title::",
                        "ZikulaProfileModule:LastSeenblock:": "Block title::",
                        "ZikulaProfileModule:LastXUsersblock:": "Block title::",
                        "ZikulaProfileModule:MembersOnlineblock:": "Block title::",
                        "Userblock:": "Block title::"
                    }
                }
            },
            "autoload": {
                "psr-4": {
                    "Zikula\\ProfileModule\\": ""
                }
            },
            "license": [
                "LGPL-3.0+"
            ],
            "authors": [
                {
                    "name": "Zikula Development Team",
                    "homepage": "http://zikula.org"
                }
            ],
            "description": "User profiles and member list",
            "support": {
                "source": "https://github.com/zikula-modules/Profile/tree/master",
                "issues": "https://github.com/zikula-modules/Profile/issues"
            },
            "time": "2017-03-24 20:12:19"
        },
        {
            "name": "zikula/wizard",
            "version": "dev-master",
            "source": {
                "type": "git",
                "url": "https://github.com/zikula/Wizard.git",
                "reference": "232379014ca958f480780e3ae1a6d8684e82f1e7"
            },
            "dist": {
                "type": "zip",
                "url": "https://api.github.com/repos/zikula/Wizard/zipball/232379014ca958f480780e3ae1a6d8684e82f1e7",
                "reference": "232379014ca958f480780e3ae1a6d8684e82f1e7",
                "shasum": ""
            },
            "require": {
                "php": ">=5.4.1",
                "symfony/symfony": "3.2.*"
            },
            "type": "library",
            "autoload": {
                "psr-4": {
                    "Zikula\\Component\\Wizard\\": ""
                }
            },
            "notification-url": "https://packagist.org/downloads/",
            "license": [
                "MIT"
            ],
            "authors": [
                {
                    "name": "Craig Heydenburg",
                    "email": "craig@zikula.org"
                }
            ],
            "description": "Wizard for multi-stage interaction including Symfony Forms",
            "homepage": "http://zikula.org",
            "keywords": [
                "Forms",
                "Symfony2",
                "stage",
                "step",
                "wizard"
            ],
            "time": "2016-12-28 08:22:18"
        }
    ],
    "packages-dev": [
        {
            "name": "phpdocumentor/reflection-common",
            "version": "1.0",
            "source": {
                "type": "git",
                "url": "https://github.com/phpDocumentor/ReflectionCommon.git",
                "reference": "144c307535e82c8fdcaacbcfc1d6d8eeb896687c"
            },
            "dist": {
                "type": "zip",
                "url": "https://api.github.com/repos/phpDocumentor/ReflectionCommon/zipball/144c307535e82c8fdcaacbcfc1d6d8eeb896687c",
                "reference": "144c307535e82c8fdcaacbcfc1d6d8eeb896687c",
                "shasum": ""
            },
            "require": {
                "php": ">=5.5"
            },
            "require-dev": {
                "phpunit/phpunit": "^4.6"
            },
            "type": "library",
            "extra": {
                "branch-alias": {
                    "dev-master": "1.0.x-dev"
                }
            },
            "autoload": {
                "psr-4": {
                    "phpDocumentor\\Reflection\\": [
                        "src"
                    ]
                }
            },
            "notification-url": "https://packagist.org/downloads/",
            "license": [
                "MIT"
            ],
            "authors": [
                {
                    "name": "Jaap van Otterdijk",
                    "email": "opensource@ijaap.nl"
                }
            ],
            "description": "Common reflection classes used by phpdocumentor to reflect the code structure",
            "homepage": "http://www.phpdoc.org",
            "keywords": [
                "FQSEN",
                "phpDocumentor",
                "phpdoc",
                "reflection",
                "static analysis"
            ],
            "time": "2015-12-27T11:43:31+00:00"
        },
        {
            "name": "phpdocumentor/reflection-docblock",
            "version": "3.1.1",
            "source": {
                "type": "git",
                "url": "https://github.com/phpDocumentor/ReflectionDocBlock.git",
                "reference": "8331b5efe816ae05461b7ca1e721c01b46bafb3e"
            },
            "dist": {
                "type": "zip",
                "url": "https://api.github.com/repos/phpDocumentor/ReflectionDocBlock/zipball/8331b5efe816ae05461b7ca1e721c01b46bafb3e",
                "reference": "8331b5efe816ae05461b7ca1e721c01b46bafb3e",
                "shasum": ""
            },
            "require": {
                "php": ">=5.5",
                "phpdocumentor/reflection-common": "^1.0@dev",
                "phpdocumentor/type-resolver": "^0.2.0",
                "webmozart/assert": "^1.0"
            },
            "require-dev": {
                "mockery/mockery": "^0.9.4",
                "phpunit/phpunit": "^4.4"
            },
            "type": "library",
            "autoload": {
                "psr-4": {
                    "phpDocumentor\\Reflection\\": [
                        "src/"
                    ]
                }
            },
            "notification-url": "https://packagist.org/downloads/",
            "license": [
                "MIT"
            ],
            "authors": [
                {
                    "name": "Mike van Riel",
                    "email": "me@mikevanriel.com"
                }
            ],
            "description": "With this component, a library can provide support for annotations via DocBlocks or otherwise retrieve information that is embedded in a DocBlock.",
            "time": "2016-09-30T07:12:33+00:00"
        },
        {
            "name": "phpdocumentor/type-resolver",
            "version": "0.2.1",
            "source": {
                "type": "git",
                "url": "https://github.com/phpDocumentor/TypeResolver.git",
                "reference": "e224fb2ea2fba6d3ad6fdaef91cd09a172155ccb"
            },
            "dist": {
                "type": "zip",
                "url": "https://api.github.com/repos/phpDocumentor/TypeResolver/zipball/e224fb2ea2fba6d3ad6fdaef91cd09a172155ccb",
                "reference": "e224fb2ea2fba6d3ad6fdaef91cd09a172155ccb",
                "shasum": ""
            },
            "require": {
                "php": ">=5.5",
                "phpdocumentor/reflection-common": "^1.0"
            },
            "require-dev": {
                "mockery/mockery": "^0.9.4",
                "phpunit/phpunit": "^5.2||^4.8.24"
            },
            "type": "library",
            "extra": {
                "branch-alias": {
                    "dev-master": "1.0.x-dev"
                }
            },
            "autoload": {
                "psr-4": {
                    "phpDocumentor\\Reflection\\": [
                        "src/"
                    ]
                }
            },
            "notification-url": "https://packagist.org/downloads/",
            "license": [
                "MIT"
            ],
            "authors": [
                {
                    "name": "Mike van Riel",
                    "email": "me@mikevanriel.com"
                }
            ],
            "time": "2016-11-25T06:54:22+00:00"
        },
        {
            "name": "phpspec/prophecy",
            "version": "v1.7.0",
            "source": {
                "type": "git",
                "url": "https://github.com/phpspec/prophecy.git",
                "reference": "93d39f1f7f9326d746203c7c056f300f7f126073"
            },
            "dist": {
                "type": "zip",
                "url": "https://api.github.com/repos/phpspec/prophecy/zipball/93d39f1f7f9326d746203c7c056f300f7f126073",
                "reference": "93d39f1f7f9326d746203c7c056f300f7f126073",
                "shasum": ""
            },
            "require": {
                "doctrine/instantiator": "^1.0.2",
                "php": "^5.3|^7.0",
                "phpdocumentor/reflection-docblock": "^2.0|^3.0.2",
                "sebastian/comparator": "^1.1|^2.0",
                "sebastian/recursion-context": "^1.0|^2.0|^3.0"
            },
            "require-dev": {
                "phpspec/phpspec": "^2.5|^3.2",
                "phpunit/phpunit": "^4.8 || ^5.6.5"
            },
            "type": "library",
            "extra": {
                "branch-alias": {
                    "dev-master": "1.6.x-dev"
                }
            },
            "autoload": {
                "psr-0": {
                    "Prophecy\\": "src/"
                }
            },
            "notification-url": "https://packagist.org/downloads/",
            "license": [
                "MIT"
            ],
            "authors": [
                {
                    "name": "Konstantin Kudryashov",
                    "email": "ever.zet@gmail.com",
                    "homepage": "http://everzet.com"
                },
                {
                    "name": "Marcello Duarte",
                    "email": "marcello.duarte@gmail.com"
                }
            ],
            "description": "Highly opinionated mocking framework for PHP 5.3+",
            "homepage": "https://github.com/phpspec/prophecy",
            "keywords": [
                "Double",
                "Dummy",
                "fake",
                "mock",
                "spy",
                "stub"
            ],
            "time": "2017-03-02T20:05:34+00:00"
        },
        {
            "name": "phpunit/php-code-coverage",
            "version": "2.2.4",
            "source": {
                "type": "git",
                "url": "https://github.com/sebastianbergmann/php-code-coverage.git",
                "reference": "eabf68b476ac7d0f73793aada060f1c1a9bf8979"
            },
            "dist": {
                "type": "zip",
                "url": "https://api.github.com/repos/sebastianbergmann/php-code-coverage/zipball/eabf68b476ac7d0f73793aada060f1c1a9bf8979",
                "reference": "eabf68b476ac7d0f73793aada060f1c1a9bf8979",
                "shasum": ""
            },
            "require": {
                "php": ">=5.3.3",
                "phpunit/php-file-iterator": "~1.3",
                "phpunit/php-text-template": "~1.2",
                "phpunit/php-token-stream": "~1.3",
                "sebastian/environment": "^1.3.2",
                "sebastian/version": "~1.0"
            },
            "require-dev": {
                "ext-xdebug": ">=2.1.4",
                "phpunit/phpunit": "~4"
            },
            "suggest": {
                "ext-dom": "*",
                "ext-xdebug": ">=2.2.1",
                "ext-xmlwriter": "*"
            },
            "type": "library",
            "extra": {
                "branch-alias": {
                    "dev-master": "2.2.x-dev"
                }
            },
            "autoload": {
                "classmap": [
                    "src/"
                ]
            },
            "notification-url": "https://packagist.org/downloads/",
            "license": [
                "BSD-3-Clause"
            ],
            "authors": [
                {
                    "name": "Sebastian Bergmann",
                    "email": "sb@sebastian-bergmann.de",
                    "role": "lead"
                }
            ],
            "description": "Library that provides collection, processing, and rendering functionality for PHP code coverage information.",
            "homepage": "https://github.com/sebastianbergmann/php-code-coverage",
            "keywords": [
                "coverage",
                "testing",
                "xunit"
            ],
            "time": "2015-10-06T15:47:00+00:00"
        },
        {
            "name": "phpunit/php-file-iterator",
            "version": "1.4.2",
            "source": {
                "type": "git",
                "url": "https://github.com/sebastianbergmann/php-file-iterator.git",
                "reference": "3cc8f69b3028d0f96a9078e6295d86e9bf019be5"
            },
            "dist": {
                "type": "zip",
                "url": "https://api.github.com/repos/sebastianbergmann/php-file-iterator/zipball/3cc8f69b3028d0f96a9078e6295d86e9bf019be5",
                "reference": "3cc8f69b3028d0f96a9078e6295d86e9bf019be5",
                "shasum": ""
            },
            "require": {
                "php": ">=5.3.3"
            },
            "type": "library",
            "extra": {
                "branch-alias": {
                    "dev-master": "1.4.x-dev"
                }
            },
            "autoload": {
                "classmap": [
                    "src/"
                ]
            },
            "notification-url": "https://packagist.org/downloads/",
            "license": [
                "BSD-3-Clause"
            ],
            "authors": [
                {
                    "name": "Sebastian Bergmann",
                    "email": "sb@sebastian-bergmann.de",
                    "role": "lead"
                }
            ],
            "description": "FilterIterator implementation that filters files based on a list of suffixes.",
            "homepage": "https://github.com/sebastianbergmann/php-file-iterator/",
            "keywords": [
                "filesystem",
                "iterator"
            ],
            "time": "2016-10-03T07:40:28+00:00"
        },
        {
            "name": "phpunit/php-text-template",
            "version": "1.2.1",
            "source": {
                "type": "git",
                "url": "https://github.com/sebastianbergmann/php-text-template.git",
                "reference": "31f8b717e51d9a2afca6c9f046f5d69fc27c8686"
            },
            "dist": {
                "type": "zip",
                "url": "https://api.github.com/repos/sebastianbergmann/php-text-template/zipball/31f8b717e51d9a2afca6c9f046f5d69fc27c8686",
                "reference": "31f8b717e51d9a2afca6c9f046f5d69fc27c8686",
                "shasum": ""
            },
            "require": {
                "php": ">=5.3.3"
            },
            "type": "library",
            "autoload": {
                "classmap": [
                    "src/"
                ]
            },
            "notification-url": "https://packagist.org/downloads/",
            "license": [
                "BSD-3-Clause"
            ],
            "authors": [
                {
                    "name": "Sebastian Bergmann",
                    "email": "sebastian@phpunit.de",
                    "role": "lead"
                }
            ],
            "description": "Simple template engine.",
            "homepage": "https://github.com/sebastianbergmann/php-text-template/",
            "keywords": [
                "template"
            ],
            "time": "2015-06-21T13:50:34+00:00"
        },
        {
            "name": "phpunit/php-timer",
            "version": "1.0.9",
            "source": {
                "type": "git",
                "url": "https://github.com/sebastianbergmann/php-timer.git",
                "reference": "3dcf38ca72b158baf0bc245e9184d3fdffa9c46f"
            },
            "dist": {
                "type": "zip",
                "url": "https://api.github.com/repos/sebastianbergmann/php-timer/zipball/3dcf38ca72b158baf0bc245e9184d3fdffa9c46f",
                "reference": "3dcf38ca72b158baf0bc245e9184d3fdffa9c46f",
                "shasum": ""
            },
            "require": {
                "php": "^5.3.3 || ^7.0"
            },
            "require-dev": {
                "phpunit/phpunit": "^4.8.35 || ^5.7 || ^6.0"
            },
            "type": "library",
            "extra": {
                "branch-alias": {
                    "dev-master": "1.0-dev"
                }
            },
            "autoload": {
                "classmap": [
                    "src/"
                ]
            },
            "notification-url": "https://packagist.org/downloads/",
            "license": [
                "BSD-3-Clause"
            ],
            "authors": [
                {
                    "name": "Sebastian Bergmann",
                    "email": "sb@sebastian-bergmann.de",
                    "role": "lead"
                }
            ],
            "description": "Utility class for timing",
            "homepage": "https://github.com/sebastianbergmann/php-timer/",
            "keywords": [
                "timer"
            ],
            "time": "2017-02-26T11:10:40+00:00"
        },
        {
            "name": "phpunit/php-token-stream",
            "version": "1.4.11",
            "source": {
                "type": "git",
                "url": "https://github.com/sebastianbergmann/php-token-stream.git",
                "reference": "e03f8f67534427a787e21a385a67ec3ca6978ea7"
            },
            "dist": {
                "type": "zip",
                "url": "https://api.github.com/repos/sebastianbergmann/php-token-stream/zipball/e03f8f67534427a787e21a385a67ec3ca6978ea7",
                "reference": "e03f8f67534427a787e21a385a67ec3ca6978ea7",
                "shasum": ""
            },
            "require": {
                "ext-tokenizer": "*",
                "php": ">=5.3.3"
            },
            "require-dev": {
                "phpunit/phpunit": "~4.2"
            },
            "type": "library",
            "extra": {
                "branch-alias": {
                    "dev-master": "1.4-dev"
                }
            },
            "autoload": {
                "classmap": [
                    "src/"
                ]
            },
            "notification-url": "https://packagist.org/downloads/",
            "license": [
                "BSD-3-Clause"
            ],
            "authors": [
                {
                    "name": "Sebastian Bergmann",
                    "email": "sebastian@phpunit.de"
                }
            ],
            "description": "Wrapper around PHP's tokenizer extension.",
            "homepage": "https://github.com/sebastianbergmann/php-token-stream/",
            "keywords": [
                "tokenizer"
            ],
            "time": "2017-02-27T10:12:30+00:00"
        },
        {
            "name": "phpunit/phpunit",
            "version": "4.8.35",
            "source": {
                "type": "git",
                "url": "https://github.com/sebastianbergmann/phpunit.git",
                "reference": "791b1a67c25af50e230f841ee7a9c6eba507dc87"
            },
            "dist": {
                "type": "zip",
                "url": "https://api.github.com/repos/sebastianbergmann/phpunit/zipball/791b1a67c25af50e230f841ee7a9c6eba507dc87",
                "reference": "791b1a67c25af50e230f841ee7a9c6eba507dc87",
                "shasum": ""
            },
            "require": {
                "ext-dom": "*",
                "ext-json": "*",
                "ext-pcre": "*",
                "ext-reflection": "*",
                "ext-spl": "*",
                "php": ">=5.3.3",
                "phpspec/prophecy": "^1.3.1",
                "phpunit/php-code-coverage": "~2.1",
                "phpunit/php-file-iterator": "~1.4",
                "phpunit/php-text-template": "~1.2",
                "phpunit/php-timer": "^1.0.6",
                "phpunit/phpunit-mock-objects": "~2.3",
                "sebastian/comparator": "~1.2.2",
                "sebastian/diff": "~1.2",
                "sebastian/environment": "~1.3",
                "sebastian/exporter": "~1.2",
                "sebastian/global-state": "~1.0",
                "sebastian/version": "~1.0",
                "symfony/yaml": "~2.1|~3.0"
            },
            "suggest": {
                "phpunit/php-invoker": "~1.1"
            },
            "bin": [
                "phpunit"
            ],
            "type": "library",
            "extra": {
                "branch-alias": {
                    "dev-master": "4.8.x-dev"
                }
            },
            "autoload": {
                "classmap": [
                    "src/"
                ]
            },
            "notification-url": "https://packagist.org/downloads/",
            "license": [
                "BSD-3-Clause"
            ],
            "authors": [
                {
                    "name": "Sebastian Bergmann",
                    "email": "sebastian@phpunit.de",
                    "role": "lead"
                }
            ],
            "description": "The PHP Unit Testing framework.",
            "homepage": "https://phpunit.de/",
            "keywords": [
                "phpunit",
                "testing",
                "xunit"
            ],
            "time": "2017-02-06T05:18:07+00:00"
        },
        {
            "name": "phpunit/phpunit-mock-objects",
            "version": "2.3.8",
            "source": {
                "type": "git",
                "url": "https://github.com/sebastianbergmann/phpunit-mock-objects.git",
                "reference": "ac8e7a3db35738d56ee9a76e78a4e03d97628983"
            },
            "dist": {
                "type": "zip",
                "url": "https://api.github.com/repos/sebastianbergmann/phpunit-mock-objects/zipball/ac8e7a3db35738d56ee9a76e78a4e03d97628983",
                "reference": "ac8e7a3db35738d56ee9a76e78a4e03d97628983",
                "shasum": ""
            },
            "require": {
                "doctrine/instantiator": "^1.0.2",
                "php": ">=5.3.3",
                "phpunit/php-text-template": "~1.2",
                "sebastian/exporter": "~1.2"
            },
            "require-dev": {
                "phpunit/phpunit": "~4.4"
            },
            "suggest": {
                "ext-soap": "*"
            },
            "type": "library",
            "extra": {
                "branch-alias": {
                    "dev-master": "2.3.x-dev"
                }
            },
            "autoload": {
                "classmap": [
                    "src/"
                ]
            },
            "notification-url": "https://packagist.org/downloads/",
            "license": [
                "BSD-3-Clause"
            ],
            "authors": [
                {
                    "name": "Sebastian Bergmann",
                    "email": "sb@sebastian-bergmann.de",
                    "role": "lead"
                }
            ],
            "description": "Mock Object library for PHPUnit",
            "homepage": "https://github.com/sebastianbergmann/phpunit-mock-objects/",
            "keywords": [
                "mock",
                "xunit"
            ],
            "time": "2015-10-02T06:51:40+00:00"
        },
        {
            "name": "sebastian/comparator",
            "version": "1.2.4",
            "source": {
                "type": "git",
                "url": "https://github.com/sebastianbergmann/comparator.git",
                "reference": "2b7424b55f5047b47ac6e5ccb20b2aea4011d9be"
            },
            "dist": {
                "type": "zip",
                "url": "https://api.github.com/repos/sebastianbergmann/comparator/zipball/2b7424b55f5047b47ac6e5ccb20b2aea4011d9be",
                "reference": "2b7424b55f5047b47ac6e5ccb20b2aea4011d9be",
                "shasum": ""
            },
            "require": {
                "php": ">=5.3.3",
                "sebastian/diff": "~1.2",
                "sebastian/exporter": "~1.2 || ~2.0"
            },
            "require-dev": {
                "phpunit/phpunit": "~4.4"
            },
            "type": "library",
            "extra": {
                "branch-alias": {
                    "dev-master": "1.2.x-dev"
                }
            },
            "autoload": {
                "classmap": [
                    "src/"
                ]
            },
            "notification-url": "https://packagist.org/downloads/",
            "license": [
                "BSD-3-Clause"
            ],
            "authors": [
                {
                    "name": "Jeff Welch",
                    "email": "whatthejeff@gmail.com"
                },
                {
                    "name": "Volker Dusch",
                    "email": "github@wallbash.com"
                },
                {
                    "name": "Bernhard Schussek",
                    "email": "bschussek@2bepublished.at"
                },
                {
                    "name": "Sebastian Bergmann",
                    "email": "sebastian@phpunit.de"
                }
            ],
            "description": "Provides the functionality to compare PHP values for equality",
            "homepage": "http://www.github.com/sebastianbergmann/comparator",
            "keywords": [
                "comparator",
                "compare",
                "equality"
            ],
            "time": "2017-01-29T09:50:25+00:00"
        },
        {
            "name": "sebastian/diff",
            "version": "1.4.1",
            "source": {
                "type": "git",
                "url": "https://github.com/sebastianbergmann/diff.git",
                "reference": "13edfd8706462032c2f52b4b862974dd46b71c9e"
            },
            "dist": {
                "type": "zip",
                "url": "https://api.github.com/repos/sebastianbergmann/diff/zipball/13edfd8706462032c2f52b4b862974dd46b71c9e",
                "reference": "13edfd8706462032c2f52b4b862974dd46b71c9e",
                "shasum": ""
            },
            "require": {
                "php": ">=5.3.3"
            },
            "require-dev": {
                "phpunit/phpunit": "~4.8"
            },
            "type": "library",
            "extra": {
                "branch-alias": {
                    "dev-master": "1.4-dev"
                }
            },
            "autoload": {
                "classmap": [
                    "src/"
                ]
            },
            "notification-url": "https://packagist.org/downloads/",
            "license": [
                "BSD-3-Clause"
            ],
            "authors": [
                {
                    "name": "Kore Nordmann",
                    "email": "mail@kore-nordmann.de"
                },
                {
                    "name": "Sebastian Bergmann",
                    "email": "sebastian@phpunit.de"
                }
            ],
            "description": "Diff implementation",
            "homepage": "https://github.com/sebastianbergmann/diff",
            "keywords": [
                "diff"
            ],
            "time": "2015-12-08T07:14:41+00:00"
        },
        {
            "name": "sebastian/environment",
            "version": "1.3.8",
            "source": {
                "type": "git",
                "url": "https://github.com/sebastianbergmann/environment.git",
                "reference": "be2c607e43ce4c89ecd60e75c6a85c126e754aea"
            },
            "dist": {
                "type": "zip",
                "url": "https://api.github.com/repos/sebastianbergmann/environment/zipball/be2c607e43ce4c89ecd60e75c6a85c126e754aea",
                "reference": "be2c607e43ce4c89ecd60e75c6a85c126e754aea",
                "shasum": ""
            },
            "require": {
                "php": "^5.3.3 || ^7.0"
            },
            "require-dev": {
                "phpunit/phpunit": "^4.8 || ^5.0"
            },
            "type": "library",
            "extra": {
                "branch-alias": {
                    "dev-master": "1.3.x-dev"
                }
            },
            "autoload": {
                "classmap": [
                    "src/"
                ]
            },
            "notification-url": "https://packagist.org/downloads/",
            "license": [
                "BSD-3-Clause"
            ],
            "authors": [
                {
                    "name": "Sebastian Bergmann",
                    "email": "sebastian@phpunit.de"
                }
            ],
            "description": "Provides functionality to handle HHVM/PHP environments",
            "homepage": "http://www.github.com/sebastianbergmann/environment",
            "keywords": [
                "Xdebug",
                "environment",
                "hhvm"
            ],
            "time": "2016-08-18T05:49:44+00:00"
        },
        {
            "name": "sebastian/exporter",
            "version": "1.2.2",
            "source": {
                "type": "git",
                "url": "https://github.com/sebastianbergmann/exporter.git",
                "reference": "42c4c2eec485ee3e159ec9884f95b431287edde4"
            },
            "dist": {
                "type": "zip",
                "url": "https://api.github.com/repos/sebastianbergmann/exporter/zipball/42c4c2eec485ee3e159ec9884f95b431287edde4",
                "reference": "42c4c2eec485ee3e159ec9884f95b431287edde4",
                "shasum": ""
            },
            "require": {
                "php": ">=5.3.3",
                "sebastian/recursion-context": "~1.0"
            },
            "require-dev": {
                "ext-mbstring": "*",
                "phpunit/phpunit": "~4.4"
            },
            "type": "library",
            "extra": {
                "branch-alias": {
                    "dev-master": "1.3.x-dev"
                }
            },
            "autoload": {
                "classmap": [
                    "src/"
                ]
            },
            "notification-url": "https://packagist.org/downloads/",
            "license": [
                "BSD-3-Clause"
            ],
            "authors": [
                {
                    "name": "Jeff Welch",
                    "email": "whatthejeff@gmail.com"
                },
                {
                    "name": "Volker Dusch",
                    "email": "github@wallbash.com"
                },
                {
                    "name": "Bernhard Schussek",
                    "email": "bschussek@2bepublished.at"
                },
                {
                    "name": "Sebastian Bergmann",
                    "email": "sebastian@phpunit.de"
                },
                {
                    "name": "Adam Harvey",
                    "email": "aharvey@php.net"
                }
            ],
            "description": "Provides the functionality to export PHP variables for visualization",
            "homepage": "http://www.github.com/sebastianbergmann/exporter",
            "keywords": [
                "export",
                "exporter"
            ],
            "time": "2016-06-17T09:04:28+00:00"
        },
        {
            "name": "sebastian/global-state",
            "version": "1.1.1",
            "source": {
                "type": "git",
                "url": "https://github.com/sebastianbergmann/global-state.git",
                "reference": "bc37d50fea7d017d3d340f230811c9f1d7280af4"
            },
            "dist": {
                "type": "zip",
                "url": "https://api.github.com/repos/sebastianbergmann/global-state/zipball/bc37d50fea7d017d3d340f230811c9f1d7280af4",
                "reference": "bc37d50fea7d017d3d340f230811c9f1d7280af4",
                "shasum": ""
            },
            "require": {
                "php": ">=5.3.3"
            },
            "require-dev": {
                "phpunit/phpunit": "~4.2"
            },
            "suggest": {
                "ext-uopz": "*"
            },
            "type": "library",
            "extra": {
                "branch-alias": {
                    "dev-master": "1.0-dev"
                }
            },
            "autoload": {
                "classmap": [
                    "src/"
                ]
            },
            "notification-url": "https://packagist.org/downloads/",
            "license": [
                "BSD-3-Clause"
            ],
            "authors": [
                {
                    "name": "Sebastian Bergmann",
                    "email": "sebastian@phpunit.de"
                }
            ],
            "description": "Snapshotting of global state",
            "homepage": "http://www.github.com/sebastianbergmann/global-state",
            "keywords": [
                "global state"
            ],
            "time": "2015-10-12T03:26:01+00:00"
        },
        {
            "name": "sebastian/recursion-context",
            "version": "1.0.5",
            "source": {
                "type": "git",
                "url": "https://github.com/sebastianbergmann/recursion-context.git",
                "reference": "b19cc3298482a335a95f3016d2f8a6950f0fbcd7"
            },
            "dist": {
                "type": "zip",
                "url": "https://api.github.com/repos/sebastianbergmann/recursion-context/zipball/b19cc3298482a335a95f3016d2f8a6950f0fbcd7",
                "reference": "b19cc3298482a335a95f3016d2f8a6950f0fbcd7",
                "shasum": ""
            },
            "require": {
                "php": ">=5.3.3"
            },
            "require-dev": {
                "phpunit/phpunit": "~4.4"
            },
            "type": "library",
            "extra": {
                "branch-alias": {
                    "dev-master": "1.0.x-dev"
                }
            },
            "autoload": {
                "classmap": [
                    "src/"
                ]
            },
            "notification-url": "https://packagist.org/downloads/",
            "license": [
                "BSD-3-Clause"
            ],
            "authors": [
                {
                    "name": "Jeff Welch",
                    "email": "whatthejeff@gmail.com"
                },
                {
                    "name": "Sebastian Bergmann",
                    "email": "sebastian@phpunit.de"
                },
                {
                    "name": "Adam Harvey",
                    "email": "aharvey@php.net"
                }
            ],
            "description": "Provides functionality to recursively process PHP variables",
            "homepage": "http://www.github.com/sebastianbergmann/recursion-context",
            "time": "2016-10-03T07:41:43+00:00"
        },
        {
            "name": "sebastian/version",
            "version": "1.0.6",
            "source": {
                "type": "git",
                "url": "https://github.com/sebastianbergmann/version.git",
                "reference": "58b3a85e7999757d6ad81c787a1fbf5ff6c628c6"
            },
            "dist": {
                "type": "zip",
                "url": "https://api.github.com/repos/sebastianbergmann/version/zipball/58b3a85e7999757d6ad81c787a1fbf5ff6c628c6",
                "reference": "58b3a85e7999757d6ad81c787a1fbf5ff6c628c6",
                "shasum": ""
            },
            "type": "library",
            "autoload": {
                "classmap": [
                    "src/"
                ]
            },
            "notification-url": "https://packagist.org/downloads/",
            "license": [
                "BSD-3-Clause"
            ],
            "authors": [
                {
                    "name": "Sebastian Bergmann",
                    "email": "sebastian@phpunit.de",
                    "role": "lead"
                }
            ],
            "description": "Library that helps with managing the version number of Git-hosted PHP projects",
            "homepage": "https://github.com/sebastianbergmann/version",
            "time": "2015-06-21T13:59:46+00:00"
        },
        {
            "name": "webmozart/assert",
            "version": "1.2.0",
            "source": {
                "type": "git",
                "url": "https://github.com/webmozart/assert.git",
                "reference": "2db61e59ff05fe5126d152bd0655c9ea113e550f"
            },
            "dist": {
                "type": "zip",
                "url": "https://api.github.com/repos/webmozart/assert/zipball/2db61e59ff05fe5126d152bd0655c9ea113e550f",
                "reference": "2db61e59ff05fe5126d152bd0655c9ea113e550f",
                "shasum": ""
            },
            "require": {
                "php": "^5.3.3 || ^7.0"
            },
            "require-dev": {
                "phpunit/phpunit": "^4.6",
                "sebastian/version": "^1.0.1"
            },
            "type": "library",
            "extra": {
                "branch-alias": {
                    "dev-master": "1.3-dev"
                }
            },
            "autoload": {
                "psr-4": {
                    "Webmozart\\Assert\\": "src/"
                }
            },
            "notification-url": "https://packagist.org/downloads/",
            "license": [
                "MIT"
            ],
            "authors": [
                {
                    "name": "Bernhard Schussek",
                    "email": "bschussek@gmail.com"
                }
            ],
            "description": "Assertions to validate method input/output with nice error messages.",
            "keywords": [
                "assert",
                "check",
                "validate"
            ],
            "time": "2016-11-23T20:04:58+00:00"
        },
        {
            "name": "zikula/generator-bundle",
            "version": "dev-master",
            "target-dir": "Zikula/Bundle/GeneratorBundle",
            "source": {
                "type": "git",
                "url": "https://github.com/zikula/GeneratorBundle.git",
                "reference": "e39f6176e6b0eaf011f495236cdda3e2a3009289"
            },
            "dist": {
                "type": "zip",
                "url": "https://api.github.com/repos/zikula/GeneratorBundle/zipball/e39f6176e6b0eaf011f495236cdda3e2a3009289",
                "reference": "e39f6176e6b0eaf011f495236cdda3e2a3009289",
                "shasum": ""
            },
            "require": {
                "symfony/console": "3.2.*",
                "symfony/finder": "3.2.*",
                "symfony/framework-bundle": "3.2.*"
            },
            "require-dev": {
                "doctrine/orm": "2.5.*",
                "symfony/doctrine-bridge": "3.2.*",
                "twig/twig": "~1.28"
            },
            "type": "symfony-bundle",
            "extra": {
                "branch-alias": {
                    "dev-master": "2.2.x-dev"
                }
            },
            "autoload": {
                "psr-0": {
                    "Zikula\\Bundle\\GeneratorBundle\\": ""
                }
            },
            "notification-url": "https://packagist.org/downloads/",
            "license": [
                "MIT"
            ],
            "authors": [
                {
                    "name": "Zikula Community",
                    "homepage": "http://zikula.org/"
                },
                {
                    "name": "Fabien Potencier",
                    "email": "fabien@symfony.com"
                }
            ],
            "description": "This module generates code for you",
            "time": "2016-12-28 08:22:40"
        }
    ],
    "aliases": [],
    "minimum-stability": "dev",
    "stability-flags": {
        "wikimedia/composer-merge-plugin": 20,
        "zikula/legal-module": 20,
        "zikula/profile-module": 20,
        "sensio/framework-extra-bundle": 20,
        "zikula/filesystem": 20,
        "oyejorge/less.php": 20,
        "zikula/wizard": 20,
        "phpids/phpids": 20,
        "zikula/jquery-bundle": 20,
        "zikula/jquery-ui-bundle": 20,
        "zikula/bootstrap-bundle": 20,
        "zikula/fontawesome-bundle": 20,
        "zikula/jquery-minicolors-bundle": 20,
        "bootstrap-plus/bootstrap-jqueryui": 20,
        "zikula/generator-bundle": 20
    },
    "prefer-stable": true,
    "prefer-lowest": false,
    "platform": {
        "php": ">=5.5.9"
    },
    "platform-dev": [],
    "platform-overrides": {
        "php": "5.5.9"
    }
}<|MERGE_RESOLUTION|>--- conflicted
+++ resolved
@@ -1495,69 +1495,6 @@
                 "html"
             ],
             "time": "2017-03-22 00:50:26"
-<<<<<<< HEAD
-=======
-        },
-        {
-            "name": "fduch/workflow-bundle",
-            "version": "2.0.2",
-            "source": {
-                "type": "git",
-                "url": "https://github.com/fduch/workflow-bundle.git",
-                "reference": "dcdc89ec3c6122d04015de22b137143dea8f5412"
-            },
-            "dist": {
-                "type": "zip",
-                "url": "https://api.github.com/repos/fduch/workflow-bundle/zipball/dcdc89ec3c6122d04015de22b137143dea8f5412",
-                "reference": "dcdc89ec3c6122d04015de22b137143dea8f5412",
-                "shasum": ""
-            },
-            "require": {
-                "php": ">=5.5.9",
-                "symfony/console": "^2.3|^3.0",
-                "symfony/framework-bundle": "^2.3|^3.0",
-                "symfony/workflow": "^3.2"
-            },
-            "conflict": {
-                "symfony/framework-bundle": ">=3.2"
-            },
-            "require-dev": {
-                "symfony/yaml": "^2.0.5|^3.0",
-                "twig/twig": "^1.11"
-            },
-            "type": "library",
-            "extra": {
-                "branch-alias": {
-                    "dev-master": "2.x-dev"
-                }
-            },
-            "autoload": {
-                "psr-4": {
-                    "Symfony\\Bundle\\": "Bundle/",
-                    "Symfony\\Bridge\\": "Bridge/"
-                }
-            },
-            "notification-url": "https://packagist.org/downloads/",
-            "license": [
-                "MIT"
-            ],
-            "authors": [
-                {
-                    "name": "Grégoire Pineau",
-                    "email": "lyrixx@lyrixx.info"
-                },
-                {
-                    "name": "fduch",
-                    "email": "alex.medwedew@gmail.com"
-                }
-            ],
-            "description": "workflow bundle for https://github.com/symfony/workflow component backported for Symfony 2.3+",
-            "homepage": "https://github.com/fduch/workflow-bundle",
-            "keywords": [
-                "workflow"
-            ],
-            "time": "2016-12-12T11:05:08+00:00"
->>>>>>> de47b0e9
         },
         {
             "name": "friendsofsymfony/jsrouting-bundle",
@@ -5798,7 +5735,7 @@
                 }
             ],
             "description": "This module generates code for you",
-            "time": "2016-12-28 08:22:40"
+            "time": "2016-12-28T08:22:40+00:00"
         }
     ],
     "aliases": [],
