--- conflicted
+++ resolved
@@ -6769,53 +6769,6 @@
             "time": "2019-12-23T16:58:15+00:00"
         },
         {
-<<<<<<< HEAD
-=======
-            "name": "zikula/bootstrap-bundle",
-            "version": "3.0.1",
-            "source": {
-                "type": "git",
-                "url": "https://github.com/zikula/BootstrapBundle.git",
-                "reference": "ffb6f6188160dbef8732de872ba2699cd6e9fb54"
-            },
-            "dist": {
-                "type": "zip",
-                "url": "https://api.github.com/repos/zikula/BootstrapBundle/zipball/ffb6f6188160dbef8732de872ba2699cd6e9fb54",
-                "reference": "ffb6f6188160dbef8732de872ba2699cd6e9fb54",
-                "shasum": ""
-            },
-            "require": {
-                "components/bootstrap": "~3.0",
-                "php": ">=5.3.2"
-            },
-            "type": "symfony-bundle",
-            "autoload": {
-                "psr-0": {
-                    "Zikula\\Bundle\\BootstrapBundle\\": ""
-                }
-            },
-            "notification-url": "https://packagist.org/downloads/",
-            "license": [
-                "MIT"
-            ],
-            "authors": [
-                {
-                    "name": "Zikula",
-                    "homepage": "http://zikula.org"
-                }
-            ],
-            "description": "Zikula Bootstrap bundle",
-            "homepage": "http://zikula.org",
-            "keywords": [
-                "bootstrap",
-                "bundle",
-                "css",
-                "zikula"
-            ],
-            "time": "2014-02-03T01:01:00+00:00"
-        },
-        {
->>>>>>> 82e9acf7
             "name": "zikula/filesystem",
             "version": "1.0.0",
             "target-dir": "Zikula/Component/FileSystem",
@@ -6862,96 +6815,6 @@
             "time": "2012-12-11T23:50:23+00:00"
         },
         {
-<<<<<<< HEAD
-=======
-            "name": "zikula/jquery-bundle",
-            "version": "2.0.0",
-            "source": {
-                "type": "git",
-                "url": "https://github.com/zikula/JQueryBundle.git",
-                "reference": "91ee208c80cbaee97a124cbd84ba1f4804c1dbe4"
-            },
-            "dist": {
-                "type": "zip",
-                "url": "https://api.github.com/repos/zikula/JQueryBundle/zipball/91ee208c80cbaee97a124cbd84ba1f4804c1dbe4",
-                "reference": "91ee208c80cbaee97a124cbd84ba1f4804c1dbe4",
-                "shasum": ""
-            },
-            "require": {
-                "components/jquery": "3.*",
-                "php": ">=5.3.3"
-            },
-            "type": "symfony-bundle",
-            "autoload": {
-                "psr-0": {
-                    "Zikula\\Bundle\\JQueryBundle\\": ""
-                }
-            },
-            "notification-url": "https://packagist.org/downloads/",
-            "license": [
-                "MIT"
-            ],
-            "authors": [
-                {
-                    "name": "Zikula",
-                    "homepage": "http://zikula.org"
-                }
-            ],
-            "description": "Zikula jQuery bundle",
-            "homepage": "http://zikula.org",
-            "keywords": [
-                "bundle",
-                "jquery",
-                "zikula"
-            ],
-            "time": "2018-06-14T13:48:43+00:00"
-        },
-        {
-            "name": "zikula/jquery-ui-bundle",
-            "version": "1.0.0",
-            "source": {
-                "type": "git",
-                "url": "https://github.com/zikula/JQueryUIBundle.git",
-                "reference": "cfff4251ce451a6681b0cc592e1e7a3c9f3d4a95"
-            },
-            "dist": {
-                "type": "zip",
-                "url": "https://api.github.com/repos/zikula/JQueryUIBundle/zipball/cfff4251ce451a6681b0cc592e1e7a3c9f3d4a95",
-                "reference": "cfff4251ce451a6681b0cc592e1e7a3c9f3d4a95",
-                "shasum": ""
-            },
-            "require": {
-                "components/jqueryui": "~1",
-                "php": ">=5.3.2"
-            },
-            "type": "symfony-bundle",
-            "autoload": {
-                "psr-0": {
-                    "Zikula\\Bundle\\JQueryUIBundle\\": ""
-                }
-            },
-            "notification-url": "https://packagist.org/downloads/",
-            "license": [
-                "MIT"
-            ],
-            "authors": [
-                {
-                    "name": "Zikula",
-                    "homepage": "http://zikula.org"
-                }
-            ],
-            "description": "Zikula jQuery UI bundle",
-            "homepage": "http://zikula.org",
-            "keywords": [
-                "bundle",
-                "jQuery UI",
-                "jquery",
-                "zikula"
-            ],
-            "time": "2013-08-16T17:00:32+00:00"
-        },
-        {
->>>>>>> 82e9acf7
             "name": "zikula/legal-module",
             "version": "dev-master",
             "source": {
