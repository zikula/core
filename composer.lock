--- conflicted
+++ resolved
@@ -3832,12 +3832,12 @@
             "source": {
                 "type": "git",
                 "url": "https://github.com/sensiolabs/SensioFrameworkExtraBundle.git",
-                "reference": "c6ae0de128aace126a3289adea65fa0ee3b24d1d"
-            },
-            "dist": {
-                "type": "zip",
-                "url": "https://api.github.com/repos/sensiolabs/SensioFrameworkExtraBundle/zipball/c6ae0de128aace126a3289adea65fa0ee3b24d1d",
-                "reference": "c6ae0de128aace126a3289adea65fa0ee3b24d1d",
+                "reference": "50e8b7292425957b8fd66887504430c89bcbd83c"
+            },
+            "dist": {
+                "type": "zip",
+                "url": "https://api.github.com/repos/sensiolabs/SensioFrameworkExtraBundle/zipball/50e8b7292425957b8fd66887504430c89bcbd83c",
+                "reference": "50e8b7292425957b8fd66887504430c89bcbd83c",
                 "shasum": ""
             },
             "require": {
@@ -3854,6 +3854,8 @@
                 "symfony/dom-crawler": "^3.3|^4.0",
                 "symfony/expression-language": "^3.3|^4.0",
                 "symfony/finder": "^3.3|^4.0",
+                "symfony/monolog-bridge": "^3.0|^4.0",
+                "symfony/monolog-bundle": "^3.2",
                 "symfony/phpunit-bridge": "^3.3|^4.0",
                 "symfony/psr-http-message-bridge": "^0.3",
                 "symfony/security-bundle": "^3.3|^4.0",
@@ -3893,7 +3895,7 @@
                 "annotations",
                 "controllers"
             ],
-            "time": "2018-04-19T09:09:03+00:00"
+            "time": "2018-05-12T09:37:42+00:00"
         },
         {
             "name": "sensio/generator-bundle",
@@ -4625,29 +4627,16 @@
         },
         {
             "name": "symfony/symfony",
-<<<<<<< HEAD
-            "version": "v3.4.9",
+            "version": "v3.4.10",
             "source": {
                 "type": "git",
                 "url": "https://github.com/symfony/symfony.git",
-                "reference": "4babd75194d45f7a4412560038924f3008c67ef2"
-            },
-            "dist": {
-                "type": "zip",
-                "url": "https://api.github.com/repos/symfony/symfony/zipball/4babd75194d45f7a4412560038924f3008c67ef2",
-                "reference": "4babd75194d45f7a4412560038924f3008c67ef2",
-=======
-            "version": "v2.8.40",
-            "source": {
-                "type": "git",
-                "url": "https://github.com/symfony/symfony.git",
-                "reference": "901a4fb385d02eb407774d6e81a91845a7fb6d66"
-            },
-            "dist": {
-                "type": "zip",
-                "url": "https://api.github.com/repos/symfony/symfony/zipball/901a4fb385d02eb407774d6e81a91845a7fb6d66",
-                "reference": "901a4fb385d02eb407774d6e81a91845a7fb6d66",
->>>>>>> 4dfe713d
+                "reference": "816bf5030e3ac7cf6a88575a27138a088d3041b0"
+            },
+            "dist": {
+                "type": "zip",
+                "url": "https://api.github.com/repos/symfony/symfony/zipball/816bf5030e3ac7cf6a88575a27138a088d3041b0",
+                "reference": "816bf5030e3ac7cf6a88575a27138a088d3041b0",
                 "shasum": ""
             },
             "require": {
@@ -4789,78 +4778,7 @@
             "keywords": [
                 "framework"
             ],
-<<<<<<< HEAD
-            "time": "2018-04-30T19:27:18+00:00"
-=======
-            "time": "2018-05-21T13:17:42+00:00"
-        },
-        {
-            "name": "symfony/workflow",
-            "version": "v3.4.10",
-            "source": {
-                "type": "git",
-                "url": "https://github.com/symfony/workflow.git",
-                "reference": "b5fee44526791bfeb52573e87ca85405c92117c9"
-            },
-            "dist": {
-                "type": "zip",
-                "url": "https://api.github.com/repos/symfony/workflow/zipball/b5fee44526791bfeb52573e87ca85405c92117c9",
-                "reference": "b5fee44526791bfeb52573e87ca85405c92117c9",
-                "shasum": ""
-            },
-            "require": {
-                "php": "^5.5.9|>=7.0.8",
-                "symfony/property-access": "~2.3|~3.0|~4.0"
-            },
-            "require-dev": {
-                "psr/log": "~1.0",
-                "symfony/dependency-injection": "~2.8|~3.0|~4.0",
-                "symfony/event-dispatcher": "~2.1|~3.0|~4.0",
-                "symfony/expression-language": "~2.8|~3.0|~4.0",
-                "symfony/security-core": "~2.8|~3.0|~4.0",
-                "symfony/validator": "~2.8|~3.4|~4.0"
-            },
-            "type": "library",
-            "extra": {
-                "branch-alias": {
-                    "dev-master": "3.4-dev"
-                }
-            },
-            "autoload": {
-                "psr-4": {
-                    "Symfony\\Component\\Workflow\\": ""
-                }
-            },
-            "notification-url": "https://packagist.org/downloads/",
-            "license": [
-                "MIT"
-            ],
-            "authors": [
-                {
-                    "name": "Symfony Community",
-                    "homepage": "http://symfony.com/contributors"
-                },
-                {
-                    "name": "Fabien Potencier",
-                    "email": "fabien@symfony.com"
-                },
-                {
-                    "name": "Grégoire Pineau",
-                    "email": "lyrixx@lyrixx.info"
-                }
-            ],
-            "description": "Symfony Workflow Component",
-            "homepage": "http://symfony.com",
-            "keywords": [
-                "petrinet",
-                "place",
-                "state",
-                "statemachine",
-                "transition",
-                "workflow"
-            ],
-            "time": "2018-02-14T10:03:57+00:00"
->>>>>>> 4dfe713d
+            "time": "2018-05-21T13:44:23+00:00"
         },
         {
             "name": "twig/extensions",
