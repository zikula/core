{
    "_readme": [
        "This file locks the dependencies of your project to a known state",
        "Read more about it at https://getcomposer.org/doc/01-basic-usage.md#composer-lock-the-lock-file",
        "This file is @generated automatically"
    ],
<<<<<<< HEAD
    "hash": "1260e109af3e6b37b70a2132b2ce1e1f",
    "content-hash": "5b454b594115190d64786eb9ae217a99",
=======
    "hash": "ffd65220dafbfd2099ac823bf608e277",
    "content-hash": "2efabca63de07b3a27ea57ce01938512",
>>>>>>> 78c96b5d
    "packages": [
        {
            "name": "abeautifulsite/jquery-minicolors",
            "version": "dev-master",
            "source": {
                "type": "git",
                "url": "https://github.com/claviska/jquery-minicolors.git",
                "reference": "8a0b82ca10052fcaec4a3e6751c23c9af3e157cd"
            },
            "dist": {
                "type": "zip",
                "url": "https://api.github.com/repos/claviska/jquery-minicolors/zipball/8a0b82ca10052fcaec4a3e6751c23c9af3e157cd",
                "reference": "8a0b82ca10052fcaec4a3e6751c23c9af3e157cd",
                "shasum": ""
            },
            "type": "component",
            "extra": {
                "component": {
                    "scripts": [
                        "jquery.minicolors.js"
                    ],
                    "files": [
                        "jquery.minicolors.js",
                        "jquery.minicolors.min.js",
                        "jquery.minicolors.css",
                        "jquery.minicolors.png"
                    ]
                }
            },
            "notification-url": "https://packagist.org/downloads/",
            "license": [
                "MIT"
            ],
            "description": "jQuery MiniColors Plugin",
            "homepage": "http://www.abeautifulsite.net/",
            "time": "2016-09-20 05:09:10"
        },
        {
            "name": "afarkas/html5shiv",
            "version": "3.7.3",
            "source": {
                "type": "git",
                "url": "https://github.com/aFarkas/html5shiv.git",
                "reference": "ed28c56c071bddfe7d635ad88995674957a016be"
            },
            "dist": {
                "type": "zip",
                "url": "https://api.github.com/repos/aFarkas/html5shiv/zipball/ed28c56c071bddfe7d635ad88995674957a016be",
                "reference": "ed28c56c071bddfe7d635ad88995674957a016be",
                "shasum": ""
            },
            "type": "component",
            "extra": {
                "component": {
                    "scripts": [
                        "dist/html5shiv.js"
                    ]
                }
            },
            "notification-url": "https://packagist.org/downloads/",
            "license": [
                "MIT",
                "GPL-2.0"
            ],
            "description": "Defacto way to enable use of HTML5 sectioning elements in legacy Internet Explorer.",
            "homepage": "http://paulirish.com/2011/the-history-of-the-html5-shiv/",
            "time": "2015-07-20 20:04:00"
        },
        {
            "name": "afarkas/webshim",
            "version": "1.16.0",
            "source": {
                "type": "git",
                "url": "https://github.com/aFarkas/webshim.git",
                "reference": "1600cc692854ac06bf128681bb0f7dd3ccf6b35d"
            },
            "dist": {
                "type": "zip",
                "url": "https://api.github.com/repos/aFarkas/webshim/zipball/1600cc692854ac06bf128681bb0f7dd3ccf6b35d",
                "reference": "1600cc692854ac06bf128681bb0f7dd3ccf6b35d",
                "shasum": ""
            },
            "require": {
                "components/jquery": ">=1.8.2 <3.0",
                "robloach/component-installer": "^0.2"
            },
            "type": "component",
            "extra": {
                "component": {
                    "scripts": [
                        "js-webshim/minified/polyfiller.js"
                    ],
                    "files": [
                        "js-webshim/minified/shims/**"
                    ]
                }
            },
            "license": [
                "MIT"
            ],
            "authors": [
                {
                    "name": "Alexander Farkas",
                    "homepage": "https://github.com/aFarkas/"
                }
            ],
            "description": "The polyfilling, capability based loading JavaScript Library",
            "homepage": "http://afarkas.github.com/webshim/demos/index.html",
            "keywords": [
                "HTML5",
                "audio",
                "canvas",
                "forms",
                "geolocation",
                "getUserMedia",
                "localstorage",
                "polyfill",
                "ui",
                "validation",
                "video",
                "webshim",
                "webshims",
                "widgets"
            ],
            "support": {
                "source": "https://github.com/aFarkas/webshim/tree/1.16.0",
                "issues": "https://github.com/aFarkas/webshim/issues"
            },
            "time": "2016-11-13 20:27:50"
        },
        {
            "name": "behat/transliterator",
            "version": "v1.1.0",
            "source": {
                "type": "git",
                "url": "https://github.com/Behat/Transliterator.git",
                "reference": "868e05be3a9f25ba6424c2dd4849567f50715003"
            },
            "dist": {
                "type": "zip",
                "url": "https://api.github.com/repos/Behat/Transliterator/zipball/868e05be3a9f25ba6424c2dd4849567f50715003",
                "reference": "868e05be3a9f25ba6424c2dd4849567f50715003",
                "shasum": ""
            },
            "require": {
                "php": ">=5.3.3"
            },
            "type": "library",
            "extra": {
                "branch-alias": {
                    "dev-master": "1.1-dev"
                }
            },
            "autoload": {
                "psr-0": {
                    "Behat\\Transliterator": "src/"
                }
            },
            "notification-url": "https://packagist.org/downloads/",
            "license": [
                "Artistic-1.0"
            ],
            "description": "String transliterator",
            "keywords": [
                "i18n",
                "slug",
                "transliterator"
            ],
            "time": "2015-09-28 16:26:35"
        },
        {
            "name": "bootstrap-plus/bootstrap-jqueryui",
            "version": "dev-master",
            "source": {
                "type": "git",
                "url": "https://github.com/bootstrap-plus/bootstrap-jqueryui.git",
                "reference": "ae53c890fa1445bc8361b85e63653bd0f282a104"
            },
            "dist": {
                "type": "zip",
                "url": "https://api.github.com/repos/bootstrap-plus/bootstrap-jqueryui/zipball/ae53c890fa1445bc8361b85e63653bd0f282a104",
                "reference": "ae53c890fa1445bc8361b85e63653bd0f282a104",
                "shasum": ""
            },
            "type": "component",
            "extra": {
                "component": {
                    "files": [
                        "bootstrap-jqueryui.js",
                        "bootstrap-jqueryui.min.js",
                        "bootstrap-jqueryui.css",
                        "bootstrap-jqueryui.min.css"
                    ]
                }
            },
            "notification-url": "https://packagist.org/downloads/",
            "license": [
                "MIT"
            ],
            "description": "A jqueryui version for bootstrap3.",
            "homepage": "http://bootstrap-plus.github.io/bootstrap-jqueryui/",
            "time": "2014-06-27 20:29:52"
        },
        {
            "name": "bootstrap-plus/bootstrap-media-lightbox",
            "version": "v3.0",
            "source": {
                "type": "git",
                "url": "https://github.com/bootstrap-plus/bootstrap-media-lightbox.git",
                "reference": "465cc2b4109995862c2997ffacd6905c622a4661"
            },
            "dist": {
                "type": "zip",
                "url": "https://api.github.com/repos/bootstrap-plus/bootstrap-media-lightbox/zipball/465cc2b4109995862c2997ffacd6905c622a4661",
                "reference": "465cc2b4109995862c2997ffacd6905c622a4661",
                "shasum": ""
            },
            "type": "component",
            "extra": {
                "component": {
                    "files": [
                        "bootstrap-media-lightbox.js",
                        "bootstrap-media-lightbox.min.js",
                        "bootstrap-media-lightbox.css"
                    ]
                }
            },
            "notification-url": "https://packagist.org/downloads/",
            "license": [
                "MIT"
            ],
            "description": "A lightweight and borderless media lightbox extension for bootstrap3. It supports single images, image galleries, videos and iframes.",
            "time": "2015-08-27 11:23:36"
        },
        {
            "name": "components/bootstrap",
            "version": "3.3.7",
            "source": {
                "type": "git",
                "url": "https://github.com/components/bootstrap.git",
                "reference": "fe6e7683be66ba45a725816efdb51d4566733043"
            },
            "dist": {
                "type": "zip",
                "url": "https://api.github.com/repos/components/bootstrap/zipball/fe6e7683be66ba45a725816efdb51d4566733043",
                "reference": "fe6e7683be66ba45a725816efdb51d4566733043",
                "shasum": ""
            },
            "require": {
                "components/jquery": "1.9.1 - 3"
            },
            "suggest": {
                "components/bootstrap-default": "Provide a theme for Bootstrap as components/bootstrap only provides the CSS as file assets"
            },
            "type": "component",
            "extra": {
                "component": {
                    "scripts": [
                        "js/bootstrap.js"
                    ],
                    "files": [
                        "js/*.js",
                        "css/*.css",
                        "css/*.map",
                        "fonts/*",
                        "less/mixins/*.less",
                        "less/*.less"
                    ],
                    "shim": {
                        "deps": [
                            "jquery"
                        ]
                    }
                }
            },
            "notification-url": "https://packagist.org/downloads/",
            "license": [
                "MIT"
            ],
            "authors": [
                {
                    "name": "Jacob Thornton",
                    "email": "jacobthornton@gmail.com"
                },
                {
                    "name": "Mark Otto",
                    "email": "markdotto@gmail.com"
                }
            ],
            "description": "The most popular front-end framework for developing responsive, mobile first projects on the web.",
            "homepage": "http://getbootstrap.com",
            "keywords": [
                "css",
                "framework",
                "front-end",
                "less",
                "mobile-first",
                "responsive",
                "web"
            ],
            "time": "2016-07-26 05:59:20"
        },
        {
            "name": "components/font-awesome",
            "version": "4.7.0",
            "source": {
                "type": "git",
                "url": "https://github.com/components/font-awesome.git",
                "reference": "885308b939369d147bec93174722786bc2c4eedd"
            },
            "dist": {
                "type": "zip",
                "url": "https://api.github.com/repos/components/font-awesome/zipball/885308b939369d147bec93174722786bc2c4eedd",
                "reference": "885308b939369d147bec93174722786bc2c4eedd",
                "shasum": ""
            },
            "type": "component",
            "extra": {
                "component": {
                    "styles": [
                        "css/font-awesome.css"
                    ],
                    "files": [
                        "css/font-awesome.min.css",
                        "css/font-awesome.css.map",
                        "fonts/*"
                    ]
                }
            },
            "notification-url": "https://packagist.org/downloads/",
            "license": [
                "MIT",
                "OFL-1.1"
            ],
            "description": "The iconic font designed for use with Twitter Bootstrap.",
            "time": "2016-10-25 10:56:23"
        },
        {
            "name": "components/jquery",
            "version": "2.1.4",
            "source": {
                "type": "git",
                "url": "https://github.com/components/jquery.git",
                "reference": "7b1d1104656a092423fbfba13c5920e9bbba290c"
            },
            "dist": {
                "type": "zip",
                "url": "https://api.github.com/repos/components/jquery/zipball/7b1d1104656a092423fbfba13c5920e9bbba290c",
                "reference": "7b1d1104656a092423fbfba13c5920e9bbba290c",
                "shasum": ""
            },
            "type": "component",
            "extra": {
                "component": {
                    "scripts": [
                        "jquery.js"
                    ],
                    "files": [
                        "jquery.min.js",
                        "jquery.min.map",
                        "jquery-migrate.js",
                        "jquery-migrate.min.js"
                    ]
                }
            },
            "notification-url": "https://packagist.org/downloads/",
            "license": [
                "MIT"
            ],
            "authors": [
                {
                    "name": "John Resig",
                    "email": "jeresig@gmail.com"
                }
            ],
            "description": "jQuery JavaScript Library",
            "homepage": "http://jquery.com",
            "time": "2015-05-08 05:04:47"
        },
        {
            "name": "components/jqueryui",
            "version": "1.12.1",
            "source": {
                "type": "git",
                "url": "https://github.com/components/jqueryui.git",
                "reference": "44ecf3794cc56b65954cc19737234a3119d036cc"
            },
            "dist": {
                "type": "zip",
                "url": "https://api.github.com/repos/components/jqueryui/zipball/44ecf3794cc56b65954cc19737234a3119d036cc",
                "reference": "44ecf3794cc56b65954cc19737234a3119d036cc",
                "shasum": ""
            },
            "require": {
                "components/jquery": ">=1.6"
            },
            "type": "component",
            "extra": {
                "component": {
                    "name": "jquery-ui",
                    "scripts": [
                        "jquery-ui.js"
                    ],
                    "files": [
                        "ui/**",
                        "themes/**",
                        "jquery-ui.min.js"
                    ],
                    "shim": {
                        "deps": [
                            "jquery"
                        ],
                        "exports": "jQuery"
                    }
                }
            },
            "notification-url": "https://packagist.org/downloads/",
            "license": [
                "MIT"
            ],
            "authors": [
                {
                    "name": "jQuery UI Team",
                    "homepage": "http://jqueryui.com/about"
                },
                {
                    "name": "Joern Zaefferer",
                    "email": "joern.zaefferer@gmail.com",
                    "homepage": "http://bassistance.de"
                },
                {
                    "name": "Scott Gonzalez",
                    "email": "scott.gonzalez@gmail.com",
                    "homepage": "http://scottgonzalez.com"
                },
                {
                    "name": "Kris Borchers",
                    "email": "kris.borchers@gmail.com",
                    "homepage": "http://krisborchers.com"
                },
                {
                    "name": "Mike Sherov",
                    "email": "mike.sherov@gmail.com",
                    "homepage": "http://mike.sherov.com"
                },
                {
                    "name": "TJ VanToll",
                    "email": "tj.vantoll@gmail.com",
                    "homepage": "http://tjvantoll.com"
                },
                {
                    "name": "Corey Frang",
                    "email": "gnarf37@gmail.com",
                    "homepage": "http://gnarf.net"
                },
                {
                    "name": "Felix Nagel",
                    "email": "info@felixnagel.com",
                    "homepage": "http://www.felixnagel.com"
                }
            ],
            "description": "jQuery UI is a curated set of user interface interactions, effects, widgets, and themes built on top of the jQuery JavaScript Library. Whether you're building highly interactive web applications or you just need to add a date picker to a form control, jQuery UI is the perfect choice.",
            "time": "2016-09-16 05:47:55"
        },
        {
            "name": "composer/installers",
            "version": "v1.2.0",
            "source": {
                "type": "git",
                "url": "https://github.com/composer/installers.git",
                "reference": "d78064c68299743e0161004f2de3a0204e33b804"
            },
            "dist": {
                "type": "zip",
                "url": "https://api.github.com/repos/composer/installers/zipball/d78064c68299743e0161004f2de3a0204e33b804",
                "reference": "d78064c68299743e0161004f2de3a0204e33b804",
                "shasum": ""
            },
            "require": {
                "composer-plugin-api": "^1.0"
            },
            "replace": {
                "roundcube/plugin-installer": "*",
                "shama/baton": "*"
            },
            "require-dev": {
                "composer/composer": "1.0.*@dev",
                "phpunit/phpunit": "4.1.*"
            },
            "type": "composer-plugin",
            "extra": {
                "class": "Composer\\Installers\\Plugin",
                "branch-alias": {
                    "dev-master": "1.0-dev"
                }
            },
            "autoload": {
                "psr-4": {
                    "Composer\\Installers\\": "src/Composer/Installers"
                }
            },
            "notification-url": "https://packagist.org/downloads/",
            "license": [
                "MIT"
            ],
            "authors": [
                {
                    "name": "Kyle Robinson Young",
                    "email": "kyle@dontkry.com",
                    "homepage": "https://github.com/shama"
                }
            ],
            "description": "A multi-framework Composer library installer",
            "homepage": "https://composer.github.io/installers/",
            "keywords": [
                "Craft",
                "Dolibarr",
                "Hurad",
                "ImageCMS",
                "MODX Evo",
                "Mautic",
                "OXID",
                "Plentymarkets",
                "RadPHP",
                "SMF",
                "Thelia",
                "WolfCMS",
                "agl",
                "aimeos",
                "annotatecms",
                "attogram",
                "bitrix",
                "cakephp",
                "chef",
                "cockpit",
                "codeigniter",
                "concrete5",
                "croogo",
                "dokuwiki",
                "drupal",
                "elgg",
                "expressionengine",
                "fuelphp",
                "grav",
                "installer",
                "joomla",
                "kohana",
                "laravel",
                "lithium",
                "magento",
                "mako",
                "mediawiki",
                "modulework",
                "moodle",
                "phpbb",
                "piwik",
                "ppi",
                "puppet",
                "reindex",
                "roundcube",
                "shopware",
                "silverstripe",
                "symfony",
                "typo3",
                "wordpress",
                "yawik",
                "zend",
                "zikula"
            ],
            "time": "2016-08-13 20:53:52"
        },
        {
            "name": "doctrine/annotations",
            "version": "v1.2.7",
            "source": {
                "type": "git",
                "url": "https://github.com/doctrine/annotations.git",
                "reference": "f25c8aab83e0c3e976fd7d19875f198ccf2f7535"
            },
            "dist": {
                "type": "zip",
                "url": "https://api.github.com/repos/doctrine/annotations/zipball/f25c8aab83e0c3e976fd7d19875f198ccf2f7535",
                "reference": "f25c8aab83e0c3e976fd7d19875f198ccf2f7535",
                "shasum": ""
            },
            "require": {
                "doctrine/lexer": "1.*",
                "php": ">=5.3.2"
            },
            "require-dev": {
                "doctrine/cache": "1.*",
                "phpunit/phpunit": "4.*"
            },
            "type": "library",
            "extra": {
                "branch-alias": {
                    "dev-master": "1.3.x-dev"
                }
            },
            "autoload": {
                "psr-0": {
                    "Doctrine\\Common\\Annotations\\": "lib/"
                }
            },
            "notification-url": "https://packagist.org/downloads/",
            "license": [
                "MIT"
            ],
            "authors": [
                {
                    "name": "Roman Borschel",
                    "email": "roman@code-factory.org"
                },
                {
                    "name": "Benjamin Eberlei",
                    "email": "kontakt@beberlei.de"
                },
                {
                    "name": "Guilherme Blanco",
                    "email": "guilhermeblanco@gmail.com"
                },
                {
                    "name": "Jonathan Wage",
                    "email": "jonwage@gmail.com"
                },
                {
                    "name": "Johannes Schmitt",
                    "email": "schmittjoh@gmail.com"
                }
            ],
            "description": "Docblock Annotations Parser",
            "homepage": "http://www.doctrine-project.org",
            "keywords": [
                "annotations",
                "docblock",
                "parser"
            ],
            "time": "2015-08-31 12:32:49"
        },
        {
            "name": "doctrine/cache",
            "version": "v1.6.1",
            "source": {
                "type": "git",
                "url": "https://github.com/doctrine/cache.git",
                "reference": "b6f544a20f4807e81f7044d31e679ccbb1866dc3"
            },
            "dist": {
                "type": "zip",
                "url": "https://api.github.com/repos/doctrine/cache/zipball/b6f544a20f4807e81f7044d31e679ccbb1866dc3",
                "reference": "b6f544a20f4807e81f7044d31e679ccbb1866dc3",
                "shasum": ""
            },
            "require": {
                "php": "~5.5|~7.0"
            },
            "conflict": {
                "doctrine/common": ">2.2,<2.4"
            },
            "require-dev": {
                "phpunit/phpunit": "~4.8|~5.0",
                "predis/predis": "~1.0",
                "satooshi/php-coveralls": "~0.6"
            },
            "type": "library",
            "extra": {
                "branch-alias": {
                    "dev-master": "1.6.x-dev"
                }
            },
            "autoload": {
                "psr-4": {
                    "Doctrine\\Common\\Cache\\": "lib/Doctrine/Common/Cache"
                }
            },
            "notification-url": "https://packagist.org/downloads/",
            "license": [
                "MIT"
            ],
            "authors": [
                {
                    "name": "Roman Borschel",
                    "email": "roman@code-factory.org"
                },
                {
                    "name": "Benjamin Eberlei",
                    "email": "kontakt@beberlei.de"
                },
                {
                    "name": "Guilherme Blanco",
                    "email": "guilhermeblanco@gmail.com"
                },
                {
                    "name": "Jonathan Wage",
                    "email": "jonwage@gmail.com"
                },
                {
                    "name": "Johannes Schmitt",
                    "email": "schmittjoh@gmail.com"
                }
            ],
            "description": "Caching library offering an object-oriented API for many cache backends",
            "homepage": "http://www.doctrine-project.org",
            "keywords": [
                "cache",
                "caching"
            ],
            "time": "2016-10-29 11:16:17"
        },
        {
            "name": "doctrine/collections",
            "version": "v1.3.0",
            "source": {
                "type": "git",
                "url": "https://github.com/doctrine/collections.git",
                "reference": "6c1e4eef75f310ea1b3e30945e9f06e652128b8a"
            },
            "dist": {
                "type": "zip",
                "url": "https://api.github.com/repos/doctrine/collections/zipball/6c1e4eef75f310ea1b3e30945e9f06e652128b8a",
                "reference": "6c1e4eef75f310ea1b3e30945e9f06e652128b8a",
                "shasum": ""
            },
            "require": {
                "php": ">=5.3.2"
            },
            "require-dev": {
                "phpunit/phpunit": "~4.0"
            },
            "type": "library",
            "extra": {
                "branch-alias": {
                    "dev-master": "1.2.x-dev"
                }
            },
            "autoload": {
                "psr-0": {
                    "Doctrine\\Common\\Collections\\": "lib/"
                }
            },
            "notification-url": "https://packagist.org/downloads/",
            "license": [
                "MIT"
            ],
            "authors": [
                {
                    "name": "Roman Borschel",
                    "email": "roman@code-factory.org"
                },
                {
                    "name": "Benjamin Eberlei",
                    "email": "kontakt@beberlei.de"
                },
                {
                    "name": "Guilherme Blanco",
                    "email": "guilhermeblanco@gmail.com"
                },
                {
                    "name": "Jonathan Wage",
                    "email": "jonwage@gmail.com"
                },
                {
                    "name": "Johannes Schmitt",
                    "email": "schmittjoh@gmail.com"
                }
            ],
            "description": "Collections Abstraction library",
            "homepage": "http://www.doctrine-project.org",
            "keywords": [
                "array",
                "collections",
                "iterator"
            ],
            "time": "2015-04-14 22:21:58"
        },
        {
            "name": "doctrine/common",
            "version": "v2.6.2",
            "source": {
                "type": "git",
                "url": "https://github.com/doctrine/common.git",
                "reference": "7bce00698899aa2c06fe7365c76e4d78ddb15fa3"
            },
            "dist": {
                "type": "zip",
                "url": "https://api.github.com/repos/doctrine/common/zipball/7bce00698899aa2c06fe7365c76e4d78ddb15fa3",
                "reference": "7bce00698899aa2c06fe7365c76e4d78ddb15fa3",
                "shasum": ""
            },
            "require": {
                "doctrine/annotations": "1.*",
                "doctrine/cache": "1.*",
                "doctrine/collections": "1.*",
                "doctrine/inflector": "1.*",
                "doctrine/lexer": "1.*",
                "php": "~5.5|~7.0"
            },
            "require-dev": {
                "phpunit/phpunit": "~4.8|~5.0"
            },
            "type": "library",
            "extra": {
                "branch-alias": {
                    "dev-master": "2.7.x-dev"
                }
            },
            "autoload": {
                "psr-4": {
                    "Doctrine\\Common\\": "lib/Doctrine/Common"
                }
            },
            "notification-url": "https://packagist.org/downloads/",
            "license": [
                "MIT"
            ],
            "authors": [
                {
                    "name": "Roman Borschel",
                    "email": "roman@code-factory.org"
                },
                {
                    "name": "Benjamin Eberlei",
                    "email": "kontakt@beberlei.de"
                },
                {
                    "name": "Guilherme Blanco",
                    "email": "guilhermeblanco@gmail.com"
                },
                {
                    "name": "Jonathan Wage",
                    "email": "jonwage@gmail.com"
                },
                {
                    "name": "Johannes Schmitt",
                    "email": "schmittjoh@gmail.com"
                }
            ],
            "description": "Common Library for Doctrine projects",
            "homepage": "http://www.doctrine-project.org",
            "keywords": [
                "annotations",
                "collections",
                "eventmanager",
                "persistence",
                "spl"
            ],
            "time": "2016-11-30 16:50:46"
        },
        {
            "name": "doctrine/dbal",
            "version": "v2.5.5",
            "source": {
                "type": "git",
                "url": "https://github.com/doctrine/dbal.git",
                "reference": "9f8c05cd5225a320d56d4bfdb4772f10d045a0c9"
            },
            "dist": {
                "type": "zip",
                "url": "https://api.github.com/repos/doctrine/dbal/zipball/9f8c05cd5225a320d56d4bfdb4772f10d045a0c9",
                "reference": "9f8c05cd5225a320d56d4bfdb4772f10d045a0c9",
                "shasum": ""
            },
            "require": {
                "doctrine/common": ">=2.4,<2.7-dev",
                "php": ">=5.3.2"
            },
            "require-dev": {
                "phpunit/phpunit": "4.*",
                "symfony/console": "2.*||^3.0"
            },
            "suggest": {
                "symfony/console": "For helpful console commands such as SQL execution and import of files."
            },
            "bin": [
                "bin/doctrine-dbal"
            ],
            "type": "library",
            "extra": {
                "branch-alias": {
                    "dev-master": "2.5.x-dev"
                }
            },
            "autoload": {
                "psr-0": {
                    "Doctrine\\DBAL\\": "lib/"
                }
            },
            "notification-url": "https://packagist.org/downloads/",
            "license": [
                "MIT"
            ],
            "authors": [
                {
                    "name": "Roman Borschel",
                    "email": "roman@code-factory.org"
                },
                {
                    "name": "Benjamin Eberlei",
                    "email": "kontakt@beberlei.de"
                },
                {
                    "name": "Guilherme Blanco",
                    "email": "guilhermeblanco@gmail.com"
                },
                {
                    "name": "Jonathan Wage",
                    "email": "jonwage@gmail.com"
                }
            ],
            "description": "Database Abstraction Layer",
            "homepage": "http://www.doctrine-project.org",
            "keywords": [
                "database",
                "dbal",
                "persistence",
                "queryobject"
            ],
            "time": "2016-09-09 19:13:33"
        },
        {
            "name": "doctrine/doctrine-bundle",
            "version": "v1.5.2",
            "source": {
                "type": "git",
                "url": "https://github.com/doctrine/DoctrineBundle.git",
                "reference": "d63be7eb9a95d46720f7d6badac4e5bc2bcff2e3"
            },
            "dist": {
                "type": "zip",
                "url": "https://api.github.com/repos/doctrine/DoctrineBundle/zipball/d63be7eb9a95d46720f7d6badac4e5bc2bcff2e3",
                "reference": "d63be7eb9a95d46720f7d6badac4e5bc2bcff2e3",
                "shasum": ""
            },
            "require": {
                "doctrine/dbal": "~2.3",
                "doctrine/doctrine-cache-bundle": "~1.0",
                "jdorn/sql-formatter": "~1.1",
                "php": ">=5.3.2",
                "symfony/console": "~2.3|~3.0",
                "symfony/doctrine-bridge": "~2.2|~3.0",
                "symfony/framework-bundle": "~2.3|~3.0"
            },
            "require-dev": {
                "doctrine/orm": "~2.3",
                "phpunit/phpunit": "~4",
                "satooshi/php-coveralls": "~0.6.1",
                "symfony/validator": "~2.2|~3.0",
                "symfony/yaml": "~2.2|~3.0",
                "twig/twig": "~1.10"
            },
            "suggest": {
                "doctrine/orm": "The Doctrine ORM integration is optional in the bundle.",
                "symfony/web-profiler-bundle": "to use the data collector"
            },
            "type": "symfony-bundle",
            "extra": {
                "branch-alias": {
                    "dev-master": "1.6.x-dev"
                }
            },
            "autoload": {
                "psr-4": {
                    "Doctrine\\Bundle\\DoctrineBundle\\": ""
                }
            },
            "notification-url": "https://packagist.org/downloads/",
            "license": [
                "MIT"
            ],
            "authors": [
                {
                    "name": "Symfony Community",
                    "homepage": "http://symfony.com/contributors"
                },
                {
                    "name": "Benjamin Eberlei",
                    "email": "kontakt@beberlei.de"
                },
                {
                    "name": "Doctrine Project",
                    "homepage": "http://www.doctrine-project.org/"
                },
                {
                    "name": "Fabien Potencier",
                    "email": "fabien@symfony.com"
                }
            ],
            "description": "Symfony DoctrineBundle",
            "homepage": "http://www.doctrine-project.org",
            "keywords": [
                "database",
                "dbal",
                "orm",
                "persistence"
            ],
            "time": "2015-08-31 14:47:06"
        },
        {
            "name": "doctrine/doctrine-cache-bundle",
            "version": "1.3.0",
            "source": {
                "type": "git",
                "url": "https://github.com/doctrine/DoctrineCacheBundle.git",
                "reference": "18c600a9b82f6454d2e81ca4957cdd56a1cf3504"
            },
            "dist": {
                "type": "zip",
                "url": "https://api.github.com/repos/doctrine/DoctrineCacheBundle/zipball/18c600a9b82f6454d2e81ca4957cdd56a1cf3504",
                "reference": "18c600a9b82f6454d2e81ca4957cdd56a1cf3504",
                "shasum": ""
            },
            "require": {
                "doctrine/cache": "^1.4.2",
                "doctrine/inflector": "~1.0",
                "php": ">=5.3.2",
                "symfony/doctrine-bridge": "~2.2|~3.0"
            },
            "require-dev": {
                "instaclick/coding-standard": "~1.1",
                "instaclick/object-calisthenics-sniffs": "dev-master",
                "instaclick/symfony2-coding-standard": "dev-remaster",
                "phpunit/phpunit": "~4",
                "predis/predis": "~0.8",
                "satooshi/php-coveralls": "~0.6.1",
                "squizlabs/php_codesniffer": "~1.5",
                "symfony/console": "~2.2|~3.0",
                "symfony/finder": "~2.2|~3.0",
                "symfony/framework-bundle": "~2.2|~3.0",
                "symfony/phpunit-bridge": "~2.7|~3.0",
                "symfony/security-acl": "~2.3|~3.0",
                "symfony/validator": "~2.2|~3.0",
                "symfony/yaml": "~2.2|~3.0"
            },
            "suggest": {
                "symfony/security-acl": "For using this bundle to cache ACLs"
            },
            "type": "symfony-bundle",
            "extra": {
                "branch-alias": {
                    "dev-master": "1.2.x-dev"
                }
            },
            "autoload": {
                "psr-4": {
                    "Doctrine\\Bundle\\DoctrineCacheBundle\\": ""
                }
            },
            "notification-url": "https://packagist.org/downloads/",
            "license": [
                "MIT"
            ],
            "authors": [
                {
                    "name": "Symfony Community",
                    "homepage": "http://symfony.com/contributors"
                },
                {
                    "name": "Benjamin Eberlei",
                    "email": "kontakt@beberlei.de"
                },
                {
                    "name": "Fabio B. Silva",
                    "email": "fabio.bat.silva@gmail.com"
                },
                {
                    "name": "Guilherme Blanco",
                    "email": "guilhermeblanco@hotmail.com"
                },
                {
                    "name": "Doctrine Project",
                    "homepage": "http://www.doctrine-project.org/"
                },
                {
                    "name": "Fabien Potencier",
                    "email": "fabien@symfony.com"
                }
            ],
            "description": "Symfony Bundle for Doctrine Cache",
            "homepage": "http://www.doctrine-project.org",
            "keywords": [
                "cache",
                "caching"
            ],
            "time": "2016-01-26 17:28:51"
        },
        {
            "name": "doctrine/inflector",
            "version": "v1.1.0",
            "source": {
                "type": "git",
                "url": "https://github.com/doctrine/inflector.git",
                "reference": "90b2128806bfde671b6952ab8bea493942c1fdae"
            },
            "dist": {
                "type": "zip",
                "url": "https://api.github.com/repos/doctrine/inflector/zipball/90b2128806bfde671b6952ab8bea493942c1fdae",
                "reference": "90b2128806bfde671b6952ab8bea493942c1fdae",
                "shasum": ""
            },
            "require": {
                "php": ">=5.3.2"
            },
            "require-dev": {
                "phpunit/phpunit": "4.*"
            },
            "type": "library",
            "extra": {
                "branch-alias": {
                    "dev-master": "1.1.x-dev"
                }
            },
            "autoload": {
                "psr-0": {
                    "Doctrine\\Common\\Inflector\\": "lib/"
                }
            },
            "notification-url": "https://packagist.org/downloads/",
            "license": [
                "MIT"
            ],
            "authors": [
                {
                    "name": "Roman Borschel",
                    "email": "roman@code-factory.org"
                },
                {
                    "name": "Benjamin Eberlei",
                    "email": "kontakt@beberlei.de"
                },
                {
                    "name": "Guilherme Blanco",
                    "email": "guilhermeblanco@gmail.com"
                },
                {
                    "name": "Jonathan Wage",
                    "email": "jonwage@gmail.com"
                },
                {
                    "name": "Johannes Schmitt",
                    "email": "schmittjoh@gmail.com"
                }
            ],
            "description": "Common String Manipulations with regard to casing and singular/plural rules.",
            "homepage": "http://www.doctrine-project.org",
            "keywords": [
                "inflection",
                "pluralize",
                "singularize",
                "string"
            ],
            "time": "2015-11-06 14:35:42"
        },
        {
            "name": "doctrine/instantiator",
            "version": "1.0.5",
            "source": {
                "type": "git",
                "url": "https://github.com/doctrine/instantiator.git",
                "reference": "8e884e78f9f0eb1329e445619e04456e64d8051d"
            },
            "dist": {
                "type": "zip",
                "url": "https://api.github.com/repos/doctrine/instantiator/zipball/8e884e78f9f0eb1329e445619e04456e64d8051d",
                "reference": "8e884e78f9f0eb1329e445619e04456e64d8051d",
                "shasum": ""
            },
            "require": {
                "php": ">=5.3,<8.0-DEV"
            },
            "require-dev": {
                "athletic/athletic": "~0.1.8",
                "ext-pdo": "*",
                "ext-phar": "*",
                "phpunit/phpunit": "~4.0",
                "squizlabs/php_codesniffer": "~2.0"
            },
            "type": "library",
            "extra": {
                "branch-alias": {
                    "dev-master": "1.0.x-dev"
                }
            },
            "autoload": {
                "psr-4": {
                    "Doctrine\\Instantiator\\": "src/Doctrine/Instantiator/"
                }
            },
            "notification-url": "https://packagist.org/downloads/",
            "license": [
                "MIT"
            ],
            "authors": [
                {
                    "name": "Marco Pivetta",
                    "email": "ocramius@gmail.com",
                    "homepage": "http://ocramius.github.com/"
                }
            ],
            "description": "A small, lightweight utility to instantiate objects in PHP without invoking their constructors",
            "homepage": "https://github.com/doctrine/instantiator",
            "keywords": [
                "constructor",
                "instantiate"
            ],
            "time": "2015-06-14 21:17:01"
        },
        {
            "name": "doctrine/lexer",
            "version": "v1.0.1",
            "source": {
                "type": "git",
                "url": "https://github.com/doctrine/lexer.git",
                "reference": "83893c552fd2045dd78aef794c31e694c37c0b8c"
            },
            "dist": {
                "type": "zip",
                "url": "https://api.github.com/repos/doctrine/lexer/zipball/83893c552fd2045dd78aef794c31e694c37c0b8c",
                "reference": "83893c552fd2045dd78aef794c31e694c37c0b8c",
                "shasum": ""
            },
            "require": {
                "php": ">=5.3.2"
            },
            "type": "library",
            "extra": {
                "branch-alias": {
                    "dev-master": "1.0.x-dev"
                }
            },
            "autoload": {
                "psr-0": {
                    "Doctrine\\Common\\Lexer\\": "lib/"
                }
            },
            "notification-url": "https://packagist.org/downloads/",
            "license": [
                "MIT"
            ],
            "authors": [
                {
                    "name": "Roman Borschel",
                    "email": "roman@code-factory.org"
                },
                {
                    "name": "Guilherme Blanco",
                    "email": "guilhermeblanco@gmail.com"
                },
                {
                    "name": "Johannes Schmitt",
                    "email": "schmittjoh@gmail.com"
                }
            ],
            "description": "Base library for a lexer that can be used in Top-Down, Recursive Descent Parsers.",
            "homepage": "http://www.doctrine-project.org",
            "keywords": [
                "lexer",
                "parser"
            ],
            "time": "2014-09-09 13:34:57"
        },
        {
            "name": "doctrine/orm",
            "version": "v2.5.5",
            "source": {
                "type": "git",
                "url": "https://github.com/doctrine/doctrine2.git",
                "reference": "73e4be7c7b3ba26f96b781a40b33feba4dfa6d45"
            },
            "dist": {
                "type": "zip",
                "url": "https://api.github.com/repos/doctrine/doctrine2/zipball/73e4be7c7b3ba26f96b781a40b33feba4dfa6d45",
                "reference": "73e4be7c7b3ba26f96b781a40b33feba4dfa6d45",
                "shasum": ""
            },
            "require": {
                "doctrine/cache": "~1.4",
                "doctrine/collections": "~1.2",
                "doctrine/common": ">=2.5-dev,<2.7-dev",
                "doctrine/dbal": ">=2.5-dev,<2.6-dev",
                "doctrine/instantiator": "~1.0.1",
                "ext-pdo": "*",
                "php": ">=5.4",
                "symfony/console": "~2.5|~3.0"
            },
            "require-dev": {
                "phpunit/phpunit": "~4.0",
                "symfony/yaml": "~2.3|~3.0"
            },
            "suggest": {
                "symfony/yaml": "If you want to use YAML Metadata Mapping Driver"
            },
            "bin": [
                "bin/doctrine",
                "bin/doctrine.php"
            ],
            "type": "library",
            "extra": {
                "branch-alias": {
                    "dev-master": "2.6.x-dev"
                }
            },
            "autoload": {
                "psr-0": {
                    "Doctrine\\ORM\\": "lib/"
                }
            },
            "notification-url": "https://packagist.org/downloads/",
            "license": [
                "MIT"
            ],
            "authors": [
                {
                    "name": "Roman Borschel",
                    "email": "roman@code-factory.org"
                },
                {
                    "name": "Benjamin Eberlei",
                    "email": "kontakt@beberlei.de"
                },
                {
                    "name": "Guilherme Blanco",
                    "email": "guilhermeblanco@gmail.com"
                },
                {
                    "name": "Jonathan Wage",
                    "email": "jonwage@gmail.com"
                }
            ],
            "description": "Object-Relational-Mapper for PHP",
            "homepage": "http://www.doctrine-project.org",
            "keywords": [
                "database",
                "orm"
            ],
            "time": "2016-09-10 18:51:13"
        },
        {
            "name": "elao/web-profiler-extra-bundle",
            "version": "v2.3.3",
            "source": {
                "type": "git",
                "url": "https://github.com/Elao/WebProfilerExtraBundle.git",
                "reference": "1b29496eecddb5520de59e89e168582f88140e49"
            },
            "dist": {
                "type": "zip",
                "url": "https://api.github.com/repos/Elao/WebProfilerExtraBundle/zipball/1b29496eecddb5520de59e89e168582f88140e49",
                "reference": "1b29496eecddb5520de59e89e168582f88140e49",
                "shasum": ""
            },
            "require": {
                "symfony/framework-bundle": "~2.1|~3.0",
                "symfony/twig-bundle": "~2.0|~3.0",
                "twig/twig": "~1.12"
            },
            "type": "symfony-bundle",
            "extra": {
                "branch-alias": {
                    "dev-master": "2.3-dev"
                }
            },
            "autoload": {
                "psr-4": {
                    "Elao\\WebProfilerExtraBundle\\": "."
                }
            },
            "notification-url": "https://packagist.org/downloads/",
            "license": [
                "MIT"
            ],
            "authors": [
                {
                    "name": "Elao Team",
                    "homepage": "http://www.elao.com"
                },
                {
                    "name": "Contributors",
                    "homepage": "http://github.com/Elao/WebProfilerExtraBundle/contributors"
                }
            ],
            "description": "Add routing, container, assetic & twig information inside the profiler",
            "homepage": "http://github.com/Elao/WebProfilerExtraBundle",
            "keywords": [
                "bundle",
                "elao",
                "extra",
                "profiler"
            ],
            "time": "2015-12-21 16:18:05"
        },
        {
            "name": "ezyang/htmlpurifier",
            "version": "dev-master",
            "source": {
                "type": "git",
                "url": "https://github.com/ezyang/htmlpurifier.git",
                "reference": "5070404376d3b4287ce5c6bfae13e888b464742d"
            },
            "dist": {
                "type": "zip",
                "url": "https://api.github.com/repos/ezyang/htmlpurifier/zipball/5070404376d3b4287ce5c6bfae13e888b464742d",
                "reference": "5070404376d3b4287ce5c6bfae13e888b464742d",
                "shasum": ""
            },
            "require": {
                "php": ">=5.2"
            },
            "require-dev": {
                "simpletest/simpletest": "^1.1"
            },
            "type": "library",
            "autoload": {
                "psr-0": {
                    "HTMLPurifier": "library/"
                },
                "files": [
                    "library/HTMLPurifier.composer.php"
                ]
            },
            "notification-url": "https://packagist.org/downloads/",
            "license": [
                "LGPL"
            ],
            "authors": [
                {
                    "name": "Edward Z. Yang",
                    "email": "admin@htmlpurifier.org",
                    "homepage": "http://ezyang.com"
                }
            ],
            "description": "Standards compliant HTML filter written in PHP",
            "homepage": "http://htmlpurifier.org/",
            "keywords": [
                "html"
            ],
            "time": "2016-10-29 07:01:19"
        },
        {
            "name": "friendsofsymfony/jsrouting-bundle",
            "version": "1.6.0",
            "source": {
                "type": "git",
                "url": "https://github.com/FriendsOfSymfony/FOSJsRoutingBundle.git",
                "reference": "2f52d924692647db02bbcb27c159fef03bf000c9"
            },
            "dist": {
                "type": "zip",
                "url": "https://api.github.com/repos/FriendsOfSymfony/FOSJsRoutingBundle/zipball/2f52d924692647db02bbcb27c159fef03bf000c9",
                "reference": "2f52d924692647db02bbcb27c159fef03bf000c9",
                "shasum": ""
            },
            "require": {
                "php": ">=5.3.2",
                "symfony/console": "~2.0|3.*",
                "symfony/framework-bundle": "~2.0|3.*",
                "symfony/serializer": "~2.0|3.*",
                "willdurand/jsonp-callback-validator": "~1.0"
            },
            "require-dev": {
                "symfony/expression-language": "~2.4|3.*"
            },
            "type": "symfony-bundle",
            "extra": {
                "branch-alias": {
                    "dev-master": "1.5-dev"
                }
            },
            "autoload": {
                "psr-4": {
                    "FOS\\JsRoutingBundle\\": ""
                }
            },
            "notification-url": "https://packagist.org/downloads/",
            "license": [
                "MIT"
            ],
            "authors": [
                {
                    "name": "FriendsOfSymfony Community",
                    "homepage": "https://github.com/friendsofsymfony/FOSJsRoutingBundle/contributors"
                },
                {
                    "name": "William Durand",
                    "email": "william.durand1@gmail.com"
                }
            ],
            "description": "A pretty nice way to expose your Symfony2 routing to client applications.",
            "homepage": "http://friendsofsymfony.github.com",
            "keywords": [
                "Js Routing",
                "javascript",
                "routing"
            ],
            "time": "2015-10-28 15:08:39"
        },
        {
            "name": "gedmo/doctrine-extensions",
            "version": "v2.4.25",
            "source": {
                "type": "git",
                "url": "https://github.com/Atlantic18/DoctrineExtensions.git",
                "reference": "9ac9111dfa7e4b89f8961f29bb64a385c31d5ed8"
            },
            "dist": {
                "type": "zip",
                "url": "https://api.github.com/repos/Atlantic18/DoctrineExtensions/zipball/9ac9111dfa7e4b89f8961f29bb64a385c31d5ed8",
                "reference": "9ac9111dfa7e4b89f8961f29bb64a385c31d5ed8",
                "shasum": ""
            },
            "require": {
                "behat/transliterator": "~1.0",
                "doctrine/common": "~2.4",
                "php": ">=5.3.2"
            },
            "require-dev": {
                "doctrine/common": ">=2.5.0",
                "doctrine/mongodb-odm": ">=1.0.2",
                "doctrine/orm": ">=2.5.0",
                "phpunit/phpunit": "~4.4",
                "phpunit/phpunit-mock-objects": "~2.3",
                "symfony/yaml": "~2.6"
            },
            "suggest": {
                "doctrine/mongodb-odm": "to use the extensions with the MongoDB ODM",
                "doctrine/orm": "to use the extensions with the ORM"
            },
            "type": "library",
            "extra": {
                "branch-alias": {
                    "dev-master": "2.4.x-dev"
                }
            },
            "autoload": {
                "psr-0": {
                    "Gedmo\\": "lib/"
                }
            },
            "notification-url": "https://packagist.org/downloads/",
            "license": [
                "MIT"
            ],
            "authors": [
                {
                    "name": "David Buchmann",
                    "email": "david@liip.ch"
                },
                {
                    "name": "Gediminas Morkevicius",
                    "email": "gediminas.morkevicius@gmail.com"
                },
                {
                    "name": "Gustavo Falco",
                    "email": "comfortablynumb84@gmail.com"
                }
            ],
            "description": "Doctrine2 behavioral extensions",
            "homepage": "http://gediminasm.org/",
            "keywords": [
                "Blameable",
                "behaviors",
                "doctrine2",
                "extensions",
                "gedmo",
                "loggable",
                "nestedset",
                "sluggable",
                "sortable",
                "timestampable",
                "translatable",
                "tree",
                "uploadable"
            ],
            "time": "2016-12-14 20:12:38"
        },
        {
            "name": "imagine/imagine",
            "version": "v0.6.3",
            "source": {
                "type": "git",
                "url": "https://github.com/avalanche123/Imagine.git",
                "reference": "149041d2a1b517107bfe270ca2b1a17aa341715d"
            },
            "dist": {
                "type": "zip",
                "url": "https://api.github.com/repos/avalanche123/Imagine/zipball/149041d2a1b517107bfe270ca2b1a17aa341715d",
                "reference": "149041d2a1b517107bfe270ca2b1a17aa341715d",
                "shasum": ""
            },
            "require": {
                "php": ">=5.3.2"
            },
            "require-dev": {
                "sami/sami": "dev-master"
            },
            "suggest": {
                "ext-gd": "to use the GD implementation",
                "ext-gmagick": "to use the Gmagick implementation",
                "ext-imagick": "to use the Imagick implementation"
            },
            "type": "library",
            "extra": {
                "branch-alias": {
                    "dev-develop": "0.7-dev"
                }
            },
            "autoload": {
                "psr-0": {
                    "Imagine": "lib/"
                }
            },
            "notification-url": "https://packagist.org/downloads/",
            "license": [
                "MIT"
            ],
            "authors": [
                {
                    "name": "Bulat Shakirzyanov",
                    "email": "mallluhuct@gmail.com",
                    "homepage": "http://avalanche123.com"
                }
            ],
            "description": "Image processing for PHP 5.3",
            "homepage": "http://imagine.readthedocs.org/",
            "keywords": [
                "drawing",
                "graphics",
                "image manipulation",
                "image processing"
            ],
            "time": "2015-09-19 16:54:05"
        },
        {
            "name": "ircmaxell/random-lib",
            "version": "v1.2.0",
            "source": {
                "type": "git",
                "url": "https://github.com/ircmaxell/RandomLib.git",
                "reference": "e9e0204f40e49fa4419946c677eccd3fa25b8cf4"
            },
            "dist": {
                "type": "zip",
                "url": "https://api.github.com/repos/ircmaxell/RandomLib/zipball/e9e0204f40e49fa4419946c677eccd3fa25b8cf4",
                "reference": "e9e0204f40e49fa4419946c677eccd3fa25b8cf4",
                "shasum": ""
            },
            "require": {
                "ircmaxell/security-lib": "^1.1",
                "php": ">=5.3.2"
            },
            "require-dev": {
                "friendsofphp/php-cs-fixer": "^1.11",
                "mikey179/vfsstream": "^1.6",
                "phpunit/phpunit": "^4.8|^5.0"
            },
            "type": "library",
            "extra": {
                "branch-alias": {
                    "dev-master": "1.1.x-dev"
                }
            },
            "autoload": {
                "psr-0": {
                    "RandomLib": "lib"
                }
            },
            "notification-url": "https://packagist.org/downloads/",
            "license": [
                "MIT"
            ],
            "authors": [
                {
                    "name": "Anthony Ferrara",
                    "email": "ircmaxell@ircmaxell.com",
                    "homepage": "http://blog.ircmaxell.com"
                }
            ],
            "description": "A Library For Generating Secure Random Numbers",
            "homepage": "https://github.com/ircmaxell/RandomLib",
            "keywords": [
                "cryptography",
                "random",
                "random-numbers",
                "random-strings"
            ],
            "time": "2016-09-07 15:52:06"
        },
        {
            "name": "ircmaxell/security-lib",
            "version": "v1.1.0",
            "source": {
                "type": "git",
                "url": "https://github.com/ircmaxell/SecurityLib.git",
                "reference": "f3db6de12c20c9bcd1aa3db4353a1bbe0e44e1b5"
            },
            "dist": {
                "type": "zip",
                "url": "https://api.github.com/repos/ircmaxell/SecurityLib/zipball/f3db6de12c20c9bcd1aa3db4353a1bbe0e44e1b5",
                "reference": "f3db6de12c20c9bcd1aa3db4353a1bbe0e44e1b5",
                "shasum": ""
            },
            "require": {
                "php": ">=5.3.2"
            },
            "require-dev": {
                "mikey179/vfsstream": "1.1.*"
            },
            "type": "library",
            "extra": {
                "branch-alias": {
                    "dev-master": "1.0.x-dev"
                }
            },
            "autoload": {
                "psr-0": {
                    "SecurityLib": "lib"
                }
            },
            "notification-url": "https://packagist.org/downloads/",
            "license": [
                "MIT"
            ],
            "authors": [
                {
                    "name": "Anthony Ferrara",
                    "email": "ircmaxell@ircmaxell.com",
                    "homepage": "http://blog.ircmaxell.com"
                }
            ],
            "description": "A Base Security Library",
            "homepage": "https://github.com/ircmaxell/SecurityLib",
            "time": "2015-03-20 14:31:23"
        },
        {
            "name": "jQuery.mmenu",
            "version": "5.7.8",
            "source": {
                "type": "git",
                "url": "https://github.com/FrDH/jQuery.mmenu.git",
                "reference": "b4795fe4eeb77a32a742f3313493a29d8de12b7f"
            },
            "dist": {
                "type": "zip",
                "url": "https://api.github.com/repos/FrDH/jQuery.mmenu/zipball/b4795fe4eeb77a32a742f3313493a29d8de12b7f",
                "reference": "b4795fe4eeb77a32a742f3313493a29d8de12b7f",
                "shasum": ""
            },
            "type": "library",
            "license": [
                "CC-BY-NC-4.0"
            ],
            "description": "The best jQuery plugin for app look-alike on- and off-canvas menus with sliding submenus for your website and webapp.",
            "keywords": [
                "app",
                "list",
                "listview",
                "megamenu",
                "menu",
                "mmenu",
                "mobile",
                "navigation",
                "off-canvas",
                "on-canvas",
                "panels",
                "submenu"
            ],
            "support": {
                "source": "https://github.com/FrDH/jQuery.mmenu/tree/v5.7.8",
                "issues": "https://github.com/FrDH/jQuery.mmenu/issues"
            },
            "time": "2016-11-13 09:41:03"
        },
        {
            "name": "jdorn/sql-formatter",
            "version": "v1.2.17",
            "source": {
                "type": "git",
                "url": "https://github.com/jdorn/sql-formatter.git",
                "reference": "64990d96e0959dff8e059dfcdc1af130728d92bc"
            },
            "dist": {
                "type": "zip",
                "url": "https://api.github.com/repos/jdorn/sql-formatter/zipball/64990d96e0959dff8e059dfcdc1af130728d92bc",
                "reference": "64990d96e0959dff8e059dfcdc1af130728d92bc",
                "shasum": ""
            },
            "require": {
                "php": ">=5.2.4"
            },
            "require-dev": {
                "phpunit/phpunit": "3.7.*"
            },
            "type": "library",
            "extra": {
                "branch-alias": {
                    "dev-master": "1.3.x-dev"
                }
            },
            "autoload": {
                "classmap": [
                    "lib"
                ]
            },
            "notification-url": "https://packagist.org/downloads/",
            "license": [
                "MIT"
            ],
            "authors": [
                {
                    "name": "Jeremy Dorn",
                    "email": "jeremy@jeremydorn.com",
                    "homepage": "http://jeremydorn.com/"
                }
            ],
            "description": "a PHP SQL highlighting library",
            "homepage": "https://github.com/jdorn/sql-formatter/",
            "keywords": [
                "highlight",
                "sql"
            ],
            "time": "2014-01-12 16:20:24"
        },
        {
            "name": "jms/i18n-routing-bundle",
            "version": "2.0.0",
            "target-dir": "JMS/I18nRoutingBundle",
            "source": {
                "type": "git",
                "url": "https://github.com/schmittjoh/JMSI18nRoutingBundle.git",
                "reference": "9e87d4da564069ffe67234c4326e138236519fc2"
            },
            "dist": {
                "type": "zip",
                "url": "https://api.github.com/repos/schmittjoh/JMSI18nRoutingBundle/zipball/9e87d4da564069ffe67234c4326e138236519fc2",
                "reference": "9e87d4da564069ffe67234c4326e138236519fc2",
                "shasum": ""
            },
            "require": {
                "symfony/framework-bundle": "~2.3|~3.0"
            },
            "require-dev": {
                "jms/di-extra-bundle": "~1.1",
                "phpunit/phpunit": "~4",
                "sensio/framework-extra-bundle": "*",
                "symfony/symfony": "~2.3|~3.0"
            },
            "suggest": {
                "jms/translation-bundle": "If you want to use the RouteTranslation extractor"
            },
            "type": "symfony-bundle",
            "autoload": {
                "psr-0": {
                    "JMS\\I18nRoutingBundle": ""
                }
            },
            "notification-url": "https://packagist.org/downloads/",
            "license": [
                "Apache2"
            ],
            "authors": [
                {
                    "name": "Johannes M. Schmitt",
                    "email": "schmittjoh@gmail.com"
                },
                {
                    "name": "Albert Casademont",
                    "email": "albertcasademont@gmail.com"
                }
            ],
            "description": "This bundle allows you to create i18n routes. Fork of the jms/i18n-routing-bundle",
            "homepage": "http://jmsyst.com/bundles/JMSI18nRoutingBundle",
            "keywords": [
                "multilanguage",
                "routing",
                "translation"
            ],
            "time": "2015-12-01 23:14:47"
        },
        {
            "name": "jms/translation-bundle",
            "version": "1.3.1",
            "target-dir": "JMS/TranslationBundle",
            "source": {
                "type": "git",
                "url": "https://github.com/schmittjoh/JMSTranslationBundle.git",
                "reference": "e79fe1cd77e7749223c870bdae0bd400c21a102d"
            },
            "dist": {
                "type": "zip",
                "url": "https://api.github.com/repos/schmittjoh/JMSTranslationBundle/zipball/e79fe1cd77e7749223c870bdae0bd400c21a102d",
                "reference": "e79fe1cd77e7749223c870bdae0bd400c21a102d",
                "shasum": ""
            },
            "require": {
                "nikic/php-parser": "^1.4 || ^2.0",
                "php": "^5.3.3 || ^7.0",
                "symfony/console": "^2.3 || ^3.0",
                "symfony/framework-bundle": "^2.3 || ^3.0"
            },
            "conflict": {
                "twig/twig": "<1.12"
            },
            "require-dev": {
                "jms/di-extra-bundle": "^1.1",
                "matthiasnoback/symfony-dependency-injection-test": "^0.7.6",
                "nyholm/nsa": "^1.0.1",
                "phpunit/phpunit": "4.8.27",
                "psr/log": "^1.0",
                "sensio/framework-extra-bundle": "^2.3 || ^3.0",
                "symfony/expression-language": "^2.6 || ^3.0",
                "symfony/symfony": "^2.3 || ^3.0",
                "twig/twig": "^1.12"
            },
            "type": "symfony-bundle",
            "extra": {
                "branch-alias": {
                    "dev-master": "1.4-dev"
                }
            },
            "autoload": {
                "psr-0": {
                    "JMS\\TranslationBundle": ""
                }
            },
            "notification-url": "https://packagist.org/downloads/",
            "license": [
                "Apache2"
            ],
            "authors": [
                {
                    "name": "Johannes M. Schmitt",
                    "email": "schmittjoh@gmail.com"
                }
            ],
            "description": "Puts the Symfony Translation Component on steroids",
            "homepage": "http://jmsyst.com/bundles/JMSTranslationBundle",
            "keywords": [
                "extract",
                "extraction",
                "i18n",
                "interface",
                "multilanguage",
                "translation",
                "ui",
                "webinterface"
            ],
            "time": "2016-08-13 23:17:44"
        },
        {
            "name": "justinrainbow/json-schema",
            "version": "4.0.1",
            "source": {
                "type": "git",
                "url": "https://github.com/justinrainbow/json-schema.git",
                "reference": "10d1f6977f6be5f177dded8f585a11debdc27591"
            },
            "dist": {
                "type": "zip",
                "url": "https://api.github.com/repos/justinrainbow/json-schema/zipball/10d1f6977f6be5f177dded8f585a11debdc27591",
                "reference": "10d1f6977f6be5f177dded8f585a11debdc27591",
                "shasum": ""
            },
            "require": {
                "php": ">=5.3.3"
            },
            "require-dev": {
                "json-schema/json-schema-test-suite": "1.2.0",
                "phpdocumentor/phpdocumentor": "~2",
                "phpunit/phpunit": "^4.8.22"
            },
            "bin": [
                "bin/validate-json"
            ],
            "type": "library",
            "extra": {
                "branch-alias": {
                    "dev-master": "4.0.x-dev"
                }
            },
            "autoload": {
                "psr-4": {
                    "JsonSchema\\": "src/JsonSchema/"
                }
            },
            "notification-url": "https://packagist.org/downloads/",
            "license": [
                "MIT"
            ],
            "authors": [
                {
                    "name": "Bruno Prieto Reis",
                    "email": "bruno.p.reis@gmail.com"
                },
                {
                    "name": "Justin Rainbow",
                    "email": "justin.rainbow@gmail.com"
                },
                {
                    "name": "Igor Wiedler",
                    "email": "igor@wiedler.ch"
                },
                {
                    "name": "Robert Schönthal",
                    "email": "seroscho@googlemail.com"
                }
            ],
            "description": "A library to validate a json schema.",
            "homepage": "https://github.com/justinrainbow/json-schema",
            "keywords": [
                "json",
                "schema"
            ],
            "time": "2016-11-09 16:32:33"
        },
        {
            "name": "knplabs/knp-menu",
            "version": "2.2.0",
            "source": {
                "type": "git",
                "url": "https://github.com/KnpLabs/KnpMenu.git",
                "reference": "964b5b3ca7fd23019147991f4f75f361d061eb20"
            },
            "dist": {
                "type": "zip",
                "url": "https://api.github.com/repos/KnpLabs/KnpMenu/zipball/964b5b3ca7fd23019147991f4f75f361d061eb20",
                "reference": "964b5b3ca7fd23019147991f4f75f361d061eb20",
                "shasum": ""
            },
            "require": {
                "php": ">=5.3.0"
            },
            "require-dev": {
                "pimple/pimple": "~1.0",
                "silex/silex": "~1.0",
                "symfony/phpunit-bridge": "~2.7|~3.0",
                "symfony/routing": "~2.3|~3.0",
                "twig/twig": "~1.16|~2.0"
            },
            "suggest": {
                "pimple/pimple": "for the built-in implementations of the menu provider and renderer provider",
                "silex/silex": "for the integration with your silex application",
                "twig/twig": "for the TwigRenderer and the integration with your templates"
            },
            "type": "library",
            "extra": {
                "branch-alias": {
                    "dev-master": "2.2-dev"
                }
            },
            "autoload": {
                "psr-4": {
                    "Knp\\Menu\\": "src/Knp/Menu"
                }
            },
            "notification-url": "https://packagist.org/downloads/",
            "license": [
                "MIT"
            ],
            "authors": [
                {
                    "name": "Christophe Coevoet",
                    "email": "stof@notk.org"
                },
                {
                    "name": "Knplabs",
                    "homepage": "http://knplabs.com"
                },
                {
                    "name": "Symfony Community",
                    "homepage": "https://github.com/KnpLabs/KnpMenu/contributors"
                }
            ],
            "description": "An object oriented menu library",
            "homepage": "http://knplabs.com",
            "keywords": [
                "menu",
                "tree"
            ],
            "time": "2016-09-22 07:36:19"
        },
        {
            "name": "knplabs/knp-menu-bundle",
            "version": "2.1.3",
            "source": {
                "type": "git",
                "url": "https://github.com/KnpLabs/KnpMenuBundle.git",
                "reference": "0e4af7209dc03e39c51ec70b68ab2ba3177c25de"
            },
            "dist": {
                "type": "zip",
                "url": "https://api.github.com/repos/KnpLabs/KnpMenuBundle/zipball/0e4af7209dc03e39c51ec70b68ab2ba3177c25de",
                "reference": "0e4af7209dc03e39c51ec70b68ab2ba3177c25de",
                "shasum": ""
            },
            "require": {
                "knplabs/knp-menu": "~2.2",
                "symfony/framework-bundle": "~2.3|~3.0"
            },
            "require-dev": {
                "symfony/expression-language": "~2.4|~3.0",
                "symfony/phpunit-bridge": "~2.7|~3.0"
            },
            "type": "symfony-bundle",
            "extra": {
                "branch-alias": {
                    "dev-master": "2.2.x-dev"
                }
            },
            "autoload": {
                "psr-4": {
                    "Knp\\Bundle\\MenuBundle\\": ""
                }
            },
            "notification-url": "https://packagist.org/downloads/",
            "license": [
                "MIT"
            ],
            "authors": [
                {
                    "name": "Christophe Coevoet",
                    "email": "stof@notk.org"
                },
                {
                    "name": "Knplabs",
                    "homepage": "http://knplabs.com"
                },
                {
                    "name": "Symfony Community",
                    "homepage": "https://github.com/KnpLabs/KnpMenuBundle/contributors"
                }
            ],
            "description": "This bundle provides an integration of the KnpMenu library",
            "keywords": [
                "menu"
            ],
            "time": "2016-09-22 12:24:40"
        },
        {
            "name": "kriswallsmith/assetic",
            "version": "v1.4.0",
            "source": {
                "type": "git",
                "url": "https://github.com/kriswallsmith/assetic.git",
                "reference": "e911c437dbdf006a8f62c2f59b15b2d69a5e0aa1"
            },
            "dist": {
                "type": "zip",
                "url": "https://api.github.com/repos/kriswallsmith/assetic/zipball/e911c437dbdf006a8f62c2f59b15b2d69a5e0aa1",
                "reference": "e911c437dbdf006a8f62c2f59b15b2d69a5e0aa1",
                "shasum": ""
            },
            "require": {
                "php": ">=5.3.1",
                "symfony/process": "~2.1|~3.0"
            },
            "conflict": {
                "twig/twig": "<1.27"
            },
            "require-dev": {
                "leafo/lessphp": "^0.3.7",
                "leafo/scssphp": "~0.1",
                "meenie/javascript-packer": "^1.1",
                "mrclay/minify": "<2.3",
                "natxet/cssmin": "3.0.4",
                "patchwork/jsqueeze": "~1.0|~2.0",
                "phpunit/phpunit": "~4.8 || ^5.6",
                "psr/log": "~1.0",
                "ptachoire/cssembed": "~1.0",
                "symfony/phpunit-bridge": "~2.7|~3.0",
                "twig/twig": "~1.23|~2.0",
                "yfix/packager": "dev-master"
            },
            "suggest": {
                "leafo/lessphp": "Assetic provides the integration with the lessphp LESS compiler",
                "leafo/scssphp": "Assetic provides the integration with the scssphp SCSS compiler",
                "leafo/scssphp-compass": "Assetic provides the integration with the SCSS compass plugin",
                "patchwork/jsqueeze": "Assetic provides the integration with the JSqueeze JavaScript compressor",
                "ptachoire/cssembed": "Assetic provides the integration with phpcssembed to embed data uris",
                "twig/twig": "Assetic provides the integration with the Twig templating engine"
            },
            "type": "library",
            "extra": {
                "branch-alias": {
                    "dev-master": "1.4-dev"
                }
            },
            "autoload": {
                "psr-0": {
                    "Assetic": "src/"
                },
                "files": [
                    "src/functions.php"
                ]
            },
            "notification-url": "https://packagist.org/downloads/",
            "license": [
                "MIT"
            ],
            "authors": [
                {
                    "name": "Kris Wallsmith",
                    "email": "kris.wallsmith@gmail.com",
                    "homepage": "http://kriswallsmith.net/"
                }
            ],
            "description": "Asset Management for PHP",
            "homepage": "https://github.com/kriswallsmith/assetic",
            "keywords": [
                "assets",
                "compression",
                "minification"
            ],
            "time": "2016-11-11 18:43:20"
        },
        {
            "name": "liip/imagine-bundle",
            "version": "1.6.0",
            "source": {
                "type": "git",
                "url": "https://github.com/liip/LiipImagineBundle.git",
                "reference": "cc881beb2daea75068ad75329e6d71963fa95028"
            },
            "dist": {
                "type": "zip",
                "url": "https://api.github.com/repos/liip/LiipImagineBundle/zipball/cc881beb2daea75068ad75329e6d71963fa95028",
                "reference": "cc881beb2daea75068ad75329e6d71963fa95028",
                "shasum": ""
            },
            "require": {
                "imagine/imagine": "^0.6.3,<0.7",
                "php": "^5.3.9|^7.0",
                "symfony/filesystem": "~2.3|~3.0",
                "symfony/finder": "~2.3|~3.0",
                "symfony/framework-bundle": "~2.3|~3.0",
                "symfony/options-resolver": "~2.3|~3.0",
                "symfony/process": "~2.3|~3.0"
            },
            "require-dev": {
                "amazonwebservices/aws-sdk-for-php": "~1.0",
                "aws/aws-sdk-php": "~2.4",
                "doctrine/cache": "~1.1",
                "doctrine/orm": "~2.3",
                "ext-gd": "*",
                "phpunit/phpunit": "~4.3",
                "psr/log": "~1.0",
                "symfony/browser-kit": "~2.3|~3.0",
                "symfony/console": "~2.3|~3.0",
                "symfony/dependency-injection": "~2.3|~3.0",
                "symfony/form": "~2.3|~3.0",
                "symfony/phpunit-bridge": "~2.3|~3.0",
                "symfony/yaml": "~2.3|~3.0",
                "twig/twig": "~1.12"
            },
            "suggest": {
                "amazonwebservices/aws-sdk-for-php": "Add it if you'd like to use aws v1 resolver",
                "aws/aws-sdk-php": "Add it if you'd like to use aws v2 or v3 resolver",
                "league/flysystem": "If you'd want to use Flysystem binary loader",
                "monolog/monolog": "If you'd want to write logs",
                "twig/twig": "If you'd want to use some handy twig filters, version 1.12 or greater required"
            },
            "type": "symfony-bundle",
            "extra": {
                "branch-alias": {
                    "dev-master": "1.6.x-dev"
                }
            },
            "autoload": {
                "psr-4": {
                    "Liip\\ImagineBundle\\": ""
                }
            },
            "notification-url": "https://packagist.org/downloads/",
            "license": [
                "MIT"
            ],
            "authors": [
                {
                    "name": "Liip and other contributors",
                    "homepage": "https://github.com/liip/LiipImagineBundle/contributors"
                }
            ],
            "description": "This Bundle assists in imagine manipulation using the imagine library",
            "homepage": "http://liip.ch",
            "keywords": [
                "image",
                "imagine"
            ],
            "time": "2016-07-22 14:52:30"
        },
        {
            "name": "matthiasnoback/symfony-console-form",
            "version": "v2.0.2",
            "source": {
                "type": "git",
                "url": "https://github.com/matthiasnoback/symfony-console-form.git",
                "reference": "7125849537045710d1d92a61837d677f9dac33b9"
            },
            "dist": {
                "type": "zip",
                "url": "https://api.github.com/repos/matthiasnoback/symfony-console-form/zipball/7125849537045710d1d92a61837d677f9dac33b9",
                "reference": "7125849537045710d1d92a61837d677f9dac33b9",
                "shasum": ""
            },
            "require": {
                "php": ">=5.5",
                "symfony/console": "~2.8|~3.0",
                "symfony/form": "~2.8|~3.0"
            },
            "require-dev": {
                "beberlei/assert": "~2.1",
                "behat/behat": "~3.0",
                "fabpot/php-cs-fixer": "^1.10",
                "symfony/console": "~2.8|~3.0",
                "symfony/finder": "~2.8|~3.0",
                "symfony/form": "~2.8|~3.0",
                "symfony/framework-bundle": "~2.8|~3.0",
                "symfony/validator": "~2.8|~3.0",
                "symfony/yaml": "~2.8|~3.0"
            },
            "type": "library",
            "autoload": {
                "psr-4": {
                    "Matthias\\SymfonyConsoleForm\\": "src/"
                }
            },
            "notification-url": "https://packagist.org/downloads/",
            "license": [
                "MIT"
            ],
            "authors": [
                {
                    "name": "Matthias Noback",
                    "email": "matthiasnoback@gmail.com",
                    "homepage": "http://php-and-symfony.matthiasnoback.nl"
                }
            ],
            "description": "Use Symfony forms for Console command input",
            "homepage": "http://github.com/matthiasnoback/symfony-console-form",
            "keywords": [
                "console",
                "form",
                "symfony"
            ],
            "time": "2016-06-18 18:47:26"
        },
        {
            "name": "matthiasnoback/symfony-service-definition-validator",
            "version": "v1.2.6",
            "source": {
                "type": "git",
                "url": "https://github.com/matthiasnoback/symfony-service-definition-validator.git",
                "reference": "8174a0dae7d15fc35167f31429b3ae3a44f2d721"
            },
            "dist": {
                "type": "zip",
                "url": "https://api.github.com/repos/matthiasnoback/symfony-service-definition-validator/zipball/8174a0dae7d15fc35167f31429b3ae3a44f2d721",
                "reference": "8174a0dae7d15fc35167f31429b3ae3a44f2d721",
                "shasum": ""
            },
            "require": {
                "symfony/dependency-injection": "~2.0|~3.0"
            },
            "require-dev": {
                "phpunit/phpunit": "~4.0",
                "symfony/config": "~2.0|~3.0",
                "symfony/expression-language": "~2.4|~3.0"
            },
            "type": "library",
            "autoload": {
                "psr-4": {
                    "Matthias\\SymfonyServiceDefinitionValidator\\": ""
                }
            },
            "notification-url": "https://packagist.org/downloads/",
            "license": [
                "MIT"
            ],
            "authors": [
                {
                    "name": "Matthias Noback",
                    "email": "matthiasnoback@gmail.com",
                    "homepage": "http://php-and-symfony.matthiasnoback.nl"
                }
            ],
            "description": "Library for validating service definitions created with the Symfony Dependency Injection Component",
            "homepage": "http://github.com/matthiasnoback/symfony-service-definition-validator",
            "keywords": [
                "Symfony2",
                "dependency injection"
            ],
            "time": "2016-09-21 14:15:25"
        },
        {
            "name": "michelf/php-markdown",
            "version": "1.7.0",
            "source": {
                "type": "git",
                "url": "https://github.com/michelf/php-markdown.git",
                "reference": "1f51cc520948f66cd2af8cbc45a5ee175e774220"
            },
            "dist": {
                "type": "zip",
                "url": "https://api.github.com/repos/michelf/php-markdown/zipball/1f51cc520948f66cd2af8cbc45a5ee175e774220",
                "reference": "1f51cc520948f66cd2af8cbc45a5ee175e774220",
                "shasum": ""
            },
            "require": {
                "php": ">=5.3.0"
            },
            "type": "library",
            "extra": {
                "branch-alias": {
                    "dev-lib": "1.4.x-dev"
                }
            },
            "autoload": {
                "psr-0": {
                    "Michelf": ""
                }
            },
            "notification-url": "https://packagist.org/downloads/",
            "license": [
                "BSD-3-Clause"
            ],
            "authors": [
                {
                    "name": "Michel Fortin",
                    "email": "michel.fortin@michelf.ca",
                    "homepage": "https://michelf.ca/",
                    "role": "Developer"
                },
                {
                    "name": "John Gruber",
                    "homepage": "https://daringfireball.net/"
                }
            ],
            "description": "PHP Markdown",
            "homepage": "https://michelf.ca/projects/php-markdown/",
            "keywords": [
                "markdown"
            ],
            "time": "2016-10-29 18:58:20"
        },
        {
            "name": "monolog/monolog",
            "version": "1.22.0",
            "source": {
                "type": "git",
                "url": "https://github.com/Seldaek/monolog.git",
                "reference": "bad29cb8d18ab0315e6c477751418a82c850d558"
            },
            "dist": {
                "type": "zip",
                "url": "https://api.github.com/repos/Seldaek/monolog/zipball/bad29cb8d18ab0315e6c477751418a82c850d558",
                "reference": "bad29cb8d18ab0315e6c477751418a82c850d558",
                "shasum": ""
            },
            "require": {
                "php": ">=5.3.0",
                "psr/log": "~1.0"
            },
            "provide": {
                "psr/log-implementation": "1.0.0"
            },
            "require-dev": {
                "aws/aws-sdk-php": "^2.4.9 || ^3.0",
                "doctrine/couchdb": "~1.0@dev",
                "graylog2/gelf-php": "~1.0",
                "jakub-onderka/php-parallel-lint": "0.9",
                "php-amqplib/php-amqplib": "~2.4",
                "php-console/php-console": "^3.1.3",
                "phpunit/phpunit": "~4.5",
                "phpunit/phpunit-mock-objects": "2.3.0",
                "ruflin/elastica": ">=0.90 <3.0",
                "sentry/sentry": "^0.13",
                "swiftmailer/swiftmailer": "~5.3"
            },
            "suggest": {
                "aws/aws-sdk-php": "Allow sending log messages to AWS services like DynamoDB",
                "doctrine/couchdb": "Allow sending log messages to a CouchDB server",
                "ext-amqp": "Allow sending log messages to an AMQP server (1.0+ required)",
                "ext-mongo": "Allow sending log messages to a MongoDB server",
                "graylog2/gelf-php": "Allow sending log messages to a GrayLog2 server",
                "mongodb/mongodb": "Allow sending log messages to a MongoDB server via PHP Driver",
                "php-amqplib/php-amqplib": "Allow sending log messages to an AMQP server using php-amqplib",
                "php-console/php-console": "Allow sending log messages to Google Chrome",
                "rollbar/rollbar": "Allow sending log messages to Rollbar",
                "ruflin/elastica": "Allow sending log messages to an Elastic Search server",
                "sentry/sentry": "Allow sending log messages to a Sentry server"
            },
            "type": "library",
            "extra": {
                "branch-alias": {
                    "dev-master": "2.0.x-dev"
                }
            },
            "autoload": {
                "psr-4": {
                    "Monolog\\": "src/Monolog"
                }
            },
            "notification-url": "https://packagist.org/downloads/",
            "license": [
                "MIT"
            ],
            "authors": [
                {
                    "name": "Jordi Boggiano",
                    "email": "j.boggiano@seld.be",
                    "homepage": "http://seld.be"
                }
            ],
            "description": "Sends your logs to files, sockets, inboxes, databases and various web services",
            "homepage": "http://github.com/Seldaek/monolog",
            "keywords": [
                "log",
                "logging",
                "psr-3"
            ],
            "time": "2016-11-26 00:15:39"
        },
        {
            "name": "nikic/php-parser",
            "version": "v1.4.1",
            "source": {
                "type": "git",
                "url": "https://github.com/nikic/PHP-Parser.git",
                "reference": "f78af2c9c86107aa1a34cd1dbb5bbe9eeb0d9f51"
            },
            "dist": {
                "type": "zip",
                "url": "https://api.github.com/repos/nikic/PHP-Parser/zipball/f78af2c9c86107aa1a34cd1dbb5bbe9eeb0d9f51",
                "reference": "f78af2c9c86107aa1a34cd1dbb5bbe9eeb0d9f51",
                "shasum": ""
            },
            "require": {
                "ext-tokenizer": "*",
                "php": ">=5.3"
            },
            "type": "library",
            "extra": {
                "branch-alias": {
                    "dev-master": "1.4-dev"
                }
            },
            "autoload": {
                "files": [
                    "lib/bootstrap.php"
                ]
            },
            "notification-url": "https://packagist.org/downloads/",
            "license": [
                "BSD-3-Clause"
            ],
            "authors": [
                {
                    "name": "Nikita Popov"
                }
            ],
            "description": "A PHP parser written in PHP",
            "keywords": [
                "parser",
                "php"
            ],
            "time": "2015-09-19 14:15:08"
        },
        {
            "name": "oyejorge/less.php",
            "version": "dev-master",
            "source": {
                "type": "git",
                "url": "https://github.com/oyejorge/less.php.git",
                "reference": "ca54efbb40403c5665e2dd7335662c44bb9fc644"
            },
            "dist": {
                "type": "zip",
                "url": "https://api.github.com/repos/oyejorge/less.php/zipball/ca54efbb40403c5665e2dd7335662c44bb9fc644",
                "reference": "ca54efbb40403c5665e2dd7335662c44bb9fc644",
                "shasum": ""
            },
            "require": {
                "php": ">=5.3"
            },
            "require-dev": {
                "phpunit/phpunit": "~4.8.21"
            },
            "bin": [
                "bin/lessc"
            ],
            "type": "library",
            "autoload": {
                "psr-0": {
                    "Less": "lib/"
                },
                "classmap": [
                    "lessc.inc.php"
                ]
            },
            "notification-url": "https://packagist.org/downloads/",
            "license": [
                "Apache-2.0"
            ],
            "authors": [
                {
                    "name": "Matt Agar",
                    "homepage": "https://github.com/agar"
                },
                {
                    "name": "Martin Jantošovič",
                    "homepage": "https://github.com/Mordred"
                },
                {
                    "name": "Josh Schmidt",
                    "homepage": "https://github.com/oyejorge"
                }
            ],
            "description": "PHP port of the Javascript version of LESS http://lesscss.org",
            "homepage": "http://lessphp.gpeasy.com",
            "keywords": [
                "css",
                "less",
                "less.js",
                "lesscss",
                "php",
                "stylesheet"
            ],
            "time": "2016-03-23 04:37:27"
        },
        {
            "name": "paragonie/random_compat",
            "version": "v2.0.4",
            "source": {
                "type": "git",
                "url": "https://github.com/paragonie/random_compat.git",
                "reference": "a9b97968bcde1c4de2a5ec6cbd06a0f6c919b46e"
            },
            "dist": {
                "type": "zip",
                "url": "https://api.github.com/repos/paragonie/random_compat/zipball/a9b97968bcde1c4de2a5ec6cbd06a0f6c919b46e",
                "reference": "a9b97968bcde1c4de2a5ec6cbd06a0f6c919b46e",
                "shasum": ""
            },
            "require": {
                "php": ">=5.2.0"
            },
            "require-dev": {
                "phpunit/phpunit": "4.*|5.*"
            },
            "suggest": {
                "ext-libsodium": "Provides a modern crypto API that can be used to generate random bytes."
            },
            "type": "library",
            "autoload": {
                "files": [
                    "lib/random.php"
                ]
            },
            "notification-url": "https://packagist.org/downloads/",
            "license": [
                "MIT"
            ],
            "authors": [
                {
                    "name": "Paragon Initiative Enterprises",
                    "email": "security@paragonie.com",
                    "homepage": "https://paragonie.com"
                }
            ],
            "description": "PHP 5.x polyfill for random_bytes() and random_int() from PHP 7",
            "keywords": [
                "csprng",
                "pseudorandom",
                "random"
            ],
            "time": "2016-11-07 23:38:38"
        },
        {
            "name": "phpids/phpids",
            "version": "dev-master",
            "source": {
                "type": "git",
                "url": "https://github.com/PHPIDS/PHPIDS.git",
                "reference": "dfc1476e4ffe9f1dde72c0954912411082a17597"
            },
            "dist": {
                "type": "zip",
                "url": "https://api.github.com/repos/PHPIDS/PHPIDS/zipball/dfc1476e4ffe9f1dde72c0954912411082a17597",
                "reference": "dfc1476e4ffe9f1dde72c0954912411082a17597",
                "shasum": ""
            },
            "require": {
                "ezyang/htmlpurifier": "dev-master"
            },
            "type": "library",
            "autoload": {
                "psr-0": {
                    "IDS\\Tests": "tests/",
                    "IDS": "lib/"
                }
            },
            "notification-url": "https://packagist.org/downloads/",
            "license": [
                "LGPL-3.0+"
            ],
            "authors": [
                {
                    "name": "Lars Strojny",
                    "email": "lars@strojny.net"
                }
            ],
            "description": "PHPIDS (PHP-Intrusion Detection System) is a simple to use, well structured, fast and state-of-the-art security layer for your PHP based web application",
            "homepage": "http://phpids.org",
            "time": "2014-09-03 11:39:39"
        },
        {
            "name": "psr/cache",
            "version": "1.0.1",
            "source": {
                "type": "git",
                "url": "https://github.com/php-fig/cache.git",
                "reference": "d11b50ad223250cf17b86e38383413f5a6764bf8"
            },
            "dist": {
                "type": "zip",
                "url": "https://api.github.com/repos/php-fig/cache/zipball/d11b50ad223250cf17b86e38383413f5a6764bf8",
                "reference": "d11b50ad223250cf17b86e38383413f5a6764bf8",
                "shasum": ""
            },
            "require": {
                "php": ">=5.3.0"
            },
            "type": "library",
            "extra": {
                "branch-alias": {
                    "dev-master": "1.0.x-dev"
                }
            },
            "autoload": {
                "psr-4": {
                    "Psr\\Cache\\": "src/"
                }
            },
            "notification-url": "https://packagist.org/downloads/",
            "license": [
                "MIT"
            ],
            "authors": [
                {
                    "name": "PHP-FIG",
                    "homepage": "http://www.php-fig.org/"
                }
            ],
            "description": "Common interface for caching libraries",
            "keywords": [
                "cache",
                "psr",
                "psr-6"
            ],
            "time": "2016-08-06 20:24:11"
        },
        {
            "name": "psr/log",
            "version": "1.0.2",
            "source": {
                "type": "git",
                "url": "https://github.com/php-fig/log.git",
                "reference": "4ebe3a8bf773a19edfe0a84b6585ba3d401b724d"
            },
            "dist": {
                "type": "zip",
                "url": "https://api.github.com/repos/php-fig/log/zipball/4ebe3a8bf773a19edfe0a84b6585ba3d401b724d",
                "reference": "4ebe3a8bf773a19edfe0a84b6585ba3d401b724d",
                "shasum": ""
            },
            "require": {
                "php": ">=5.3.0"
            },
            "type": "library",
            "extra": {
                "branch-alias": {
                    "dev-master": "1.0.x-dev"
                }
            },
            "autoload": {
                "psr-4": {
                    "Psr\\Log\\": "Psr/Log/"
                }
            },
            "notification-url": "https://packagist.org/downloads/",
            "license": [
                "MIT"
            ],
            "authors": [
                {
                    "name": "PHP-FIG",
                    "homepage": "http://www.php-fig.org/"
                }
            ],
            "description": "Common interface for logging libraries",
            "homepage": "https://github.com/php-fig/log",
            "keywords": [
                "log",
                "psr",
                "psr-3"
            ],
            "time": "2016-10-10 12:19:37"
        },
        {
            "name": "ramsey/array_column",
            "version": "1.1.3",
            "source": {
                "type": "git",
                "url": "https://github.com/ramsey/array_column.git",
                "reference": "f8e52eb28e67eb50e613b451dd916abcf783c1db"
            },
            "dist": {
                "type": "zip",
                "url": "https://api.github.com/repos/ramsey/array_column/zipball/f8e52eb28e67eb50e613b451dd916abcf783c1db",
                "reference": "f8e52eb28e67eb50e613b451dd916abcf783c1db",
                "shasum": ""
            },
            "require-dev": {
                "jakub-onderka/php-parallel-lint": "0.8.*",
                "phpunit/phpunit": "~4.5",
                "satooshi/php-coveralls": "0.6.*",
                "squizlabs/php_codesniffer": "~2.2"
            },
            "type": "library",
            "autoload": {
                "files": [
                    "src/array_column.php"
                ]
            },
            "notification-url": "https://packagist.org/downloads/",
            "license": [
                "MIT"
            ],
            "authors": [
                {
                    "name": "Ben Ramsey",
                    "homepage": "http://benramsey.com"
                }
            ],
            "description": "Provides functionality for array_column() to projects using PHP earlier than version 5.5.",
            "homepage": "https://github.com/ramsey/array_column",
            "keywords": [
                "array",
                "array_column",
                "column"
            ],
            "time": "2015-03-20 22:07:39"
        },
        {
            "name": "robloach/component-installer",
            "version": "0.2.3",
            "source": {
                "type": "git",
                "url": "https://github.com/RobLoach/component-installer.git",
                "reference": "908a859aa7c4949ba9ad67091e67bac10b66d3d7"
            },
            "dist": {
                "type": "zip",
                "url": "https://api.github.com/repos/RobLoach/component-installer/zipball/908a859aa7c4949ba9ad67091e67bac10b66d3d7",
                "reference": "908a859aa7c4949ba9ad67091e67bac10b66d3d7",
                "shasum": ""
            },
            "require": {
                "composer-plugin-api": "^1.0",
                "kriswallsmith/assetic": "1.*",
                "php": ">=5.3.2"
            },
            "require-dev": {
                "composer/composer": "1.*@alpha",
                "phpunit/phpunit": "4.*"
            },
            "type": "composer-plugin",
            "extra": {
                "branch-alias": {
                    "dev-master": "1.0.x-dev"
                },
                "class": "ComponentInstaller\\ComponentInstallerPlugin"
            },
            "autoload": {
                "psr-0": {
                    "ComponentInstaller": "src/"
                }
            },
            "notification-url": "https://packagist.org/downloads/",
            "license": [
                "MIT"
            ],
            "authors": [
                {
                    "name": "Rob Loach",
                    "homepage": "http://robloach.net"
                }
            ],
            "description": "Allows installation of Components via Composer.",
            "time": "2015-08-10 12:35:38"
        },
        {
            "name": "sensio/distribution-bundle",
            "version": "v5.0.15",
            "source": {
                "type": "git",
                "url": "https://github.com/sensiolabs/SensioDistributionBundle.git",
                "reference": "d294b0665cf09c799e9c1993d5c776a5bf55cb85"
            },
            "dist": {
                "type": "zip",
                "url": "https://api.github.com/repos/sensiolabs/SensioDistributionBundle/zipball/d294b0665cf09c799e9c1993d5c776a5bf55cb85",
                "reference": "d294b0665cf09c799e9c1993d5c776a5bf55cb85",
                "shasum": ""
            },
            "require": {
                "php": ">=5.3.9",
                "sensiolabs/security-checker": "~3.0|~4.0",
                "symfony/class-loader": "~2.3|~3.0",
                "symfony/config": "~2.3|~3.0",
                "symfony/dependency-injection": "~2.3|~3.0",
                "symfony/filesystem": "~2.3|~3.0",
                "symfony/http-kernel": "~2.3|~3.0",
                "symfony/process": "~2.3|~3.0"
            },
            "type": "symfony-bundle",
            "extra": {
                "branch-alias": {
                    "dev-master": "5.0.x-dev"
                }
            },
            "autoload": {
                "psr-4": {
                    "Sensio\\Bundle\\DistributionBundle\\": ""
                }
            },
            "notification-url": "https://packagist.org/downloads/",
            "license": [
                "MIT"
            ],
            "authors": [
                {
                    "name": "Fabien Potencier",
                    "email": "fabien@symfony.com"
                }
            ],
            "description": "Base bundle for Symfony Distributions",
            "keywords": [
                "configuration",
                "distribution"
            ],
            "time": "2016-12-06 07:29:27"
        },
        {
            "name": "sensio/framework-extra-bundle",
<<<<<<< HEAD
            "version": "dev-master",
            "source": {
                "type": "git",
                "url": "https://github.com/sensiolabs/SensioFrameworkExtraBundle.git",
                "reference": "6f99800cca3ddecda9c8b114889ce4545148b315"
            },
            "dist": {
                "type": "zip",
                "url": "https://api.github.com/repos/sensiolabs/SensioFrameworkExtraBundle/zipball/6f99800cca3ddecda9c8b114889ce4545148b315",
                "reference": "6f99800cca3ddecda9c8b114889ce4545148b315",
=======
            "version": "v3.0.18",
            "source": {
                "type": "git",
                "url": "https://github.com/sensiolabs/SensioFrameworkExtraBundle.git",
                "reference": "c38bc608e12e81089d5d9dfbf72775ed553c61af"
            },
            "dist": {
                "type": "zip",
                "url": "https://api.github.com/repos/sensiolabs/SensioFrameworkExtraBundle/zipball/c38bc608e12e81089d5d9dfbf72775ed553c61af",
                "reference": "c38bc608e12e81089d5d9dfbf72775ed553c61af",
>>>>>>> 78c96b5d
                "shasum": ""
            },
            "require": {
                "doctrine/common": "~2.2",
                "symfony/config": "^3.2",
                "symfony/dependency-injection": "~3.0",
                "symfony/framework-bundle": "^3.1",
                "symfony/http-kernel": "^3.1"
            },
            "require-dev": {
<<<<<<< HEAD
                "symfony/browser-kit": "~3.0",
                "symfony/dom-crawler": "~3.0",
                "symfony/expression-language": "~3.0",
                "symfony/finder": "~3.0",
                "symfony/phpunit-bridge": "~3.2",
                "symfony/psr-http-message-bridge": "^0.3",
                "symfony/security-bundle": "~3.0",
                "symfony/twig-bundle": "~3.0",
                "symfony/yaml": "~3.0",
=======
                "symfony/asset": "~2.7|~3.0",
                "symfony/browser-kit": "~2.3|~3.0",
                "symfony/dom-crawler": "~2.3|~3.0",
                "symfony/expression-language": "~2.4|~3.0",
                "symfony/finder": "~2.3|~3.0",
                "symfony/phpunit-bridge": "~3.2",
                "symfony/psr-http-message-bridge": "^0.3",
                "symfony/security-bundle": "~2.4|~3.0",
                "symfony/templating": "~2.3|~3.0",
                "symfony/translation": "~2.3|~3.0",
                "symfony/twig-bundle": "~2.3|~3.0",
                "symfony/yaml": "~2.3|~3.0",
>>>>>>> 78c96b5d
                "twig/twig": "~1.11|~2.0",
                "zendframework/zend-diactoros": "^1.3"
            },
            "suggest": {
                "symfony/expression-language": "",
                "symfony/psr-http-message-bridge": "To use the PSR-7 converters",
                "symfony/security-bundle": ""
            },
            "type": "symfony-bundle",
            "extra": {
                "branch-alias": {
                    "dev-master": "4.0.x-dev"
                }
            },
            "autoload": {
                "psr-4": {
                    "Sensio\\Bundle\\FrameworkExtraBundle\\": ""
                }
            },
            "notification-url": "https://packagist.org/downloads/",
            "license": [
                "MIT"
            ],
            "authors": [
                {
                    "name": "Fabien Potencier",
                    "email": "fabien@symfony.com"
                }
            ],
            "description": "This bundle provides a way to configure your controllers with annotations",
            "keywords": [
                "annotations",
                "controllers"
            ],
<<<<<<< HEAD
            "time": "2016-10-19 21:21:22"
=======
            "time": "2016-12-14 08:30:06"
>>>>>>> 78c96b5d
        },
        {
            "name": "sensio/generator-bundle",
            "version": "v3.1.2",
            "source": {
                "type": "git",
                "url": "https://github.com/sensiolabs/SensioGeneratorBundle.git",
                "reference": "ec278c0bd530edf155c4a00900577b5cb80f559e"
            },
            "dist": {
                "type": "zip",
                "url": "https://api.github.com/repos/sensiolabs/SensioGeneratorBundle/zipball/ec278c0bd530edf155c4a00900577b5cb80f559e",
                "reference": "ec278c0bd530edf155c4a00900577b5cb80f559e",
                "shasum": ""
            },
            "require": {
                "symfony/console": "~2.7|~3.0",
                "symfony/framework-bundle": "~2.7|~3.0",
                "symfony/process": "~2.7|~3.0",
                "symfony/yaml": "~2.7|~3.0",
                "twig/twig": "^1.28.2|^2.0"
            },
            "require-dev": {
                "doctrine/orm": "~2.4",
                "symfony/doctrine-bridge": "~2.7|~3.0"
            },
            "type": "symfony-bundle",
            "extra": {
                "branch-alias": {
                    "dev-master": "3.1.x-dev"
                }
            },
            "autoload": {
                "psr-4": {
                    "Sensio\\Bundle\\GeneratorBundle\\": ""
                },
                "exclude-from-classmap": [
                    "/Tests/"
                ]
            },
            "notification-url": "https://packagist.org/downloads/",
            "license": [
                "MIT"
            ],
            "authors": [
                {
                    "name": "Fabien Potencier",
                    "email": "fabien@symfony.com"
                }
            ],
            "description": "This bundle generates code for you",
            "time": "2016-12-05 16:01:19"
        },
        {
            "name": "sensiolabs/security-checker",
            "version": "v4.0.0",
            "source": {
                "type": "git",
                "url": "https://github.com/sensiolabs/security-checker.git",
                "reference": "116027b57b568ed61b7b1c80eeb4f6ee9e8c599c"
            },
            "dist": {
                "type": "zip",
                "url": "https://api.github.com/repos/sensiolabs/security-checker/zipball/116027b57b568ed61b7b1c80eeb4f6ee9e8c599c",
                "reference": "116027b57b568ed61b7b1c80eeb4f6ee9e8c599c",
                "shasum": ""
            },
            "require": {
                "symfony/console": "~2.7|~3.0"
            },
            "bin": [
                "security-checker"
            ],
            "type": "library",
            "extra": {
                "branch-alias": {
                    "dev-master": "4.0-dev"
                }
            },
            "autoload": {
                "psr-0": {
                    "SensioLabs\\Security": ""
                }
            },
            "notification-url": "https://packagist.org/downloads/",
            "license": [
                "MIT"
            ],
            "authors": [
                {
                    "name": "Fabien Potencier",
                    "email": "fabien.potencier@gmail.com"
                }
            ],
            "description": "A security checker for your composer.lock",
            "time": "2016-09-23 18:09:57"
        },
        {
            "name": "stof/doctrine-extensions-bundle",
            "version": "v1.2.2",
            "source": {
                "type": "git",
                "url": "https://github.com/stof/StofDoctrineExtensionsBundle.git",
                "reference": "4e7499d25dc5d0862da09fa8e336164948a29a25"
            },
            "dist": {
                "type": "zip",
                "url": "https://api.github.com/repos/stof/StofDoctrineExtensionsBundle/zipball/4e7499d25dc5d0862da09fa8e336164948a29a25",
                "reference": "4e7499d25dc5d0862da09fa8e336164948a29a25",
                "shasum": ""
            },
            "require": {
                "gedmo/doctrine-extensions": "^2.3.1",
                "php": ">=5.3.2",
                "symfony/framework-bundle": "~2.1|~3.0"
            },
            "suggest": {
                "doctrine/doctrine-bundle": "to use the ORM extensions",
                "doctrine/mongodb-odm-bundle": "to use the MongoDB ODM extensions"
            },
            "type": "symfony-bundle",
            "extra": {
                "branch-alias": {
                    "dev-master": "1.2.x-dev"
                }
            },
            "autoload": {
                "psr-4": {
                    "Stof\\DoctrineExtensionsBundle\\": ""
                }
            },
            "notification-url": "https://packagist.org/downloads/",
            "license": [
                "MIT"
            ],
            "authors": [
                {
                    "name": "Christophe Coevoet",
                    "email": "stof@notk.org"
                }
            ],
            "description": "Integration of the gedmo/doctrine-extensions with Symfony2",
            "homepage": "https://github.com/stof/StofDoctrineExtensionsBundle",
            "keywords": [
                "behaviors",
                "doctrine2",
                "extensions",
                "gedmo",
                "loggable",
                "nestedset",
                "sluggable",
                "sortable",
                "timestampable",
                "translatable",
                "tree"
            ],
            "time": "2016-01-26 23:58:32"
        },
        {
            "name": "swiftmailer/swiftmailer",
            "version": "v5.4.4",
            "source": {
                "type": "git",
                "url": "https://github.com/swiftmailer/swiftmailer.git",
                "reference": "545ce9136690cea74f98f86fbb9c92dd9ab1a756"
            },
            "dist": {
                "type": "zip",
                "url": "https://api.github.com/repos/swiftmailer/swiftmailer/zipball/545ce9136690cea74f98f86fbb9c92dd9ab1a756",
                "reference": "545ce9136690cea74f98f86fbb9c92dd9ab1a756",
                "shasum": ""
            },
            "require": {
                "php": ">=5.3.3"
            },
            "require-dev": {
                "mockery/mockery": "~0.9.1"
            },
            "type": "library",
            "extra": {
                "branch-alias": {
                    "dev-master": "5.4-dev"
                }
            },
            "autoload": {
                "files": [
                    "lib/swift_required.php"
                ]
            },
            "notification-url": "https://packagist.org/downloads/",
            "license": [
                "MIT"
            ],
            "authors": [
                {
                    "name": "Chris Corbyn"
                },
                {
                    "name": "Fabien Potencier",
                    "email": "fabien@symfony.com"
                }
            ],
            "description": "Swiftmailer, free feature-rich PHP mailer",
            "homepage": "http://swiftmailer.org",
            "keywords": [
                "email",
                "mail",
                "mailer"
            ],
            "time": "2016-11-24 01:01:23"
        },
        {
            "name": "symfony/monolog-bundle",
            "version": "2.11.3",
            "source": {
                "type": "git",
                "url": "https://github.com/symfony/monolog-bundle.git",
                "reference": "0b427134a6868050fd9a95cc5eae3df85e5c759b"
            },
            "dist": {
                "type": "zip",
                "url": "https://api.github.com/repos/symfony/monolog-bundle/zipball/0b427134a6868050fd9a95cc5eae3df85e5c759b",
                "reference": "0b427134a6868050fd9a95cc5eae3df85e5c759b",
                "shasum": ""
            },
            "require": {
                "monolog/monolog": "~1.18",
                "php": ">=5.3.2",
                "symfony/config": "~2.3|~3.0",
                "symfony/dependency-injection": "~2.3|~3.0",
                "symfony/http-kernel": "~2.3|~3.0",
                "symfony/monolog-bridge": "~2.3|~3.0"
            },
            "require-dev": {
                "phpunit/phpunit": "^4.8",
                "symfony/console": "~2.3|~3.0",
                "symfony/yaml": "~2.3|~3.0"
            },
            "type": "symfony-bundle",
            "extra": {
                "branch-alias": {
                    "dev-master": "2.x-dev"
                }
            },
            "autoload": {
                "psr-4": {
                    "Symfony\\Bundle\\MonologBundle\\": ""
                }
            },
            "notification-url": "https://packagist.org/downloads/",
            "license": [
                "MIT"
            ],
            "authors": [
                {
                    "name": "Symfony Community",
                    "homepage": "http://symfony.com/contributors"
                },
                {
                    "name": "Fabien Potencier",
                    "email": "fabien@symfony.com"
                }
            ],
            "description": "Symfony MonologBundle",
            "homepage": "http://symfony.com",
            "keywords": [
                "log",
                "logging"
            ],
            "time": "2016-10-19 07:54:05"
        },
        {
            "name": "symfony/polyfill-intl-icu",
            "version": "v1.3.0",
            "source": {
                "type": "git",
                "url": "https://github.com/symfony/polyfill-intl-icu.git",
                "reference": "2d6e2b20d457603eefb6e614286c22efca30fdb4"
            },
            "dist": {
                "type": "zip",
                "url": "https://api.github.com/repos/symfony/polyfill-intl-icu/zipball/2d6e2b20d457603eefb6e614286c22efca30fdb4",
                "reference": "2d6e2b20d457603eefb6e614286c22efca30fdb4",
                "shasum": ""
            },
            "require": {
                "php": ">=5.3.3",
                "symfony/intl": "~2.3|~3.0"
            },
            "suggest": {
                "ext-intl": "For best performance"
            },
            "type": "library",
            "extra": {
                "branch-alias": {
                    "dev-master": "1.3-dev"
                }
            },
            "autoload": {
                "files": [
                    "bootstrap.php"
                ]
            },
            "notification-url": "https://packagist.org/downloads/",
            "license": [
                "MIT"
            ],
            "authors": [
                {
                    "name": "Nicolas Grekas",
                    "email": "p@tchwork.com"
                },
                {
                    "name": "Symfony Community",
                    "homepage": "https://symfony.com/contributors"
                }
            ],
            "description": "Symfony polyfill for intl's ICU-related data and classes",
            "homepage": "https://symfony.com",
            "keywords": [
                "compatibility",
                "icu",
                "intl",
                "polyfill",
                "portable",
                "shim"
            ],
            "time": "2016-11-14 01:06:16"
        },
        {
            "name": "symfony/polyfill-mbstring",
            "version": "v1.3.0",
            "source": {
                "type": "git",
                "url": "https://github.com/symfony/polyfill-mbstring.git",
                "reference": "e79d363049d1c2128f133a2667e4f4190904f7f4"
            },
            "dist": {
                "type": "zip",
                "url": "https://api.github.com/repos/symfony/polyfill-mbstring/zipball/e79d363049d1c2128f133a2667e4f4190904f7f4",
                "reference": "e79d363049d1c2128f133a2667e4f4190904f7f4",
                "shasum": ""
            },
            "require": {
                "php": ">=5.3.3"
            },
            "suggest": {
                "ext-mbstring": "For best performance"
            },
            "type": "library",
            "extra": {
                "branch-alias": {
                    "dev-master": "1.3-dev"
                }
            },
            "autoload": {
                "psr-4": {
                    "Symfony\\Polyfill\\Mbstring\\": ""
                },
                "files": [
                    "bootstrap.php"
                ]
            },
            "notification-url": "https://packagist.org/downloads/",
            "license": [
                "MIT"
            ],
            "authors": [
                {
                    "name": "Nicolas Grekas",
                    "email": "p@tchwork.com"
                },
                {
                    "name": "Symfony Community",
                    "homepage": "https://symfony.com/contributors"
                }
            ],
            "description": "Symfony polyfill for the Mbstring extension",
            "homepage": "https://symfony.com",
            "keywords": [
                "compatibility",
                "mbstring",
                "polyfill",
                "portable",
                "shim"
            ],
            "time": "2016-11-14 01:06:16"
        },
        {
            "name": "symfony/polyfill-php56",
            "version": "v1.3.0",
            "source": {
                "type": "git",
                "url": "https://github.com/symfony/polyfill-php56.git",
                "reference": "1dd42b9b89556f18092f3d1ada22cb05ac85383c"
            },
            "dist": {
                "type": "zip",
                "url": "https://api.github.com/repos/symfony/polyfill-php56/zipball/1dd42b9b89556f18092f3d1ada22cb05ac85383c",
                "reference": "1dd42b9b89556f18092f3d1ada22cb05ac85383c",
                "shasum": ""
            },
            "require": {
                "php": ">=5.3.3",
                "symfony/polyfill-util": "~1.0"
            },
            "type": "library",
            "extra": {
                "branch-alias": {
                    "dev-master": "1.3-dev"
                }
            },
            "autoload": {
                "psr-4": {
                    "Symfony\\Polyfill\\Php56\\": ""
                },
                "files": [
                    "bootstrap.php"
                ]
            },
            "notification-url": "https://packagist.org/downloads/",
            "license": [
                "MIT"
            ],
            "authors": [
                {
                    "name": "Nicolas Grekas",
                    "email": "p@tchwork.com"
                },
                {
                    "name": "Symfony Community",
                    "homepage": "https://symfony.com/contributors"
                }
            ],
            "description": "Symfony polyfill backporting some PHP 5.6+ features to lower PHP versions",
            "homepage": "https://symfony.com",
            "keywords": [
                "compatibility",
                "polyfill",
                "portable",
                "shim"
            ],
            "time": "2016-11-14 01:06:16"
        },
        {
            "name": "symfony/polyfill-php70",
            "version": "v1.3.0",
            "source": {
                "type": "git",
                "url": "https://github.com/symfony/polyfill-php70.git",
                "reference": "13ce343935f0f91ca89605a2f6ca6f5c2f3faac2"
            },
            "dist": {
                "type": "zip",
                "url": "https://api.github.com/repos/symfony/polyfill-php70/zipball/13ce343935f0f91ca89605a2f6ca6f5c2f3faac2",
                "reference": "13ce343935f0f91ca89605a2f6ca6f5c2f3faac2",
                "shasum": ""
            },
            "require": {
                "paragonie/random_compat": "~1.0|~2.0",
                "php": ">=5.3.3"
            },
            "type": "library",
            "extra": {
                "branch-alias": {
                    "dev-master": "1.3-dev"
                }
            },
            "autoload": {
                "psr-4": {
                    "Symfony\\Polyfill\\Php70\\": ""
                },
                "files": [
                    "bootstrap.php"
                ],
                "classmap": [
                    "Resources/stubs"
                ]
            },
            "notification-url": "https://packagist.org/downloads/",
            "license": [
                "MIT"
            ],
            "authors": [
                {
                    "name": "Nicolas Grekas",
                    "email": "p@tchwork.com"
                },
                {
                    "name": "Symfony Community",
                    "homepage": "https://symfony.com/contributors"
                }
            ],
            "description": "Symfony polyfill backporting some PHP 7.0+ features to lower PHP versions",
            "homepage": "https://symfony.com",
            "keywords": [
                "compatibility",
                "polyfill",
                "portable",
                "shim"
            ],
            "time": "2016-11-14 01:06:16"
        },
        {
            "name": "symfony/polyfill-util",
            "version": "v1.3.0",
            "source": {
                "type": "git",
                "url": "https://github.com/symfony/polyfill-util.git",
                "reference": "746bce0fca664ac0a575e465f65c6643faddf7fb"
            },
            "dist": {
                "type": "zip",
                "url": "https://api.github.com/repos/symfony/polyfill-util/zipball/746bce0fca664ac0a575e465f65c6643faddf7fb",
                "reference": "746bce0fca664ac0a575e465f65c6643faddf7fb",
                "shasum": ""
            },
            "require": {
                "php": ">=5.3.3"
            },
            "type": "library",
            "extra": {
                "branch-alias": {
                    "dev-master": "1.3-dev"
                }
            },
            "autoload": {
                "psr-4": {
                    "Symfony\\Polyfill\\Util\\": ""
                }
            },
            "notification-url": "https://packagist.org/downloads/",
            "license": [
                "MIT"
            ],
            "authors": [
                {
                    "name": "Nicolas Grekas",
                    "email": "p@tchwork.com"
                },
                {
                    "name": "Symfony Community",
                    "homepage": "https://symfony.com/contributors"
                }
            ],
            "description": "Symfony utilities for portability of PHP codes",
            "homepage": "https://symfony.com",
            "keywords": [
                "compat",
                "compatibility",
                "polyfill",
                "shim"
            ],
            "time": "2016-11-14 01:06:16"
        },
        {
            "name": "symfony/swiftmailer-bundle",
            "version": "v2.4.0",
            "source": {
                "type": "git",
                "url": "https://github.com/symfony/swiftmailer-bundle.git",
                "reference": "d7b7bd6bb6e9b32ebc5f9778f94d4b4e4af5d069"
            },
            "dist": {
                "type": "zip",
                "url": "https://api.github.com/repos/symfony/swiftmailer-bundle/zipball/d7b7bd6bb6e9b32ebc5f9778f94d4b4e4af5d069",
                "reference": "d7b7bd6bb6e9b32ebc5f9778f94d4b4e4af5d069",
                "shasum": ""
            },
            "require": {
                "php": ">=5.3.2",
                "swiftmailer/swiftmailer": ">=4.2.0,~5.0",
                "symfony/config": "~2.7|~3.0",
                "symfony/dependency-injection": "~2.7|~3.0",
                "symfony/http-kernel": "~2.7|~3.0"
            },
            "require-dev": {
                "symfony/console": "~2.7|~3.0",
                "symfony/framework-bundle": "~2.7|~3.0",
                "symfony/phpunit-bridge": "~2.7|~3.0",
                "symfony/yaml": "~2.7|~3.0"
            },
            "suggest": {
                "psr/log": "Allows logging"
            },
            "type": "symfony-bundle",
            "extra": {
                "branch-alias": {
                    "dev-master": "2.4-dev"
                }
            },
            "autoload": {
                "psr-4": {
                    "Symfony\\Bundle\\SwiftmailerBundle\\": ""
                }
            },
            "notification-url": "https://packagist.org/downloads/",
            "license": [
                "MIT"
            ],
            "authors": [
                {
                    "name": "Symfony Community",
                    "homepage": "http://symfony.com/contributors"
                },
                {
                    "name": "Fabien Potencier",
                    "email": "fabien@symfony.com"
                }
            ],
            "description": "Symfony SwiftmailerBundle",
            "homepage": "http://symfony.com",
            "time": "2016-10-27 17:59:30"
        },
        {
            "name": "symfony/symfony",
            "version": "v3.2.1",
            "source": {
                "type": "git",
                "url": "https://github.com/symfony/symfony.git",
                "reference": "5824d423678a0cc44f3eb46efc246aecd1836dd7"
            },
            "dist": {
                "type": "zip",
                "url": "https://api.github.com/repos/symfony/symfony/zipball/5824d423678a0cc44f3eb46efc246aecd1836dd7",
                "reference": "5824d423678a0cc44f3eb46efc246aecd1836dd7",
                "shasum": ""
            },
            "require": {
                "doctrine/common": "~2.4",
                "php": ">=5.5.9",
                "psr/cache": "~1.0",
                "psr/log": "~1.0",
                "symfony/polyfill-intl-icu": "~1.0",
                "symfony/polyfill-mbstring": "~1.0",
                "symfony/polyfill-php56": "~1.0",
                "symfony/polyfill-php70": "~1.0",
                "symfony/polyfill-util": "~1.0",
                "twig/twig": "~1.28|~2.0"
            },
            "conflict": {
                "phpdocumentor/reflection-docblock": "<3.0",
                "phpdocumentor/type-resolver": "<0.2.0"
            },
            "provide": {
                "psr/cache-implementation": "1.0"
            },
            "replace": {
                "symfony/asset": "self.version",
                "symfony/browser-kit": "self.version",
                "symfony/cache": "self.version",
                "symfony/class-loader": "self.version",
                "symfony/config": "self.version",
                "symfony/console": "self.version",
                "symfony/css-selector": "self.version",
                "symfony/debug": "self.version",
                "symfony/debug-bundle": "self.version",
                "symfony/dependency-injection": "self.version",
                "symfony/doctrine-bridge": "self.version",
                "symfony/dom-crawler": "self.version",
                "symfony/event-dispatcher": "self.version",
                "symfony/expression-language": "self.version",
                "symfony/filesystem": "self.version",
                "symfony/finder": "self.version",
                "symfony/form": "self.version",
                "symfony/framework-bundle": "self.version",
                "symfony/http-foundation": "self.version",
                "symfony/http-kernel": "self.version",
                "symfony/inflector": "self.version",
                "symfony/intl": "self.version",
                "symfony/ldap": "self.version",
                "symfony/monolog-bridge": "self.version",
                "symfony/options-resolver": "self.version",
                "symfony/process": "self.version",
                "symfony/property-access": "self.version",
                "symfony/property-info": "self.version",
                "symfony/proxy-manager-bridge": "self.version",
                "symfony/routing": "self.version",
                "symfony/security": "self.version",
                "symfony/security-bundle": "self.version",
                "symfony/security-core": "self.version",
                "symfony/security-csrf": "self.version",
                "symfony/security-guard": "self.version",
                "symfony/security-http": "self.version",
                "symfony/serializer": "self.version",
                "symfony/stopwatch": "self.version",
                "symfony/templating": "self.version",
                "symfony/translation": "self.version",
                "symfony/twig-bridge": "self.version",
                "symfony/twig-bundle": "self.version",
                "symfony/validator": "self.version",
                "symfony/var-dumper": "self.version",
                "symfony/web-profiler-bundle": "self.version",
                "symfony/workflow": "self.version",
                "symfony/yaml": "self.version"
            },
            "require-dev": {
                "cache/integration-tests": "dev-master",
                "doctrine/cache": "~1.6",
                "doctrine/data-fixtures": "1.0.*",
                "doctrine/dbal": "~2.4",
                "doctrine/doctrine-bundle": "~1.4",
                "doctrine/orm": "~2.4,>=2.4.5",
                "egulias/email-validator": "~1.2,>=1.2.8|~2.0",
                "monolog/monolog": "~1.11",
                "ocramius/proxy-manager": "~0.4|~1.0|~2.0",
                "phpdocumentor/reflection-docblock": "^3.0",
                "predis/predis": "~1.0",
                "symfony/phpunit-bridge": "~3.2",
                "symfony/polyfill-apcu": "~1.1",
                "symfony/security-acl": "~2.8|~3.0"
            },
            "type": "library",
            "extra": {
                "branch-alias": {
                    "dev-master": "3.2-dev"
                }
            },
            "autoload": {
                "psr-4": {
                    "Symfony\\Bridge\\Doctrine\\": "src/Symfony/Bridge/Doctrine/",
                    "Symfony\\Bridge\\Monolog\\": "src/Symfony/Bridge/Monolog/",
                    "Symfony\\Bridge\\ProxyManager\\": "src/Symfony/Bridge/ProxyManager/",
                    "Symfony\\Bridge\\Swiftmailer\\": "src/Symfony/Bridge/Swiftmailer/",
                    "Symfony\\Bridge\\Twig\\": "src/Symfony/Bridge/Twig/",
                    "Symfony\\Bundle\\": "src/Symfony/Bundle/",
                    "Symfony\\Component\\": "src/Symfony/Component/"
                },
                "classmap": [
                    "src/Symfony/Component/Intl/Resources/stubs"
                ],
                "exclude-from-classmap": [
                    "**/Tests/"
                ]
            },
            "notification-url": "https://packagist.org/downloads/",
            "license": [
                "MIT"
            ],
            "authors": [
                {
                    "name": "Fabien Potencier",
                    "email": "fabien@symfony.com"
                },
                {
                    "name": "Symfony Community",
                    "homepage": "https://symfony.com/contributors"
                }
            ],
            "description": "The Symfony PHP framework",
            "homepage": "https://symfony.com",
            "keywords": [
                "framework"
            ],
            "time": "2016-12-13 13:20:15"
        },
        {
            "name": "twig/extensions",
            "version": "v1.4.1",
            "source": {
                "type": "git",
                "url": "https://github.com/twigphp/Twig-extensions.git",
                "reference": "f0bb8431c8691f5a39f1017d9a5967a082bf01ff"
            },
            "dist": {
                "type": "zip",
                "url": "https://api.github.com/repos/twigphp/Twig-extensions/zipball/f0bb8431c8691f5a39f1017d9a5967a082bf01ff",
                "reference": "f0bb8431c8691f5a39f1017d9a5967a082bf01ff",
                "shasum": ""
            },
            "require": {
                "twig/twig": "~1.20|~2.0"
            },
            "require-dev": {
                "symfony/translation": "~2.3"
            },
            "suggest": {
                "symfony/translation": "Allow the time_diff output to be translated"
            },
            "type": "library",
            "extra": {
                "branch-alias": {
                    "dev-master": "1.4-dev"
                }
            },
            "autoload": {
                "psr-0": {
                    "Twig_Extensions_": "lib/"
                }
            },
            "notification-url": "https://packagist.org/downloads/",
            "license": [
                "MIT"
            ],
            "authors": [
                {
                    "name": "Fabien Potencier",
                    "email": "fabien@symfony.com"
                }
            ],
            "description": "Common additional features for Twig that do not directly belong in core",
            "homepage": "http://twig.sensiolabs.org/doc/extensions/index.html",
            "keywords": [
                "i18n",
                "text"
            ],
            "time": "2016-10-25 17:34:14"
        },
        {
            "name": "twig/twig",
            "version": "v1.29.0",
            "source": {
                "type": "git",
                "url": "https://github.com/twigphp/Twig.git",
                "reference": "74f723e542368ca2080b252740be5f1113ebb898"
            },
            "dist": {
                "type": "zip",
                "url": "https://api.github.com/repos/twigphp/Twig/zipball/74f723e542368ca2080b252740be5f1113ebb898",
                "reference": "74f723e542368ca2080b252740be5f1113ebb898",
                "shasum": ""
            },
            "require": {
                "php": ">=5.2.7"
            },
            "require-dev": {
                "symfony/debug": "~2.7",
                "symfony/phpunit-bridge": "~3.2@dev"
            },
            "type": "library",
            "extra": {
                "branch-alias": {
                    "dev-master": "1.29-dev"
                }
            },
            "autoload": {
                "psr-0": {
                    "Twig_": "lib/"
                }
            },
            "notification-url": "https://packagist.org/downloads/",
            "license": [
                "BSD-3-Clause"
            ],
            "authors": [
                {
                    "name": "Fabien Potencier",
                    "email": "fabien@symfony.com",
                    "homepage": "http://fabien.potencier.org",
                    "role": "Lead Developer"
                },
                {
                    "name": "Armin Ronacher",
                    "email": "armin.ronacher@active-4.com",
                    "role": "Project Founder"
                },
                {
                    "name": "Twig Team",
                    "homepage": "http://twig.sensiolabs.org/contributors",
                    "role": "Contributors"
                }
            ],
            "description": "Twig, the flexible, fast, and secure template language for PHP",
            "homepage": "http://twig.sensiolabs.org",
            "keywords": [
                "templating"
            ],
            "time": "2016-12-13 17:28:18"
        },
        {
            "name": "twitter/typeahead.js",
            "version": "v1.0.1",
            "source": {
                "type": "git",
                "url": "https://github.com/corejavascript/typeahead.js.git",
                "reference": "a79d0865af787f0aba2a544995fd5cc358c13689"
            },
            "dist": {
                "type": "zip",
                "url": "https://api.github.com/repos/corejavascript/typeahead.js/zipball/a79d0865af787f0aba2a544995fd5cc358c13689",
                "reference": "a79d0865af787f0aba2a544995fd5cc358c13689",
                "shasum": ""
            },
            "type": "library",
            "license": [
                "MIT"
            ],
            "authors": [
                {
                    "name": "Twitter Inc.",
                    "homepage": "https://twitter.com/twitteross"
                }
            ],
            "description": "fast and fully-featured autocomplete library",
            "homepage": "http://twitter.github.com/typeahead.js",
            "keywords": [
                "autocomplete",
                "typeahead"
            ],
            "support": {
                "issues": "https://github.com/twitter/typeahead.js/issues",
                "source": "https://github.com/corejavascript/typeahead.js/tree/v1.0.1"
            },
            "time": "2016-11-17 14:24:27"
        },
        {
            "name": "vakata/jstree",
            "version": "3.3.3",
            "source": {
                "type": "git",
                "url": "https://github.com/vakata/jstree.git",
                "reference": "9770c6711f0a155ec494f635aaf0add9b3cfb45c"
            },
            "dist": {
                "type": "zip",
                "url": "https://api.github.com/repos/vakata/jstree/zipball/9770c6711f0a155ec494f635aaf0add9b3cfb45c",
                "reference": "9770c6711f0a155ec494f635aaf0add9b3cfb45c",
                "shasum": ""
            },
            "require": {
                "components/jquery": ">=1.9.1"
            },
            "suggest": {
                "robloach/component-installer": "Allows installation of Components via Composer"
            },
            "type": "component",
            "extra": {
                "component": {
                    "scripts": [
                        "dist/jstree.js"
                    ],
                    "styles": [
                        "dist/themes/default/style.css"
                    ],
                    "images": [
                        "dist/themes/default/32px.png",
                        "dist/themes/default/40px.png",
                        "dist/themes/default/throbber.gif"
                    ],
                    "files": [
                        "dist/jstree.min.js",
                        "dist/themes/default/style.min.css",
                        "dist/themes/default/32px.png",
                        "dist/themes/default/40px.png",
                        "dist/themes/default/throbber.gif"
                    ]
                }
            },
            "notification-url": "https://packagist.org/downloads/",
            "license": [
                "MIT"
            ],
            "authors": [
                {
                    "name": "Ivan Bozhanov",
                    "email": "jstree@jstree.com"
                }
            ],
            "description": "jsTree is jquery plugin, that provides interactive trees.",
            "homepage": "http://jstree.com",
            "time": "2016-10-31 09:49:21"
        },
        {
            "name": "vierbergenlars/php-semver",
            "version": "3.0.1",
            "source": {
                "type": "git",
                "url": "https://github.com/vierbergenlars/php-semver.git",
                "reference": "516bb3061577e60e9420cbecc479362d3ad8c7f1"
            },
            "dist": {
                "type": "zip",
                "url": "https://api.github.com/repos/vierbergenlars/php-semver/zipball/516bb3061577e60e9420cbecc479362d3ad8c7f1",
                "reference": "516bb3061577e60e9420cbecc479362d3ad8c7f1",
                "shasum": ""
            },
            "require": {
                "php": ">=5.3.0"
            },
            "require-dev": {
                "simpletest/simpletest": "1.1.*"
            },
            "bin": [
                "bin/semver",
                "bin/update-versions"
            ],
            "type": "library",
            "autoload": {
                "psr-0": {
                    "vierbergenlars\\SemVer\\": "src/",
                    "vierbergenlars\\LibJs\\": "src/"
                },
                "classmap": [
                    "src/vierbergenlars/SemVer/internal.php"
                ]
            },
            "notification-url": "https://packagist.org/downloads/",
            "license": [
                "MIT"
            ],
            "authors": [
                {
                    "name": "Lars Vierbergen",
                    "email": "vierbergenlars@gmail.com"
                }
            ],
            "description": "The Semantic Versioner for PHP",
            "keywords": [
                "semantic",
                "semver",
                "versioning"
            ],
            "time": "2015-05-02 19:28:54"
        },
        {
            "name": "willdurand/jsonp-callback-validator",
            "version": "v1.1.0",
            "source": {
                "type": "git",
                "url": "https://github.com/willdurand/JsonpCallbackValidator.git",
                "reference": "1a7d388bb521959e612ef50c5c7b1691b097e909"
            },
            "dist": {
                "type": "zip",
                "url": "https://api.github.com/repos/willdurand/JsonpCallbackValidator/zipball/1a7d388bb521959e612ef50c5c7b1691b097e909",
                "reference": "1a7d388bb521959e612ef50c5c7b1691b097e909",
                "shasum": ""
            },
            "require": {
                "php": ">=5.3.0"
            },
            "require-dev": {
                "phpunit/phpunit": "~3.7"
            },
            "type": "library",
            "autoload": {
                "psr-0": {
                    "JsonpCallbackValidator": "src/"
                }
            },
            "notification-url": "https://packagist.org/downloads/",
            "license": [
                "MIT"
            ],
            "authors": [
                {
                    "name": "William Durand",
                    "email": "william.durand1@gmail.com",
                    "homepage": "http://www.willdurand.fr"
                }
            ],
            "description": "JSONP callback validator.",
            "time": "2014-01-20 22:35:06"
        },
        {
            "name": "zikula/bootstrap-bundle",
            "version": "dev-master",
            "source": {
                "type": "git",
                "url": "https://github.com/zikula/BootstrapBundle.git",
                "reference": "ffb6f6188160dbef8732de872ba2699cd6e9fb54"
            },
            "dist": {
                "type": "zip",
                "url": "https://api.github.com/repos/zikula/BootstrapBundle/zipball/ffb6f6188160dbef8732de872ba2699cd6e9fb54",
                "reference": "ffb6f6188160dbef8732de872ba2699cd6e9fb54",
                "shasum": ""
            },
            "require": {
                "components/bootstrap": "~3.0",
                "php": ">=5.3.2"
            },
            "type": "symfony-bundle",
            "autoload": {
                "psr-0": {
                    "Zikula\\Bundle\\BootstrapBundle\\": ""
                }
            },
            "notification-url": "https://packagist.org/downloads/",
            "license": [
                "MIT"
            ],
            "authors": [
                {
                    "name": "Zikula",
                    "homepage": "http://zikula.org"
                }
            ],
            "description": "Zikula Bootstrap bundle",
            "homepage": "http://zikula.org",
            "keywords": [
                "bootstrap",
                "bundle",
                "css",
                "zikula"
            ],
            "time": "2014-02-03 01:01:00"
        },
        {
            "name": "zikula/filesystem",
            "version": "dev-master",
            "target-dir": "Zikula/Component/FileSystem",
            "source": {
                "type": "git",
                "url": "https://github.com/zikula/FileSystem.git",
                "reference": "8e12d6839aa50a7590f5ad22cc2d33c8f88ff726"
            },
            "dist": {
                "type": "zip",
                "url": "https://api.github.com/repos/zikula/FileSystem/zipball/8e12d6839aa50a7590f5ad22cc2d33c8f88ff726",
                "reference": "8e12d6839aa50a7590f5ad22cc2d33c8f88ff726",
                "shasum": ""
            },
            "require": {
                "php": ">=5.3.3"
            },
            "type": "library",
            "autoload": {
                "psr-0": {
                    "Zikula\\Component\\FileSystem": ""
                }
            },
            "notification-url": "https://packagist.org/downloads/",
            "license": [
                "MIT"
            ],
            "authors": [
                {
                    "name": "Karma Dordrak",
                    "email": "drak@zikula.org"
                },
                {
                    "name": "Kyle Giovannetti",
                    "email": "kylegio@gmail.com"
                },
                {
                    "name": "Zikula Community",
                    "homepage": "http://zikula.org/"
                }
            ],
            "description": "Zikula FileSystem Component",
            "homepage": "http://zikula.org",
            "time": "2012-12-11 23:50:23"
        },
        {
            "name": "zikula/fontawesome-bundle",
            "version": "dev-master",
            "source": {
                "type": "git",
                "url": "https://github.com/zikula/FontAwesomeBundle.git",
                "reference": "ea184aaef6d746085c38fbeb2ff34bf30d48ca40"
            },
            "dist": {
                "type": "zip",
                "url": "https://api.github.com/repos/zikula/FontAwesomeBundle/zipball/ea184aaef6d746085c38fbeb2ff34bf30d48ca40",
                "reference": "ea184aaef6d746085c38fbeb2ff34bf30d48ca40",
                "shasum": ""
            },
            "require": {
                "components/font-awesome": "~4.0"
            },
            "type": "symfony-bundle",
            "autoload": {
                "psr-0": {
                    "Zikula\\Bundle\\FontAwesomeBundle\\": ""
                }
            },
            "notification-url": "https://packagist.org/downloads/",
            "license": [
                "MIT"
            ],
            "authors": [
                {
                    "name": "Zikula",
                    "homepage": "http://zikula.org"
                }
            ],
            "description": "FontAwesome Bundle for Zikula",
            "homepage": "http://zikula.org",
            "keywords": [
                "css",
                "graphics",
                "symfony",
                "typography",
                "webfonts"
            ],
            "time": "2014-06-07 22:21:47"
        },
        {
            "name": "zikula/generator-bundle",
            "version": "dev-master",
            "target-dir": "Zikula/Bundle/GeneratorBundle",
            "source": {
                "type": "git",
                "url": "https://github.com/Guite/GeneratorBundle.git",
                "reference": "9b1d9863e4a1427dea64e2903ac1296e55999c94"
            },
            "dist": {
                "type": "zip",
                "url": "https://api.github.com/repos/Guite/GeneratorBundle/zipball/9b1d9863e4a1427dea64e2903ac1296e55999c94",
                "reference": "9b1d9863e4a1427dea64e2903ac1296e55999c94",
                "shasum": ""
            },
            "require": {
                "symfony/console": "3.2.*",
                "symfony/finder": "3.2.*",
                "symfony/framework-bundle": "3.2.*"
            },
            "require-dev": {
                "doctrine/orm": "2.5.*",
                "symfony/doctrine-bridge": "3.2.*",
                "twig/twig": "~1.28"
            },
            "type": "symfony-bundle",
            "extra": {
                "branch-alias": {
                    "dev-master": "2.2.x-dev"
                }
            },
            "autoload": {
                "psr-0": {
                    "Zikula\\Bundle\\GeneratorBundle\\": ""
                }
            },
            "license": [
                "MIT"
            ],
            "authors": [
                {
                    "name": "Zikula Community",
                    "homepage": "http://zikula.org/"
                },
                {
                    "name": "Fabien Potencier",
                    "email": "fabien@symfony.com"
                }
            ],
            "description": "This module generates code for you",
            "support": {
                "source": "https://github.com/Guite/GeneratorBundle/tree/master"
            },
            "time": "2016-11-18 18:35:37"
        },
        {
            "name": "zikula/jquery-bundle",
            "version": "dev-master",
            "source": {
                "type": "git",
                "url": "https://github.com/zikula/JQueryBundle.git",
                "reference": "5b6275c58da00d191c38d428d7a14d71c791d4e2"
            },
            "dist": {
                "type": "zip",
                "url": "https://api.github.com/repos/zikula/JQueryBundle/zipball/5b6275c58da00d191c38d428d7a14d71c791d4e2",
                "reference": "5b6275c58da00d191c38d428d7a14d71c791d4e2",
                "shasum": ""
            },
            "require": {
                "components/jquery": "2.1.*",
                "php": ">=5.3.3"
            },
            "type": "symfony-bundle",
            "autoload": {
                "psr-0": {
                    "Zikula\\Bundle\\JQueryBundle\\": ""
                }
            },
            "notification-url": "https://packagist.org/downloads/",
            "license": [
                "MIT"
            ],
            "authors": [
                {
                    "name": "Zikula",
                    "homepage": "http://zikula.org"
                }
            ],
            "description": "Zikula jQuery bundle",
            "homepage": "http://zikula.org",
            "keywords": [
                "bundle",
                "jquery",
                "zikula"
            ],
            "time": "2016-01-16 01:13:55"
        },
        {
            "name": "zikula/jquery-minicolors-bundle",
            "version": "dev-master",
            "source": {
                "type": "git",
                "url": "https://github.com/zikula/jQueryMiniColorsBundle.git",
                "reference": "cabd60ef57eb9080883eccabac30736e39b40b43"
            },
            "dist": {
                "type": "zip",
                "url": "https://api.github.com/repos/zikula/jQueryMiniColorsBundle/zipball/cabd60ef57eb9080883eccabac30736e39b40b43",
                "reference": "cabd60ef57eb9080883eccabac30736e39b40b43",
                "shasum": ""
            },
            "require": {
                "abeautifulsite/jquery-minicolors": "dev-master",
                "zikula/jquery-bundle": "dev-master"
            },
            "type": "symfony-bundle",
            "autoload": {
                "psr-0": {
                    "Zikula\\Bundle\\JQueryMiniColorsBundle\\": ""
                }
            },
            "notification-url": "https://packagist.org/downloads/",
            "license": [
                "MIT"
            ],
            "authors": [
                {
                    "name": "Zikula",
                    "homepage": "http://zikula.org"
                }
            ],
            "description": "jQuery MiniColors Bundle for Zikula",
            "homepage": "http://zikula.org",
            "keywords": [
                "colorpicker",
                "jquery",
                "symfony"
            ],
            "time": "2014-06-05 18:56:34"
        },
        {
            "name": "zikula/jquery-ui-bundle",
            "version": "dev-master",
            "source": {
                "type": "git",
                "url": "https://github.com/zikula/JQueryUIBundle.git",
                "reference": "cfff4251ce451a6681b0cc592e1e7a3c9f3d4a95"
            },
            "dist": {
                "type": "zip",
                "url": "https://api.github.com/repos/zikula/JQueryUIBundle/zipball/cfff4251ce451a6681b0cc592e1e7a3c9f3d4a95",
                "reference": "cfff4251ce451a6681b0cc592e1e7a3c9f3d4a95",
                "shasum": ""
            },
            "require": {
                "components/jqueryui": "~1",
                "php": ">=5.3.2"
            },
            "type": "symfony-bundle",
            "autoload": {
                "psr-0": {
                    "Zikula\\Bundle\\JQueryUIBundle\\": ""
                }
            },
            "notification-url": "https://packagist.org/downloads/",
            "license": [
                "MIT"
            ],
            "authors": [
                {
                    "name": "Zikula",
                    "homepage": "http://zikula.org"
                }
            ],
            "description": "Zikula jQuery UI bundle",
            "homepage": "http://zikula.org",
            "keywords": [
                "bundle",
                "jQuery UI",
                "jquery",
                "zikula"
            ],
            "time": "2013-08-16 17:00:32"
        },
        {
            "name": "zikula/legal-module",
            "version": "dev-master",
            "source": {
                "type": "git",
                "url": "https://github.com/zikula-modules/Legal.git",
                "reference": "64a9f28c0481629c2cca685e0003f8c7610897f7"
            },
            "dist": {
                "type": "zip",
                "url": "https://api.github.com/repos/zikula-modules/Legal/zipball/64a9f28c0481629c2cca685e0003f8c7610897f7",
                "reference": "64a9f28c0481629c2cca685e0003f8c7610897f7",
                "shasum": ""
            },
            "require": {
                "php": ">5.4.0"
            },
            "type": "zikula-module",
            "extra": {
                "zikula": {
                    "class": "Zikula\\LegalModule\\ZikulaLegalModule",
                    "core-compatibility": ">=1.4.3",
                    "displayname": "Legal",
                    "url": "legal",
                    "oldnames": [
                        "Legal"
                    ],
                    "capabilities": {
                        "admin": {
                            "route": "zikulalegalmodule_config_config"
                        },
                        "user": {
                            "route": "zikulalegalmodule_user_termsofuse"
                        }
                    },
                    "securityschema": {
                        "ZikulaLegalModule::": "::",
                        "ZikulaLegalModule::legalNotice": "::",
                        "ZikulaLegalModule::termsOfUse": "::",
                        "ZikulaLegalModule::privacyPolicy": "::",
                        "ZikulaLegalModule::agePolicy": "::",
                        "ZikulaLegalModule::accessibilityStatement": "::",
                        "ZikulaLegalModule::cancellationRightPolicy": "::",
                        "ZikulaLegalModule::tradeConditions": "::"
                    }
                }
            },
            "autoload": {
                "psr-4": {
                    "Zikula\\LegalModule\\": ""
                }
            },
            "license": [
                "LGPL-3.0+"
            ],
            "authors": [
                {
                    "name": "Zikula Development Team",
                    "homepage": "http://zikula.org"
                }
            ],
            "description": "Provides an interface for managing the site's legal documents.",
            "support": {
                "source": "https://github.com/zikula-modules/Legal/tree/master",
                "issues": "https://github.com/zikula-modules/Legal/issues"
            },
            "time": "2016-12-12 12:55:41"
        },
        {
            "name": "zikula/profile-module",
            "version": "dev-master",
            "source": {
                "type": "git",
                "url": "https://github.com/zikula-modules/Profile.git",
                "reference": "a1c0bd6fe7ee28615139d48452567c8622da9ce8"
            },
            "dist": {
                "type": "zip",
                "url": "https://api.github.com/repos/zikula-modules/Profile/zipball/a1c0bd6fe7ee28615139d48452567c8622da9ce8",
                "reference": "a1c0bd6fe7ee28615139d48452567c8622da9ce8",
                "shasum": ""
            },
            "require": {
                "php": ">5.4.0"
            },
            "type": "zikula-module",
            "extra": {
                "zikula": {
                    "class": "Zikula\\ProfileModule\\ZikulaProfileModule",
                    "core-compatibility": ">=1.4.3",
                    "displayname": "Profile",
                    "url": "profile",
                    "oldnames": [
                        "Profile"
                    ],
                    "capabilities": {
                        "admin": {
                            "route": "zikulaprofilemodule_config_config"
                        },
                        "user": {
                            "route": "zikulaprofilemodule_profile_display"
                        },
                        "profile": {
                            "version": "1.0"
                        }
                    },
                    "securityschema": {
                        "ZikulaProfileModule::": "::",
                        "ZikulaProfileModule::view": "::",
                        "ZikulaProfileModule::item": "DynamicUserData PropertyName::DynamicUserData PropertyID",
                        "ZikulaProfileModule:Members": "::",
                        "ZikulaProfileModule:Members:recent": "::",
                        "ZikulaProfileModule:Members:online": "::",
                        "ZikulaProfileModule:FeaturedUserblock:": "Block title::",
                        "ZikulaProfileModule:LastSeenblock:": "Block title::",
                        "ZikulaProfileModule:LastXUsersblock:": "Block title::",
                        "ZikulaProfileModule:MembersOnlineblock:": "Block title::",
                        "Userblock:": "Block title::"
                    }
                }
            },
            "autoload": {
                "psr-4": {
                    "Zikula\\ProfileModule\\": ""
                }
            },
            "license": [
                "LGPL-3.0+"
            ],
            "authors": [
                {
                    "name": "Zikula Development Team",
                    "homepage": "http://zikula.org"
                }
            ],
            "description": "User profiles and member list",
            "support": {
                "source": "https://github.com/zikula-modules/Profile/tree/master",
                "issues": "https://github.com/zikula-modules/Profile/issues"
            },
            "time": "2016-12-12 12:55:47"
        },
        {
            "name": "zikula/wizard",
            "version": "dev-master",
            "source": {
                "type": "git",
                "url": "https://github.com/Guite/Wizard.git",
                "reference": "99e6b518bc69a8ec14c59c95008e201044380bba"
            },
            "dist": {
                "type": "zip",
                "url": "https://api.github.com/repos/Guite/Wizard/zipball/99e6b518bc69a8ec14c59c95008e201044380bba",
                "reference": "99e6b518bc69a8ec14c59c95008e201044380bba",
                "shasum": ""
            },
            "require": {
                "php": ">=5.4.1",
                "symfony/symfony": "3.2.*"
            },
            "type": "library",
            "autoload": {
                "psr-4": {
                    "Zikula\\Component\\Wizard\\": ""
                }
            },
            "license": [
                "MIT"
            ],
            "authors": [
                {
                    "name": "Craig Heydenburg",
                    "email": "craig@zikula.org"
                }
            ],
            "description": "Wizard for multi-stage interaction including Symfony Forms",
            "homepage": "http://zikula.org",
            "keywords": [
                "forms",
                "stage",
                "step",
                "symfony2",
                "wizard"
            ],
            "support": {
                "source": "https://github.com/Guite/Wizard/tree/master"
            },
            "time": "2016-11-18 18:19:56"
        }
    ],
    "packages-dev": [],
    "aliases": [],
    "minimum-stability": "dev",
    "stability-flags": {
        "zikula/legal-module": 20,
        "zikula/profile-module": 20,
        "sensio/framework-extra-bundle": 20,
        "zikula/generator-bundle": 20,
        "phpids/phpids": 20,
        "zikula/wizard": 20,
        "zikula/filesystem": 20,
        "zikula/jquery-bundle": 20,
        "zikula/jquery-ui-bundle": 20,
        "zikula/bootstrap-bundle": 20,
        "zikula/fontawesome-bundle": 20,
        "zikula/jquery-minicolors-bundle": 20,
        "bootstrap-plus/bootstrap-jqueryui": 20,
        "oyejorge/less.php": 20
    },
    "prefer-stable": true,
    "prefer-lowest": false,
    "platform": {
        "php": ">=5.5.9"
    },
    "platform-dev": [],
    "platform-overrides": {
        "php": "5.5.9"
    }
}<|MERGE_RESOLUTION|>--- conflicted
+++ resolved
@@ -4,13 +4,8 @@
         "Read more about it at https://getcomposer.org/doc/01-basic-usage.md#composer-lock-the-lock-file",
         "This file is @generated automatically"
     ],
-<<<<<<< HEAD
-    "hash": "1260e109af3e6b37b70a2132b2ce1e1f",
-    "content-hash": "5b454b594115190d64786eb9ae217a99",
-=======
-    "hash": "ffd65220dafbfd2099ac823bf608e277",
-    "content-hash": "2efabca63de07b3a27ea57ce01938512",
->>>>>>> 78c96b5d
+    "hash": "9499a92f5c58a428620f9f559ceecaa3",
+    "content-hash": "cf866231fd5e541f7036fbef4e7faf1f",
     "packages": [
         {
             "name": "abeautifulsite/jquery-minicolors",
@@ -2074,7 +2069,7 @@
                     "email": "stof@notk.org"
                 },
                 {
-                    "name": "Knplabs",
+                    "name": "KnpLabs",
                     "homepage": "http://knplabs.com"
                 },
                 {
@@ -2964,29 +2959,16 @@
         },
         {
             "name": "sensio/framework-extra-bundle",
-<<<<<<< HEAD
             "version": "dev-master",
             "source": {
                 "type": "git",
                 "url": "https://github.com/sensiolabs/SensioFrameworkExtraBundle.git",
-                "reference": "6f99800cca3ddecda9c8b114889ce4545148b315"
-            },
-            "dist": {
-                "type": "zip",
-                "url": "https://api.github.com/repos/sensiolabs/SensioFrameworkExtraBundle/zipball/6f99800cca3ddecda9c8b114889ce4545148b315",
-                "reference": "6f99800cca3ddecda9c8b114889ce4545148b315",
-=======
-            "version": "v3.0.18",
-            "source": {
-                "type": "git",
-                "url": "https://github.com/sensiolabs/SensioFrameworkExtraBundle.git",
-                "reference": "c38bc608e12e81089d5d9dfbf72775ed553c61af"
-            },
-            "dist": {
-                "type": "zip",
-                "url": "https://api.github.com/repos/sensiolabs/SensioFrameworkExtraBundle/zipball/c38bc608e12e81089d5d9dfbf72775ed553c61af",
-                "reference": "c38bc608e12e81089d5d9dfbf72775ed553c61af",
->>>>>>> 78c96b5d
+                "reference": "b81c48e0fa3f77ff496514868f84cb4c0bece879"
+            },
+            "dist": {
+                "type": "zip",
+                "url": "https://api.github.com/repos/sensiolabs/SensioFrameworkExtraBundle/zipball/b81c48e0fa3f77ff496514868f84cb4c0bece879",
+                "reference": "b81c48e0fa3f77ff496514868f84cb4c0bece879",
                 "shasum": ""
             },
             "require": {
@@ -2997,7 +2979,6 @@
                 "symfony/http-kernel": "^3.1"
             },
             "require-dev": {
-<<<<<<< HEAD
                 "symfony/browser-kit": "~3.0",
                 "symfony/dom-crawler": "~3.0",
                 "symfony/expression-language": "~3.0",
@@ -3007,20 +2988,6 @@
                 "symfony/security-bundle": "~3.0",
                 "symfony/twig-bundle": "~3.0",
                 "symfony/yaml": "~3.0",
-=======
-                "symfony/asset": "~2.7|~3.0",
-                "symfony/browser-kit": "~2.3|~3.0",
-                "symfony/dom-crawler": "~2.3|~3.0",
-                "symfony/expression-language": "~2.4|~3.0",
-                "symfony/finder": "~2.3|~3.0",
-                "symfony/phpunit-bridge": "~3.2",
-                "symfony/psr-http-message-bridge": "^0.3",
-                "symfony/security-bundle": "~2.4|~3.0",
-                "symfony/templating": "~2.3|~3.0",
-                "symfony/translation": "~2.3|~3.0",
-                "symfony/twig-bundle": "~2.3|~3.0",
-                "symfony/yaml": "~2.3|~3.0",
->>>>>>> 78c96b5d
                 "twig/twig": "~1.11|~2.0",
                 "zendframework/zend-diactoros": "^1.3"
             },
@@ -3055,11 +3022,7 @@
                 "annotations",
                 "controllers"
             ],
-<<<<<<< HEAD
-            "time": "2016-10-19 21:21:22"
-=======
-            "time": "2016-12-14 08:30:06"
->>>>>>> 78c96b5d
+            "time": "2016-12-14 08:34:11"
         },
         {
             "name": "sensio/generator-bundle",
