--- conflicted
+++ resolved
@@ -4,7 +4,7 @@
         "Read more about it at https://getcomposer.org/doc/01-basic-usage.md#composer-lock-the-lock-file",
         "This file is @generated automatically"
     ],
-    "content-hash": "0ce4588894e6f2d7923d3015807ef87e",
+    "content-hash": "9ef904b10edb9956f730c6b0b2e36a20",
     "packages": [
         {
             "name": "afarkas/html5shiv",
@@ -5719,10 +5719,6 @@
     ],
     "packages-dev": [
         {
-<<<<<<< HEAD
-            "name": "symfony/phpunit-bridge",
-            "version": "v3.4.4",
-=======
             "name": "phpdocumentor/reflection-common",
             "version": "1.0.1",
             "source": {
@@ -6543,69 +6539,191 @@
         {
             "name": "sebastian/global-state",
             "version": "1.1.1",
->>>>>>> 47e04f3f
-            "source": {
-                "type": "git",
-                "url": "https://github.com/symfony/phpunit-bridge.git",
-                "reference": "6a65b09b666f975dd70ec2bb9e9b1a87dbb02aca"
-            },
-            "dist": {
-                "type": "zip",
-                "url": "https://api.github.com/repos/symfony/phpunit-bridge/zipball/6a65b09b666f975dd70ec2bb9e9b1a87dbb02aca",
-                "reference": "6a65b09b666f975dd70ec2bb9e9b1a87dbb02aca",
+            "source": {
+                "type": "git",
+                "url": "https://github.com/sebastianbergmann/global-state.git",
+                "reference": "bc37d50fea7d017d3d340f230811c9f1d7280af4"
+            },
+            "dist": {
+                "type": "zip",
+                "url": "https://api.github.com/repos/sebastianbergmann/global-state/zipball/bc37d50fea7d017d3d340f230811c9f1d7280af4",
+                "reference": "bc37d50fea7d017d3d340f230811c9f1d7280af4",
                 "shasum": ""
             },
             "require": {
                 "php": ">=5.3.3"
             },
-            "conflict": {
-                "phpunit/phpunit": "<4.8.35|<5.4.3,>=5.0"
+            "require-dev": {
+                "phpunit/phpunit": "~4.2"
             },
             "suggest": {
-                "ext-zip": "Zip support is required when using bin/simple-phpunit",
-                "symfony/debug": "For tracking deprecated interfaces usages at runtime with DebugClassLoader"
-            },
-            "bin": [
-                "bin/simple-phpunit"
-            ],
-            "type": "symfony-bridge",
-            "extra": {
-                "branch-alias": {
-                    "dev-master": "3.4-dev"
-                },
-                "thanks": {
-                    "name": "phpunit/phpunit",
-                    "url": "https://github.com/sebastianbergmann/phpunit"
-                }
-            },
-            "autoload": {
-                "files": [
-                    "bootstrap.php"
-                ],
+                "ext-uopz": "*"
+            },
+            "type": "library",
+            "extra": {
+                "branch-alias": {
+                    "dev-master": "1.0-dev"
+                }
+            },
+            "autoload": {
+                "classmap": [
+                    "src/"
+                ]
+            },
+            "notification-url": "https://packagist.org/downloads/",
+            "license": [
+                "BSD-3-Clause"
+            ],
+            "authors": [
+                {
+                    "name": "Sebastian Bergmann",
+                    "email": "sebastian@phpunit.de"
+                }
+            ],
+            "description": "Snapshotting of global state",
+            "homepage": "http://www.github.com/sebastianbergmann/global-state",
+            "keywords": [
+                "global state"
+            ],
+            "time": "2015-10-12T03:26:01+00:00"
+        },
+        {
+            "name": "sebastian/recursion-context",
+            "version": "1.0.5",
+            "source": {
+                "type": "git",
+                "url": "https://github.com/sebastianbergmann/recursion-context.git",
+                "reference": "b19cc3298482a335a95f3016d2f8a6950f0fbcd7"
+            },
+            "dist": {
+                "type": "zip",
+                "url": "https://api.github.com/repos/sebastianbergmann/recursion-context/zipball/b19cc3298482a335a95f3016d2f8a6950f0fbcd7",
+                "reference": "b19cc3298482a335a95f3016d2f8a6950f0fbcd7",
+                "shasum": ""
+            },
+            "require": {
+                "php": ">=5.3.3"
+            },
+            "require-dev": {
+                "phpunit/phpunit": "~4.4"
+            },
+            "type": "library",
+            "extra": {
+                "branch-alias": {
+                    "dev-master": "1.0.x-dev"
+                }
+            },
+            "autoload": {
+                "classmap": [
+                    "src/"
+                ]
+            },
+            "notification-url": "https://packagist.org/downloads/",
+            "license": [
+                "BSD-3-Clause"
+            ],
+            "authors": [
+                {
+                    "name": "Jeff Welch",
+                    "email": "whatthejeff@gmail.com"
+                },
+                {
+                    "name": "Sebastian Bergmann",
+                    "email": "sebastian@phpunit.de"
+                },
+                {
+                    "name": "Adam Harvey",
+                    "email": "aharvey@php.net"
+                }
+            ],
+            "description": "Provides functionality to recursively process PHP variables",
+            "homepage": "http://www.github.com/sebastianbergmann/recursion-context",
+            "time": "2016-10-03T07:41:43+00:00"
+        },
+        {
+            "name": "sebastian/version",
+            "version": "1.0.6",
+            "source": {
+                "type": "git",
+                "url": "https://github.com/sebastianbergmann/version.git",
+                "reference": "58b3a85e7999757d6ad81c787a1fbf5ff6c628c6"
+            },
+            "dist": {
+                "type": "zip",
+                "url": "https://api.github.com/repos/sebastianbergmann/version/zipball/58b3a85e7999757d6ad81c787a1fbf5ff6c628c6",
+                "reference": "58b3a85e7999757d6ad81c787a1fbf5ff6c628c6",
+                "shasum": ""
+            },
+            "type": "library",
+            "autoload": {
+                "classmap": [
+                    "src/"
+                ]
+            },
+            "notification-url": "https://packagist.org/downloads/",
+            "license": [
+                "BSD-3-Clause"
+            ],
+            "authors": [
+                {
+                    "name": "Sebastian Bergmann",
+                    "email": "sebastian@phpunit.de",
+                    "role": "lead"
+                }
+            ],
+            "description": "Library that helps with managing the version number of Git-hosted PHP projects",
+            "homepage": "https://github.com/sebastianbergmann/version",
+            "time": "2015-06-21T13:59:46+00:00"
+        },
+        {
+            "name": "webmozart/assert",
+            "version": "1.3.0",
+            "source": {
+                "type": "git",
+                "url": "https://github.com/webmozart/assert.git",
+                "reference": "0df1908962e7a3071564e857d86874dad1ef204a"
+            },
+            "dist": {
+                "type": "zip",
+                "url": "https://api.github.com/repos/webmozart/assert/zipball/0df1908962e7a3071564e857d86874dad1ef204a",
+                "reference": "0df1908962e7a3071564e857d86874dad1ef204a",
+                "shasum": ""
+            },
+            "require": {
+                "php": "^5.3.3 || ^7.0"
+            },
+            "require-dev": {
+                "phpunit/phpunit": "^4.6",
+                "sebastian/version": "^1.0.1"
+            },
+            "type": "library",
+            "extra": {
+                "branch-alias": {
+                    "dev-master": "1.3-dev"
+                }
+            },
+            "autoload": {
                 "psr-4": {
-                    "Symfony\\Bridge\\PhpUnit\\": ""
-                },
-                "exclude-from-classmap": [
-                    "/Tests/"
-                ]
-            },
-            "notification-url": "https://packagist.org/downloads/",
-            "license": [
-                "MIT"
-            ],
-            "authors": [
-                {
-                    "name": "Nicolas Grekas",
-                    "email": "p@tchwork.com"
-                },
-                {
-                    "name": "Symfony Community",
-                    "homepage": "https://symfony.com/contributors"
-                }
-            ],
-            "description": "Symfony PHPUnit Bridge",
-            "homepage": "https://symfony.com",
-            "time": "2018-01-21T19:05:02+00:00"
+                    "Webmozart\\Assert\\": "src/"
+                }
+            },
+            "notification-url": "https://packagist.org/downloads/",
+            "license": [
+                "MIT"
+            ],
+            "authors": [
+                {
+                    "name": "Bernhard Schussek",
+                    "email": "bschussek@gmail.com"
+                }
+            ],
+            "description": "Assertions to validate method input/output with nice error messages.",
+            "keywords": [
+                "assert",
+                "check",
+                "validate"
+            ],
+            "time": "2018-01-29T19:49:41+00:00"
         }
     ],
     "aliases": [],
