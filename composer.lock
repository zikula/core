--- conflicted
+++ resolved
@@ -4,12 +4,7 @@
         "Read more about it at https://getcomposer.org/doc/01-basic-usage.md#composer-lock-the-lock-file",
         "This file is @generated automatically"
     ],
-<<<<<<< HEAD
-    "hash": "b000fd955bb596597fc8cd646bdc72c3",
     "content-hash": "94ddece4107bb4e3f111a2eb5bce3b17",
-=======
-    "content-hash": "cbaaa524d40263241906aefea2a05d15",
->>>>>>> 9932274f
     "packages": [
         {
             "name": "abeautifulsite/jquery-minicolors",
@@ -17,12 +12,12 @@
             "source": {
                 "type": "git",
                 "url": "https://github.com/claviska/jquery-minicolors.git",
-                "reference": "8a0b82ca10052fcaec4a3e6751c23c9af3e157cd"
-            },
-            "dist": {
-                "type": "zip",
-                "url": "https://api.github.com/repos/claviska/jquery-minicolors/zipball/8a0b82ca10052fcaec4a3e6751c23c9af3e157cd",
-                "reference": "8a0b82ca10052fcaec4a3e6751c23c9af3e157cd",
+                "reference": "53a264de0d44222cbc0522c81936d13072465749"
+            },
+            "dist": {
+                "type": "zip",
+                "url": "https://api.github.com/repos/claviska/jquery-minicolors/zipball/53a264de0d44222cbc0522c81936d13072465749",
+                "reference": "53a264de0d44222cbc0522c81936d13072465749",
                 "shasum": ""
             },
             "type": "component",
@@ -45,7 +40,7 @@
             ],
             "description": "jQuery MiniColors Plugin",
             "homepage": "http://www.abeautifulsite.net/",
-            "time": "2016-09-20 05:09:10"
+            "time": "2017-01-15 00:36:13"
         },
         {
             "name": "afarkas/html5shiv",
@@ -141,44 +136,6 @@
             "time": "2016-11-13T20:27:50+00:00"
         },
         {
-<<<<<<< HEAD
-=======
-            "name": "beberlei/DoctrineExtensions",
-            "version": "v0.3.0",
-            "source": {
-                "type": "git",
-                "url": "https://github.com/beberlei/DoctrineExtensions.git",
-                "reference": "90a82c62f4513d580e1be6f0256889d85f278aa9"
-            },
-            "dist": {
-                "type": "zip",
-                "url": "https://api.github.com/repos/beberlei/DoctrineExtensions/zipball/90a82c62f4513d580e1be6f0256889d85f278aa9",
-                "reference": "90a82c62f4513d580e1be6f0256889d85f278aa9",
-                "shasum": ""
-            },
-            "require": {
-                "php": ">=5.3.2"
-            },
-            "require-dev": {
-                "doctrine/orm": "<2.2",
-                "phpunit/phpunit": "~4.5",
-                "zf1/zend-date": "~1.12",
-                "zf1/zend-registry": "~1.12"
-            },
-            "suggest": {
-                "zf1/zend-date": "Alternative to DateTime"
-            },
-            "type": "library",
-            "autoload": {
-                "psr-0": {
-                    "DoctrineExtensions": "lib/"
-                }
-            },
-            "notification-url": "https://packagist.org/downloads/",
-            "time": "2015-03-15T12:15:09+00:00"
-        },
-        {
->>>>>>> 9932274f
             "name": "behat/transliterator",
             "version": "v1.1.0",
             "source": {
@@ -755,11 +712,7 @@
                 "cache",
                 "caching"
             ],
-<<<<<<< HEAD
-            "time": "2016-10-29 11:16:17"
-=======
-            "time": "2015-12-19T05:03:47+00:00"
->>>>>>> 9932274f
+            "time": "2016-10-29T11:16:17+00:00"
         },
         {
             "name": "doctrine/collections",
@@ -898,24 +851,20 @@
                 "persistence",
                 "spl"
             ],
-<<<<<<< HEAD
-            "time": "2016-11-30 16:50:46"
-=======
-            "time": "2015-12-25T13:10:16+00:00"
->>>>>>> 9932274f
+            "time": "2016-11-30T16:50:46+00:00"
         },
         {
             "name": "doctrine/dbal",
-            "version": "v2.5.9",
+            "version": "v2.5.10",
             "source": {
                 "type": "git",
                 "url": "https://github.com/doctrine/dbal.git",
-                "reference": "0d2f8187d4b4c7b72d8e2acba359e25c36feaf5e"
-            },
-            "dist": {
-                "type": "zip",
-                "url": "https://api.github.com/repos/doctrine/dbal/zipball/0d2f8187d4b4c7b72d8e2acba359e25c36feaf5e",
-                "reference": "0d2f8187d4b4c7b72d8e2acba359e25c36feaf5e",
+                "reference": "fc376f7a61498e18520cd6fa083752a4ca08072b"
+            },
+            "dist": {
+                "type": "zip",
+                "url": "https://api.github.com/repos/doctrine/dbal/zipball/fc376f7a61498e18520cd6fa083752a4ca08072b",
+                "reference": "fc376f7a61498e18520cd6fa083752a4ca08072b",
                 "shasum": ""
             },
             "require": {
@@ -973,7 +922,7 @@
                 "persistence",
                 "queryobject"
             ],
-            "time": "2017-01-19T13:27:33+00:00"
+            "time": "2017-01-23T23:17:10+00:00"
         },
         {
             "name": "doctrine/doctrine-bundle",
@@ -1688,51 +1637,6 @@
             "time": "2015-09-19T16:54:05+00:00"
         },
         {
-<<<<<<< HEAD
-=======
-            "name": "ircmaxell/password-compat",
-            "version": "v1.0.4",
-            "source": {
-                "type": "git",
-                "url": "https://github.com/ircmaxell/password_compat.git",
-                "reference": "5c5cde8822a69545767f7c7f3058cb15ff84614c"
-            },
-            "dist": {
-                "type": "zip",
-                "url": "https://api.github.com/repos/ircmaxell/password_compat/zipball/5c5cde8822a69545767f7c7f3058cb15ff84614c",
-                "reference": "5c5cde8822a69545767f7c7f3058cb15ff84614c",
-                "shasum": ""
-            },
-            "require-dev": {
-                "phpunit/phpunit": "4.*"
-            },
-            "type": "library",
-            "autoload": {
-                "files": [
-                    "lib/password.php"
-                ]
-            },
-            "notification-url": "https://packagist.org/downloads/",
-            "license": [
-                "MIT"
-            ],
-            "authors": [
-                {
-                    "name": "Anthony Ferrara",
-                    "email": "ircmaxell@php.net",
-                    "homepage": "http://blog.ircmaxell.com"
-                }
-            ],
-            "description": "A compatibility library for the proposed simplified password hashing algorithm: https://wiki.php.net/rfc/password_hash",
-            "homepage": "https://github.com/ircmaxell/password_compat",
-            "keywords": [
-                "hashing",
-                "password"
-            ],
-            "time": "2014-11-20T16:49:30+00:00"
-        },
-        {
->>>>>>> 9932274f
             "name": "ircmaxell/random-lib",
             "version": "v1.2.0",
             "source": {
@@ -2398,16 +2302,16 @@
         },
         {
             "name": "matthiasnoback/symfony-console-form",
-            "version": "v2.0.2",
+            "version": "v2.1.0",
             "source": {
                 "type": "git",
                 "url": "https://github.com/matthiasnoback/symfony-console-form.git",
-                "reference": "7125849537045710d1d92a61837d677f9dac33b9"
-            },
-            "dist": {
-                "type": "zip",
-                "url": "https://api.github.com/repos/matthiasnoback/symfony-console-form/zipball/7125849537045710d1d92a61837d677f9dac33b9",
-                "reference": "7125849537045710d1d92a61837d677f9dac33b9",
+                "reference": "3800dd2aa42d0ee6373e136881d446ee623ac9ec"
+            },
+            "dist": {
+                "type": "zip",
+                "url": "https://api.github.com/repos/matthiasnoback/symfony-console-form/zipball/3800dd2aa42d0ee6373e136881d446ee623ac9ec",
+                "reference": "3800dd2aa42d0ee6373e136881d446ee623ac9ec",
                 "shasum": ""
             },
             "require": {
@@ -2418,10 +2322,9 @@
             "require-dev": {
                 "beberlei/assert": "~2.1",
                 "behat/behat": "~3.0",
-                "fabpot/php-cs-fixer": "^1.10",
-                "symfony/console": "~2.8|~3.0",
+                "friendsofphp/php-cs-fixer": "^1.10",
+                "phpunit/phpunit": "^4.8",
                 "symfony/finder": "~2.8|~3.0",
-                "symfony/form": "~2.8|~3.0",
                 "symfony/framework-bundle": "~2.8|~3.0",
                 "symfony/validator": "~2.8|~3.0",
                 "symfony/yaml": "~2.8|~3.0"
@@ -2450,11 +2353,7 @@
                 "form",
                 "symfony"
             ],
-<<<<<<< HEAD
-            "time": "2016-06-18 18:47:26"
-=======
-            "time": "2015-11-27T19:49:00+00:00"
->>>>>>> 9932274f
+            "time": "2017-01-19T09:32:19+00:00"
         },
         {
             "name": "matthiasnoback/symfony-service-definition-validator",
@@ -2869,7 +2768,7 @@
                 "psr",
                 "psr-6"
             ],
-            "time": "2016-08-06 20:24:11"
+            "time": "2016-08-06T20:24:11+00:00"
         },
         {
             "name": "psr/log",
@@ -3128,11 +3027,7 @@
                 "annotations",
                 "controllers"
             ],
-<<<<<<< HEAD
             "time": "2017-01-02 20:43:55"
-=======
-            "time": "2017-01-10T19:42:56+00:00"
->>>>>>> 9932274f
         },
         {
             "name": "sensio/generator-bundle",
@@ -3406,62 +3301,6 @@
             "time": "2017-01-02T19:04:26+00:00"
         },
         {
-<<<<<<< HEAD
-=======
-            "name": "symfony/polyfill-apcu",
-            "version": "v1.3.0",
-            "source": {
-                "type": "git",
-                "url": "https://github.com/symfony/polyfill-apcu.git",
-                "reference": "5d4474f447403c3348e37b70acc2b95475b7befa"
-            },
-            "dist": {
-                "type": "zip",
-                "url": "https://api.github.com/repos/symfony/polyfill-apcu/zipball/5d4474f447403c3348e37b70acc2b95475b7befa",
-                "reference": "5d4474f447403c3348e37b70acc2b95475b7befa",
-                "shasum": ""
-            },
-            "require": {
-                "php": ">=5.3.3"
-            },
-            "type": "library",
-            "extra": {
-                "branch-alias": {
-                    "dev-master": "1.3-dev"
-                }
-            },
-            "autoload": {
-                "files": [
-                    "bootstrap.php"
-                ]
-            },
-            "notification-url": "https://packagist.org/downloads/",
-            "license": [
-                "MIT"
-            ],
-            "authors": [
-                {
-                    "name": "Nicolas Grekas",
-                    "email": "p@tchwork.com"
-                },
-                {
-                    "name": "Symfony Community",
-                    "homepage": "https://symfony.com/contributors"
-                }
-            ],
-            "description": "Symfony polyfill backporting apcu_* functions to lower PHP versions",
-            "homepage": "https://symfony.com",
-            "keywords": [
-                "apcu",
-                "compatibility",
-                "polyfill",
-                "portable",
-                "shim"
-            ],
-            "time": "2016-11-14T01:06:16+00:00"
-        },
-        {
->>>>>>> 9932274f
             "name": "symfony/polyfill-intl-icu",
             "version": "v1.3.0",
             "source": {
@@ -3579,22 +3418,77 @@
             "time": "2016-11-14T01:06:16+00:00"
         },
         {
-<<<<<<< HEAD
-=======
-            "name": "symfony/polyfill-php54",
+            "name": "symfony/polyfill-php56",
             "version": "v1.3.0",
             "source": {
                 "type": "git",
-                "url": "https://github.com/symfony/polyfill-php54.git",
-                "reference": "90e085822963fdcc9d1c5b73deb3d2e5783b16a0"
-            },
-            "dist": {
-                "type": "zip",
-                "url": "https://api.github.com/repos/symfony/polyfill-php54/zipball/90e085822963fdcc9d1c5b73deb3d2e5783b16a0",
-                "reference": "90e085822963fdcc9d1c5b73deb3d2e5783b16a0",
-                "shasum": ""
-            },
-            "require": {
+                "url": "https://github.com/symfony/polyfill-php56.git",
+                "reference": "1dd42b9b89556f18092f3d1ada22cb05ac85383c"
+            },
+            "dist": {
+                "type": "zip",
+                "url": "https://api.github.com/repos/symfony/polyfill-php56/zipball/1dd42b9b89556f18092f3d1ada22cb05ac85383c",
+                "reference": "1dd42b9b89556f18092f3d1ada22cb05ac85383c",
+                "shasum": ""
+            },
+            "require": {
+                "php": ">=5.3.3",
+                "symfony/polyfill-util": "~1.0"
+            },
+            "type": "library",
+            "extra": {
+                "branch-alias": {
+                    "dev-master": "1.3-dev"
+                }
+            },
+            "autoload": {
+                "psr-4": {
+                    "Symfony\\Polyfill\\Php56\\": ""
+                },
+                "files": [
+                    "bootstrap.php"
+                ]
+            },
+            "notification-url": "https://packagist.org/downloads/",
+            "license": [
+                "MIT"
+            ],
+            "authors": [
+                {
+                    "name": "Nicolas Grekas",
+                    "email": "p@tchwork.com"
+                },
+                {
+                    "name": "Symfony Community",
+                    "homepage": "https://symfony.com/contributors"
+                }
+            ],
+            "description": "Symfony polyfill backporting some PHP 5.6+ features to lower PHP versions",
+            "homepage": "https://symfony.com",
+            "keywords": [
+                "compatibility",
+                "polyfill",
+                "portable",
+                "shim"
+            ],
+            "time": "2016-11-14T01:06:16+00:00"
+        },
+        {
+            "name": "symfony/polyfill-php70",
+            "version": "v1.3.0",
+            "source": {
+                "type": "git",
+                "url": "https://github.com/symfony/polyfill-php70.git",
+                "reference": "13ce343935f0f91ca89605a2f6ca6f5c2f3faac2"
+            },
+            "dist": {
+                "type": "zip",
+                "url": "https://api.github.com/repos/symfony/polyfill-php70/zipball/13ce343935f0f91ca89605a2f6ca6f5c2f3faac2",
+                "reference": "13ce343935f0f91ca89605a2f6ca6f5c2f3faac2",
+                "shasum": ""
+            },
+            "require": {
+                "paragonie/random_compat": "~1.0|~2.0",
                 "php": ">=5.3.3"
             },
             "type": "library",
@@ -3605,7 +3499,7 @@
             },
             "autoload": {
                 "psr-4": {
-                    "Symfony\\Polyfill\\Php54\\": ""
+                    "Symfony\\Polyfill\\Php70\\": ""
                 },
                 "files": [
                     "bootstrap.php"
@@ -3628,7 +3522,7 @@
                     "homepage": "https://symfony.com/contributors"
                 }
             ],
-            "description": "Symfony polyfill backporting some PHP 5.4+ features to lower PHP versions",
+            "description": "Symfony polyfill backporting some PHP 7.0+ features to lower PHP versions",
             "homepage": "https://symfony.com",
             "keywords": [
                 "compatibility",
@@ -3639,178 +3533,6 @@
             "time": "2016-11-14T01:06:16+00:00"
         },
         {
-            "name": "symfony/polyfill-php55",
-            "version": "v1.3.0",
-            "source": {
-                "type": "git",
-                "url": "https://github.com/symfony/polyfill-php55.git",
-                "reference": "03e3f0350bca2220e3623a0e340eef194405fc67"
-            },
-            "dist": {
-                "type": "zip",
-                "url": "https://api.github.com/repos/symfony/polyfill-php55/zipball/03e3f0350bca2220e3623a0e340eef194405fc67",
-                "reference": "03e3f0350bca2220e3623a0e340eef194405fc67",
-                "shasum": ""
-            },
-            "require": {
-                "ircmaxell/password-compat": "~1.0",
-                "php": ">=5.3.3"
-            },
-            "type": "library",
-            "extra": {
-                "branch-alias": {
-                    "dev-master": "1.3-dev"
-                }
-            },
-            "autoload": {
-                "psr-4": {
-                    "Symfony\\Polyfill\\Php55\\": ""
-                },
-                "files": [
-                    "bootstrap.php"
-                ]
-            },
-            "notification-url": "https://packagist.org/downloads/",
-            "license": [
-                "MIT"
-            ],
-            "authors": [
-                {
-                    "name": "Nicolas Grekas",
-                    "email": "p@tchwork.com"
-                },
-                {
-                    "name": "Symfony Community",
-                    "homepage": "https://symfony.com/contributors"
-                }
-            ],
-            "description": "Symfony polyfill backporting some PHP 5.5+ features to lower PHP versions",
-            "homepage": "https://symfony.com",
-            "keywords": [
-                "compatibility",
-                "polyfill",
-                "portable",
-                "shim"
-            ],
-            "time": "2016-11-14T01:06:16+00:00"
-        },
-        {
->>>>>>> 9932274f
-            "name": "symfony/polyfill-php56",
-            "version": "v1.3.0",
-            "source": {
-                "type": "git",
-                "url": "https://github.com/symfony/polyfill-php56.git",
-                "reference": "1dd42b9b89556f18092f3d1ada22cb05ac85383c"
-            },
-            "dist": {
-                "type": "zip",
-                "url": "https://api.github.com/repos/symfony/polyfill-php56/zipball/1dd42b9b89556f18092f3d1ada22cb05ac85383c",
-                "reference": "1dd42b9b89556f18092f3d1ada22cb05ac85383c",
-                "shasum": ""
-            },
-            "require": {
-                "php": ">=5.3.3",
-                "symfony/polyfill-util": "~1.0"
-            },
-            "type": "library",
-            "extra": {
-                "branch-alias": {
-                    "dev-master": "1.3-dev"
-                }
-            },
-            "autoload": {
-                "psr-4": {
-                    "Symfony\\Polyfill\\Php56\\": ""
-                },
-                "files": [
-                    "bootstrap.php"
-                ]
-            },
-            "notification-url": "https://packagist.org/downloads/",
-            "license": [
-                "MIT"
-            ],
-            "authors": [
-                {
-                    "name": "Nicolas Grekas",
-                    "email": "p@tchwork.com"
-                },
-                {
-                    "name": "Symfony Community",
-                    "homepage": "https://symfony.com/contributors"
-                }
-            ],
-            "description": "Symfony polyfill backporting some PHP 5.6+ features to lower PHP versions",
-            "homepage": "https://symfony.com",
-            "keywords": [
-                "compatibility",
-                "polyfill",
-                "portable",
-                "shim"
-            ],
-            "time": "2016-11-14T01:06:16+00:00"
-        },
-        {
-            "name": "symfony/polyfill-php70",
-            "version": "v1.3.0",
-            "source": {
-                "type": "git",
-                "url": "https://github.com/symfony/polyfill-php70.git",
-                "reference": "13ce343935f0f91ca89605a2f6ca6f5c2f3faac2"
-            },
-            "dist": {
-                "type": "zip",
-                "url": "https://api.github.com/repos/symfony/polyfill-php70/zipball/13ce343935f0f91ca89605a2f6ca6f5c2f3faac2",
-                "reference": "13ce343935f0f91ca89605a2f6ca6f5c2f3faac2",
-                "shasum": ""
-            },
-            "require": {
-                "paragonie/random_compat": "~1.0|~2.0",
-                "php": ">=5.3.3"
-            },
-            "type": "library",
-            "extra": {
-                "branch-alias": {
-                    "dev-master": "1.3-dev"
-                }
-            },
-            "autoload": {
-                "psr-4": {
-                    "Symfony\\Polyfill\\Php70\\": ""
-                },
-                "files": [
-                    "bootstrap.php"
-                ],
-                "classmap": [
-                    "Resources/stubs"
-                ]
-            },
-            "notification-url": "https://packagist.org/downloads/",
-            "license": [
-                "MIT"
-            ],
-            "authors": [
-                {
-                    "name": "Nicolas Grekas",
-                    "email": "p@tchwork.com"
-                },
-                {
-                    "name": "Symfony Community",
-                    "homepage": "https://symfony.com/contributors"
-                }
-            ],
-            "description": "Symfony polyfill backporting some PHP 7.0+ features to lower PHP versions",
-            "homepage": "https://symfony.com",
-            "keywords": [
-                "compatibility",
-                "polyfill",
-                "portable",
-                "shim"
-            ],
-            "time": "2016-11-14T01:06:16+00:00"
-        },
-        {
             "name": "symfony/polyfill-util",
             "version": "v1.3.0",
             "source": {
@@ -3863,70 +3585,6 @@
             "time": "2016-11-14T01:06:16+00:00"
         },
         {
-<<<<<<< HEAD
-=======
-            "name": "symfony/security-acl",
-            "version": "v2.8.0",
-            "source": {
-                "type": "git",
-                "url": "https://github.com/symfony/security-acl.git",
-                "reference": "4a3f7327ad215242c78f6564ad4ea6d2db1b8347"
-            },
-            "dist": {
-                "type": "zip",
-                "url": "https://api.github.com/repos/symfony/security-acl/zipball/4a3f7327ad215242c78f6564ad4ea6d2db1b8347",
-                "reference": "4a3f7327ad215242c78f6564ad4ea6d2db1b8347",
-                "shasum": ""
-            },
-            "require": {
-                "php": ">=5.3.9",
-                "symfony/security-core": "~2.4|~3.0.0"
-            },
-            "require-dev": {
-                "doctrine/common": "~2.2",
-                "doctrine/dbal": "~2.2",
-                "psr/log": "~1.0",
-                "symfony/phpunit-bridge": "~2.7|~3.0.0"
-            },
-            "suggest": {
-                "doctrine/dbal": "For using the built-in ACL implementation",
-                "symfony/class-loader": "For using the ACL generateSql script",
-                "symfony/finder": "For using the ACL generateSql script"
-            },
-            "type": "library",
-            "extra": {
-                "branch-alias": {
-                    "dev-master": "2.8-dev"
-                }
-            },
-            "autoload": {
-                "psr-4": {
-                    "Symfony\\Component\\Security\\Acl\\": ""
-                },
-                "exclude-from-classmap": [
-                    "/Tests/"
-                ]
-            },
-            "notification-url": "https://packagist.org/downloads/",
-            "license": [
-                "MIT"
-            ],
-            "authors": [
-                {
-                    "name": "Fabien Potencier",
-                    "email": "fabien@symfony.com"
-                },
-                {
-                    "name": "Symfony Community",
-                    "homepage": "https://symfony.com/contributors"
-                }
-            ],
-            "description": "Symfony Security Component - ACL (Access Control List)",
-            "homepage": "https://symfony.com",
-            "time": "2015-12-28T09:39:09+00:00"
-        },
-        {
->>>>>>> 9932274f
             "name": "symfony/swiftmailer-bundle",
             "version": "v2.4.2",
             "source": {
@@ -4125,11 +3783,7 @@
             "keywords": [
                 "framework"
             ],
-<<<<<<< HEAD
-            "time": "2017-01-12 21:36:55"
-=======
-            "time": "2017-01-12T20:27:46+00:00"
->>>>>>> 9932274f
+            "time": "2017-01-12T21:36:55+00:00"
         },
         {
             "name": "twig/extensions",
@@ -4278,11 +3932,7 @@
                 "issues": "https://github.com/twitter/typeahead.js/issues",
                 "source": "https://github.com/corejavascript/typeahead.js/tree/master"
             },
-<<<<<<< HEAD
-            "time": "2017-01-12 20:05:56"
-=======
             "time": "2017-01-12T20:05:56+00:00"
->>>>>>> 9932274f
         },
         {
             "name": "vakata/jstree",
@@ -4947,11 +4597,7 @@
                 "step",
                 "wizard"
             ],
-<<<<<<< HEAD
             "time": "2016-12-28 08:22:18"
-=======
-            "time": "2016-03-10T00:37:26+00:00"
->>>>>>> 9932274f
         }
     ],
     "packages-dev": [
@@ -5006,11 +4652,7 @@
                 }
             ],
             "description": "This module generates code for you",
-<<<<<<< HEAD
-            "time": "2016-12-28 08:22:40"
-=======
-            "time": "2014-01-26T10:33:58+00:00"
->>>>>>> 9932274f
+            "time": "2016-12-28T08:22:40+00:00"
         }
     ],
     "aliases": [],
