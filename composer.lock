--- conflicted
+++ resolved
@@ -4,13 +4,8 @@
         "Read more about it at https://getcomposer.org/doc/01-basic-usage.md#composer-lock-the-lock-file",
         "This file is @generated automatically"
     ],
-<<<<<<< HEAD
-    "hash": "34d9911d9de2bdbf3538128408d4e556",
-    "content-hash": "ed762ef3cfb85ce3cfea6a97aa4bafb0",
-=======
-    "hash": "0932781c724e4913ff95116a036d0bd6",
-    "content-hash": "193eaea3e2dcc38dfa633f997d5f1e39",
->>>>>>> cd8d5227
+    "hash": "0a5193bbdc4f0a2af3eb0361d1c8a54e",
+    "content-hash": "3310ea08c2ab828084d88a797274816b",
     "packages": [
         {
             "name": "abeautifulsite/jquery-minicolors",
@@ -253,16 +248,16 @@
         },
         {
             "name": "components/font-awesome",
-            "version": "4.6.3",
+            "version": "4.7.0",
             "source": {
                 "type": "git",
                 "url": "https://github.com/components/font-awesome.git",
-                "reference": "daa3ef598620217085dcb13ad11149e89a20a925"
-            },
-            "dist": {
-                "type": "zip",
-                "url": "https://api.github.com/repos/components/font-awesome/zipball/daa3ef598620217085dcb13ad11149e89a20a925",
-                "reference": "daa3ef598620217085dcb13ad11149e89a20a925",
+                "reference": "885308b939369d147bec93174722786bc2c4eedd"
+            },
+            "dist": {
+                "type": "zip",
+                "url": "https://api.github.com/repos/components/font-awesome/zipball/885308b939369d147bec93174722786bc2c4eedd",
+                "reference": "885308b939369d147bec93174722786bc2c4eedd",
                 "shasum": ""
             },
             "type": "component",
@@ -284,7 +279,7 @@
                 "OFL-1.1"
             ],
             "description": "The iconic font designed for use with Twitter Bootstrap.",
-            "time": "2016-05-18 10:46:59"
+            "time": "2016-10-25 10:56:23"
         },
         {
             "name": "components/jquery",
@@ -1338,12 +1333,12 @@
             "source": {
                 "type": "git",
                 "url": "https://github.com/ezyang/htmlpurifier.git",
-                "reference": "08eee90e15d028767e0a082bdf6cdf450c8cbbbf"
-            },
-            "dist": {
-                "type": "zip",
-                "url": "https://api.github.com/repos/ezyang/htmlpurifier/zipball/08eee90e15d028767e0a082bdf6cdf450c8cbbbf",
-                "reference": "08eee90e15d028767e0a082bdf6cdf450c8cbbbf",
+                "reference": "dc8702160c4e873020e1dee8aad5092c90e8949d"
+            },
+            "dist": {
+                "type": "zip",
+                "url": "https://api.github.com/repos/ezyang/htmlpurifier/zipball/dc8702160c4e873020e1dee8aad5092c90e8949d",
+                "reference": "dc8702160c4e873020e1dee8aad5092c90e8949d",
                 "shasum": ""
             },
             "require": {
@@ -1377,7 +1372,7 @@
             "keywords": [
                 "html"
             ],
-            "time": "2016-10-02 07:14:41"
+            "time": "2016-10-16 06:14:10"
         },
         {
             "name": "friendsofsymfony/jsrouting-bundle",
@@ -3772,16 +3767,16 @@
         },
         {
             "name": "twig/twig",
-            "version": "v1.26.1",
+            "version": "v1.27.0",
             "source": {
                 "type": "git",
                 "url": "https://github.com/twigphp/Twig.git",
-                "reference": "a09d8ee17ac1cfea29ed60c83960ad685c6a898d"
-            },
-            "dist": {
-                "type": "zip",
-                "url": "https://api.github.com/repos/twigphp/Twig/zipball/a09d8ee17ac1cfea29ed60c83960ad685c6a898d",
-                "reference": "a09d8ee17ac1cfea29ed60c83960ad685c6a898d",
+                "reference": "3c6c0033fd3b5679c6e1cb60f4f9766c2b424d97"
+            },
+            "dist": {
+                "type": "zip",
+                "url": "https://api.github.com/repos/twigphp/Twig/zipball/3c6c0033fd3b5679c6e1cb60f4f9766c2b424d97",
+                "reference": "3c6c0033fd3b5679c6e1cb60f4f9766c2b424d97",
                 "shasum": ""
             },
             "require": {
@@ -3794,7 +3789,7 @@
             "type": "library",
             "extra": {
                 "branch-alias": {
-                    "dev-master": "1.26-dev"
+                    "dev-master": "1.27-dev"
                 }
             },
             "autoload": {
@@ -3829,7 +3824,7 @@
             "keywords": [
                 "templating"
             ],
-            "time": "2016-10-05 18:57:41"
+            "time": "2016-10-25 19:17:17"
         },
         {
             "name": "twitter/typeahead.js",
@@ -4338,12 +4333,12 @@
             "source": {
                 "type": "git",
                 "url": "https://github.com/zikula-modules/Legal.git",
-                "reference": "d1850c8cebb9aa6718a13d6887af7c48a8fd3097"
-            },
-            "dist": {
-                "type": "zip",
-                "url": "https://api.github.com/repos/zikula-modules/Legal/zipball/d1850c8cebb9aa6718a13d6887af7c48a8fd3097",
-                "reference": "d1850c8cebb9aa6718a13d6887af7c48a8fd3097",
+                "reference": "013f5bcdef1af93910622e0dbee6594b4b6748df"
+            },
+            "dist": {
+                "type": "zip",
+                "url": "https://api.github.com/repos/zikula-modules/Legal/zipball/013f5bcdef1af93910622e0dbee6594b4b6748df",
+                "reference": "013f5bcdef1af93910622e0dbee6594b4b6748df",
                 "shasum": ""
             },
             "require": {
@@ -4395,7 +4390,7 @@
                 "source": "https://github.com/zikula-modules/Legal/tree/master",
                 "issues": "https://github.com/zikula-modules/Legal/issues"
             },
-            "time": "2016-10-21 15:10:07"
+            "time": "2016-10-25 06:36:07"
         },
         {
             "name": "zikula/profile-module",
@@ -4403,12 +4398,12 @@
             "source": {
                 "type": "git",
                 "url": "https://github.com/zikula-modules/Profile.git",
-                "reference": "7b7680ce63721ef87a65ba4ad689438ad2ce225d"
-            },
-            "dist": {
-                "type": "zip",
-                "url": "https://api.github.com/repos/zikula-modules/Profile/zipball/7b7680ce63721ef87a65ba4ad689438ad2ce225d",
-                "reference": "7b7680ce63721ef87a65ba4ad689438ad2ce225d",
+                "reference": "9444caffc40a3fb4bb1d1f6a52ae7054f98cafc0"
+            },
+            "dist": {
+                "type": "zip",
+                "url": "https://api.github.com/repos/zikula-modules/Profile/zipball/9444caffc40a3fb4bb1d1f6a52ae7054f98cafc0",
+                "reference": "9444caffc40a3fb4bb1d1f6a52ae7054f98cafc0",
                 "shasum": ""
             },
             "require": {
@@ -4466,7 +4461,7 @@
                 "source": "https://github.com/zikula-modules/Profile/tree/master",
                 "issues": "https://github.com/zikula-modules/Profile/issues"
             },
-            "time": "2016-10-21 16:51:58"
+            "time": "2016-10-25 06:35:41"
         },
         {
             "name": "zikula/wizard",
