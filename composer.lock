--- conflicted
+++ resolved
@@ -7,45 +7,6 @@
     "content-hash": "43851f6868b64724d39e5ae37669c13a",
     "packages": [
         {
-<<<<<<< HEAD
-=======
-            "name": "abeautifulsite/jquery-minicolors",
-            "version": "dev-master",
-            "source": {
-                "type": "git",
-                "url": "https://github.com/claviska/jquery-minicolors.git",
-                "reference": "a1eb8807c3dba209b26cc36ad3ab1ac57f8fc39f"
-            },
-            "dist": {
-                "type": "zip",
-                "url": "https://api.github.com/repos/claviska/jquery-minicolors/zipball/a1eb8807c3dba209b26cc36ad3ab1ac57f8fc39f",
-                "reference": "a1eb8807c3dba209b26cc36ad3ab1ac57f8fc39f",
-                "shasum": ""
-            },
-            "type": "component",
-            "extra": {
-                "component": {
-                    "scripts": [
-                        "jquery.minicolors.js"
-                    ],
-                    "files": [
-                        "jquery.minicolors.js",
-                        "jquery.minicolors.min.js",
-                        "jquery.minicolors.css",
-                        "jquery.minicolors.png"
-                    ]
-                }
-            },
-            "notification-url": "https://packagist.org/downloads/",
-            "license": [
-                "MIT"
-            ],
-            "description": "jQuery MiniColors Plugin",
-            "homepage": "http://www.abeautifulsite.net/",
-            "time": "2017-04-21 15:55:49"
-        },
-        {
->>>>>>> f3fbade1
             "name": "afarkas/html5shiv",
             "version": "3.7.3",
             "source": {
@@ -4334,7 +4295,7 @@
             ],
             "description": "Based on the theme Andreas08 by Andreas Viklund",
             "support": {
-                "source": "https://github.com/zikula/ZikulaAndreas08Theme/tree/2.0.0",
+                "source": "https://github.com/zikula/ZikulaAndreas08Theme/tree/master",
                 "issues": "https://github.com/zikula/ZikulaAndreas08Theme/issues"
             },
             "time": "2017-04-05T15:20:06+00:00"
