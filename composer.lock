--- conflicted
+++ resolved
@@ -4552,29 +4552,16 @@
         },
         {
             "name": "symfony/symfony",
-<<<<<<< HEAD
-            "version": "v3.3.2",
+            "version": "v3.3.4",
             "source": {
                 "type": "git",
                 "url": "https://github.com/symfony/symfony.git",
-                "reference": "82bd7c039214b34bb5d12c04f996f05f6581c49f"
-            },
-            "dist": {
-                "type": "zip",
-                "url": "https://api.github.com/repos/symfony/symfony/zipball/82bd7c039214b34bb5d12c04f996f05f6581c49f",
-                "reference": "82bd7c039214b34bb5d12c04f996f05f6581c49f",
-=======
-            "version": "v2.8.24",
-            "source": {
-                "type": "git",
-                "url": "https://github.com/symfony/symfony.git",
-                "reference": "0ab3693b1154b1b166e98981ab3755636a5ae0e3"
-            },
-            "dist": {
-                "type": "zip",
-                "url": "https://api.github.com/repos/symfony/symfony/zipball/0ab3693b1154b1b166e98981ab3755636a5ae0e3",
-                "reference": "0ab3693b1154b1b166e98981ab3755636a5ae0e3",
->>>>>>> a568f458
+                "reference": "82f7cba3c272bcd266f2d27ad6f07832c2eb3a1c"
+            },
+            "dist": {
+                "type": "zip",
+                "url": "https://api.github.com/repos/symfony/symfony/zipball/82f7cba3c272bcd266f2d27ad6f07832c2eb3a1c",
+                "reference": "82f7cba3c272bcd266f2d27ad6f07832c2eb3a1c",
                 "shasum": ""
             },
             "require": {
@@ -4683,7 +4670,6 @@
                     "Symfony\\Bridge\\Doctrine\\": "src/Symfony/Bridge/Doctrine/",
                     "Symfony\\Bridge\\Monolog\\": "src/Symfony/Bridge/Monolog/",
                     "Symfony\\Bridge\\ProxyManager\\": "src/Symfony/Bridge/ProxyManager/",
-                    "Symfony\\Bridge\\Swiftmailer\\": "src/Symfony/Bridge/Swiftmailer/",
                     "Symfony\\Bridge\\Twig\\": "src/Symfony/Bridge/Twig/",
                     "Symfony\\Bundle\\": "src/Symfony/Bundle/",
                     "Symfony\\Component\\": "src/Symfony/Component/"
@@ -4714,77 +4700,7 @@
             "keywords": [
                 "framework"
             ],
-<<<<<<< HEAD
-            "time": "2017-06-06T04:00:14+00:00"
-=======
-            "time": "2017-07-05T08:53:15+00:00"
-        },
-        {
-            "name": "symfony/workflow",
-            "version": "v3.3.4",
-            "source": {
-                "type": "git",
-                "url": "https://github.com/symfony/workflow.git",
-                "reference": "2d90ea4a3689278441793d52a0a4a18e101dd912"
-            },
-            "dist": {
-                "type": "zip",
-                "url": "https://api.github.com/repos/symfony/workflow/zipball/2d90ea4a3689278441793d52a0a4a18e101dd912",
-                "reference": "2d90ea4a3689278441793d52a0a4a18e101dd912",
-                "shasum": ""
-            },
-            "require": {
-                "php": ">=5.5.9",
-                "symfony/property-access": "~2.3|~3.0"
-            },
-            "require-dev": {
-                "psr/log": "~1.0",
-                "symfony/dependency-injection": "~2.8|~3.0",
-                "symfony/event-dispatcher": "~2.1|~3.0",
-                "symfony/expression-language": "~2.8|~3.0",
-                "symfony/security-core": "~2.8|~3.0"
-            },
-            "type": "library",
-            "extra": {
-                "branch-alias": {
-                    "dev-master": "3.3-dev"
-                }
-            },
-            "autoload": {
-                "psr-4": {
-                    "Symfony\\Component\\Workflow\\": ""
-                }
-            },
-            "notification-url": "https://packagist.org/downloads/",
-            "license": [
-                "MIT"
-            ],
-            "authors": [
-                {
-                    "name": "Symfony Community",
-                    "homepage": "http://symfony.com/contributors"
-                },
-                {
-                    "name": "Fabien Potencier",
-                    "email": "fabien@symfony.com"
-                },
-                {
-                    "name": "Grégoire Pineau",
-                    "email": "lyrixx@lyrixx.info"
-                }
-            ],
-            "description": "Symfony Workflow Component",
-            "homepage": "http://symfony.com",
-            "keywords": [
-                "petrinet",
-                "place",
-                "state",
-                "statemachine",
-                "transition",
-                "workflow"
-            ],
-            "time": "2017-07-03T08:12:02+00:00"
->>>>>>> a568f458
+            "time": "2017-07-05T13:28:34+00:00"
         },
         {
             "name": "twig/extensions",
