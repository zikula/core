{
    "_readme": [
        "This file locks the dependencies of your project to a known state",
        "Read more about it at https://getcomposer.org/doc/01-basic-usage.md#installing-dependencies",
        "This file is @generated automatically"
    ],
<<<<<<< HEAD
    "content-hash": "51526400dae8d4f3a12ccf7b41880a47",
=======
    "content-hash": "13402715357e73053e161799e1e7a658",
>>>>>>> 5840df4b
    "packages": [
        {
            "name": "antishov/doctrine-extensions-bundle",
            "version": "v1.4.3",
            "source": {
                "type": "git",
                "url": "https://github.com/antishov/StofDoctrineExtensionsBundle.git",
                "reference": "b036a8d62111c03f237a619b1840c46570f48483"
            },
            "dist": {
                "type": "zip",
                "url": "https://api.github.com/repos/antishov/StofDoctrineExtensionsBundle/zipball/b036a8d62111c03f237a619b1840c46570f48483",
                "reference": "b036a8d62111c03f237a619b1840c46570f48483",
                "shasum": ""
            },
            "require": {
                "gedmo/doctrine-extensions": "^2.3.4 || ^3.0",
                "php": "^7.2.5 || ^8.0",
                "symfony/framework-bundle": "^4.4|^5.0",
                "symfony/mime": "^4.3|^5.0"
            },
            "replace": {
                "stof/doctrine-extensions-bundle": "self.version"
            },
            "require-dev": {
                "symfony/phpunit-bridge": "^4.4|^5.0",
                "symfony/security-bundle": "^4.4|^5.0"
            },
            "suggest": {
                "doctrine/doctrine-bundle": "to use the ORM extensions",
                "doctrine/mongodb-odm-bundle": "to use the MongoDB ODM extensions"
            },
            "type": "symfony-bundle",
            "extra": {
                "branch-alias": {
                    "dev-master": "1.0-dev"
                }
            },
            "autoload": {
                "psr-4": {
                    "Stof\\DoctrineExtensionsBundle\\": ""
                }
            },
            "notification-url": "https://packagist.org/downloads/",
            "license": [
                "MIT"
            ],
            "authors": [
                {
                    "name": "Antishov Viktor",
                    "email": "antishov.viktor@gmail.com"
                },
                {
                    "name": "Christophe Coevoet",
                    "email": "stof@notk.org"
                }
            ],
            "description": "Forked from stof/doctrine-extensions-bundle integration of the gedmo/doctrine-extensions with Symfony 4",
            "homepage": "https://github.com/antishov/StofDoctrineExtensionsBundle",
            "keywords": [
                "behaviors",
                "doctrine2",
                "extensions",
                "gedmo",
                "loggable",
                "nestedset",
                "sluggable",
                "sortable",
                "stof",
                "timestampable",
                "translatable",
                "tree"
            ],
            "support": {
                "issues": "https://github.com/antishov/StofDoctrineExtensionsBundle/issues",
                "source": "https://github.com/antishov/StofDoctrineExtensionsBundle/tree/v1.4.3"
            },
            "time": "2020-12-10T20:46:02+00:00"
        },
        {
            "name": "behat/transliterator",
            "version": "v1.3.0",
            "source": {
                "type": "git",
                "url": "https://github.com/Behat/Transliterator.git",
                "reference": "3c4ec1d77c3d05caa1f0bf8fb3aae4845005c7fc"
            },
            "dist": {
                "type": "zip",
                "url": "https://api.github.com/repos/Behat/Transliterator/zipball/3c4ec1d77c3d05caa1f0bf8fb3aae4845005c7fc",
                "reference": "3c4ec1d77c3d05caa1f0bf8fb3aae4845005c7fc",
                "shasum": ""
            },
            "require": {
                "php": ">=5.3.3"
            },
            "require-dev": {
                "chuyskywalker/rolling-curl": "^3.1",
                "php-yaoi/php-yaoi": "^1.0",
                "phpunit/phpunit": "^4.8.36|^6.3"
            },
            "type": "library",
            "extra": {
                "branch-alias": {
                    "dev-master": "1.2-dev"
                }
            },
            "autoload": {
                "psr-4": {
                    "Behat\\Transliterator\\": "src/Behat/Transliterator"
                }
            },
            "notification-url": "https://packagist.org/downloads/",
            "license": [
                "Artistic-1.0"
            ],
            "description": "String transliterator",
            "keywords": [
                "i18n",
                "slug",
                "transliterator"
            ],
            "support": {
                "issues": "https://github.com/Behat/Transliterator/issues",
                "source": "https://github.com/Behat/Transliterator/tree/v1.3.0"
            },
            "time": "2020-01-14T16:39:13+00:00"
        },
        {
            "name": "components/bootstrap",
            "version": "4.5.3",
            "source": {
                "type": "git",
                "url": "https://github.com/components/bootstrap.git",
                "reference": "7e3ee4889b3b397e1ae4bdf218f9f0006ac9d277"
            },
            "dist": {
                "type": "zip",
                "url": "https://api.github.com/repos/components/bootstrap/zipball/7e3ee4889b3b397e1ae4bdf218f9f0006ac9d277",
                "reference": "7e3ee4889b3b397e1ae4bdf218f9f0006ac9d277",
                "shasum": ""
            },
            "require": {
                "components/jquery": ">=2"
            },
            "type": "component",
            "extra": {
                "component": {
                    "scripts": [
                        "js/bootstrap.js"
                    ],
                    "files": [
                        "js/*.js",
                        "js/*.map",
                        "css/*.css",
                        "css/*.map"
                    ],
                    "shim": {
                        "deps": [
                            "jquery"
                        ]
                    }
                }
            },
            "notification-url": "https://packagist.org/downloads/",
            "license": [
                "MIT"
            ],
            "authors": [
                {
                    "name": "Mark Otto",
                    "email": "markdotto@gmail.com"
                },
                {
                    "name": "Jacob Thornton",
                    "email": "jacobthornton@gmail.com"
                }
            ],
            "description": "The most popular front-end framework for developing responsive, mobile first projects on the web.",
            "homepage": "https://getbootstrap.com",
            "keywords": [
                "css",
                "framework",
                "front-end",
                "mobile-first",
                "responsive",
                "sass",
                "web"
            ],
            "support": {
                "issues": "https://github.com/components/bootstrap/issues",
                "source": "https://github.com/components/bootstrap/tree/4.5.3"
            },
            "time": "2020-10-14T07:22:57+00:00"
        },
        {
            "name": "components/font-awesome",
            "version": "5.15.1",
            "source": {
                "type": "git",
                "url": "https://github.com/components/font-awesome.git",
                "reference": "6943708effe6d823d40255bcdbe9ee021312c880"
            },
            "dist": {
                "type": "zip",
                "url": "https://api.github.com/repos/components/font-awesome/zipball/6943708effe6d823d40255bcdbe9ee021312c880",
                "reference": "6943708effe6d823d40255bcdbe9ee021312c880",
                "shasum": ""
            },
            "type": "component",
            "extra": {
                "component": {
                    "styles": [
                        "css/all.css"
                    ],
                    "files": [
                        "css/all.min.css",
                        "webfonts/*"
                    ]
                }
            },
            "notification-url": "https://packagist.org/downloads/",
            "license": [
                "CC-BY-4.0",
                "MIT",
                "OFL-1.1"
            ],
            "description": "Font Awesome, the iconic SVG, font, and CSS framework.",
            "support": {
                "issues": "https://github.com/components/font-awesome/issues",
                "source": "https://github.com/components/font-awesome/tree/5.15.1"
            },
            "time": "2020-10-06T06:45:49+00:00"
        },
        {
            "name": "components/jquery",
            "version": "3.5.1",
            "source": {
                "type": "git",
                "url": "https://github.com/components/jquery.git",
                "reference": "b33e8f0f9a1cb2ae390cf05d766a900b53d2125b"
            },
            "dist": {
                "type": "zip",
                "url": "https://api.github.com/repos/components/jquery/zipball/b33e8f0f9a1cb2ae390cf05d766a900b53d2125b",
                "reference": "b33e8f0f9a1cb2ae390cf05d766a900b53d2125b",
                "shasum": ""
            },
            "type": "component",
            "extra": {
                "component": {
                    "scripts": [
                        "jquery.js"
                    ],
                    "files": [
                        "jquery.min.js",
                        "jquery.min.map",
                        "jquery.slim.js",
                        "jquery.slim.min.js",
                        "jquery.slim.min.map"
                    ]
                }
            },
            "notification-url": "https://packagist.org/downloads/",
            "license": [
                "MIT"
            ],
            "authors": [
                {
                    "name": "JS Foundation and other contributors"
                }
            ],
            "description": "jQuery JavaScript Library",
            "homepage": "http://jquery.com",
            "support": {
                "forum": "http://forum.jquery.com",
                "irc": "irc://irc.freenode.org/jquery",
                "issues": "https://github.com/jquery/jquery/issues",
                "source": "https://github.com/jquery/jquery",
                "wiki": "http://docs.jquery.com/"
            },
            "time": "2020-05-05T13:21:02+00:00"
        },
        {
            "name": "components/jqueryui",
            "version": "1.12.1",
            "source": {
                "type": "git",
                "url": "https://github.com/components/jqueryui.git",
                "reference": "44ecf3794cc56b65954cc19737234a3119d036cc"
            },
            "dist": {
                "type": "zip",
                "url": "https://api.github.com/repos/components/jqueryui/zipball/44ecf3794cc56b65954cc19737234a3119d036cc",
                "reference": "44ecf3794cc56b65954cc19737234a3119d036cc",
                "shasum": ""
            },
            "require": {
                "components/jquery": ">=1.6"
            },
            "type": "component",
            "extra": {
                "component": {
                    "name": "jquery-ui",
                    "scripts": [
                        "jquery-ui.js"
                    ],
                    "files": [
                        "ui/**",
                        "themes/**",
                        "jquery-ui.min.js"
                    ],
                    "shim": {
                        "deps": [
                            "jquery"
                        ],
                        "exports": "jQuery"
                    }
                }
            },
            "notification-url": "https://packagist.org/downloads/",
            "license": [
                "MIT"
            ],
            "authors": [
                {
                    "name": "jQuery UI Team",
                    "homepage": "http://jqueryui.com/about"
                },
                {
                    "name": "Joern Zaefferer",
                    "email": "joern.zaefferer@gmail.com",
                    "homepage": "http://bassistance.de"
                },
                {
                    "name": "Scott Gonzalez",
                    "email": "scott.gonzalez@gmail.com",
                    "homepage": "http://scottgonzalez.com"
                },
                {
                    "name": "Kris Borchers",
                    "email": "kris.borchers@gmail.com",
                    "homepage": "http://krisborchers.com"
                },
                {
                    "name": "Mike Sherov",
                    "email": "mike.sherov@gmail.com",
                    "homepage": "http://mike.sherov.com"
                },
                {
                    "name": "TJ VanToll",
                    "email": "tj.vantoll@gmail.com",
                    "homepage": "http://tjvantoll.com"
                },
                {
                    "name": "Corey Frang",
                    "email": "gnarf37@gmail.com",
                    "homepage": "http://gnarf.net"
                },
                {
                    "name": "Felix Nagel",
                    "email": "info@felixnagel.com",
                    "homepage": "http://www.felixnagel.com"
                }
            ],
            "description": "jQuery UI is a curated set of user interface interactions, effects, widgets, and themes built on top of the jQuery JavaScript Library. Whether you're building highly interactive web applications or you just need to add a date picker to a form control, jQuery UI is the perfect choice.",
            "support": {
                "issues": "https://github.com/components/jqueryui/issues",
                "source": "https://github.com/components/jqueryui/tree/master"
            },
            "time": "2016-09-16T05:47:55+00:00"
        },
        {
            "name": "composer/ca-bundle",
            "version": "1.2.8",
            "source": {
                "type": "git",
                "url": "https://github.com/composer/ca-bundle.git",
                "reference": "8a7ecad675253e4654ea05505233285377405215"
            },
            "dist": {
                "type": "zip",
                "url": "https://api.github.com/repos/composer/ca-bundle/zipball/8a7ecad675253e4654ea05505233285377405215",
                "reference": "8a7ecad675253e4654ea05505233285377405215",
                "shasum": ""
            },
            "require": {
                "ext-openssl": "*",
                "ext-pcre": "*",
                "php": "^5.3.2 || ^7.0 || ^8.0"
            },
            "require-dev": {
                "phpunit/phpunit": "^4.8.35 || ^5.7 || 6.5 - 8",
                "psr/log": "^1.0",
                "symfony/process": "^2.5 || ^3.0 || ^4.0 || ^5.0"
            },
            "type": "library",
            "extra": {
                "branch-alias": {
                    "dev-master": "1.x-dev"
                }
            },
            "autoload": {
                "psr-4": {
                    "Composer\\CaBundle\\": "src"
                }
            },
            "notification-url": "https://packagist.org/downloads/",
            "license": [
                "MIT"
            ],
            "authors": [
                {
                    "name": "Jordi Boggiano",
                    "email": "j.boggiano@seld.be",
                    "homepage": "http://seld.be"
                }
            ],
            "description": "Lets you find a path to the system CA bundle, and includes a fallback to the Mozilla CA bundle.",
            "keywords": [
                "cabundle",
                "cacert",
                "certificate",
                "ssl",
                "tls"
            ],
            "support": {
                "irc": "irc://irc.freenode.org/composer",
                "issues": "https://github.com/composer/ca-bundle/issues",
                "source": "https://github.com/composer/ca-bundle/tree/1.2.8"
            },
            "funding": [
                {
                    "url": "https://packagist.com",
                    "type": "custom"
                },
                {
                    "url": "https://github.com/composer",
                    "type": "github"
                },
                {
                    "url": "https://tidelift.com/funding/github/packagist/composer/composer",
                    "type": "tidelift"
                }
            ],
            "time": "2020-08-23T12:54:47+00:00"
        },
        {
            "name": "composer/composer",
            "version": "1.10.19",
            "source": {
                "type": "git",
                "url": "https://github.com/composer/composer.git",
                "reference": "196601d50c08c3fae389a417a7689367fcf37cef"
            },
            "dist": {
                "type": "zip",
                "url": "https://api.github.com/repos/composer/composer/zipball/196601d50c08c3fae389a417a7689367fcf37cef",
                "reference": "196601d50c08c3fae389a417a7689367fcf37cef",
                "shasum": ""
            },
            "require": {
                "composer/ca-bundle": "^1.0",
                "composer/semver": "^1.0",
                "composer/spdx-licenses": "^1.2",
                "composer/xdebug-handler": "^1.1",
                "justinrainbow/json-schema": "^5.2.10",
                "php": "^5.3.2 || ^7.0 || ^8.0",
                "psr/log": "^1.0",
                "seld/jsonlint": "^1.4",
                "seld/phar-utils": "^1.0",
                "symfony/console": "^2.7 || ^3.0 || ^4.0 || ^5.0",
                "symfony/filesystem": "^2.7 || ^3.0 || ^4.0 || ^5.0",
                "symfony/finder": "^2.7 || ^3.0 || ^4.0 || ^5.0",
                "symfony/process": "^2.7 || ^3.0 || ^4.0 || ^5.0"
            },
            "conflict": {
                "symfony/console": "2.8.38"
            },
            "require-dev": {
                "phpspec/prophecy": "^1.10",
                "symfony/phpunit-bridge": "^4.2"
            },
            "suggest": {
                "ext-openssl": "Enabling the openssl extension allows you to access https URLs for repositories and packages",
                "ext-zip": "Enabling the zip extension allows you to unzip archives",
                "ext-zlib": "Allow gzip compression of HTTP requests"
            },
            "bin": [
                "bin/composer"
            ],
            "type": "library",
            "extra": {
                "branch-alias": {
                    "dev-master": "1.10-dev"
                }
            },
            "autoload": {
                "psr-4": {
                    "Composer\\": "src/Composer"
                }
            },
            "notification-url": "https://packagist.org/downloads/",
            "license": [
                "MIT"
            ],
            "authors": [
                {
                    "name": "Nils Adermann",
                    "email": "naderman@naderman.de",
                    "homepage": "http://www.naderman.de"
                },
                {
                    "name": "Jordi Boggiano",
                    "email": "j.boggiano@seld.be",
                    "homepage": "http://seld.be"
                }
            ],
            "description": "Composer helps you declare, manage and install dependencies of PHP projects. It ensures you have the right stack everywhere.",
            "homepage": "https://getcomposer.org/",
            "keywords": [
                "autoload",
                "dependency",
                "package"
            ],
            "support": {
                "irc": "irc://irc.freenode.org/composer",
                "issues": "https://github.com/composer/composer/issues",
                "source": "https://github.com/composer/composer/tree/1.10.19"
            },
            "funding": [
                {
                    "url": "https://packagist.com",
                    "type": "custom"
                },
                {
                    "url": "https://github.com/composer",
                    "type": "github"
                },
                {
                    "url": "https://tidelift.com/funding/github/packagist/composer/composer",
                    "type": "tidelift"
                }
            ],
            "time": "2020-12-04T08:14:16+00:00"
        },
        {
            "name": "composer/installers",
            "version": "v1.9.0",
            "source": {
                "type": "git",
                "url": "https://github.com/composer/installers.git",
                "reference": "b93bcf0fa1fccb0b7d176b0967d969691cd74cca"
            },
            "dist": {
                "type": "zip",
                "url": "https://api.github.com/repos/composer/installers/zipball/b93bcf0fa1fccb0b7d176b0967d969691cd74cca",
                "reference": "b93bcf0fa1fccb0b7d176b0967d969691cd74cca",
                "shasum": ""
            },
            "require": {
                "composer-plugin-api": "^1.0 || ^2.0"
            },
            "replace": {
                "roundcube/plugin-installer": "*",
                "shama/baton": "*"
            },
            "require-dev": {
                "composer/composer": "1.6.* || 2.0.*@dev",
                "composer/semver": "1.0.* || 2.0.*@dev",
                "phpunit/phpunit": "^4.8.36",
                "sebastian/comparator": "^1.2.4",
                "symfony/process": "^2.3"
            },
            "type": "composer-plugin",
            "extra": {
                "class": "Composer\\Installers\\Plugin",
                "branch-alias": {
                    "dev-master": "1.0-dev"
                }
            },
            "autoload": {
                "psr-4": {
                    "Composer\\Installers\\": "src/Composer/Installers"
                }
            },
            "notification-url": "https://packagist.org/downloads/",
            "license": [
                "MIT"
            ],
            "authors": [
                {
                    "name": "Kyle Robinson Young",
                    "email": "kyle@dontkry.com",
                    "homepage": "https://github.com/shama"
                }
            ],
            "description": "A multi-framework Composer library installer",
            "homepage": "https://composer.github.io/installers/",
            "keywords": [
                "Craft",
                "Dolibarr",
                "Eliasis",
                "Hurad",
                "ImageCMS",
                "Kanboard",
                "Lan Management System",
                "MODX Evo",
                "MantisBT",
                "Mautic",
                "Maya",
                "OXID",
                "Plentymarkets",
                "Porto",
                "RadPHP",
                "SMF",
                "Thelia",
                "Whmcs",
                "WolfCMS",
                "agl",
                "aimeos",
                "annotatecms",
                "attogram",
                "bitrix",
                "cakephp",
                "chef",
                "cockpit",
                "codeigniter",
                "concrete5",
                "croogo",
                "dokuwiki",
                "drupal",
                "eZ Platform",
                "elgg",
                "expressionengine",
                "fuelphp",
                "grav",
                "installer",
                "itop",
                "joomla",
                "known",
                "kohana",
                "laravel",
                "lavalite",
                "lithium",
                "magento",
                "majima",
                "mako",
                "mediawiki",
                "modulework",
                "modx",
                "moodle",
                "osclass",
                "phpbb",
                "piwik",
                "ppi",
                "puppet",
                "pxcms",
                "reindex",
                "roundcube",
                "shopware",
                "silverstripe",
                "sydes",
                "sylius",
                "symfony",
                "typo3",
                "wordpress",
                "yawik",
                "zend",
                "zikula"
            ],
            "support": {
                "issues": "https://github.com/composer/installers/issues",
                "source": "https://github.com/composer/installers/tree/v1.9.0"
            },
            "funding": [
                {
                    "url": "https://packagist.com",
                    "type": "custom"
                },
                {
                    "url": "https://tidelift.com/funding/github/packagist/composer/composer",
                    "type": "tidelift"
                }
            ],
            "time": "2020-04-07T06:57:05+00:00"
        },
        {
            "name": "composer/package-versions-deprecated",
            "version": "1.11.99.1",
            "source": {
                "type": "git",
                "url": "https://github.com/composer/package-versions-deprecated.git",
                "reference": "7413f0b55a051e89485c5cb9f765fe24bb02a7b6"
            },
            "dist": {
                "type": "zip",
                "url": "https://api.github.com/repos/composer/package-versions-deprecated/zipball/7413f0b55a051e89485c5cb9f765fe24bb02a7b6",
                "reference": "7413f0b55a051e89485c5cb9f765fe24bb02a7b6",
                "shasum": ""
            },
            "require": {
                "composer-plugin-api": "^1.1.0 || ^2.0",
                "php": "^7 || ^8"
            },
            "replace": {
                "ocramius/package-versions": "1.11.99"
            },
            "require-dev": {
                "composer/composer": "^1.9.3 || ^2.0@dev",
                "ext-zip": "^1.13",
                "phpunit/phpunit": "^6.5 || ^7"
            },
            "type": "composer-plugin",
            "extra": {
                "class": "PackageVersions\\Installer",
                "branch-alias": {
                    "dev-master": "1.x-dev"
                }
            },
            "autoload": {
                "psr-4": {
                    "PackageVersions\\": "src/PackageVersions"
                }
            },
            "notification-url": "https://packagist.org/downloads/",
            "license": [
                "MIT"
            ],
            "authors": [
                {
                    "name": "Marco Pivetta",
                    "email": "ocramius@gmail.com"
                },
                {
                    "name": "Jordi Boggiano",
                    "email": "j.boggiano@seld.be"
                }
            ],
            "description": "Composer plugin that provides efficient querying for installed package versions (no runtime IO)",
            "support": {
                "issues": "https://github.com/composer/package-versions-deprecated/issues",
                "source": "https://github.com/composer/package-versions-deprecated/tree/1.11.99.1"
            },
            "funding": [
                {
                    "url": "https://packagist.com",
                    "type": "custom"
                },
                {
                    "url": "https://github.com/composer",
                    "type": "github"
                },
                {
                    "url": "https://tidelift.com/funding/github/packagist/composer/composer",
                    "type": "tidelift"
                }
            ],
            "time": "2020-11-11T10:22:58+00:00"
        },
        {
            "name": "composer/semver",
            "version": "1.7.2",
            "source": {
                "type": "git",
                "url": "https://github.com/composer/semver.git",
                "reference": "647490bbcaf7fc4891c58f47b825eb99d19c377a"
            },
            "dist": {
                "type": "zip",
                "url": "https://api.github.com/repos/composer/semver/zipball/647490bbcaf7fc4891c58f47b825eb99d19c377a",
                "reference": "647490bbcaf7fc4891c58f47b825eb99d19c377a",
                "shasum": ""
            },
            "require": {
                "php": "^5.3.2 || ^7.0 || ^8.0"
            },
            "require-dev": {
                "phpunit/phpunit": "^4.5 || ^5.0.5"
            },
            "type": "library",
            "extra": {
                "branch-alias": {
                    "dev-master": "1.x-dev"
                }
            },
            "autoload": {
                "psr-4": {
                    "Composer\\Semver\\": "src"
                }
            },
            "notification-url": "https://packagist.org/downloads/",
            "license": [
                "MIT"
            ],
            "authors": [
                {
                    "name": "Nils Adermann",
                    "email": "naderman@naderman.de",
                    "homepage": "http://www.naderman.de"
                },
                {
                    "name": "Jordi Boggiano",
                    "email": "j.boggiano@seld.be",
                    "homepage": "http://seld.be"
                },
                {
                    "name": "Rob Bast",
                    "email": "rob.bast@gmail.com",
                    "homepage": "http://robbast.nl"
                }
            ],
            "description": "Semver library that offers utilities, version constraint parsing and validation.",
            "keywords": [
                "semantic",
                "semver",
                "validation",
                "versioning"
            ],
            "support": {
                "irc": "irc://irc.freenode.org/composer",
                "issues": "https://github.com/composer/semver/issues",
                "source": "https://github.com/composer/semver/tree/1.7.2"
            },
            "funding": [
                {
                    "url": "https://packagist.com",
                    "type": "custom"
                },
                {
                    "url": "https://github.com/composer",
                    "type": "github"
                },
                {
                    "url": "https://tidelift.com/funding/github/packagist/composer/composer",
                    "type": "tidelift"
                }
            ],
            "time": "2020-12-03T15:47:16+00:00"
        },
        {
            "name": "composer/spdx-licenses",
            "version": "1.5.5",
            "source": {
                "type": "git",
                "url": "https://github.com/composer/spdx-licenses.git",
                "reference": "de30328a7af8680efdc03e396aad24befd513200"
            },
            "dist": {
                "type": "zip",
                "url": "https://api.github.com/repos/composer/spdx-licenses/zipball/de30328a7af8680efdc03e396aad24befd513200",
                "reference": "de30328a7af8680efdc03e396aad24befd513200",
                "shasum": ""
            },
            "require": {
                "php": "^5.3.2 || ^7.0 || ^8.0"
            },
            "require-dev": {
                "phpunit/phpunit": "^4.8.35 || ^5.7 || 6.5 - 7"
            },
            "type": "library",
            "extra": {
                "branch-alias": {
                    "dev-main": "1.x-dev"
                }
            },
            "autoload": {
                "psr-4": {
                    "Composer\\Spdx\\": "src"
                }
            },
            "notification-url": "https://packagist.org/downloads/",
            "license": [
                "MIT"
            ],
            "authors": [
                {
                    "name": "Nils Adermann",
                    "email": "naderman@naderman.de",
                    "homepage": "http://www.naderman.de"
                },
                {
                    "name": "Jordi Boggiano",
                    "email": "j.boggiano@seld.be",
                    "homepage": "http://seld.be"
                },
                {
                    "name": "Rob Bast",
                    "email": "rob.bast@gmail.com",
                    "homepage": "http://robbast.nl"
                }
            ],
            "description": "SPDX licenses list and validation library.",
            "keywords": [
                "license",
                "spdx",
                "validator"
            ],
            "support": {
                "irc": "irc://irc.freenode.org/composer",
                "issues": "https://github.com/composer/spdx-licenses/issues",
                "source": "https://github.com/composer/spdx-licenses/tree/1.5.5"
            },
            "funding": [
                {
                    "url": "https://packagist.com",
                    "type": "custom"
                },
                {
                    "url": "https://github.com/composer",
                    "type": "github"
                },
                {
                    "url": "https://tidelift.com/funding/github/packagist/composer/composer",
                    "type": "tidelift"
                }
            ],
            "time": "2020-12-03T16:04:16+00:00"
        },
        {
            "name": "composer/xdebug-handler",
            "version": "1.4.5",
            "source": {
                "type": "git",
                "url": "https://github.com/composer/xdebug-handler.git",
                "reference": "f28d44c286812c714741478d968104c5e604a1d4"
            },
            "dist": {
                "type": "zip",
                "url": "https://api.github.com/repos/composer/xdebug-handler/zipball/f28d44c286812c714741478d968104c5e604a1d4",
                "reference": "f28d44c286812c714741478d968104c5e604a1d4",
                "shasum": ""
            },
            "require": {
                "php": "^5.3.2 || ^7.0 || ^8.0",
                "psr/log": "^1.0"
            },
            "require-dev": {
                "phpunit/phpunit": "^4.8.35 || ^5.7 || 6.5 - 8"
            },
            "type": "library",
            "autoload": {
                "psr-4": {
                    "Composer\\XdebugHandler\\": "src"
                }
            },
            "notification-url": "https://packagist.org/downloads/",
            "license": [
                "MIT"
            ],
            "authors": [
                {
                    "name": "John Stevenson",
                    "email": "john-stevenson@blueyonder.co.uk"
                }
            ],
            "description": "Restarts a process without Xdebug.",
            "keywords": [
                "Xdebug",
                "performance"
            ],
            "support": {
                "irc": "irc://irc.freenode.org/composer",
                "issues": "https://github.com/composer/xdebug-handler/issues",
                "source": "https://github.com/composer/xdebug-handler/tree/1.4.5"
            },
            "funding": [
                {
                    "url": "https://packagist.com",
                    "type": "custom"
                },
                {
                    "url": "https://github.com/composer",
                    "type": "github"
                },
                {
                    "url": "https://tidelift.com/funding/github/packagist/composer/composer",
                    "type": "tidelift"
                }
            ],
            "time": "2020-11-13T08:04:11+00:00"
        },
        {
            "name": "dimsemenov/magnific-popup",
            "version": "1.1.0",
            "source": {
                "type": "git",
                "url": "https://github.com/dimsemenov/Magnific-Popup.git",
                "reference": "6b7a8088783cbce01034414c1fd2d8e1889093ae"
            },
            "dist": {
                "type": "zip",
                "url": "https://api.github.com/repos/dimsemenov/Magnific-Popup/zipball/6b7a8088783cbce01034414c1fd2d8e1889093ae",
                "reference": "6b7a8088783cbce01034414c1fd2d8e1889093ae",
                "shasum": ""
            },
            "type": "library",
            "notification-url": "https://packagist.org/downloads/",
            "description": "Light and responsive lightbox script with focus on performance.",
            "homepage": "http://dimsemenov.com/plugins/magnific-popup/",
            "support": {
                "issues": "https://github.com/dimsemenov/Magnific-Popup/issues",
                "source": "https://github.com/dimsemenov/Magnific-Popup/tree/1.1.0"
            },
            "time": "2016-02-20T09:06:30+00:00"
        },
        {
            "name": "doctrine/annotations",
            "version": "1.11.1",
            "source": {
                "type": "git",
                "url": "https://github.com/doctrine/annotations.git",
                "reference": "ce77a7ba1770462cd705a91a151b6c3746f9c6ad"
            },
            "dist": {
                "type": "zip",
                "url": "https://api.github.com/repos/doctrine/annotations/zipball/ce77a7ba1770462cd705a91a151b6c3746f9c6ad",
                "reference": "ce77a7ba1770462cd705a91a151b6c3746f9c6ad",
                "shasum": ""
            },
            "require": {
                "doctrine/lexer": "1.*",
                "ext-tokenizer": "*",
                "php": "^7.1 || ^8.0"
            },
            "require-dev": {
                "doctrine/cache": "1.*",
                "doctrine/coding-standard": "^6.0 || ^8.1",
                "phpstan/phpstan": "^0.12.20",
                "phpunit/phpunit": "^7.5 || ^9.1.5"
            },
            "type": "library",
            "extra": {
                "branch-alias": {
                    "dev-master": "1.11.x-dev"
                }
            },
            "autoload": {
                "psr-4": {
                    "Doctrine\\Common\\Annotations\\": "lib/Doctrine/Common/Annotations"
                }
            },
            "notification-url": "https://packagist.org/downloads/",
            "license": [
                "MIT"
            ],
            "authors": [
                {
                    "name": "Guilherme Blanco",
                    "email": "guilhermeblanco@gmail.com"
                },
                {
                    "name": "Roman Borschel",
                    "email": "roman@code-factory.org"
                },
                {
                    "name": "Benjamin Eberlei",
                    "email": "kontakt@beberlei.de"
                },
                {
                    "name": "Jonathan Wage",
                    "email": "jonwage@gmail.com"
                },
                {
                    "name": "Johannes Schmitt",
                    "email": "schmittjoh@gmail.com"
                }
            ],
            "description": "Docblock Annotations Parser",
            "homepage": "https://www.doctrine-project.org/projects/annotations.html",
            "keywords": [
                "annotations",
                "docblock",
                "parser"
            ],
            "support": {
                "issues": "https://github.com/doctrine/annotations/issues",
                "source": "https://github.com/doctrine/annotations/tree/1.11.1"
            },
            "time": "2020-10-26T10:28:16+00:00"
        },
        {
            "name": "doctrine/cache",
            "version": "1.10.2",
            "source": {
                "type": "git",
                "url": "https://github.com/doctrine/cache.git",
                "reference": "13e3381b25847283a91948d04640543941309727"
            },
            "dist": {
                "type": "zip",
                "url": "https://api.github.com/repos/doctrine/cache/zipball/13e3381b25847283a91948d04640543941309727",
                "reference": "13e3381b25847283a91948d04640543941309727",
                "shasum": ""
            },
            "require": {
                "php": "~7.1 || ^8.0"
            },
            "conflict": {
                "doctrine/common": ">2.2,<2.4"
            },
            "require-dev": {
                "alcaeus/mongo-php-adapter": "^1.1",
                "doctrine/coding-standard": "^6.0",
                "mongodb/mongodb": "^1.1",
                "phpunit/phpunit": "^7.0",
                "predis/predis": "~1.0"
            },
            "suggest": {
                "alcaeus/mongo-php-adapter": "Required to use legacy MongoDB driver"
            },
            "type": "library",
            "extra": {
                "branch-alias": {
                    "dev-master": "1.9.x-dev"
                }
            },
            "autoload": {
                "psr-4": {
                    "Doctrine\\Common\\Cache\\": "lib/Doctrine/Common/Cache"
                }
            },
            "notification-url": "https://packagist.org/downloads/",
            "license": [
                "MIT"
            ],
            "authors": [
                {
                    "name": "Guilherme Blanco",
                    "email": "guilhermeblanco@gmail.com"
                },
                {
                    "name": "Roman Borschel",
                    "email": "roman@code-factory.org"
                },
                {
                    "name": "Benjamin Eberlei",
                    "email": "kontakt@beberlei.de"
                },
                {
                    "name": "Jonathan Wage",
                    "email": "jonwage@gmail.com"
                },
                {
                    "name": "Johannes Schmitt",
                    "email": "schmittjoh@gmail.com"
                }
            ],
            "description": "PHP Doctrine Cache library is a popular cache implementation that supports many different drivers such as redis, memcache, apc, mongodb and others.",
            "homepage": "https://www.doctrine-project.org/projects/cache.html",
            "keywords": [
                "abstraction",
                "apcu",
                "cache",
                "caching",
                "couchdb",
                "memcached",
                "php",
                "redis",
                "xcache"
            ],
            "support": {
                "issues": "https://github.com/doctrine/cache/issues",
                "source": "https://github.com/doctrine/cache/tree/1.10.x"
            },
            "funding": [
                {
                    "url": "https://www.doctrine-project.org/sponsorship.html",
                    "type": "custom"
                },
                {
                    "url": "https://www.patreon.com/phpdoctrine",
                    "type": "patreon"
                },
                {
                    "url": "https://tidelift.com/funding/github/packagist/doctrine%2Fcache",
                    "type": "tidelift"
                }
            ],
            "time": "2020-07-07T18:54:01+00:00"
        },
        {
            "name": "doctrine/collections",
            "version": "1.6.7",
            "source": {
                "type": "git",
                "url": "https://github.com/doctrine/collections.git",
                "reference": "55f8b799269a1a472457bd1a41b4f379d4cfba4a"
            },
            "dist": {
                "type": "zip",
                "url": "https://api.github.com/repos/doctrine/collections/zipball/55f8b799269a1a472457bd1a41b4f379d4cfba4a",
                "reference": "55f8b799269a1a472457bd1a41b4f379d4cfba4a",
                "shasum": ""
            },
            "require": {
                "php": "^7.1.3 || ^8.0"
            },
            "require-dev": {
                "doctrine/coding-standard": "^6.0",
                "phpstan/phpstan-shim": "^0.9.2",
                "phpunit/phpunit": "^7.0",
                "vimeo/psalm": "^3.8.1"
            },
            "type": "library",
            "autoload": {
                "psr-4": {
                    "Doctrine\\Common\\Collections\\": "lib/Doctrine/Common/Collections"
                }
            },
            "notification-url": "https://packagist.org/downloads/",
            "license": [
                "MIT"
            ],
            "authors": [
                {
                    "name": "Guilherme Blanco",
                    "email": "guilhermeblanco@gmail.com"
                },
                {
                    "name": "Roman Borschel",
                    "email": "roman@code-factory.org"
                },
                {
                    "name": "Benjamin Eberlei",
                    "email": "kontakt@beberlei.de"
                },
                {
                    "name": "Jonathan Wage",
                    "email": "jonwage@gmail.com"
                },
                {
                    "name": "Johannes Schmitt",
                    "email": "schmittjoh@gmail.com"
                }
            ],
            "description": "PHP Doctrine Collections library that adds additional functionality on top of PHP arrays.",
            "homepage": "https://www.doctrine-project.org/projects/collections.html",
            "keywords": [
                "array",
                "collections",
                "iterators",
                "php"
            ],
            "support": {
                "issues": "https://github.com/doctrine/collections/issues",
                "source": "https://github.com/doctrine/collections/tree/1.6.7"
            },
            "time": "2020-07-27T17:53:49+00:00"
        },
        {
            "name": "doctrine/common",
            "version": "2.13.3",
            "source": {
                "type": "git",
                "url": "https://github.com/doctrine/common.git",
                "reference": "f3812c026e557892c34ef37f6ab808a6b567da7f"
            },
            "dist": {
                "type": "zip",
                "url": "https://api.github.com/repos/doctrine/common/zipball/f3812c026e557892c34ef37f6ab808a6b567da7f",
                "reference": "f3812c026e557892c34ef37f6ab808a6b567da7f",
                "shasum": ""
            },
            "require": {
                "doctrine/annotations": "^1.0",
                "doctrine/cache": "^1.0",
                "doctrine/collections": "^1.0",
                "doctrine/event-manager": "^1.0",
                "doctrine/inflector": "^1.0",
                "doctrine/lexer": "^1.0",
                "doctrine/persistence": "^1.3.3",
                "doctrine/reflection": "^1.0",
                "php": "^7.1 || ^8.0"
            },
            "require-dev": {
                "doctrine/coding-standard": "^1.0",
                "phpstan/phpstan": "^0.11",
                "phpstan/phpstan-phpunit": "^0.11",
                "phpunit/phpunit": "^7.0",
                "squizlabs/php_codesniffer": "^3.0",
                "symfony/phpunit-bridge": "^4.0.5"
            },
            "type": "library",
            "extra": {
                "branch-alias": {
                    "dev-master": "2.11.x-dev"
                }
            },
            "autoload": {
                "psr-4": {
                    "Doctrine\\Common\\": "lib/Doctrine/Common"
                }
            },
            "notification-url": "https://packagist.org/downloads/",
            "license": [
                "MIT"
            ],
            "authors": [
                {
                    "name": "Guilherme Blanco",
                    "email": "guilhermeblanco@gmail.com"
                },
                {
                    "name": "Roman Borschel",
                    "email": "roman@code-factory.org"
                },
                {
                    "name": "Benjamin Eberlei",
                    "email": "kontakt@beberlei.de"
                },
                {
                    "name": "Jonathan Wage",
                    "email": "jonwage@gmail.com"
                },
                {
                    "name": "Johannes Schmitt",
                    "email": "schmittjoh@gmail.com"
                },
                {
                    "name": "Marco Pivetta",
                    "email": "ocramius@gmail.com"
                }
            ],
            "description": "PHP Doctrine Common project is a library that provides additional functionality that other Doctrine projects depend on such as better reflection support, persistence interfaces, proxies, event system and much more.",
            "homepage": "https://www.doctrine-project.org/projects/common.html",
            "keywords": [
                "common",
                "doctrine",
                "php"
            ],
            "support": {
                "issues": "https://github.com/doctrine/common/issues",
                "source": "https://github.com/doctrine/common/tree/2.13.x"
            },
            "funding": [
                {
                    "url": "https://www.doctrine-project.org/sponsorship.html",
                    "type": "custom"
                },
                {
                    "url": "https://www.patreon.com/phpdoctrine",
                    "type": "patreon"
                },
                {
                    "url": "https://tidelift.com/funding/github/packagist/doctrine%2Fcommon",
                    "type": "tidelift"
                }
            ],
            "time": "2020-06-05T16:46:05+00:00"
        },
        {
            "name": "doctrine/dbal",
            "version": "2.10.4",
            "source": {
                "type": "git",
                "url": "https://github.com/doctrine/dbal.git",
                "reference": "47433196b6390d14409a33885ee42b6208160643"
            },
            "dist": {
                "type": "zip",
                "url": "https://api.github.com/repos/doctrine/dbal/zipball/47433196b6390d14409a33885ee42b6208160643",
                "reference": "47433196b6390d14409a33885ee42b6208160643",
                "shasum": ""
            },
            "require": {
                "doctrine/cache": "^1.0",
                "doctrine/event-manager": "^1.0",
                "ext-pdo": "*",
                "php": "^7.2"
            },
            "require-dev": {
                "doctrine/coding-standard": "^8.1",
                "jetbrains/phpstorm-stubs": "^2019.1",
                "nikic/php-parser": "^4.4",
                "phpstan/phpstan": "^0.12.40",
                "phpunit/phpunit": "^8.5.5",
                "psalm/plugin-phpunit": "^0.10.0",
                "symfony/console": "^2.0.5|^3.0|^4.0|^5.0",
                "vimeo/psalm": "^3.14.2"
            },
            "suggest": {
                "symfony/console": "For helpful console commands such as SQL execution and import of files."
            },
            "bin": [
                "bin/doctrine-dbal"
            ],
            "type": "library",
            "extra": {
                "branch-alias": {
                    "dev-master": "2.10.x-dev",
                    "dev-develop": "3.0.x-dev"
                }
            },
            "autoload": {
                "psr-4": {
                    "Doctrine\\DBAL\\": "lib/Doctrine/DBAL"
                }
            },
            "notification-url": "https://packagist.org/downloads/",
            "license": [
                "MIT"
            ],
            "authors": [
                {
                    "name": "Guilherme Blanco",
                    "email": "guilhermeblanco@gmail.com"
                },
                {
                    "name": "Roman Borschel",
                    "email": "roman@code-factory.org"
                },
                {
                    "name": "Benjamin Eberlei",
                    "email": "kontakt@beberlei.de"
                },
                {
                    "name": "Jonathan Wage",
                    "email": "jonwage@gmail.com"
                }
            ],
            "description": "Powerful PHP database abstraction layer (DBAL) with many features for database schema introspection and management.",
            "homepage": "https://www.doctrine-project.org/projects/dbal.html",
            "keywords": [
                "abstraction",
                "database",
                "db2",
                "dbal",
                "mariadb",
                "mssql",
                "mysql",
                "oci8",
                "oracle",
                "pdo",
                "pgsql",
                "postgresql",
                "queryobject",
                "sasql",
                "sql",
                "sqlanywhere",
                "sqlite",
                "sqlserver",
                "sqlsrv"
            ],
            "support": {
                "issues": "https://github.com/doctrine/dbal/issues",
                "source": "https://github.com/doctrine/dbal/tree/2.10.4"
            },
            "funding": [
                {
                    "url": "https://www.doctrine-project.org/sponsorship.html",
                    "type": "custom"
                },
                {
                    "url": "https://www.patreon.com/phpdoctrine",
                    "type": "patreon"
                },
                {
                    "url": "https://tidelift.com/funding/github/packagist/doctrine%2Fdbal",
                    "type": "tidelift"
                }
            ],
            "time": "2020-09-12T21:20:41+00:00"
        },
        {
            "name": "doctrine/doctrine-bundle",
            "version": "2.2.2",
            "source": {
                "type": "git",
                "url": "https://github.com/doctrine/DoctrineBundle.git",
                "reference": "044d33eeffdb236d5013b6b4af99f87519e10751"
            },
            "dist": {
                "type": "zip",
                "url": "https://api.github.com/repos/doctrine/DoctrineBundle/zipball/044d33eeffdb236d5013b6b4af99f87519e10751",
                "reference": "044d33eeffdb236d5013b6b4af99f87519e10751",
                "shasum": ""
            },
            "require": {
                "doctrine/dbal": "^2.9.0|^3.0",
                "doctrine/persistence": "^1.3.3|^2.0",
                "doctrine/sql-formatter": "^1.0.1",
                "php": "^7.1 || ^8.0",
                "symfony/cache": "^4.3.3|^5.0",
                "symfony/config": "^4.3.3|^5.0",
                "symfony/console": "^3.4.30|^4.3.3|^5.0",
                "symfony/dependency-injection": "^4.3.3|^5.0",
                "symfony/doctrine-bridge": "^4.3.7|^5.0",
                "symfony/framework-bundle": "^3.4.30|^4.3.3|^5.0",
                "symfony/service-contracts": "^1.1.1|^2.0"
            },
            "conflict": {
                "doctrine/orm": "<2.6",
                "twig/twig": "<1.34|>=2.0,<2.4"
            },
            "require-dev": {
                "doctrine/coding-standard": "^8.0",
                "doctrine/orm": "^2.6",
                "ocramius/proxy-manager": "^2.1",
                "phpunit/phpunit": "^7.5 || ^8.0 || ^9.3",
                "symfony/phpunit-bridge": "^4.2",
                "symfony/property-info": "^4.3.3|^5.0",
                "symfony/proxy-manager-bridge": "^3.4|^4.3.3|^5.0",
                "symfony/twig-bridge": "^3.4.30|^4.3.3|^5.0",
                "symfony/validator": "^3.4.30|^4.3.3|^5.0",
                "symfony/web-profiler-bundle": "^3.4.30|^4.3.3|^5.0",
                "symfony/yaml": "^3.4.30|^4.3.3|^5.0",
                "twig/twig": "^1.34|^2.12|^3.0"
            },
            "suggest": {
                "doctrine/orm": "The Doctrine ORM integration is optional in the bundle.",
                "symfony/web-profiler-bundle": "To use the data collector."
            },
            "type": "symfony-bundle",
            "extra": {
                "branch-alias": {
                    "dev-master": "2.3.x-dev"
                }
            },
            "autoload": {
                "psr-4": {
                    "Doctrine\\Bundle\\DoctrineBundle\\": ""
                }
            },
            "notification-url": "https://packagist.org/downloads/",
            "license": [
                "MIT"
            ],
            "authors": [
                {
                    "name": "Fabien Potencier",
                    "email": "fabien@symfony.com"
                },
                {
                    "name": "Benjamin Eberlei",
                    "email": "kontakt@beberlei.de"
                },
                {
                    "name": "Symfony Community",
                    "homepage": "http://symfony.com/contributors"
                },
                {
                    "name": "Doctrine Project",
                    "homepage": "http://www.doctrine-project.org/"
                }
            ],
            "description": "Symfony DoctrineBundle",
            "homepage": "http://www.doctrine-project.org",
            "keywords": [
                "database",
                "dbal",
                "orm",
                "persistence"
            ],
            "support": {
                "issues": "https://github.com/doctrine/DoctrineBundle/issues",
                "source": "https://github.com/doctrine/DoctrineBundle/tree/2.2.2"
            },
            "funding": [
                {
                    "url": "https://www.doctrine-project.org/sponsorship.html",
                    "type": "custom"
                },
                {
                    "url": "https://www.patreon.com/phpdoctrine",
                    "type": "patreon"
                },
                {
                    "url": "https://tidelift.com/funding/github/packagist/doctrine%2Fdoctrine-bundle",
                    "type": "tidelift"
                }
            ],
            "time": "2020-12-05T15:07:10+00:00"
        },
        {
            "name": "doctrine/event-manager",
            "version": "1.1.1",
            "source": {
                "type": "git",
                "url": "https://github.com/doctrine/event-manager.git",
                "reference": "41370af6a30faa9dc0368c4a6814d596e81aba7f"
            },
            "dist": {
                "type": "zip",
                "url": "https://api.github.com/repos/doctrine/event-manager/zipball/41370af6a30faa9dc0368c4a6814d596e81aba7f",
                "reference": "41370af6a30faa9dc0368c4a6814d596e81aba7f",
                "shasum": ""
            },
            "require": {
                "php": "^7.1 || ^8.0"
            },
            "conflict": {
                "doctrine/common": "<2.9@dev"
            },
            "require-dev": {
                "doctrine/coding-standard": "^6.0",
                "phpunit/phpunit": "^7.0"
            },
            "type": "library",
            "extra": {
                "branch-alias": {
                    "dev-master": "1.0.x-dev"
                }
            },
            "autoload": {
                "psr-4": {
                    "Doctrine\\Common\\": "lib/Doctrine/Common"
                }
            },
            "notification-url": "https://packagist.org/downloads/",
            "license": [
                "MIT"
            ],
            "authors": [
                {
                    "name": "Guilherme Blanco",
                    "email": "guilhermeblanco@gmail.com"
                },
                {
                    "name": "Roman Borschel",
                    "email": "roman@code-factory.org"
                },
                {
                    "name": "Benjamin Eberlei",
                    "email": "kontakt@beberlei.de"
                },
                {
                    "name": "Jonathan Wage",
                    "email": "jonwage@gmail.com"
                },
                {
                    "name": "Johannes Schmitt",
                    "email": "schmittjoh@gmail.com"
                },
                {
                    "name": "Marco Pivetta",
                    "email": "ocramius@gmail.com"
                }
            ],
            "description": "The Doctrine Event Manager is a simple PHP event system that was built to be used with the various Doctrine projects.",
            "homepage": "https://www.doctrine-project.org/projects/event-manager.html",
            "keywords": [
                "event",
                "event dispatcher",
                "event manager",
                "event system",
                "events"
            ],
            "support": {
                "issues": "https://github.com/doctrine/event-manager/issues",
                "source": "https://github.com/doctrine/event-manager/tree/1.1.x"
            },
            "funding": [
                {
                    "url": "https://www.doctrine-project.org/sponsorship.html",
                    "type": "custom"
                },
                {
                    "url": "https://www.patreon.com/phpdoctrine",
                    "type": "patreon"
                },
                {
                    "url": "https://tidelift.com/funding/github/packagist/doctrine%2Fevent-manager",
                    "type": "tidelift"
                }
            ],
            "time": "2020-05-29T18:28:51+00:00"
        },
        {
            "name": "doctrine/inflector",
            "version": "1.4.3",
            "source": {
                "type": "git",
                "url": "https://github.com/doctrine/inflector.git",
                "reference": "4650c8b30c753a76bf44fb2ed00117d6f367490c"
            },
            "dist": {
                "type": "zip",
                "url": "https://api.github.com/repos/doctrine/inflector/zipball/4650c8b30c753a76bf44fb2ed00117d6f367490c",
                "reference": "4650c8b30c753a76bf44fb2ed00117d6f367490c",
                "shasum": ""
            },
            "require": {
                "php": "^7.2 || ^8.0"
            },
            "require-dev": {
                "doctrine/coding-standard": "^7.0",
                "phpstan/phpstan": "^0.11",
                "phpstan/phpstan-phpunit": "^0.11",
                "phpstan/phpstan-strict-rules": "^0.11",
                "phpunit/phpunit": "^7.0 || ^8.0 || ^9.0"
            },
            "type": "library",
            "extra": {
                "branch-alias": {
                    "dev-master": "2.0.x-dev"
                }
            },
            "autoload": {
                "psr-4": {
                    "Doctrine\\Common\\Inflector\\": "lib/Doctrine/Common/Inflector",
                    "Doctrine\\Inflector\\": "lib/Doctrine/Inflector"
                }
            },
            "notification-url": "https://packagist.org/downloads/",
            "license": [
                "MIT"
            ],
            "authors": [
                {
                    "name": "Guilherme Blanco",
                    "email": "guilhermeblanco@gmail.com"
                },
                {
                    "name": "Roman Borschel",
                    "email": "roman@code-factory.org"
                },
                {
                    "name": "Benjamin Eberlei",
                    "email": "kontakt@beberlei.de"
                },
                {
                    "name": "Jonathan Wage",
                    "email": "jonwage@gmail.com"
                },
                {
                    "name": "Johannes Schmitt",
                    "email": "schmittjoh@gmail.com"
                }
            ],
            "description": "PHP Doctrine Inflector is a small library that can perform string manipulations with regard to upper/lowercase and singular/plural forms of words.",
            "homepage": "https://www.doctrine-project.org/projects/inflector.html",
            "keywords": [
                "inflection",
                "inflector",
                "lowercase",
                "manipulation",
                "php",
                "plural",
                "singular",
                "strings",
                "uppercase",
                "words"
            ],
            "support": {
                "issues": "https://github.com/doctrine/inflector/issues",
                "source": "https://github.com/doctrine/inflector/tree/1.4.x"
            },
            "funding": [
                {
                    "url": "https://www.doctrine-project.org/sponsorship.html",
                    "type": "custom"
                },
                {
                    "url": "https://www.patreon.com/phpdoctrine",
                    "type": "patreon"
                },
                {
                    "url": "https://tidelift.com/funding/github/packagist/doctrine%2Finflector",
                    "type": "tidelift"
                }
            ],
            "time": "2020-05-29T07:19:59+00:00"
        },
        {
            "name": "doctrine/instantiator",
            "version": "1.4.0",
            "source": {
                "type": "git",
                "url": "https://github.com/doctrine/instantiator.git",
                "reference": "d56bf6102915de5702778fe20f2de3b2fe570b5b"
            },
            "dist": {
                "type": "zip",
                "url": "https://api.github.com/repos/doctrine/instantiator/zipball/d56bf6102915de5702778fe20f2de3b2fe570b5b",
                "reference": "d56bf6102915de5702778fe20f2de3b2fe570b5b",
                "shasum": ""
            },
            "require": {
                "php": "^7.1 || ^8.0"
            },
            "require-dev": {
                "doctrine/coding-standard": "^8.0",
                "ext-pdo": "*",
                "ext-phar": "*",
                "phpbench/phpbench": "^0.13 || 1.0.0-alpha2",
                "phpstan/phpstan": "^0.12",
                "phpstan/phpstan-phpunit": "^0.12",
                "phpunit/phpunit": "^7.0 || ^8.0 || ^9.0"
            },
            "type": "library",
            "autoload": {
                "psr-4": {
                    "Doctrine\\Instantiator\\": "src/Doctrine/Instantiator/"
                }
            },
            "notification-url": "https://packagist.org/downloads/",
            "license": [
                "MIT"
            ],
            "authors": [
                {
                    "name": "Marco Pivetta",
                    "email": "ocramius@gmail.com",
                    "homepage": "https://ocramius.github.io/"
                }
            ],
            "description": "A small, lightweight utility to instantiate objects in PHP without invoking their constructors",
            "homepage": "https://www.doctrine-project.org/projects/instantiator.html",
            "keywords": [
                "constructor",
                "instantiate"
            ],
            "support": {
                "issues": "https://github.com/doctrine/instantiator/issues",
                "source": "https://github.com/doctrine/instantiator/tree/1.4.0"
            },
            "funding": [
                {
                    "url": "https://www.doctrine-project.org/sponsorship.html",
                    "type": "custom"
                },
                {
                    "url": "https://www.patreon.com/phpdoctrine",
                    "type": "patreon"
                },
                {
                    "url": "https://tidelift.com/funding/github/packagist/doctrine%2Finstantiator",
                    "type": "tidelift"
                }
            ],
            "time": "2020-11-10T18:47:58+00:00"
        },
        {
            "name": "doctrine/lexer",
            "version": "1.2.1",
            "source": {
                "type": "git",
                "url": "https://github.com/doctrine/lexer.git",
                "reference": "e864bbf5904cb8f5bb334f99209b48018522f042"
            },
            "dist": {
                "type": "zip",
                "url": "https://api.github.com/repos/doctrine/lexer/zipball/e864bbf5904cb8f5bb334f99209b48018522f042",
                "reference": "e864bbf5904cb8f5bb334f99209b48018522f042",
                "shasum": ""
            },
            "require": {
                "php": "^7.2 || ^8.0"
            },
            "require-dev": {
                "doctrine/coding-standard": "^6.0",
                "phpstan/phpstan": "^0.11.8",
                "phpunit/phpunit": "^8.2"
            },
            "type": "library",
            "extra": {
                "branch-alias": {
                    "dev-master": "1.2.x-dev"
                }
            },
            "autoload": {
                "psr-4": {
                    "Doctrine\\Common\\Lexer\\": "lib/Doctrine/Common/Lexer"
                }
            },
            "notification-url": "https://packagist.org/downloads/",
            "license": [
                "MIT"
            ],
            "authors": [
                {
                    "name": "Guilherme Blanco",
                    "email": "guilhermeblanco@gmail.com"
                },
                {
                    "name": "Roman Borschel",
                    "email": "roman@code-factory.org"
                },
                {
                    "name": "Johannes Schmitt",
                    "email": "schmittjoh@gmail.com"
                }
            ],
            "description": "PHP Doctrine Lexer parser library that can be used in Top-Down, Recursive Descent Parsers.",
            "homepage": "https://www.doctrine-project.org/projects/lexer.html",
            "keywords": [
                "annotations",
                "docblock",
                "lexer",
                "parser",
                "php"
            ],
            "support": {
                "issues": "https://github.com/doctrine/lexer/issues",
                "source": "https://github.com/doctrine/lexer/tree/1.2.1"
            },
            "funding": [
                {
                    "url": "https://www.doctrine-project.org/sponsorship.html",
                    "type": "custom"
                },
                {
                    "url": "https://www.patreon.com/phpdoctrine",
                    "type": "patreon"
                },
                {
                    "url": "https://tidelift.com/funding/github/packagist/doctrine%2Flexer",
                    "type": "tidelift"
                }
            ],
            "time": "2020-05-25T17:44:05+00:00"
        },
        {
            "name": "doctrine/orm",
            "version": "2.7.5",
            "source": {
                "type": "git",
                "url": "https://github.com/doctrine/orm.git",
                "reference": "01187c9260cd085529ddd1273665217cae659640"
            },
            "dist": {
                "type": "zip",
                "url": "https://api.github.com/repos/doctrine/orm/zipball/01187c9260cd085529ddd1273665217cae659640",
                "reference": "01187c9260cd085529ddd1273665217cae659640",
                "shasum": ""
            },
            "require": {
                "composer/package-versions-deprecated": "^1.8",
                "doctrine/annotations": "^1.11.1",
                "doctrine/cache": "^1.9.1",
                "doctrine/collections": "^1.5",
                "doctrine/common": "^2.11 || ^3.0",
                "doctrine/dbal": "^2.9.3",
                "doctrine/event-manager": "^1.1",
                "doctrine/inflector": "^1.0",
                "doctrine/instantiator": "^1.3",
                "doctrine/lexer": "^1.0",
                "doctrine/persistence": "^1.3.3 || ^2.0",
                "ext-pdo": "*",
                "php": "^7.1",
                "symfony/console": "^3.0|^4.0|^5.0"
            },
            "require-dev": {
                "doctrine/coding-standard": "^6.0",
                "phpstan/phpstan": "^0.12.18",
                "phpunit/phpunit": "^8.0",
                "symfony/yaml": "^3.4|^4.0|^5.0",
                "vimeo/psalm": "^3.11"
            },
            "suggest": {
                "symfony/yaml": "If you want to use YAML Metadata Mapping Driver"
            },
            "bin": [
                "bin/doctrine"
            ],
            "type": "library",
            "extra": {
                "branch-alias": {
                    "dev-master": "2.7.x-dev"
                }
            },
            "autoload": {
                "psr-4": {
                    "Doctrine\\ORM\\": "lib/Doctrine/ORM"
                }
            },
            "notification-url": "https://packagist.org/downloads/",
            "license": [
                "MIT"
            ],
            "authors": [
                {
                    "name": "Guilherme Blanco",
                    "email": "guilhermeblanco@gmail.com"
                },
                {
                    "name": "Roman Borschel",
                    "email": "roman@code-factory.org"
                },
                {
                    "name": "Benjamin Eberlei",
                    "email": "kontakt@beberlei.de"
                },
                {
                    "name": "Jonathan Wage",
                    "email": "jonwage@gmail.com"
                },
                {
                    "name": "Marco Pivetta",
                    "email": "ocramius@gmail.com"
                }
            ],
            "description": "Object-Relational-Mapper for PHP",
            "homepage": "https://www.doctrine-project.org/projects/orm.html",
            "keywords": [
                "database",
                "orm"
            ],
            "support": {
                "issues": "https://github.com/doctrine/orm/issues",
                "source": "https://github.com/doctrine/orm/tree/2.7.5"
            },
            "time": "2020-12-03T08:52:14+00:00"
        },
        {
            "name": "doctrine/persistence",
            "version": "1.3.8",
            "source": {
                "type": "git",
                "url": "https://github.com/doctrine/persistence.git",
                "reference": "7a6eac9fb6f61bba91328f15aa7547f4806ca288"
            },
            "dist": {
                "type": "zip",
                "url": "https://api.github.com/repos/doctrine/persistence/zipball/7a6eac9fb6f61bba91328f15aa7547f4806ca288",
                "reference": "7a6eac9fb6f61bba91328f15aa7547f4806ca288",
                "shasum": ""
            },
            "require": {
                "doctrine/annotations": "^1.0",
                "doctrine/cache": "^1.0",
                "doctrine/collections": "^1.0",
                "doctrine/event-manager": "^1.0",
                "doctrine/reflection": "^1.2",
                "php": "^7.1 || ^8.0"
            },
            "conflict": {
                "doctrine/common": "<2.10@dev"
            },
            "require-dev": {
                "doctrine/coding-standard": "^6.0",
                "phpstan/phpstan": "^0.11",
                "phpunit/phpunit": "^7.0 || ^8.0 || ^9.0",
                "vimeo/psalm": "^3.11"
            },
            "type": "library",
            "extra": {
                "branch-alias": {
                    "dev-master": "1.3.x-dev"
                }
            },
            "autoload": {
                "psr-4": {
                    "Doctrine\\Common\\": "lib/Doctrine/Common",
                    "Doctrine\\Persistence\\": "lib/Doctrine/Persistence"
                }
            },
            "notification-url": "https://packagist.org/downloads/",
            "license": [
                "MIT"
            ],
            "authors": [
                {
                    "name": "Guilherme Blanco",
                    "email": "guilhermeblanco@gmail.com"
                },
                {
                    "name": "Roman Borschel",
                    "email": "roman@code-factory.org"
                },
                {
                    "name": "Benjamin Eberlei",
                    "email": "kontakt@beberlei.de"
                },
                {
                    "name": "Jonathan Wage",
                    "email": "jonwage@gmail.com"
                },
                {
                    "name": "Johannes Schmitt",
                    "email": "schmittjoh@gmail.com"
                },
                {
                    "name": "Marco Pivetta",
                    "email": "ocramius@gmail.com"
                }
            ],
            "description": "The Doctrine Persistence project is a set of shared interfaces and functionality that the different Doctrine object mappers share.",
            "homepage": "https://doctrine-project.org/projects/persistence.html",
            "keywords": [
                "mapper",
                "object",
                "odm",
                "orm",
                "persistence"
            ],
            "support": {
                "issues": "https://github.com/doctrine/persistence/issues",
                "source": "https://github.com/doctrine/persistence/tree/1.3.x"
            },
            "funding": [
                {
                    "url": "https://www.doctrine-project.org/sponsorship.html",
                    "type": "custom"
                },
                {
                    "url": "https://www.patreon.com/phpdoctrine",
                    "type": "patreon"
                },
                {
                    "url": "https://tidelift.com/funding/github/packagist/doctrine%2Fpersistence",
                    "type": "tidelift"
                }
            ],
            "time": "2020-06-20T12:56:16+00:00"
        },
        {
            "name": "doctrine/reflection",
            "version": "1.2.2",
            "source": {
                "type": "git",
                "url": "https://github.com/doctrine/reflection.git",
                "reference": "fa587178be682efe90d005e3a322590d6ebb59a5"
            },
            "dist": {
                "type": "zip",
                "url": "https://api.github.com/repos/doctrine/reflection/zipball/fa587178be682efe90d005e3a322590d6ebb59a5",
                "reference": "fa587178be682efe90d005e3a322590d6ebb59a5",
                "shasum": ""
            },
            "require": {
                "doctrine/annotations": "^1.0",
                "ext-tokenizer": "*",
                "php": "^7.1 || ^8.0"
            },
            "conflict": {
                "doctrine/common": "<2.9"
            },
            "require-dev": {
                "doctrine/coding-standard": "^6.0 || ^8.2.0",
                "doctrine/common": "^2.10",
                "phpstan/phpstan": "^0.11.0 || ^0.12.20",
                "phpstan/phpstan-phpunit": "^0.11.0 || ^0.12.16",
                "phpunit/phpunit": "^7.5 || ^9.1.5"
            },
            "type": "library",
            "extra": {
                "branch-alias": {
                    "dev-master": "1.2.x-dev"
                }
            },
            "autoload": {
                "psr-4": {
                    "Doctrine\\Common\\": "lib/Doctrine/Common"
                }
            },
            "notification-url": "https://packagist.org/downloads/",
            "license": [
                "MIT"
            ],
            "authors": [
                {
                    "name": "Guilherme Blanco",
                    "email": "guilhermeblanco@gmail.com"
                },
                {
                    "name": "Roman Borschel",
                    "email": "roman@code-factory.org"
                },
                {
                    "name": "Benjamin Eberlei",
                    "email": "kontakt@beberlei.de"
                },
                {
                    "name": "Jonathan Wage",
                    "email": "jonwage@gmail.com"
                },
                {
                    "name": "Johannes Schmitt",
                    "email": "schmittjoh@gmail.com"
                },
                {
                    "name": "Marco Pivetta",
                    "email": "ocramius@gmail.com"
                }
            ],
            "description": "The Doctrine Reflection project is a simple library used by the various Doctrine projects which adds some additional functionality on top of the reflection functionality that comes with PHP. It allows you to get the reflection information about classes, methods and properties statically.",
            "homepage": "https://www.doctrine-project.org/projects/reflection.html",
            "keywords": [
                "reflection",
                "static"
            ],
            "support": {
                "issues": "https://github.com/doctrine/reflection/issues",
                "source": "https://github.com/doctrine/reflection/tree/1.2.2"
            },
            "abandoned": "roave/better-reflection",
            "time": "2020-10-27T21:46:55+00:00"
        },
        {
            "name": "doctrine/sql-formatter",
            "version": "1.1.1",
            "source": {
                "type": "git",
                "url": "https://github.com/doctrine/sql-formatter.git",
                "reference": "56070bebac6e77230ed7d306ad13528e60732871"
            },
            "dist": {
                "type": "zip",
                "url": "https://api.github.com/repos/doctrine/sql-formatter/zipball/56070bebac6e77230ed7d306ad13528e60732871",
                "reference": "56070bebac6e77230ed7d306ad13528e60732871",
                "shasum": ""
            },
            "require": {
                "php": "^7.1 || ^8.0"
            },
            "require-dev": {
                "bamarni/composer-bin-plugin": "^1.4"
            },
            "bin": [
                "bin/sql-formatter"
            ],
            "type": "library",
            "extra": {
                "branch-alias": {
                    "dev-master": "1.x-dev"
                }
            },
            "autoload": {
                "psr-4": {
                    "Doctrine\\SqlFormatter\\": "src"
                }
            },
            "notification-url": "https://packagist.org/downloads/",
            "license": [
                "MIT"
            ],
            "authors": [
                {
                    "name": "Jeremy Dorn",
                    "email": "jeremy@jeremydorn.com",
                    "homepage": "http://jeremydorn.com/"
                }
            ],
            "description": "a PHP SQL highlighting library",
            "homepage": "https://github.com/doctrine/sql-formatter/",
            "keywords": [
                "highlight",
                "sql"
            ],
            "support": {
                "issues": "https://github.com/doctrine/sql-formatter/issues",
                "source": "https://github.com/doctrine/sql-formatter/tree/1.1.x"
            },
            "time": "2020-07-30T16:57:33+00:00"
        },
        {
            "name": "egulias/email-validator",
            "version": "2.1.24",
            "source": {
                "type": "git",
                "url": "https://github.com/egulias/EmailValidator.git",
                "reference": "ca90a3291eee1538cd48ff25163240695bd95448"
            },
            "dist": {
                "type": "zip",
                "url": "https://api.github.com/repos/egulias/EmailValidator/zipball/ca90a3291eee1538cd48ff25163240695bd95448",
                "reference": "ca90a3291eee1538cd48ff25163240695bd95448",
                "shasum": ""
            },
            "require": {
                "doctrine/lexer": "^1.0.1",
                "php": ">=5.5",
                "symfony/polyfill-intl-idn": "^1.10"
            },
            "require-dev": {
                "dominicsayers/isemail": "^3.0.7",
                "phpunit/phpunit": "^4.8.36|^7.5.15",
                "satooshi/php-coveralls": "^1.0.1"
            },
            "suggest": {
                "ext-intl": "PHP Internationalization Libraries are required to use the SpoofChecking validation"
            },
            "type": "library",
            "extra": {
                "branch-alias": {
                    "dev-master": "2.1.x-dev"
                }
            },
            "autoload": {
                "psr-4": {
                    "Egulias\\EmailValidator\\": "src"
                }
            },
            "notification-url": "https://packagist.org/downloads/",
            "license": [
                "MIT"
            ],
            "authors": [
                {
                    "name": "Eduardo Gulias Davis"
                }
            ],
            "description": "A library for validating emails against several RFCs",
            "homepage": "https://github.com/egulias/EmailValidator",
            "keywords": [
                "email",
                "emailvalidation",
                "emailvalidator",
                "validation",
                "validator"
            ],
            "support": {
                "issues": "https://github.com/egulias/EmailValidator/issues",
                "source": "https://github.com/egulias/EmailValidator/tree/2.1.24"
            },
            "funding": [
                {
                    "url": "https://github.com/egulias",
                    "type": "github"
                }
            ],
            "time": "2020-11-14T15:56:27+00:00"
        },
        {
            "name": "erusev/parsedown",
            "version": "1.7.4",
            "source": {
                "type": "git",
                "url": "https://github.com/erusev/parsedown.git",
                "reference": "cb17b6477dfff935958ba01325f2e8a2bfa6dab3"
            },
            "dist": {
                "type": "zip",
                "url": "https://api.github.com/repos/erusev/parsedown/zipball/cb17b6477dfff935958ba01325f2e8a2bfa6dab3",
                "reference": "cb17b6477dfff935958ba01325f2e8a2bfa6dab3",
                "shasum": ""
            },
            "require": {
                "ext-mbstring": "*",
                "php": ">=5.3.0"
            },
            "require-dev": {
                "phpunit/phpunit": "^4.8.35"
            },
            "type": "library",
            "autoload": {
                "psr-0": {
                    "Parsedown": ""
                }
            },
            "notification-url": "https://packagist.org/downloads/",
            "license": [
                "MIT"
            ],
            "authors": [
                {
                    "name": "Emanuil Rusev",
                    "email": "hello@erusev.com",
                    "homepage": "http://erusev.com"
                }
            ],
            "description": "Parser for Markdown.",
            "homepage": "http://parsedown.org",
            "keywords": [
                "markdown",
                "parser"
            ],
            "support": {
                "issues": "https://github.com/erusev/parsedown/issues",
                "source": "https://github.com/erusev/parsedown/tree/1.7.x"
            },
            "time": "2019-12-30T22:54:17+00:00"
        },
        {
            "name": "ezyang/htmlpurifier",
            "version": "dev-master",
            "source": {
                "type": "git",
                "url": "https://github.com/ezyang/htmlpurifier.git",
                "reference": "2512f595e0f4c5235e99ef97603a8db902b3cc5f"
            },
            "dist": {
                "type": "zip",
                "url": "https://api.github.com/repos/ezyang/htmlpurifier/zipball/2512f595e0f4c5235e99ef97603a8db902b3cc5f",
                "reference": "2512f595e0f4c5235e99ef97603a8db902b3cc5f",
                "shasum": ""
            },
            "require": {
                "php": ">=5.2"
            },
            "require-dev": {
                "simpletest/simpletest": "dev-master#72de02a7b80c6bb8864ef9bf66d41d2f58f826bd"
            },
            "type": "library",
            "autoload": {
                "psr-0": {
                    "HTMLPurifier": "library/"
                },
                "files": [
                    "library/HTMLPurifier.composer.php"
                ],
                "exclude-from-classmap": [
                    "/library/HTMLPurifier/Language/"
                ]
            },
            "notification-url": "https://packagist.org/downloads/",
            "license": [
                "LGPL-2.1-or-later"
            ],
            "authors": [
                {
                    "name": "Edward Z. Yang",
                    "email": "admin@htmlpurifier.org",
                    "homepage": "http://ezyang.com"
                }
            ],
            "description": "Standards compliant HTML filter written in PHP",
            "homepage": "http://htmlpurifier.org/",
            "keywords": [
                "html"
            ],
            "time": "2020-10-01T00:19:10+00:00"
        },
        {
            "name": "frdh/mmenu.js",
            "version": "8.5.20",
            "source": {
                "type": "git",
                "url": "https://github.com/FrDH/mmenu-js",
                "reference": "3b77b4555a3b729b1ef75baadc12a48b3e543133"
            },
            "type": "library",
            "license": [
                "CC-BY-NC-4.0"
            ],
            "authors": [
                {
                    "name": "Fred Heusschen",
                    "email": "info@frebsite.nl",
                    "homepage": "http://www.frebsite.nl",
                    "role": "King :)"
                }
            ],
            "description": "The best javascript plugin for app look-alike on- and off-canvas menus with sliding submenus for your website and webapp.",
            "keywords": [
                "app",
                "curtain",
                "list",
                "listview",
                "megamenu",
                "menu",
                "mmenu",
                "mobile",
                "navigation",
                "off-canvas",
                "on-canvas",
                "panels",
                "submenu"
            ],
            "time": "2020-11-14T21:31:16+00:00"
        },
        {
            "name": "friendsofsymfony/jsrouting-bundle",
            "version": "2.7.0",
            "source": {
                "type": "git",
                "url": "https://github.com/FriendsOfSymfony/FOSJsRoutingBundle.git",
                "reference": "d56600542504148bf2faa2b6bd7571a6adf6799e"
            },
            "dist": {
                "type": "zip",
                "url": "https://api.github.com/repos/FriendsOfSymfony/FOSJsRoutingBundle/zipball/d56600542504148bf2faa2b6bd7571a6adf6799e",
                "reference": "d56600542504148bf2faa2b6bd7571a6adf6799e",
                "shasum": ""
            },
            "require": {
                "php": "^7.1|^8.0",
                "symfony/console": "~3.3|^4.0|^5.0",
                "symfony/framework-bundle": "~3.3|^4.0|^5.0",
                "symfony/serializer": "~3.3|^4.0|^5.0",
                "willdurand/jsonp-callback-validator": "~1.0"
            },
            "require-dev": {
                "symfony/expression-language": "~3.3|^4.0|^5.0",
                "symfony/phpunit-bridge": "^5.1"
            },
            "type": "symfony-bundle",
            "extra": {
                "branch-alias": {
                    "dev-master": "2.x-dev"
                }
            },
            "autoload": {
                "psr-4": {
                    "FOS\\JsRoutingBundle\\": ""
                },
                "exclude-from-classmap": [
                    "/Tests/"
                ]
            },
            "notification-url": "https://packagist.org/downloads/",
            "license": [
                "MIT"
            ],
            "authors": [
                {
                    "name": "William Durand",
                    "email": "will+git@drnd.me"
                },
                {
                    "name": "FriendsOfSymfony Community",
                    "homepage": "https://github.com/friendsofsymfony/FOSJsRoutingBundle/contributors"
                }
            ],
            "description": "A pretty nice way to expose your Symfony2 routing to client applications.",
            "homepage": "http://friendsofsymfony.github.com",
            "keywords": [
                "Js Routing",
                "javascript",
                "routing"
            ],
            "support": {
                "issues": "https://github.com/FriendsOfSymfony/FOSJsRoutingBundle/issues",
                "source": "https://github.com/FriendsOfSymfony/FOSJsRoutingBundle/tree/2.7.0"
            },
            "time": "2020-11-20T10:38:12+00:00"
        },
        {
            "name": "gedmo/doctrine-extensions",
            "version": "v2.4.42",
            "source": {
                "type": "git",
                "url": "https://github.com/Atlantic18/DoctrineExtensions.git",
                "reference": "b6c4442b4f32ce05673fbdf1fa4a2d5e315cc0a4"
            },
            "dist": {
                "type": "zip",
                "url": "https://api.github.com/repos/Atlantic18/DoctrineExtensions/zipball/b6c4442b4f32ce05673fbdf1fa4a2d5e315cc0a4",
                "reference": "b6c4442b4f32ce05673fbdf1fa4a2d5e315cc0a4",
                "shasum": ""
            },
            "require": {
                "behat/transliterator": "~1.2",
                "doctrine/common": "~2.4",
                "php": ">=5.3.2"
            },
            "conflict": {
                "doctrine/annotations": "<1.2",
                "doctrine/mongodb-odm": ">=2.0"
            },
            "require-dev": {
                "doctrine/common": ">=2.5.0",
                "doctrine/mongodb-odm": ">=1.0.2 <2.0",
                "doctrine/orm": ">=2.5.0",
                "phpunit/phpunit": "^4.8.35 || ^5.7 || ^6.5",
                "symfony/yaml": "^2.6 || ^3.0 || ^4.0 || ^5.0"
            },
            "suggest": {
                "doctrine/mongodb-odm": "to use the extensions with the MongoDB ODM",
                "doctrine/orm": "to use the extensions with the ORM"
            },
            "type": "library",
            "extra": {
                "branch-alias": {
                    "dev-master": "2.4.x-dev"
                }
            },
            "autoload": {
                "psr-4": {
                    "Gedmo\\": "lib/Gedmo"
                }
            },
            "notification-url": "https://packagist.org/downloads/",
            "license": [
                "MIT"
            ],
            "authors": [
                {
                    "name": "Gediminas Morkevicius",
                    "email": "gediminas.morkevicius@gmail.com"
                },
                {
                    "name": "Gustavo Falco",
                    "email": "comfortablynumb84@gmail.com"
                },
                {
                    "name": "David Buchmann",
                    "email": "david@liip.ch"
                }
            ],
            "description": "Doctrine2 behavioral extensions",
            "homepage": "http://gediminasm.org/",
            "keywords": [
                "Blameable",
                "behaviors",
                "doctrine2",
                "extensions",
                "gedmo",
                "loggable",
                "nestedset",
                "sluggable",
                "sortable",
                "timestampable",
                "translatable",
                "tree",
                "uploadable"
            ],
            "support": {
                "email": "gediminas.morkevicius@gmail.com",
                "issues": "https://github.com/Atlantic18/DoctrineExtensions/issues",
                "source": "https://github.com/Atlantic18/DoctrineExtensions/tree/v3.0.0-beta",
                "wiki": "https://github.com/Atlantic18/DoctrineExtensions/tree/master/doc"
            },
            "time": "2020-08-21T01:27:20+00:00"
        },
        {
            "name": "guzzlehttp/guzzle",
            "version": "7.2.0",
            "source": {
                "type": "git",
                "url": "https://github.com/guzzle/guzzle.git",
                "reference": "0aa74dfb41ae110835923ef10a9d803a22d50e79"
            },
            "dist": {
                "type": "zip",
                "url": "https://api.github.com/repos/guzzle/guzzle/zipball/0aa74dfb41ae110835923ef10a9d803a22d50e79",
                "reference": "0aa74dfb41ae110835923ef10a9d803a22d50e79",
                "shasum": ""
            },
            "require": {
                "ext-json": "*",
                "guzzlehttp/promises": "^1.4",
                "guzzlehttp/psr7": "^1.7",
                "php": "^7.2.5 || ^8.0",
                "psr/http-client": "^1.0"
            },
            "provide": {
                "psr/http-client-implementation": "1.0"
            },
            "require-dev": {
                "ext-curl": "*",
                "php-http/client-integration-tests": "^3.0",
                "phpunit/phpunit": "^8.5.5 || ^9.3.5",
                "psr/log": "^1.1"
            },
            "suggest": {
                "ext-curl": "Required for CURL handler support",
                "ext-intl": "Required for Internationalized Domain Name (IDN) support",
                "psr/log": "Required for using the Log middleware"
            },
            "type": "library",
            "extra": {
                "branch-alias": {
                    "dev-master": "7.1-dev"
                }
            },
            "autoload": {
                "psr-4": {
                    "GuzzleHttp\\": "src/"
                },
                "files": [
                    "src/functions_include.php"
                ]
            },
            "notification-url": "https://packagist.org/downloads/",
            "license": [
                "MIT"
            ],
            "authors": [
                {
                    "name": "Michael Dowling",
                    "email": "mtdowling@gmail.com",
                    "homepage": "https://github.com/mtdowling"
                },
                {
                    "name": "Márk Sági-Kazár",
                    "email": "mark.sagikazar@gmail.com",
                    "homepage": "https://sagikazarmark.hu"
                }
            ],
            "description": "Guzzle is a PHP HTTP client library",
            "homepage": "http://guzzlephp.org/",
            "keywords": [
                "client",
                "curl",
                "framework",
                "http",
                "http client",
                "psr-18",
                "psr-7",
                "rest",
                "web service"
            ],
            "support": {
                "issues": "https://github.com/guzzle/guzzle/issues",
                "source": "https://github.com/guzzle/guzzle/tree/7.2.0"
            },
            "funding": [
                {
                    "url": "https://github.com/GrahamCampbell",
                    "type": "github"
                },
                {
                    "url": "https://github.com/Nyholm",
                    "type": "github"
                },
                {
                    "url": "https://github.com/alexeyshockov",
                    "type": "github"
                },
                {
                    "url": "https://github.com/gmponos",
                    "type": "github"
                }
            ],
            "time": "2020-10-10T11:47:56+00:00"
        },
        {
            "name": "guzzlehttp/promises",
            "version": "1.4.0",
            "source": {
                "type": "git",
                "url": "https://github.com/guzzle/promises.git",
                "reference": "60d379c243457e073cff02bc323a2a86cb355631"
            },
            "dist": {
                "type": "zip",
                "url": "https://api.github.com/repos/guzzle/promises/zipball/60d379c243457e073cff02bc323a2a86cb355631",
                "reference": "60d379c243457e073cff02bc323a2a86cb355631",
                "shasum": ""
            },
            "require": {
                "php": ">=5.5"
            },
            "require-dev": {
                "symfony/phpunit-bridge": "^4.4 || ^5.1"
            },
            "type": "library",
            "extra": {
                "branch-alias": {
                    "dev-master": "1.4-dev"
                }
            },
            "autoload": {
                "psr-4": {
                    "GuzzleHttp\\Promise\\": "src/"
                },
                "files": [
                    "src/functions_include.php"
                ]
            },
            "notification-url": "https://packagist.org/downloads/",
            "license": [
                "MIT"
            ],
            "authors": [
                {
                    "name": "Michael Dowling",
                    "email": "mtdowling@gmail.com",
                    "homepage": "https://github.com/mtdowling"
                }
            ],
            "description": "Guzzle promises library",
            "keywords": [
                "promise"
            ],
            "support": {
                "issues": "https://github.com/guzzle/promises/issues",
                "source": "https://github.com/guzzle/promises/tree/1.4.0"
            },
            "time": "2020-09-30T07:37:28+00:00"
        },
        {
            "name": "guzzlehttp/psr7",
            "version": "1.7.0",
            "source": {
                "type": "git",
                "url": "https://github.com/guzzle/psr7.git",
                "reference": "53330f47520498c0ae1f61f7e2c90f55690c06a3"
            },
            "dist": {
                "type": "zip",
                "url": "https://api.github.com/repos/guzzle/psr7/zipball/53330f47520498c0ae1f61f7e2c90f55690c06a3",
                "reference": "53330f47520498c0ae1f61f7e2c90f55690c06a3",
                "shasum": ""
            },
            "require": {
                "php": ">=5.4.0",
                "psr/http-message": "~1.0",
                "ralouphie/getallheaders": "^2.0.5 || ^3.0.0"
            },
            "provide": {
                "psr/http-message-implementation": "1.0"
            },
            "require-dev": {
                "ext-zlib": "*",
                "phpunit/phpunit": "~4.8.36 || ^5.7.27 || ^6.5.14 || ^7.5.20 || ^8.5.8 || ^9.3.10"
            },
            "suggest": {
                "laminas/laminas-httphandlerrunner": "Emit PSR-7 responses"
            },
            "type": "library",
            "extra": {
                "branch-alias": {
                    "dev-master": "1.7-dev"
                }
            },
            "autoload": {
                "psr-4": {
                    "GuzzleHttp\\Psr7\\": "src/"
                },
                "files": [
                    "src/functions_include.php"
                ]
            },
            "notification-url": "https://packagist.org/downloads/",
            "license": [
                "MIT"
            ],
            "authors": [
                {
                    "name": "Michael Dowling",
                    "email": "mtdowling@gmail.com",
                    "homepage": "https://github.com/mtdowling"
                },
                {
                    "name": "Tobias Schultze",
                    "homepage": "https://github.com/Tobion"
                }
            ],
            "description": "PSR-7 message implementation that also provides common utility methods",
            "keywords": [
                "http",
                "message",
                "psr-7",
                "request",
                "response",
                "stream",
                "uri",
                "url"
            ],
            "support": {
                "issues": "https://github.com/guzzle/psr7/issues",
                "source": "https://github.com/guzzle/psr7/tree/1.7.0"
            },
            "time": "2020-09-30T07:37:11+00:00"
        },
        {
            "name": "imagine/imagine",
            "version": "1.2.4",
            "source": {
                "type": "git",
                "url": "https://github.com/avalanche123/Imagine.git",
                "reference": "d2e18be6e930ca169e4f921ef73ebfc061bf55d8"
            },
            "dist": {
                "type": "zip",
                "url": "https://api.github.com/repos/avalanche123/Imagine/zipball/d2e18be6e930ca169e4f921ef73ebfc061bf55d8",
                "reference": "d2e18be6e930ca169e4f921ef73ebfc061bf55d8",
                "shasum": ""
            },
            "require": {
                "php": ">=5.3.2"
            },
            "require-dev": {
                "friendsofphp/php-cs-fixer": "^2.2",
                "phpunit/phpunit": "^4.8 || ^5.7 || ^6.5 || ^7.5 || ^8.4 || ^9.3"
            },
            "suggest": {
                "ext-gd": "to use the GD implementation",
                "ext-gmagick": "to use the Gmagick implementation",
                "ext-imagick": "to use the Imagick implementation"
            },
            "type": "library",
            "extra": {
                "branch-alias": {
                    "dev-develop": "0.7-dev"
                }
            },
            "autoload": {
                "psr-4": {
                    "Imagine\\": "src/"
                }
            },
            "notification-url": "https://packagist.org/downloads/",
            "license": [
                "MIT"
            ],
            "authors": [
                {
                    "name": "Bulat Shakirzyanov",
                    "email": "mallluhuct@gmail.com",
                    "homepage": "http://avalanche123.com"
                }
            ],
            "description": "Image processing for PHP 5.3",
            "homepage": "http://imagine.readthedocs.org/",
            "keywords": [
                "drawing",
                "graphics",
                "image manipulation",
                "image processing"
            ],
            "support": {
                "issues": "https://github.com/avalanche123/Imagine/issues",
                "source": "https://github.com/avalanche123/Imagine/tree/1.2.4"
            },
            "time": "2020-11-03T22:35:03+00:00"
        },
        {
            "name": "ircmaxell/random-lib",
            "version": "v1.2.0",
            "source": {
                "type": "git",
                "url": "https://github.com/ircmaxell/RandomLib.git",
                "reference": "e9e0204f40e49fa4419946c677eccd3fa25b8cf4"
            },
            "dist": {
                "type": "zip",
                "url": "https://api.github.com/repos/ircmaxell/RandomLib/zipball/e9e0204f40e49fa4419946c677eccd3fa25b8cf4",
                "reference": "e9e0204f40e49fa4419946c677eccd3fa25b8cf4",
                "shasum": ""
            },
            "require": {
                "ircmaxell/security-lib": "^1.1",
                "php": ">=5.3.2"
            },
            "require-dev": {
                "friendsofphp/php-cs-fixer": "^1.11",
                "mikey179/vfsstream": "^1.6",
                "phpunit/phpunit": "^4.8|^5.0"
            },
            "type": "library",
            "extra": {
                "branch-alias": {
                    "dev-master": "1.1.x-dev"
                }
            },
            "autoload": {
                "psr-0": {
                    "RandomLib": "lib"
                }
            },
            "notification-url": "https://packagist.org/downloads/",
            "license": [
                "MIT"
            ],
            "authors": [
                {
                    "name": "Anthony Ferrara",
                    "email": "ircmaxell@ircmaxell.com",
                    "homepage": "http://blog.ircmaxell.com"
                }
            ],
            "description": "A Library For Generating Secure Random Numbers",
            "homepage": "https://github.com/ircmaxell/RandomLib",
            "keywords": [
                "cryptography",
                "random",
                "random-numbers",
                "random-strings"
            ],
            "support": {
                "issues": "https://github.com/ircmaxell/RandomLib/issues",
                "source": "https://github.com/ircmaxell/RandomLib/tree/master"
            },
            "time": "2016-09-07T15:52:06+00:00"
        },
        {
            "name": "ircmaxell/security-lib",
            "version": "v1.1.0",
            "source": {
                "type": "git",
                "url": "https://github.com/ircmaxell/SecurityLib.git",
                "reference": "f3db6de12c20c9bcd1aa3db4353a1bbe0e44e1b5"
            },
            "dist": {
                "type": "zip",
                "url": "https://api.github.com/repos/ircmaxell/SecurityLib/zipball/f3db6de12c20c9bcd1aa3db4353a1bbe0e44e1b5",
                "reference": "f3db6de12c20c9bcd1aa3db4353a1bbe0e44e1b5",
                "shasum": ""
            },
            "require": {
                "php": ">=5.3.2"
            },
            "require-dev": {
                "mikey179/vfsstream": "1.1.*"
            },
            "type": "library",
            "extra": {
                "branch-alias": {
                    "dev-master": "1.0.x-dev"
                }
            },
            "autoload": {
                "psr-0": {
                    "SecurityLib": "lib"
                }
            },
            "notification-url": "https://packagist.org/downloads/",
            "license": [
                "MIT"
            ],
            "authors": [
                {
                    "name": "Anthony Ferrara",
                    "email": "ircmaxell@ircmaxell.com",
                    "homepage": "http://blog.ircmaxell.com"
                }
            ],
            "description": "A Base Security Library",
            "homepage": "https://github.com/ircmaxell/SecurityLib",
            "support": {
                "issues": "https://github.com/ircmaxell/SecurityLib/issues",
                "source": "https://github.com/ircmaxell/SecurityLib/tree/master"
            },
            "time": "2015-03-20T14:31:23+00:00"
        },
        {
            "name": "itsjavi/fontawesome-iconpicker",
            "version": "3.2.0",
            "source": {
                "type": "git",
                "url": "https://github.com/farbelous/fontawesome-iconpicker.git",
                "reference": "ca4d2f2b03140af422ea9e15160494e887844d39"
            },
            "dist": {
                "type": "zip",
                "url": "https://api.github.com/repos/farbelous/fontawesome-iconpicker/zipball/ca4d2f2b03140af422ea9e15160494e887844d39",
                "reference": "ca4d2f2b03140af422ea9e15160494e887844d39",
                "shasum": ""
            },
            "type": "library",
            "notification-url": "https://packagist.org/downloads/",
            "license": [
                "MIT"
            ],
            "authors": [
                {
                    "name": "Javi Aguilar",
                    "role": "Developer"
                }
            ],
            "description": "Font Awesome Icon Picker plugin for Twitter Bootstrap",
            "homepage": "https://farbelous.github.io/fontawesome-iconpicker/",
            "keywords": [
                "FontAwesome",
                "bootstrap",
                "iconpicker",
                "picker",
                "popover"
            ],
            "support": {
                "issues": "https://github.com/farbelous/fontawesome-iconpicker/issues",
                "source": "https://github.com/farbelous/fontawesome-iconpicker"
            },
            "abandoned": true,
            "time": "2018-11-04T00:40:48+00:00"
        },
        {
            "name": "jakeasmith/http_build_url",
            "version": "1.0.1",
            "source": {
                "type": "git",
                "url": "https://github.com/jakeasmith/http_build_url.git",
                "reference": "93c273e77cb1edead0cf8bcf8cd2003428e74e37"
            },
            "dist": {
                "type": "zip",
                "url": "https://api.github.com/repos/jakeasmith/http_build_url/zipball/93c273e77cb1edead0cf8bcf8cd2003428e74e37",
                "reference": "93c273e77cb1edead0cf8bcf8cd2003428e74e37",
                "shasum": ""
            },
            "type": "library",
            "autoload": {
                "files": [
                    "src/http_build_url.php"
                ]
            },
            "notification-url": "https://packagist.org/downloads/",
            "license": [
                "MIT"
            ],
            "authors": [
                {
                    "name": "Jake A. Smith",
                    "email": "theman@jakeasmith.com"
                }
            ],
            "description": "Provides functionality for http_build_url() to environments without pecl_http.",
            "support": {
                "issues": "https://github.com/jakeasmith/http_build_url/issues",
                "source": "https://github.com/jakeasmith/http_build_url"
            },
            "time": "2017-05-01T15:36:40+00:00"
        },
        {
            "name": "jms/i18n-routing-bundle",
            "version": "3.0.4",
            "target-dir": "JMS/I18nRoutingBundle",
            "source": {
                "type": "git",
                "url": "https://github.com/schmittjoh/JMSI18nRoutingBundle.git",
                "reference": "99e02159433a495c696bf9372db14b117f4480de"
            },
            "dist": {
                "type": "zip",
                "url": "https://api.github.com/repos/schmittjoh/JMSI18nRoutingBundle/zipball/99e02159433a495c696bf9372db14b117f4480de",
                "reference": "99e02159433a495c696bf9372db14b117f4480de",
                "shasum": ""
            },
            "require": {
                "php": "^7.1",
                "symfony/framework-bundle": "^4.0 || ^5.0"
            },
            "require-dev": {
                "phpunit/phpunit": "^6.0",
                "sensio/framework-extra-bundle": "*",
                "symfony/symfony": "^4.0 || ^5.0"
            },
            "suggest": {
                "jms/translation-bundle": "If you want to use the RouteTranslation extractor"
            },
            "type": "symfony-bundle",
            "autoload": {
                "psr-0": {
                    "JMS\\I18nRoutingBundle": ""
                }
            },
            "notification-url": "https://packagist.org/downloads/",
            "license": [
                "Apache2"
            ],
            "authors": [
                {
                    "name": "Johannes M. Schmitt",
                    "email": "schmittjoh@gmail.com"
                },
                {
                    "name": "Albert Casademont",
                    "email": "albertcasademont@gmail.com"
                }
            ],
            "description": "This bundle allows you to create i18n routes.",
            "homepage": "http://jmsyst.com/bundles/JMSI18nRoutingBundle",
            "keywords": [
                "multilanguage",
                "routing",
                "translation"
            ],
            "support": {
                "issues": "https://github.com/schmittjoh/JMSI18nRoutingBundle/issues",
                "source": "https://github.com/schmittjoh/JMSI18nRoutingBundle/tree/master"
            },
            "time": "2020-07-07T09:30:26+00:00"
        },
        {
            "name": "justinrainbow/json-schema",
            "version": "5.2.10",
            "source": {
                "type": "git",
                "url": "https://github.com/justinrainbow/json-schema.git",
                "reference": "2ba9c8c862ecd5510ed16c6340aa9f6eadb4f31b"
            },
            "dist": {
                "type": "zip",
                "url": "https://api.github.com/repos/justinrainbow/json-schema/zipball/2ba9c8c862ecd5510ed16c6340aa9f6eadb4f31b",
                "reference": "2ba9c8c862ecd5510ed16c6340aa9f6eadb4f31b",
                "shasum": ""
            },
            "require": {
                "php": ">=5.3.3"
            },
            "require-dev": {
                "friendsofphp/php-cs-fixer": "~2.2.20||~2.15.1",
                "json-schema/json-schema-test-suite": "1.2.0",
                "phpunit/phpunit": "^4.8.35"
            },
            "bin": [
                "bin/validate-json"
            ],
            "type": "library",
            "extra": {
                "branch-alias": {
                    "dev-master": "5.0.x-dev"
                }
            },
            "autoload": {
                "psr-4": {
                    "JsonSchema\\": "src/JsonSchema/"
                }
            },
            "notification-url": "https://packagist.org/downloads/",
            "license": [
                "MIT"
            ],
            "authors": [
                {
                    "name": "Bruno Prieto Reis",
                    "email": "bruno.p.reis@gmail.com"
                },
                {
                    "name": "Justin Rainbow",
                    "email": "justin.rainbow@gmail.com"
                },
                {
                    "name": "Igor Wiedler",
                    "email": "igor@wiedler.ch"
                },
                {
                    "name": "Robert Schönthal",
                    "email": "seroscho@googlemail.com"
                }
            ],
            "description": "A library to validate a json schema.",
            "homepage": "https://github.com/justinrainbow/json-schema",
            "keywords": [
                "json",
                "schema"
            ],
            "support": {
                "issues": "https://github.com/justinrainbow/json-schema/issues",
                "source": "https://github.com/justinrainbow/json-schema/tree/5.2.10"
            },
            "time": "2020-05-27T16:41:55+00:00"
        },
        {
            "name": "knplabs/knp-menu",
            "version": "v3.1.2",
            "source": {
                "type": "git",
                "url": "https://github.com/KnpLabs/KnpMenu.git",
                "reference": "9996764bc4bdc4381ecdc4617817de23948f0cdb"
            },
            "dist": {
                "type": "zip",
                "url": "https://api.github.com/repos/KnpLabs/KnpMenu/zipball/9996764bc4bdc4381ecdc4617817de23948f0cdb",
                "reference": "9996764bc4bdc4381ecdc4617817de23948f0cdb",
                "shasum": ""
            },
            "require": {
                "php": "^7.2 || ^8.0"
            },
            "conflict": {
                "twig/twig": "<1.40 || >=2,<2.9"
            },
            "require-dev": {
                "phpspec/prophecy": "^1.8",
                "psr/container": "^1.0",
                "symfony/http-foundation": "^3.4 || ^4.2|| ^5.0",
                "symfony/phpunit-bridge": "^3.3 || ^4.2|| ^5.0",
                "symfony/routing": "^3.4 || ^4.2|| ^5.0",
                "twig/twig": "^1.40 || ^2.9 || ^3.0"
            },
            "suggest": {
                "twig/twig": "for the TwigRenderer and the integration with your templates"
            },
            "type": "library",
            "extra": {
                "branch-alias": {
                    "dev-master": "3.2-dev"
                }
            },
            "autoload": {
                "psr-4": {
                    "Knp\\Menu\\": "src/Knp/Menu"
                }
            },
            "notification-url": "https://packagist.org/downloads/",
            "license": [
                "MIT"
            ],
            "authors": [
                {
                    "name": "KnpLabs",
                    "homepage": "https://knplabs.com"
                },
                {
                    "name": "Christophe Coevoet",
                    "email": "stof@notk.org"
                },
                {
                    "name": "The Community",
                    "homepage": "https://github.com/KnpLabs/KnpMenu/contributors"
                }
            ],
            "description": "An object oriented menu library",
            "homepage": "https://knplabs.com",
            "keywords": [
                "menu",
                "tree"
            ],
            "support": {
                "issues": "https://github.com/KnpLabs/KnpMenu/issues",
                "source": "https://github.com/KnpLabs/KnpMenu/tree/master"
            },
            "time": "2020-08-15T08:01:46+00:00"
        },
        {
            "name": "knplabs/knp-menu-bundle",
            "version": "v3.1.0",
            "source": {
                "type": "git",
                "url": "https://github.com/KnpLabs/KnpMenuBundle.git",
                "reference": "2b4c3bcba1646aef17b5e368f3004b108330c59b"
            },
            "dist": {
                "type": "zip",
                "url": "https://api.github.com/repos/KnpLabs/KnpMenuBundle/zipball/2b4c3bcba1646aef17b5e368f3004b108330c59b",
                "reference": "2b4c3bcba1646aef17b5e368f3004b108330c59b",
                "shasum": ""
            },
            "require": {
                "knplabs/knp-menu": "^3.1",
                "php": "^7.2 || ^8.0",
                "symfony/framework-bundle": "^3.4 | ^4.4 | ^5.0"
            },
            "require-dev": {
                "phpspec/prophecy": "^1.8",
                "symfony/expression-language": "^3.4 | ^4.4 | ^5.0",
                "symfony/phpunit-bridge": "^3.4 | ^4.4 | ^5.0",
                "symfony/templating": "^3.4 | ^4.4 | ^5.0"
            },
            "type": "symfony-bundle",
            "extra": {
                "branch-alias": {
                    "dev-master": "3.x-dev"
                }
            },
            "autoload": {
                "psr-4": {
                    "Knp\\Bundle\\MenuBundle\\": "src"
                }
            },
            "notification-url": "https://packagist.org/downloads/",
            "license": [
                "MIT"
            ],
            "authors": [
                {
                    "name": "Knplabs",
                    "homepage": "http://knplabs.com"
                },
                {
                    "name": "Christophe Coevoet",
                    "email": "stof@notk.org"
                },
                {
                    "name": "Symfony Community",
                    "homepage": "https://github.com/KnpLabs/KnpMenuBundle/contributors"
                }
            ],
            "description": "This bundle provides an integration of the KnpMenu library",
            "keywords": [
                "menu"
            ],
            "support": {
                "issues": "https://github.com/KnpLabs/KnpMenuBundle/issues",
                "source": "https://github.com/KnpLabs/KnpMenuBundle/tree/v3.1.0"
            },
            "time": "2020-11-29T17:04:51+00:00"
        },
        {
            "name": "league/commonmark",
            "version": "1.5.7",
            "source": {
                "type": "git",
                "url": "https://github.com/thephpleague/commonmark.git",
                "reference": "11df9b36fd4f1d2b727a73bf14931d81373b9a54"
            },
            "dist": {
                "type": "zip",
                "url": "https://api.github.com/repos/thephpleague/commonmark/zipball/11df9b36fd4f1d2b727a73bf14931d81373b9a54",
                "reference": "11df9b36fd4f1d2b727a73bf14931d81373b9a54",
                "shasum": ""
            },
            "require": {
                "ext-mbstring": "*",
                "php": "^7.1 || ^8.0"
            },
            "conflict": {
                "scrutinizer/ocular": "1.7.*"
            },
            "require-dev": {
                "cebe/markdown": "~1.0",
                "commonmark/commonmark.js": "0.29.2",
                "erusev/parsedown": "~1.0",
                "ext-json": "*",
                "github/gfm": "0.29.0",
                "michelf/php-markdown": "~1.4",
                "mikehaertl/php-shellcommand": "^1.4",
                "phpstan/phpstan": "^0.12",
                "phpunit/phpunit": "^7.5 || ^8.5 || ^9.2",
                "scrutinizer/ocular": "^1.5",
                "symfony/finder": "^4.2"
            },
            "bin": [
                "bin/commonmark"
            ],
            "type": "library",
            "autoload": {
                "psr-4": {
                    "League\\CommonMark\\": "src"
                }
            },
            "notification-url": "https://packagist.org/downloads/",
            "license": [
                "BSD-3-Clause"
            ],
            "authors": [
                {
                    "name": "Colin O'Dell",
                    "email": "colinodell@gmail.com",
                    "homepage": "https://www.colinodell.com",
                    "role": "Lead Developer"
                }
            ],
            "description": "Highly-extensible PHP Markdown parser which fully supports the CommonMark spec and Github-Flavored Markdown (GFM)",
            "homepage": "https://commonmark.thephpleague.com",
            "keywords": [
                "commonmark",
                "flavored",
                "gfm",
                "github",
                "github-flavored",
                "markdown",
                "md",
                "parser"
            ],
            "support": {
                "docs": "https://commonmark.thephpleague.com/",
                "issues": "https://github.com/thephpleague/commonmark/issues",
                "rss": "https://github.com/thephpleague/commonmark/releases.atom",
                "source": "https://github.com/thephpleague/commonmark"
            },
            "funding": [
                {
                    "url": "https://enjoy.gitstore.app/repositories/thephpleague/commonmark",
                    "type": "custom"
                },
                {
                    "url": "https://www.colinodell.com/sponsor",
                    "type": "custom"
                },
                {
                    "url": "https://www.paypal.me/colinpodell/10.00",
                    "type": "custom"
                },
                {
                    "url": "https://github.com/colinodell",
                    "type": "github"
                },
                {
                    "url": "https://www.patreon.com/colinodell",
                    "type": "patreon"
                },
                {
                    "url": "https://tidelift.com/funding/github/packagist/league/commonmark",
                    "type": "tidelift"
                }
            ],
            "time": "2020-10-31T13:49:32+00:00"
        },
        {
            "name": "league/html-to-markdown",
            "version": "4.10.0",
            "source": {
                "type": "git",
                "url": "https://github.com/thephpleague/html-to-markdown.git",
                "reference": "0868ae7a552e809e5cd8f93ba022071640408e88"
            },
            "dist": {
                "type": "zip",
                "url": "https://api.github.com/repos/thephpleague/html-to-markdown/zipball/0868ae7a552e809e5cd8f93ba022071640408e88",
                "reference": "0868ae7a552e809e5cd8f93ba022071640408e88",
                "shasum": ""
            },
            "require": {
                "ext-dom": "*",
                "ext-xml": "*",
                "php": ">=5.3.3"
            },
            "require-dev": {
                "mikehaertl/php-shellcommand": "~1.1.0",
                "phpunit/phpunit": "^4.8|^5.7",
                "scrutinizer/ocular": "~1.1"
            },
            "bin": [
                "bin/html-to-markdown"
            ],
            "type": "library",
            "extra": {
                "branch-alias": {
                    "dev-master": "4.10-dev"
                }
            },
            "autoload": {
                "psr-4": {
                    "League\\HTMLToMarkdown\\": "src/"
                }
            },
            "notification-url": "https://packagist.org/downloads/",
            "license": [
                "MIT"
            ],
            "authors": [
                {
                    "name": "Colin O'Dell",
                    "email": "colinodell@gmail.com",
                    "homepage": "https://www.colinodell.com",
                    "role": "Lead Developer"
                },
                {
                    "name": "Nick Cernis",
                    "email": "nick@cern.is",
                    "homepage": "http://modernnerd.net",
                    "role": "Original Author"
                }
            ],
            "description": "An HTML-to-markdown conversion helper for PHP",
            "homepage": "https://github.com/thephpleague/html-to-markdown",
            "keywords": [
                "html",
                "markdown"
            ],
            "support": {
                "issues": "https://github.com/thephpleague/html-to-markdown/issues",
                "source": "https://github.com/thephpleague/html-to-markdown/tree/4.10.0"
            },
            "funding": [
                {
                    "url": "https://www.colinodell.com/sponsor",
                    "type": "custom"
                },
                {
                    "url": "https://www.paypal.me/colinpodell/10.00",
                    "type": "custom"
                },
                {
                    "url": "https://github.com/colinodell",
                    "type": "github"
                },
                {
                    "url": "https://www.patreon.com/colinodell",
                    "type": "patreon"
                }
            ],
            "time": "2020-07-01T00:34:03+00:00"
        },
        {
            "name": "league/oauth2-client",
            "version": "2.6.0",
            "source": {
                "type": "git",
                "url": "https://github.com/thephpleague/oauth2-client.git",
                "reference": "badb01e62383430706433191b82506b6df24ad98"
            },
            "dist": {
                "type": "zip",
                "url": "https://api.github.com/repos/thephpleague/oauth2-client/zipball/badb01e62383430706433191b82506b6df24ad98",
                "reference": "badb01e62383430706433191b82506b6df24ad98",
                "shasum": ""
            },
            "require": {
                "guzzlehttp/guzzle": "^6.0 || ^7.0",
                "paragonie/random_compat": "^1 || ^2 || ^9.99",
                "php": "^5.6 || ^7.0 || ^8.0"
            },
            "require-dev": {
                "mockery/mockery": "^1.3",
                "php-parallel-lint/php-parallel-lint": "^1.2",
                "phpunit/phpunit": "^5.7 || ^6.0 || ^9.3",
                "squizlabs/php_codesniffer": "^2.3 || ^3.0"
            },
            "type": "library",
            "extra": {
                "branch-alias": {
                    "dev-2.x": "2.0.x-dev"
                }
            },
            "autoload": {
                "psr-4": {
                    "League\\OAuth2\\Client\\": "src/"
                }
            },
            "notification-url": "https://packagist.org/downloads/",
            "license": [
                "MIT"
            ],
            "authors": [
                {
                    "name": "Alex Bilbie",
                    "email": "hello@alexbilbie.com",
                    "homepage": "http://www.alexbilbie.com",
                    "role": "Developer"
                },
                {
                    "name": "Woody Gilk",
                    "homepage": "https://github.com/shadowhand",
                    "role": "Contributor"
                }
            ],
            "description": "OAuth 2.0 Client Library",
            "keywords": [
                "Authentication",
                "SSO",
                "authorization",
                "identity",
                "idp",
                "oauth",
                "oauth2",
                "single sign on"
            ],
            "support": {
                "issues": "https://github.com/thephpleague/oauth2-client/issues",
                "source": "https://github.com/thephpleague/oauth2-client/tree/2.6.0"
            },
            "time": "2020-10-28T02:03:40+00:00"
        },
        {
            "name": "league/oauth2-facebook",
            "version": "2.0.3",
            "source": {
                "type": "git",
                "url": "https://github.com/thephpleague/oauth2-facebook.git",
                "reference": "093cf588b9d508ee426c71d6bc68f138fe914ddc"
            },
            "dist": {
                "type": "zip",
                "url": "https://api.github.com/repos/thephpleague/oauth2-facebook/zipball/093cf588b9d508ee426c71d6bc68f138fe914ddc",
                "reference": "093cf588b9d508ee426c71d6bc68f138fe914ddc",
                "shasum": ""
            },
            "require": {
                "league/oauth2-client": "^2.0",
                "php": "^5.6 || ^7.0"
            },
            "require-dev": {
                "ext-json": "*",
                "mockery/mockery": "~1.3.0",
                "phpunit/phpunit": "^5.7|^6.0",
                "squizlabs/php_codesniffer": "~3.0"
            },
            "type": "library",
            "autoload": {
                "psr-4": {
                    "League\\OAuth2\\Client\\": "src/"
                }
            },
            "notification-url": "https://packagist.org/downloads/",
            "license": [
                "MIT"
            ],
            "authors": [
                {
                    "name": "Sammy Kaye Powers",
                    "email": "me@sammyk.me",
                    "homepage": "http://www.sammyk.me"
                }
            ],
            "description": "Facebook OAuth 2.0 Client Provider for The PHP League OAuth2-Client",
            "keywords": [
                "Authentication",
                "authorization",
                "client",
                "facebook",
                "oauth",
                "oauth2"
            ],
            "support": {
                "issues": "https://github.com/thephpleague/oauth2-facebook/issues",
                "source": "https://github.com/thephpleague/oauth2-facebook/tree/2.0.3"
            },
            "time": "2020-10-01T15:22:47+00:00"
        },
        {
            "name": "league/oauth2-github",
            "version": "2.0.0",
            "source": {
                "type": "git",
                "url": "https://github.com/thephpleague/oauth2-github.git",
                "reference": "e63d64f3ec167c09232d189c6b0c397458a99357"
            },
            "dist": {
                "type": "zip",
                "url": "https://api.github.com/repos/thephpleague/oauth2-github/zipball/e63d64f3ec167c09232d189c6b0c397458a99357",
                "reference": "e63d64f3ec167c09232d189c6b0c397458a99357",
                "shasum": ""
            },
            "require": {
                "league/oauth2-client": "^2.0"
            },
            "require-dev": {
                "mockery/mockery": "~0.9",
                "phpunit/phpunit": "~4.0",
                "squizlabs/php_codesniffer": "~2.0"
            },
            "type": "library",
            "extra": {
                "branch-alias": {
                    "dev-master": "1.0.x-dev"
                }
            },
            "autoload": {
                "psr-4": {
                    "League\\OAuth2\\Client\\": "src/"
                }
            },
            "notification-url": "https://packagist.org/downloads/",
            "license": [
                "MIT"
            ],
            "authors": [
                {
                    "name": "Steven Maguire",
                    "email": "stevenmaguire@gmail.com",
                    "homepage": "https://github.com/stevenmaguire"
                }
            ],
            "description": "Github OAuth 2.0 Client Provider for The PHP League OAuth2-Client",
            "keywords": [
                "authorisation",
                "authorization",
                "client",
                "github",
                "oauth",
                "oauth2"
            ],
            "support": {
                "issues": "https://github.com/thephpleague/oauth2-github/issues",
                "source": "https://github.com/thephpleague/oauth2-github/tree/master"
            },
            "time": "2017-01-26T01:14:51+00:00"
        },
        {
            "name": "league/oauth2-google",
            "version": "3.0.3",
            "source": {
                "type": "git",
                "url": "https://github.com/thephpleague/oauth2-google.git",
                "reference": "18d1889897a8b18d85ecadacf74c9274d678d943"
            },
            "dist": {
                "type": "zip",
                "url": "https://api.github.com/repos/thephpleague/oauth2-google/zipball/18d1889897a8b18d85ecadacf74c9274d678d943",
                "reference": "18d1889897a8b18d85ecadacf74c9274d678d943",
                "shasum": ""
            },
            "require": {
                "league/oauth2-client": "^2.0"
            },
            "require-dev": {
                "eloquent/phony-phpunit": "^2.0",
                "php-coveralls/php-coveralls": "^2.1",
                "phpunit/phpunit": "^6.0",
                "squizlabs/php_codesniffer": "^2.0"
            },
            "type": "library",
            "autoload": {
                "psr-4": {
                    "League\\OAuth2\\Client\\": "src/"
                }
            },
            "notification-url": "https://packagist.org/downloads/",
            "license": [
                "MIT"
            ],
            "authors": [
                {
                    "name": "Woody Gilk",
                    "email": "woody.gilk@gmail.com",
                    "homepage": "http://shadowhand.me"
                }
            ],
            "description": "Google OAuth 2.0 Client Provider for The PHP League OAuth2-Client",
            "keywords": [
                "Authentication",
                "authorization",
                "client",
                "google",
                "oauth",
                "oauth2"
            ],
            "support": {
                "issues": "https://github.com/thephpleague/oauth2-google/issues",
                "source": "https://github.com/thephpleague/oauth2-google/tree/3.0.3"
            },
            "time": "2020-07-24T15:16:12+00:00"
        },
        {
            "name": "league/oauth2-instagram",
            "version": "2.0.0",
            "source": {
                "type": "git",
                "url": "https://github.com/thephpleague/oauth2-instagram.git",
                "reference": "abf6466ebd2c2a73e920b0ce834e2bf50d1abdcc"
            },
            "dist": {
                "type": "zip",
                "url": "https://api.github.com/repos/thephpleague/oauth2-instagram/zipball/abf6466ebd2c2a73e920b0ce834e2bf50d1abdcc",
                "reference": "abf6466ebd2c2a73e920b0ce834e2bf50d1abdcc",
                "shasum": ""
            },
            "require": {
                "jakeasmith/http_build_url": "^1.0",
                "league/oauth2-client": "^2.0"
            },
            "require-dev": {
                "mockery/mockery": "~0.9",
                "phpunit/phpunit": "~4.0",
                "squizlabs/php_codesniffer": "~2.0"
            },
            "type": "library",
            "extra": {
                "branch-alias": {
                    "dev-master": "1.0.x-dev"
                }
            },
            "autoload": {
                "psr-4": {
                    "League\\OAuth2\\Client\\": "src/"
                }
            },
            "notification-url": "https://packagist.org/downloads/",
            "license": [
                "MIT"
            ],
            "authors": [
                {
                    "name": "Steven Maguire",
                    "email": "stevenmaguire@gmail.com",
                    "homepage": "https://github.com/stevenmaguire"
                }
            ],
            "description": "Instagram OAuth 2.0 Client Provider for The PHP League OAuth2-Client",
            "keywords": [
                "authorisation",
                "authorization",
                "client",
                "instagram",
                "oauth",
                "oauth2"
            ],
            "support": {
                "issues": "https://github.com/thephpleague/oauth2-instagram/issues",
                "source": "https://github.com/thephpleague/oauth2-instagram/tree/master"
            },
            "time": "2017-01-26T01:21:29+00:00"
        },
        {
            "name": "league/oauth2-linkedin",
            "version": "4.1.1",
            "source": {
                "type": "git",
                "url": "https://github.com/thephpleague/oauth2-linkedin.git",
                "reference": "0dfb338db84cb87c3d24b0205ec7f3e3a9457b81"
            },
            "dist": {
                "type": "zip",
                "url": "https://api.github.com/repos/thephpleague/oauth2-linkedin/zipball/0dfb338db84cb87c3d24b0205ec7f3e3a9457b81",
                "reference": "0dfb338db84cb87c3d24b0205ec7f3e3a9457b81",
                "shasum": ""
            },
            "require": {
                "league/oauth2-client": "^2.0"
            },
            "require-dev": {
                "mockery/mockery": "~0.9",
                "phpunit/phpunit": "~4.0",
                "squizlabs/php_codesniffer": "~2.0"
            },
            "type": "library",
            "extra": {
                "branch-alias": {
                    "dev-master": "1.0.x-dev"
                }
            },
            "autoload": {
                "psr-4": {
                    "League\\OAuth2\\Client\\": "src/"
                }
            },
            "notification-url": "https://packagist.org/downloads/",
            "license": [
                "MIT"
            ],
            "authors": [
                {
                    "name": "Steven Maguire",
                    "email": "stevenmaguire@gmail.com",
                    "homepage": "https://github.com/stevenmaguire"
                }
            ],
            "description": "LinkedIn OAuth 2.0 Client Provider for The PHP League OAuth2-Client",
            "keywords": [
                "authorisation",
                "authorization",
                "client",
                "linkedin",
                "oauth",
                "oauth2"
            ],
            "support": {
                "issues": "https://github.com/thephpleague/oauth2-linkedin/issues",
                "source": "https://github.com/thephpleague/oauth2-linkedin/tree/master"
            },
            "time": "2018-07-23T15:43:54+00:00"
        },
        {
            "name": "liip/imagine-bundle",
            "version": "2.3.1",
            "source": {
                "type": "git",
                "url": "https://github.com/liip/LiipImagineBundle.git",
                "reference": "d0819fc9b1cd4e9e16db204467b6fe1a5316a163"
            },
            "dist": {
                "type": "zip",
                "url": "https://api.github.com/repos/liip/LiipImagineBundle/zipball/d0819fc9b1cd4e9e16db204467b6fe1a5316a163",
                "reference": "d0819fc9b1cd4e9e16db204467b6fe1a5316a163",
                "shasum": ""
            },
            "require": {
                "imagine/imagine": "^0.7.1|^1.1",
                "php": "^7.1",
                "symfony/filesystem": "^3.4|^4.3|^5.0",
                "symfony/finder": "^3.4|^4.3|^5.0",
                "symfony/framework-bundle": "^3.4|^4.3|^5.0",
                "symfony/mime": "^4.3|^5.0",
                "symfony/options-resolver": "^3.4|^4.3|^5.0",
                "symfony/process": "^3.4|^4.3|^5.0",
                "symfony/templating": "^3.4|^4.3|^5.0",
                "twig/twig": "^1.40|^2.9|^3.0"
            },
            "require-dev": {
                "amazonwebservices/aws-sdk-for-php": "^1.0",
                "aws/aws-sdk-php": "^2.4",
                "doctrine/cache": "^1.1",
                "doctrine/orm": "^2.3",
                "enqueue/enqueue-bundle": "^0.9|^0.10",
                "ext-gd": "*",
                "friendsofphp/php-cs-fixer": "^2.10",
                "league/flysystem": "^1.0",
                "psr/log": "^1.0",
                "symfony/browser-kit": "^3.4|^4.3|^5.0",
                "symfony/console": "^3.4|^4.3|^5.0",
                "symfony/dependency-injection": "^3.4|^4.3|^5.0",
                "symfony/form": "^3.4|^4.3|^5.0",
                "symfony/phpunit-bridge": "^4.3|^5.0",
                "symfony/validator": "^3.4|^4.3|^5.0",
                "symfony/yaml": "^3.4|^4.3|^5.0"
            },
            "suggest": {
                "alcaeus/mongo-php-adapter": "required on PHP >= 7.0 to use mongo components with mongodb extension",
                "amazonwebservices/aws-sdk-for-php": "required to use AWS version 1 cache resolver",
                "aws/aws-sdk-php": "required to use AWS version 2/3 cache resolver",
                "doctrine/mongodb-odm": "required to use mongodb-backed doctrine components",
                "enqueue/enqueue-bundle": "^0.9 add if you like to process images in background",
                "ext-exif": "required to read EXIF metadata from images",
                "ext-gd": "required to use gd driver",
                "ext-gmagick": "required to use gmagick driver",
                "ext-imagick": "required to use imagick driver",
                "ext-mongo": "required for mongodb components on PHP <7.0",
                "ext-mongodb": "required for mongodb components on PHP >=7.0",
                "league/flysystem": "required to use FlySystem data loader or cache resolver",
                "monolog/monolog": "A psr/log compatible logger is required to enable logging"
            },
            "type": "symfony-bundle",
            "extra": {
                "branch-alias": {
                    "dev-1.0": "1.7-dev",
                    "dev-master": "2.x-dev"
                }
            },
            "autoload": {
                "psr-4": {
                    "Liip\\ImagineBundle\\": ""
                },
                "exclude-from-classmap": [
                    "/Tests/"
                ]
            },
            "notification-url": "https://packagist.org/downloads/",
            "license": [
                "MIT"
            ],
            "authors": [
                {
                    "name": "Liip and other contributors",
                    "homepage": "https://github.com/liip/LiipImagineBundle/contributors"
                }
            ],
            "description": "This bundle provides an image manipulation abstraction toolkit for Symfony-based projects.",
            "homepage": "http://liip.ch",
            "keywords": [
                "bundle",
                "image",
                "imagine",
                "liip",
                "manipulation",
                "photos",
                "pictures",
                "symfony",
                "transformation"
            ],
            "support": {
                "issues": "https://github.com/liip/LiipImagineBundle/issues",
                "source": "https://github.com/liip/LiipImagineBundle/tree/master"
            },
            "time": "2020-06-26T05:55:54+00:00"
        },
        {
            "name": "lorenzo/pinky",
            "version": "1.0.5",
            "source": {
                "type": "git",
                "url": "https://github.com/lorenzo/pinky.git",
                "reference": "2bc1a9d5696d6496df5d5682962929165a823e57"
            },
            "dist": {
                "type": "zip",
                "url": "https://api.github.com/repos/lorenzo/pinky/zipball/2bc1a9d5696d6496df5d5682962929165a823e57",
                "reference": "2bc1a9d5696d6496df5d5682962929165a823e57",
                "shasum": ""
            },
            "require": {
                "ext-xsl": "*",
                "php": ">=5.6.0"
            },
            "require-dev": {
                "phpunit/phpunit": "^5.7"
            },
            "type": "library",
            "autoload": {
                "files": [
                    "src/pinky.php"
                ]
            },
            "notification-url": "https://packagist.org/downloads/",
            "license": [
                "MIT"
            ],
            "authors": [
                {
                    "name": "Jose Lorenzo Rodriguez",
                    "email": "jose.zap@gmail.com"
                }
            ],
            "description": "A Foundation for Emails (Inky) template transpiler",
            "keywords": [
                "email",
                "foundation",
                "inky",
                "template",
                "zurb"
            ],
            "support": {
                "issues": "https://github.com/lorenzo/pinky/issues",
                "source": "https://github.com/lorenzo/pinky/tree/1.0.5"
            },
            "time": "2019-09-16T21:23:31+00:00"
        },
        {
            "name": "matthiasnoback/symfony-console-form",
            "version": "v4.1.0",
            "source": {
                "type": "git",
                "url": "https://github.com/matthiasnoback/symfony-console-form.git",
                "reference": "c304e46f0d019ed36f3cd00334aae903b3a142c0"
            },
            "dist": {
                "type": "zip",
                "url": "https://api.github.com/repos/matthiasnoback/symfony-console-form/zipball/c304e46f0d019ed36f3cd00334aae903b3a142c0",
                "reference": "c304e46f0d019ed36f3cd00334aae903b3a142c0",
                "shasum": ""
            },
            "require": {
                "php": ">=7.2",
                "symfony/console": "~5.0",
                "symfony/form": "~5.0",
                "symfony/translation": "~5.0"
            },
            "require-dev": {
                "beberlei/assert": "~2.1",
                "behat/behat": "^3.6",
                "friendsofphp/php-cs-fixer": "^2.2",
                "phpunit/phpunit": "^7",
                "symfony/finder": "~5.0",
                "symfony/framework-bundle": "~5.0",
                "symfony/security-csrf": "~5.0",
                "symfony/validator": "~5.0",
                "symfony/yaml": "~5.0"
            },
            "type": "library",
            "autoload": {
                "psr-4": {
                    "Matthias\\SymfonyConsoleForm\\": "src/"
                }
            },
            "notification-url": "https://packagist.org/downloads/",
            "license": [
                "MIT"
            ],
            "authors": [
                {
                    "name": "Matthias Noback",
                    "email": "matthiasnoback@gmail.com",
                    "homepage": "http://php-and-symfony.matthiasnoback.nl"
                }
            ],
            "description": "Use Symfony forms for Console command input",
            "homepage": "http://github.com/matthiasnoback/symfony-console-form",
            "keywords": [
                "console",
                "form",
                "symfony"
            ],
            "support": {
                "issues": "https://github.com/matthiasnoback/symfony-console-form/issues",
                "source": "https://github.com/matthiasnoback/symfony-console-form/tree/v4.1.0"
            },
            "time": "2020-05-08T10:13:01+00:00"
        },
        {
            "name": "michelf/php-markdown",
            "version": "1.9.0",
            "source": {
                "type": "git",
                "url": "https://github.com/michelf/php-markdown.git",
                "reference": "c83178d49e372ca967d1a8c77ae4e051b3a3c75c"
            },
            "dist": {
                "type": "zip",
                "url": "https://api.github.com/repos/michelf/php-markdown/zipball/c83178d49e372ca967d1a8c77ae4e051b3a3c75c",
                "reference": "c83178d49e372ca967d1a8c77ae4e051b3a3c75c",
                "shasum": ""
            },
            "require": {
                "php": ">=5.3.0"
            },
            "require-dev": {
                "phpunit/phpunit": ">=4.3 <5.8"
            },
            "type": "library",
            "autoload": {
                "psr-4": {
                    "Michelf\\": "Michelf/"
                }
            },
            "notification-url": "https://packagist.org/downloads/",
            "license": [
                "BSD-3-Clause"
            ],
            "authors": [
                {
                    "name": "Michel Fortin",
                    "email": "michel.fortin@michelf.ca",
                    "homepage": "https://michelf.ca/",
                    "role": "Developer"
                },
                {
                    "name": "John Gruber",
                    "homepage": "https://daringfireball.net/"
                }
            ],
            "description": "PHP Markdown",
            "homepage": "https://michelf.ca/projects/php-markdown/",
            "keywords": [
                "markdown"
            ],
            "support": {
                "issues": "https://github.com/michelf/php-markdown/issues",
                "source": "https://github.com/michelf/php-markdown/tree/1.9.0"
            },
            "time": "2019-12-02T02:32:27+00:00"
        },
        {
            "name": "monolog/monolog",
            "version": "2.2.0",
            "source": {
                "type": "git",
                "url": "https://github.com/Seldaek/monolog.git",
                "reference": "1cb1cde8e8dd0f70cc0fe51354a59acad9302084"
            },
            "dist": {
                "type": "zip",
                "url": "https://api.github.com/repos/Seldaek/monolog/zipball/1cb1cde8e8dd0f70cc0fe51354a59acad9302084",
                "reference": "1cb1cde8e8dd0f70cc0fe51354a59acad9302084",
                "shasum": ""
            },
            "require": {
                "php": ">=7.2",
                "psr/log": "^1.0.1"
            },
            "provide": {
                "psr/log-implementation": "1.0.0"
            },
            "require-dev": {
                "aws/aws-sdk-php": "^2.4.9 || ^3.0",
                "doctrine/couchdb": "~1.0@dev",
                "elasticsearch/elasticsearch": "^7",
                "graylog2/gelf-php": "^1.4.2",
                "mongodb/mongodb": "^1.8",
                "php-amqplib/php-amqplib": "~2.4",
                "php-console/php-console": "^3.1.3",
                "phpspec/prophecy": "^1.6.1",
                "phpstan/phpstan": "^0.12.59",
                "phpunit/phpunit": "^8.5",
                "predis/predis": "^1.1",
                "rollbar/rollbar": "^1.3",
                "ruflin/elastica": ">=0.90 <7.0.1",
                "swiftmailer/swiftmailer": "^5.3|^6.0"
            },
            "suggest": {
                "aws/aws-sdk-php": "Allow sending log messages to AWS services like DynamoDB",
                "doctrine/couchdb": "Allow sending log messages to a CouchDB server",
                "elasticsearch/elasticsearch": "Allow sending log messages to an Elasticsearch server via official client",
                "ext-amqp": "Allow sending log messages to an AMQP server (1.0+ required)",
                "ext-mbstring": "Allow to work properly with unicode symbols",
                "ext-mongodb": "Allow sending log messages to a MongoDB server (via driver)",
                "graylog2/gelf-php": "Allow sending log messages to a GrayLog2 server",
                "mongodb/mongodb": "Allow sending log messages to a MongoDB server (via library)",
                "php-amqplib/php-amqplib": "Allow sending log messages to an AMQP server using php-amqplib",
                "php-console/php-console": "Allow sending log messages to Google Chrome",
                "rollbar/rollbar": "Allow sending log messages to Rollbar",
                "ruflin/elastica": "Allow sending log messages to an Elastic Search server"
            },
            "type": "library",
            "extra": {
                "branch-alias": {
                    "dev-main": "2.x-dev"
                }
            },
            "autoload": {
                "psr-4": {
                    "Monolog\\": "src/Monolog"
                }
            },
            "notification-url": "https://packagist.org/downloads/",
            "license": [
                "MIT"
            ],
            "authors": [
                {
                    "name": "Jordi Boggiano",
                    "email": "j.boggiano@seld.be",
                    "homepage": "https://seld.be"
                }
            ],
            "description": "Sends your logs to files, sockets, inboxes, databases and various web services",
            "homepage": "https://github.com/Seldaek/monolog",
            "keywords": [
                "log",
                "logging",
                "psr-3"
            ],
            "support": {
                "issues": "https://github.com/Seldaek/monolog/issues",
                "source": "https://github.com/Seldaek/monolog/tree/2.2.0"
            },
            "funding": [
                {
                    "url": "https://github.com/Seldaek",
                    "type": "github"
                },
                {
                    "url": "https://tidelift.com/funding/github/packagist/monolog/monolog",
                    "type": "tidelift"
                }
            ],
            "time": "2020-12-14T13:15:25+00:00"
        },
        {
            "name": "nikic/php-parser",
            "version": "v4.10.3",
            "source": {
                "type": "git",
                "url": "https://github.com/nikic/PHP-Parser.git",
                "reference": "dbe56d23de8fcb157bbc0cfb3ad7c7de0cfb0984"
            },
            "dist": {
                "type": "zip",
                "url": "https://api.github.com/repos/nikic/PHP-Parser/zipball/dbe56d23de8fcb157bbc0cfb3ad7c7de0cfb0984",
                "reference": "dbe56d23de8fcb157bbc0cfb3ad7c7de0cfb0984",
                "shasum": ""
            },
            "require": {
                "ext-tokenizer": "*",
                "php": ">=7.0"
            },
            "require-dev": {
                "ircmaxell/php-yacc": "^0.0.7",
                "phpunit/phpunit": "^6.5 || ^7.0 || ^8.0 || ^9.0"
            },
            "bin": [
                "bin/php-parse"
            ],
            "type": "library",
            "extra": {
                "branch-alias": {
                    "dev-master": "4.9-dev"
                }
            },
            "autoload": {
                "psr-4": {
                    "PhpParser\\": "lib/PhpParser"
                }
            },
            "notification-url": "https://packagist.org/downloads/",
            "license": [
                "BSD-3-Clause"
            ],
            "authors": [
                {
                    "name": "Nikita Popov"
                }
            ],
            "description": "A PHP parser written in PHP",
            "keywords": [
                "parser",
                "php"
            ],
            "support": {
                "issues": "https://github.com/nikic/PHP-Parser/issues",
                "source": "https://github.com/nikic/PHP-Parser/tree/v4.10.3"
            },
            "time": "2020-12-03T17:45:45+00:00"
        },
        {
            "name": "nyholm/nsa",
            "version": "1.2.1",
            "source": {
                "type": "git",
                "url": "https://github.com/Nyholm/NSA.git",
                "reference": "6d333d96948f94d498285cf01b60f6972f1dd903"
            },
            "dist": {
                "type": "zip",
                "url": "https://api.github.com/repos/Nyholm/NSA/zipball/6d333d96948f94d498285cf01b60f6972f1dd903",
                "reference": "6d333d96948f94d498285cf01b60f6972f1dd903",
                "shasum": ""
            },
            "require": {
                "php": ">=7.1",
                "webmozart/assert": "^1.1.0"
            },
            "require-dev": {
                "symfony/phpunit-bridge": "^4.4 || ^5.1"
            },
            "type": "library",
            "autoload": {
                "psr-4": {
                    "Nyholm\\": "src/"
                }
            },
            "notification-url": "https://packagist.org/downloads/",
            "license": [
                "MIT"
            ],
            "authors": [
                {
                    "name": "Tobias Nyholm",
                    "email": "tobias.nyholm@gmail.com"
                }
            ],
            "description": "See everything and do whatever you want. No privacy rule will stop us. Used in tests, debugging and fixtures to access properties and methods.",
            "homepage": "http://tnyholm.se",
            "keywords": [
                "Fixture",
                "debug",
                "reflection",
                "test"
            ],
            "support": {
                "issues": "https://github.com/Nyholm/NSA/issues",
                "source": "https://github.com/Nyholm/NSA/tree/1.2.1"
            },
            "funding": [
                {
                    "url": "https://github.com/nyholm",
                    "type": "github"
                }
            ],
            "time": "2020-09-19T11:20:47+00:00"
        },
        {
            "name": "oomphinc/composer-installers-extender",
            "version": "2.0.0",
            "source": {
                "type": "git",
                "url": "https://github.com/oomphinc/composer-installers-extender.git",
                "reference": "8d3fe38a1723e0e91076920c8bb946b1696e28ca"
            },
            "dist": {
                "type": "zip",
                "url": "https://api.github.com/repos/oomphinc/composer-installers-extender/zipball/8d3fe38a1723e0e91076920c8bb946b1696e28ca",
                "reference": "8d3fe38a1723e0e91076920c8bb946b1696e28ca",
                "shasum": ""
            },
            "require": {
                "composer-plugin-api": "^1.1 || ^2.0",
                "composer/installers": "^1.0",
                "php": ">=7.1"
            },
            "require-dev": {
                "composer/composer": "^2.0",
                "phpunit/phpunit": "^7.2",
                "squizlabs/php_codesniffer": "^3.3"
            },
            "type": "composer-plugin",
            "extra": {
                "class": "OomphInc\\ComposerInstallersExtender\\Plugin"
            },
            "autoload": {
                "psr-4": {
                    "OomphInc\\ComposerInstallersExtender\\": "src/"
                }
            },
            "notification-url": "https://packagist.org/downloads/",
            "license": [
                "MIT"
            ],
            "authors": [
                {
                    "name": "Stephen Beemsterboer",
                    "email": "stephen@oomphinc.com",
                    "homepage": "https://github.com/balbuf"
                },
                {
                    "name": "Nathan Dentzau",
                    "email": "nate@oomphinc.com",
                    "homepage": "http://oomph.is/ndentzau"
                }
            ],
            "description": "Extend the composer/installers plugin to accept any arbitrary package type.",
            "homepage": "http://www.oomphinc.com/",
            "support": {
                "issues": "https://github.com/oomphinc/composer-installers-extender/issues",
                "source": "https://github.com/oomphinc/composer-installers-extender/tree/2.0.0"
            },
            "time": "2020-08-11T21:06:11+00:00"
        },
        {
            "name": "oro/twig-inspector",
            "version": "1.0.3",
            "source": {
                "type": "git",
                "url": "https://github.com/oroinc/twig-inspector.git",
                "reference": "a6bfa95e3909fba2f7ee411b4a5ac6b373490e2f"
            },
            "dist": {
                "type": "zip",
                "url": "https://api.github.com/repos/oroinc/twig-inspector/zipball/a6bfa95e3909fba2f7ee411b4a5ac6b373490e2f",
                "reference": "a6bfa95e3909fba2f7ee411b4a5ac6b373490e2f",
                "shasum": ""
            },
            "require": {
                "symfony/config": "^4.4.1 | ^5.0",
                "symfony/dependency-injection": "^4.4.1 | ^5.0",
                "symfony/http-foundation": "^4.4.1 | ^5.0",
                "symfony/http-kernel": "^4.4.1 | ^5.0",
                "symfony/routing": "^4.4.1 | ^5.0",
                "symfony/web-profiler-bundle": "^4.4.1 | ^5.0",
                "twig/twig": "^1.38 | ^2.7 | ^3.0"
            },
            "type": "symfony-bundle",
            "extra": {
                "branch-alias": {
                    "dev-master": "1.0-dev"
                }
            },
            "autoload": {
                "psr-4": {
                    "Oro\\TwigInspector\\": ""
                }
            },
            "notification-url": "https://packagist.org/downloads/",
            "license": [
                "MIT"
            ],
            "authors": [
                {
                    "name": "Oro, Inc",
                    "homepage": "http://www.orocrm.com"
                }
            ],
            "description": "Oro Twig Inspector adds the possibility to find twig templates and blocks used for rendering HTML pages faster during development",
            "homepage": "https://github.com/oroinc/twig-inspector",
            "keywords": [
                "ORO",
                "debug",
                "inspect",
                "symfony",
                "template",
                "toolbar-extension",
                "twig"
            ],
            "support": {
                "issues": "https://github.com/oroinc/twig-inspector/issues",
                "source": "https://github.com/oroinc/twig-inspector/tree/1.0.3"
            },
            "time": "2020-05-13T09:34:30+00:00"
        },
        {
            "name": "paragonie/random_compat",
            "version": "v9.99.100",
            "source": {
                "type": "git",
                "url": "https://github.com/paragonie/random_compat.git",
                "reference": "996434e5492cb4c3edcb9168db6fbb1359ef965a"
            },
            "dist": {
                "type": "zip",
                "url": "https://api.github.com/repos/paragonie/random_compat/zipball/996434e5492cb4c3edcb9168db6fbb1359ef965a",
                "reference": "996434e5492cb4c3edcb9168db6fbb1359ef965a",
                "shasum": ""
            },
            "require": {
                "php": ">= 7"
            },
            "require-dev": {
                "phpunit/phpunit": "4.*|5.*",
                "vimeo/psalm": "^1"
            },
            "suggest": {
                "ext-libsodium": "Provides a modern crypto API that can be used to generate random bytes."
            },
            "type": "library",
            "notification-url": "https://packagist.org/downloads/",
            "license": [
                "MIT"
            ],
            "authors": [
                {
                    "name": "Paragon Initiative Enterprises",
                    "email": "security@paragonie.com",
                    "homepage": "https://paragonie.com"
                }
            ],
            "description": "PHP 5.x polyfill for random_bytes() and random_int() from PHP 7",
            "keywords": [
                "csprng",
                "polyfill",
                "pseudorandom",
                "random"
            ],
            "support": {
                "email": "info@paragonie.com",
                "issues": "https://github.com/paragonie/random_compat/issues",
                "source": "https://github.com/paragonie/random_compat"
            },
            "time": "2020-10-15T08:29:30+00:00"
        },
        {
            "name": "php-translation/common",
            "version": "3.0.1",
            "source": {
                "type": "git",
                "url": "https://github.com/php-translation/common.git",
                "reference": "b786f49d7f222ca345b0e4c32d4a205a845b0e27"
            },
            "dist": {
                "type": "zip",
                "url": "https://api.github.com/repos/php-translation/common/zipball/b786f49d7f222ca345b0e4c32d4a205a845b0e27",
                "reference": "b786f49d7f222ca345b0e4c32d4a205a845b0e27",
                "shasum": ""
            },
            "require": {
                "php": "^7.2",
                "symfony/translation": " ^3.4 || ^4.3 || ^5.0"
            },
            "require-dev": {
                "phpunit/phpunit": "^8.4",
                "symfony/phpunit-bridge": "^4.3 || ^5.0"
            },
            "type": "library",
            "autoload": {
                "psr-4": {
                    "Translation\\Common\\": "src/"
                }
            },
            "notification-url": "https://packagist.org/downloads/",
            "license": [
                "MIT"
            ],
            "authors": [
                {
                    "name": "Tobias Nyholm",
                    "email": "tobias.nyholm@gmail.com"
                }
            ],
            "description": "Common translation stuff",
            "support": {
                "issues": "https://github.com/php-translation/common/issues",
                "source": "https://github.com/php-translation/common/tree/master"
            },
            "time": "2020-01-18T09:48:23+00:00"
        },
        {
            "name": "php-translation/extractor",
            "version": "2.0.2",
            "source": {
                "type": "git",
                "url": "https://github.com/php-translation/extractor.git",
                "reference": "e2703aea3a35361bd9e3130253c8a82c14119f10"
            },
            "dist": {
                "type": "zip",
                "url": "https://api.github.com/repos/php-translation/extractor/zipball/e2703aea3a35361bd9e3130253c8a82c14119f10",
                "reference": "e2703aea3a35361bd9e3130253c8a82c14119f10",
                "shasum": ""
            },
            "require": {
                "doctrine/annotations": "^1.2",
                "nikic/php-parser": "^3.0 || ^4.0",
                "php": "^7.2",
                "symfony/finder": "^3.4 || ^4.3 || ^5.0",
                "twig/twig": "^2.0 || ^3.0"
            },
            "require-dev": {
                "knplabs/knp-menu": "^3.1",
                "phpunit/phpunit": "^8.4",
                "symfony/phpunit-bridge": "^5.0",
                "symfony/translation": "^3.4 || ^4.3 || ^5.0",
                "symfony/twig-bridge": "^3.4 || ^4.3 || ^5.0",
                "symfony/validator": "^3.4 || ^4.3 || ^5.0"
            },
            "type": "library",
            "extra": {
                "branch-alias": {
                    "dev-master": "2.0-dev"
                }
            },
            "autoload": {
                "psr-4": {
                    "Translation\\Extractor\\": "src/"
                }
            },
            "notification-url": "https://packagist.org/downloads/",
            "license": [
                "MIT"
            ],
            "authors": [
                {
                    "name": "Tobias Nyholm",
                    "email": "tobias.nyholm@gmail.com"
                }
            ],
            "description": "Extract translations form the source code",
            "support": {
                "issues": "https://github.com/php-translation/extractor/issues",
                "source": "https://github.com/php-translation/extractor/tree/2.0.2"
            },
            "time": "2020-06-10T08:44:05+00:00"
        },
        {
            "name": "php-translation/symfony-bundle",
            "version": "0.12.1",
            "source": {
                "type": "git",
                "url": "https://github.com/php-translation/symfony-bundle.git",
                "reference": "7fbc991062d6cf7d862122d07428adfa972fce78"
            },
            "dist": {
                "type": "zip",
                "url": "https://api.github.com/repos/php-translation/symfony-bundle/zipball/7fbc991062d6cf7d862122d07428adfa972fce78",
                "reference": "7fbc991062d6cf7d862122d07428adfa972fce78",
                "shasum": ""
            },
            "require": {
                "nyholm/nsa": "^1.1",
                "php": "^7.1",
                "php-translation/extractor": "^2.0",
                "php-translation/symfony-storage": "^2.1",
                "symfony/finder": "^3.4 || ^4.3 || ^5.0",
                "symfony/framework-bundle": "^3.4 || ^4.3 || ^5.0",
                "symfony/intl": "^3.4 || ^4.3 || ^5.0",
                "symfony/translation": "^3.4 || ^4.3 || ^5.0",
                "symfony/twig-bundle": "^3.4 || ^4.3 || ^5.0",
                "symfony/validator": "^3.4 || ^4.3 || ^5.0",
                "twig/twig": "^2.11 || ^3.0"
            },
            "conflict": {
                "symfony/config": "<3.4.31"
            },
            "require-dev": {
                "matthiasnoback/symfony-config-test": "^4.1",
                "matthiasnoback/symfony-dependency-injection-test": "^4.1",
                "nyholm/psr7": "^1.1",
                "nyholm/symfony-bundle-test": "^1.6.1",
                "php-http/curl-client": "^1.7",
                "php-http/message": "^1.6",
                "php-http/message-factory": "^1.0.2",
                "php-translation/translator": "^1.0",
                "phpunit/phpunit": "^8.4",
                "symfony/asset": "^3.4 || ^4.3 || ^5.0",
                "symfony/console": "^3.4 || ^4.3 || ^5.0",
                "symfony/dependency-injection": "^3.4 || ^4.3 || ^5.0",
                "symfony/phpunit-bridge": "^4.4 || ^5.0",
                "symfony/twig-bridge": "^3.4 || ^4.3 || ^5.0",
                "symfony/web-profiler-bundle": "^3.4 || ^4.3 || ^5.0"
            },
            "suggest": {
                "php-http/httplug-bundle": "To easier configure your httplug clients."
            },
            "type": "symfony-bundle",
            "extra": {
                "branch-alias": {
                    "dev-master": "0.12-dev"
                }
            },
            "autoload": {
                "psr-4": {
                    "Translation\\Bundle\\": ""
                },
                "exclude-from-classmap": [
                    "/Tests/"
                ]
            },
            "notification-url": "https://packagist.org/downloads/",
            "license": [
                "MIT"
            ],
            "authors": [
                {
                    "name": "Tobias Nyholm",
                    "email": "tobias.nyholm@gmail.com"
                }
            ],
            "support": {
                "issues": "https://github.com/php-translation/symfony-bundle/issues",
                "source": "https://github.com/php-translation/symfony-bundle/tree/0.12.1"
            },
            "time": "2020-02-25T16:44:05+00:00"
        },
        {
            "name": "php-translation/symfony-storage",
            "version": "2.2.0",
            "source": {
                "type": "git",
                "url": "https://github.com/php-translation/symfony-storage.git",
                "reference": "9d6e34d6ed662a6438365bc891768b701fdd6c24"
            },
            "dist": {
                "type": "zip",
                "url": "https://api.github.com/repos/php-translation/symfony-storage/zipball/9d6e34d6ed662a6438365bc891768b701fdd6c24",
                "reference": "9d6e34d6ed662a6438365bc891768b701fdd6c24",
                "shasum": ""
            },
            "require": {
                "php": "^7.2",
                "php-translation/common": "^3.0",
                "symfony/translation": "^3.4 || ^4.2 || ^5.0"
            },
            "require-dev": {
                "phpunit/phpunit": "^8.4",
                "symfony/framework-bundle": " ^3.4 || ^4.2 || ^5.0",
                "symfony/phpunit-bridge": "^4.2 || ^5.0"
            },
            "type": "library",
            "extra": {
                "branch-alias": {
                    "dev-master": "2.2-dev"
                }
            },
            "autoload": {
                "psr-4": {
                    "Translation\\SymfonyStorage\\": "src/"
                }
            },
            "notification-url": "https://packagist.org/downloads/",
            "license": [
                "MIT"
            ],
            "authors": [
                {
                    "name": "Tobias Nyholm",
                    "email": "tobias.nyholm@gmail.com"
                }
            ],
            "description": "A translation file storage using Symfony translation component.",
            "support": {
                "issues": "https://github.com/php-translation/symfony-storage/issues",
                "source": "https://github.com/php-translation/symfony-storage/tree/master"
            },
            "time": "2020-02-11T12:49:11+00:00"
        },
        {
            "name": "phpids/phpids",
            "version": "dev-master",
            "source": {
                "type": "git",
                "url": "https://github.com/PHPIDS/PHPIDS.git",
                "reference": "dfc1476e4ffe9f1dde72c0954912411082a17597"
            },
            "dist": {
                "type": "zip",
                "url": "https://api.github.com/repos/PHPIDS/PHPIDS/zipball/dfc1476e4ffe9f1dde72c0954912411082a17597",
                "reference": "dfc1476e4ffe9f1dde72c0954912411082a17597",
                "shasum": ""
            },
            "require": {
                "ezyang/htmlpurifier": "dev-master"
            },
            "type": "library",
            "autoload": {
                "psr-0": {
                    "IDS\\Tests": "tests/",
                    "IDS": "lib/"
                }
            },
            "notification-url": "https://packagist.org/downloads/",
            "license": [
                "LGPL-3.0+"
            ],
            "authors": [
                {
                    "name": "Lars Strojny",
                    "email": "lars@strojny.net"
                }
            ],
            "description": "PHPIDS (PHP-Intrusion Detection System) is a simple to use, well structured, fast and state-of-the-art security layer for your PHP based web application",
            "homepage": "http://phpids.org",
            "time": "2014-09-03T11:39:39+00:00"
        },
        {
            "name": "psr/cache",
            "version": "1.0.1",
            "source": {
                "type": "git",
                "url": "https://github.com/php-fig/cache.git",
                "reference": "d11b50ad223250cf17b86e38383413f5a6764bf8"
            },
            "dist": {
                "type": "zip",
                "url": "https://api.github.com/repos/php-fig/cache/zipball/d11b50ad223250cf17b86e38383413f5a6764bf8",
                "reference": "d11b50ad223250cf17b86e38383413f5a6764bf8",
                "shasum": ""
            },
            "require": {
                "php": ">=5.3.0"
            },
            "type": "library",
            "extra": {
                "branch-alias": {
                    "dev-master": "1.0.x-dev"
                }
            },
            "autoload": {
                "psr-4": {
                    "Psr\\Cache\\": "src/"
                }
            },
            "notification-url": "https://packagist.org/downloads/",
            "license": [
                "MIT"
            ],
            "authors": [
                {
                    "name": "PHP-FIG",
                    "homepage": "http://www.php-fig.org/"
                }
            ],
            "description": "Common interface for caching libraries",
            "keywords": [
                "cache",
                "psr",
                "psr-6"
            ],
            "support": {
                "source": "https://github.com/php-fig/cache/tree/master"
            },
            "time": "2016-08-06T20:24:11+00:00"
        },
        {
            "name": "psr/container",
            "version": "1.0.0",
            "source": {
                "type": "git",
                "url": "https://github.com/php-fig/container.git",
                "reference": "b7ce3b176482dbbc1245ebf52b181af44c2cf55f"
            },
            "dist": {
                "type": "zip",
                "url": "https://api.github.com/repos/php-fig/container/zipball/b7ce3b176482dbbc1245ebf52b181af44c2cf55f",
                "reference": "b7ce3b176482dbbc1245ebf52b181af44c2cf55f",
                "shasum": ""
            },
            "require": {
                "php": ">=5.3.0"
            },
            "type": "library",
            "extra": {
                "branch-alias": {
                    "dev-master": "1.0.x-dev"
                }
            },
            "autoload": {
                "psr-4": {
                    "Psr\\Container\\": "src/"
                }
            },
            "notification-url": "https://packagist.org/downloads/",
            "license": [
                "MIT"
            ],
            "authors": [
                {
                    "name": "PHP-FIG",
                    "homepage": "http://www.php-fig.org/"
                }
            ],
            "description": "Common Container Interface (PHP FIG PSR-11)",
            "homepage": "https://github.com/php-fig/container",
            "keywords": [
                "PSR-11",
                "container",
                "container-interface",
                "container-interop",
                "psr"
            ],
            "support": {
                "issues": "https://github.com/php-fig/container/issues",
                "source": "https://github.com/php-fig/container/tree/master"
            },
            "time": "2017-02-14T16:28:37+00:00"
        },
        {
            "name": "psr/event-dispatcher",
            "version": "1.0.0",
            "source": {
                "type": "git",
                "url": "https://github.com/php-fig/event-dispatcher.git",
                "reference": "dbefd12671e8a14ec7f180cab83036ed26714bb0"
            },
            "dist": {
                "type": "zip",
                "url": "https://api.github.com/repos/php-fig/event-dispatcher/zipball/dbefd12671e8a14ec7f180cab83036ed26714bb0",
                "reference": "dbefd12671e8a14ec7f180cab83036ed26714bb0",
                "shasum": ""
            },
            "require": {
                "php": ">=7.2.0"
            },
            "type": "library",
            "extra": {
                "branch-alias": {
                    "dev-master": "1.0.x-dev"
                }
            },
            "autoload": {
                "psr-4": {
                    "Psr\\EventDispatcher\\": "src/"
                }
            },
            "notification-url": "https://packagist.org/downloads/",
            "license": [
                "MIT"
            ],
            "authors": [
                {
                    "name": "PHP-FIG",
                    "homepage": "http://www.php-fig.org/"
                }
            ],
            "description": "Standard interfaces for event handling.",
            "keywords": [
                "events",
                "psr",
                "psr-14"
            ],
            "support": {
                "issues": "https://github.com/php-fig/event-dispatcher/issues",
                "source": "https://github.com/php-fig/event-dispatcher/tree/1.0.0"
            },
            "time": "2019-01-08T18:20:26+00:00"
        },
        {
            "name": "psr/http-client",
            "version": "1.0.1",
            "source": {
                "type": "git",
                "url": "https://github.com/php-fig/http-client.git",
                "reference": "2dfb5f6c5eff0e91e20e913f8c5452ed95b86621"
            },
            "dist": {
                "type": "zip",
                "url": "https://api.github.com/repos/php-fig/http-client/zipball/2dfb5f6c5eff0e91e20e913f8c5452ed95b86621",
                "reference": "2dfb5f6c5eff0e91e20e913f8c5452ed95b86621",
                "shasum": ""
            },
            "require": {
                "php": "^7.0 || ^8.0",
                "psr/http-message": "^1.0"
            },
            "type": "library",
            "extra": {
                "branch-alias": {
                    "dev-master": "1.0.x-dev"
                }
            },
            "autoload": {
                "psr-4": {
                    "Psr\\Http\\Client\\": "src/"
                }
            },
            "notification-url": "https://packagist.org/downloads/",
            "license": [
                "MIT"
            ],
            "authors": [
                {
                    "name": "PHP-FIG",
                    "homepage": "http://www.php-fig.org/"
                }
            ],
            "description": "Common interface for HTTP clients",
            "homepage": "https://github.com/php-fig/http-client",
            "keywords": [
                "http",
                "http-client",
                "psr",
                "psr-18"
            ],
            "support": {
                "source": "https://github.com/php-fig/http-client/tree/master"
            },
            "time": "2020-06-29T06:28:15+00:00"
        },
        {
            "name": "psr/http-message",
            "version": "1.0.1",
            "source": {
                "type": "git",
                "url": "https://github.com/php-fig/http-message.git",
                "reference": "f6561bf28d520154e4b0ec72be95418abe6d9363"
            },
            "dist": {
                "type": "zip",
                "url": "https://api.github.com/repos/php-fig/http-message/zipball/f6561bf28d520154e4b0ec72be95418abe6d9363",
                "reference": "f6561bf28d520154e4b0ec72be95418abe6d9363",
                "shasum": ""
            },
            "require": {
                "php": ">=5.3.0"
            },
            "type": "library",
            "extra": {
                "branch-alias": {
                    "dev-master": "1.0.x-dev"
                }
            },
            "autoload": {
                "psr-4": {
                    "Psr\\Http\\Message\\": "src/"
                }
            },
            "notification-url": "https://packagist.org/downloads/",
            "license": [
                "MIT"
            ],
            "authors": [
                {
                    "name": "PHP-FIG",
                    "homepage": "http://www.php-fig.org/"
                }
            ],
            "description": "Common interface for HTTP messages",
            "homepage": "https://github.com/php-fig/http-message",
            "keywords": [
                "http",
                "http-message",
                "psr",
                "psr-7",
                "request",
                "response"
            ],
            "support": {
                "source": "https://github.com/php-fig/http-message/tree/master"
            },
            "time": "2016-08-06T14:39:51+00:00"
        },
        {
            "name": "psr/link",
            "version": "1.0.0",
            "source": {
                "type": "git",
                "url": "https://github.com/php-fig/link.git",
                "reference": "eea8e8662d5cd3ae4517c9b864493f59fca95562"
            },
            "dist": {
                "type": "zip",
                "url": "https://api.github.com/repos/php-fig/link/zipball/eea8e8662d5cd3ae4517c9b864493f59fca95562",
                "reference": "eea8e8662d5cd3ae4517c9b864493f59fca95562",
                "shasum": ""
            },
            "require": {
                "php": ">=5.3.0"
            },
            "type": "library",
            "extra": {
                "branch-alias": {
                    "dev-master": "1.0.x-dev"
                }
            },
            "autoload": {
                "psr-4": {
                    "Psr\\Link\\": "src/"
                }
            },
            "notification-url": "https://packagist.org/downloads/",
            "license": [
                "MIT"
            ],
            "authors": [
                {
                    "name": "PHP-FIG",
                    "homepage": "http://www.php-fig.org/"
                }
            ],
            "description": "Common interfaces for HTTP links",
            "keywords": [
                "http",
                "http-link",
                "link",
                "psr",
                "psr-13",
                "rest"
            ],
            "support": {
                "source": "https://github.com/php-fig/link/tree/master"
            },
            "time": "2016-10-28T16:06:13+00:00"
        },
        {
            "name": "psr/log",
            "version": "1.1.3",
            "source": {
                "type": "git",
                "url": "https://github.com/php-fig/log.git",
                "reference": "0f73288fd15629204f9d42b7055f72dacbe811fc"
            },
            "dist": {
                "type": "zip",
                "url": "https://api.github.com/repos/php-fig/log/zipball/0f73288fd15629204f9d42b7055f72dacbe811fc",
                "reference": "0f73288fd15629204f9d42b7055f72dacbe811fc",
                "shasum": ""
            },
            "require": {
                "php": ">=5.3.0"
            },
            "type": "library",
            "extra": {
                "branch-alias": {
                    "dev-master": "1.1.x-dev"
                }
            },
            "autoload": {
                "psr-4": {
                    "Psr\\Log\\": "Psr/Log/"
                }
            },
            "notification-url": "https://packagist.org/downloads/",
            "license": [
                "MIT"
            ],
            "authors": [
                {
                    "name": "PHP-FIG",
                    "homepage": "http://www.php-fig.org/"
                }
            ],
            "description": "Common interface for logging libraries",
            "homepage": "https://github.com/php-fig/log",
            "keywords": [
                "log",
                "psr",
                "psr-3"
            ],
            "support": {
                "source": "https://github.com/php-fig/log/tree/1.1.3"
            },
            "time": "2020-03-23T09:12:05+00:00"
        },
        {
            "name": "ralouphie/getallheaders",
            "version": "3.0.3",
            "source": {
                "type": "git",
                "url": "https://github.com/ralouphie/getallheaders.git",
                "reference": "120b605dfeb996808c31b6477290a714d356e822"
            },
            "dist": {
                "type": "zip",
                "url": "https://api.github.com/repos/ralouphie/getallheaders/zipball/120b605dfeb996808c31b6477290a714d356e822",
                "reference": "120b605dfeb996808c31b6477290a714d356e822",
                "shasum": ""
            },
            "require": {
                "php": ">=5.6"
            },
            "require-dev": {
                "php-coveralls/php-coveralls": "^2.1",
                "phpunit/phpunit": "^5 || ^6.5"
            },
            "type": "library",
            "autoload": {
                "files": [
                    "src/getallheaders.php"
                ]
            },
            "notification-url": "https://packagist.org/downloads/",
            "license": [
                "MIT"
            ],
            "authors": [
                {
                    "name": "Ralph Khattar",
                    "email": "ralph.khattar@gmail.com"
                }
            ],
            "description": "A polyfill for getallheaders.",
            "support": {
                "issues": "https://github.com/ralouphie/getallheaders/issues",
                "source": "https://github.com/ralouphie/getallheaders/tree/develop"
            },
            "time": "2019-03-08T08:55:37+00:00"
        },
        {
            "name": "seld/jsonlint",
            "version": "1.8.3",
            "source": {
                "type": "git",
                "url": "https://github.com/Seldaek/jsonlint.git",
                "reference": "9ad6ce79c342fbd44df10ea95511a1b24dee5b57"
            },
            "dist": {
                "type": "zip",
                "url": "https://api.github.com/repos/Seldaek/jsonlint/zipball/9ad6ce79c342fbd44df10ea95511a1b24dee5b57",
                "reference": "9ad6ce79c342fbd44df10ea95511a1b24dee5b57",
                "shasum": ""
            },
            "require": {
                "php": "^5.3 || ^7.0 || ^8.0"
            },
            "require-dev": {
                "phpunit/phpunit": "^4.8.35 || ^5.7 || ^6.0"
            },
            "bin": [
                "bin/jsonlint"
            ],
            "type": "library",
            "autoload": {
                "psr-4": {
                    "Seld\\JsonLint\\": "src/Seld/JsonLint/"
                }
            },
            "notification-url": "https://packagist.org/downloads/",
            "license": [
                "MIT"
            ],
            "authors": [
                {
                    "name": "Jordi Boggiano",
                    "email": "j.boggiano@seld.be",
                    "homepage": "http://seld.be"
                }
            ],
            "description": "JSON Linter",
            "keywords": [
                "json",
                "linter",
                "parser",
                "validator"
            ],
            "support": {
                "issues": "https://github.com/Seldaek/jsonlint/issues",
                "source": "https://github.com/Seldaek/jsonlint/tree/1.8.3"
            },
            "funding": [
                {
                    "url": "https://github.com/Seldaek",
                    "type": "github"
                },
                {
                    "url": "https://tidelift.com/funding/github/packagist/seld/jsonlint",
                    "type": "tidelift"
                }
            ],
            "time": "2020-11-11T09:19:24+00:00"
        },
        {
            "name": "seld/phar-utils",
            "version": "1.1.1",
            "source": {
                "type": "git",
                "url": "https://github.com/Seldaek/phar-utils.git",
                "reference": "8674b1d84ffb47cc59a101f5d5a3b61e87d23796"
            },
            "dist": {
                "type": "zip",
                "url": "https://api.github.com/repos/Seldaek/phar-utils/zipball/8674b1d84ffb47cc59a101f5d5a3b61e87d23796",
                "reference": "8674b1d84ffb47cc59a101f5d5a3b61e87d23796",
                "shasum": ""
            },
            "require": {
                "php": ">=5.3"
            },
            "type": "library",
            "extra": {
                "branch-alias": {
                    "dev-master": "1.x-dev"
                }
            },
            "autoload": {
                "psr-4": {
                    "Seld\\PharUtils\\": "src/"
                }
            },
            "notification-url": "https://packagist.org/downloads/",
            "license": [
                "MIT"
            ],
            "authors": [
                {
                    "name": "Jordi Boggiano",
                    "email": "j.boggiano@seld.be"
                }
            ],
            "description": "PHAR file format utilities, for when PHP phars you up",
            "keywords": [
                "phar"
            ],
            "support": {
                "issues": "https://github.com/Seldaek/phar-utils/issues",
                "source": "https://github.com/Seldaek/phar-utils/tree/master"
            },
            "time": "2020-07-07T18:42:57+00:00"
        },
        {
            "name": "sensio/framework-extra-bundle",
            "version": "v5.6.1",
            "source": {
                "type": "git",
                "url": "https://github.com/sensiolabs/SensioFrameworkExtraBundle.git",
                "reference": "430d14c01836b77c28092883d195a43ce413ee32"
            },
            "dist": {
                "type": "zip",
                "url": "https://api.github.com/repos/sensiolabs/SensioFrameworkExtraBundle/zipball/430d14c01836b77c28092883d195a43ce413ee32",
                "reference": "430d14c01836b77c28092883d195a43ce413ee32",
                "shasum": ""
            },
            "require": {
                "doctrine/annotations": "^1.0",
                "php": ">=7.2.5",
                "symfony/config": "^4.4|^5.0",
                "symfony/dependency-injection": "^4.4|^5.0",
                "symfony/framework-bundle": "^4.4|^5.0",
                "symfony/http-kernel": "^4.4|^5.0"
            },
            "conflict": {
                "doctrine/doctrine-cache-bundle": "<1.3.1",
                "doctrine/persistence": "<1.3"
            },
            "require-dev": {
                "doctrine/dbal": "^2.10|^3.0",
                "doctrine/doctrine-bundle": "^1.11|^2.0",
                "doctrine/orm": "^2.5",
                "nyholm/psr7": "^1.1",
                "symfony/browser-kit": "^4.4|^5.0",
                "symfony/doctrine-bridge": "^4.4|^5.0",
                "symfony/dom-crawler": "^4.4|^5.0",
                "symfony/expression-language": "^4.4|^5.0",
                "symfony/finder": "^4.4|^5.0",
                "symfony/monolog-bridge": "^4.0|^5.0",
                "symfony/monolog-bundle": "^3.2",
                "symfony/phpunit-bridge": "^4.4.9|^5.0.9",
                "symfony/psr-http-message-bridge": "^1.1",
                "symfony/security-bundle": "^4.4|^5.0",
                "symfony/twig-bundle": "^4.4|^5.0",
                "symfony/yaml": "^4.4|^5.0",
                "twig/twig": "^1.34|^2.4|^3.0"
            },
            "type": "symfony-bundle",
            "extra": {
                "branch-alias": {
                    "dev-master": "5.6.x-dev"
                }
            },
            "autoload": {
                "psr-4": {
                    "Sensio\\Bundle\\FrameworkExtraBundle\\": "src/"
                },
                "exclude-from-classmap": [
                    "/tests/"
                ]
            },
            "notification-url": "https://packagist.org/downloads/",
            "license": [
                "MIT"
            ],
            "authors": [
                {
                    "name": "Fabien Potencier",
                    "email": "fabien@symfony.com"
                }
            ],
            "description": "This bundle provides a way to configure your controllers with annotations",
            "keywords": [
                "annotations",
                "controllers"
            ],
            "support": {
                "issues": "https://github.com/sensiolabs/SensioFrameworkExtraBundle/issues",
                "source": "https://github.com/sensiolabs/SensioFrameworkExtraBundle/tree/v5.6.1"
            },
            "time": "2020-08-25T19:10:18+00:00"
        },
        {
            "name": "sensiolabs/security-checker",
            "version": "v6.0.3",
            "source": {
                "type": "git",
                "url": "https://github.com/sensiolabs/security-checker.git",
                "reference": "a576c01520d9761901f269c4934ba55448be4a54"
            },
            "dist": {
                "type": "zip",
                "url": "https://api.github.com/repos/sensiolabs/security-checker/zipball/a576c01520d9761901f269c4934ba55448be4a54",
                "reference": "a576c01520d9761901f269c4934ba55448be4a54",
                "shasum": ""
            },
            "require": {
                "php": ">=7.1.3",
                "symfony/console": "^2.8|^3.4|^4.2|^5.0",
                "symfony/http-client": "^4.3|^5.0",
                "symfony/mime": "^4.3|^5.0",
                "symfony/polyfill-ctype": "^1.11"
            },
            "bin": [
                "security-checker"
            ],
            "type": "library",
            "extra": {
                "branch-alias": {
                    "dev-master": "6.0-dev"
                }
            },
            "autoload": {
                "psr-4": {
                    "SensioLabs\\Security\\": "SensioLabs/Security"
                }
            },
            "notification-url": "https://packagist.org/downloads/",
            "license": [
                "MIT"
            ],
            "authors": [
                {
                    "name": "Fabien Potencier",
                    "email": "fabien.potencier@gmail.com"
                }
            ],
            "description": "A security checker for your composer.lock",
            "support": {
                "issues": "https://github.com/sensiolabs/security-checker/issues",
                "source": "https://github.com/sensiolabs/security-checker/tree/master"
            },
            "time": "2019-11-01T13:20:14+00:00"
        },
        {
            "name": "symfony/amqp-messenger",
            "version": "v5.2.0",
            "source": {
                "type": "git",
                "url": "https://github.com/symfony/amqp-messenger.git",
                "reference": "8aa604498a40e48909266a0fddcbd3ea341623db"
            },
            "dist": {
                "type": "zip",
                "url": "https://api.github.com/repos/symfony/amqp-messenger/zipball/8aa604498a40e48909266a0fddcbd3ea341623db",
                "reference": "8aa604498a40e48909266a0fddcbd3ea341623db",
                "shasum": ""
            },
            "require": {
                "php": ">=7.2.5",
                "symfony/messenger": "^5.1"
            },
            "require-dev": {
                "symfony/event-dispatcher": "^4.4|^5.0",
                "symfony/process": "^4.4|^5.0",
                "symfony/property-access": "^4.4|^5.0",
                "symfony/serializer": "^4.4|^5.0"
            },
            "type": "symfony-bridge",
            "autoload": {
                "psr-4": {
                    "Symfony\\Component\\Messenger\\Bridge\\Amqp\\": ""
                },
                "exclude-from-classmap": [
                    "/Tests/"
                ]
            },
            "notification-url": "https://packagist.org/downloads/",
            "license": [
                "MIT"
            ],
            "authors": [
                {
                    "name": "Fabien Potencier",
                    "email": "fabien@symfony.com"
                },
                {
                    "name": "Symfony Community",
                    "homepage": "https://symfony.com/contributors"
                }
            ],
            "description": "Symfony AMQP extension Messenger Bridge",
            "homepage": "https://symfony.com",
            "support": {
                "source": "https://github.com/symfony/amqp-messenger/tree/v5.2.0"
            },
            "funding": [
                {
                    "url": "https://symfony.com/sponsor",
                    "type": "custom"
                },
                {
                    "url": "https://github.com/fabpot",
                    "type": "github"
                },
                {
                    "url": "https://tidelift.com/funding/github/packagist/symfony/symfony",
                    "type": "tidelift"
                }
            ],
            "time": "2020-10-27T10:14:44+00:00"
        },
        {
            "name": "symfony/asset",
            "version": "v5.2.0",
            "source": {
                "type": "git",
                "url": "https://github.com/symfony/asset.git",
                "reference": "19c59713f750642206b21a1edec5c18dea80f979"
            },
            "dist": {
                "type": "zip",
                "url": "https://api.github.com/repos/symfony/asset/zipball/19c59713f750642206b21a1edec5c18dea80f979",
                "reference": "19c59713f750642206b21a1edec5c18dea80f979",
                "shasum": ""
            },
            "require": {
                "php": ">=7.2.5"
            },
            "require-dev": {
                "symfony/http-client": "^4.4|^5.0",
                "symfony/http-foundation": "^4.4|^5.0",
                "symfony/http-kernel": "^4.4|^5.0"
            },
            "suggest": {
                "symfony/http-foundation": ""
            },
            "type": "library",
            "autoload": {
                "psr-4": {
                    "Symfony\\Component\\Asset\\": ""
                },
                "exclude-from-classmap": [
                    "/Tests/"
                ]
            },
            "notification-url": "https://packagist.org/downloads/",
            "license": [
                "MIT"
            ],
            "authors": [
                {
                    "name": "Fabien Potencier",
                    "email": "fabien@symfony.com"
                },
                {
                    "name": "Symfony Community",
                    "homepage": "https://symfony.com/contributors"
                }
            ],
            "description": "Symfony Asset Component",
            "homepage": "https://symfony.com",
            "support": {
                "source": "https://github.com/symfony/asset/tree/v5.2.0"
            },
            "funding": [
                {
                    "url": "https://symfony.com/sponsor",
                    "type": "custom"
                },
                {
                    "url": "https://github.com/fabpot",
                    "type": "github"
                },
                {
                    "url": "https://tidelift.com/funding/github/packagist/symfony/symfony",
                    "type": "tidelift"
                }
            ],
            "time": "2020-10-24T12:01:57+00:00"
        },
        {
            "name": "symfony/browser-kit",
            "version": "v5.2.0",
            "source": {
                "type": "git",
                "url": "https://github.com/symfony/browser-kit.git",
                "reference": "4fc769a12282a12bc47f883f04f01ff3777e369b"
            },
            "dist": {
                "type": "zip",
                "url": "https://api.github.com/repos/symfony/browser-kit/zipball/4fc769a12282a12bc47f883f04f01ff3777e369b",
                "reference": "4fc769a12282a12bc47f883f04f01ff3777e369b",
                "shasum": ""
            },
            "require": {
                "php": ">=7.2.5",
                "symfony/dom-crawler": "^4.4|^5.0"
            },
            "require-dev": {
                "symfony/css-selector": "^4.4|^5.0",
                "symfony/http-client": "^4.4|^5.0",
                "symfony/mime": "^4.4|^5.0",
                "symfony/process": "^4.4|^5.0"
            },
            "suggest": {
                "symfony/process": ""
            },
            "type": "library",
            "autoload": {
                "psr-4": {
                    "Symfony\\Component\\BrowserKit\\": ""
                },
                "exclude-from-classmap": [
                    "/Tests/"
                ]
            },
            "notification-url": "https://packagist.org/downloads/",
            "license": [
                "MIT"
            ],
            "authors": [
                {
                    "name": "Fabien Potencier",
                    "email": "fabien@symfony.com"
                },
                {
                    "name": "Symfony Community",
                    "homepage": "https://symfony.com/contributors"
                }
            ],
            "description": "Symfony BrowserKit Component",
            "homepage": "https://symfony.com",
            "support": {
                "source": "https://github.com/symfony/browser-kit/tree/v5.2.0"
            },
            "funding": [
                {
                    "url": "https://symfony.com/sponsor",
                    "type": "custom"
                },
                {
                    "url": "https://github.com/fabpot",
                    "type": "github"
                },
                {
                    "url": "https://tidelift.com/funding/github/packagist/symfony/symfony",
                    "type": "tidelift"
                }
            ],
            "time": "2020-11-14T11:04:29+00:00"
        },
        {
            "name": "symfony/cache",
            "version": "v5.2.0",
            "source": {
                "type": "git",
                "url": "https://github.com/symfony/cache.git",
                "reference": "c15fd2b3dcf2bd7d5ee3265874870d6cc694306b"
            },
            "dist": {
                "type": "zip",
                "url": "https://api.github.com/repos/symfony/cache/zipball/c15fd2b3dcf2bd7d5ee3265874870d6cc694306b",
                "reference": "c15fd2b3dcf2bd7d5ee3265874870d6cc694306b",
                "shasum": ""
            },
            "require": {
                "php": ">=7.2.5",
                "psr/cache": "~1.0",
                "psr/log": "^1.1",
                "symfony/cache-contracts": "^1.1.7|^2",
                "symfony/polyfill-php80": "^1.15",
                "symfony/service-contracts": "^1.1|^2",
                "symfony/var-exporter": "^4.4|^5.0"
            },
            "conflict": {
                "doctrine/dbal": "<2.10",
                "symfony/dependency-injection": "<4.4",
                "symfony/http-kernel": "<4.4",
                "symfony/var-dumper": "<4.4"
            },
            "provide": {
                "psr/cache-implementation": "1.0",
                "psr/simple-cache-implementation": "1.0",
                "symfony/cache-implementation": "1.0"
            },
            "require-dev": {
                "cache/integration-tests": "dev-master",
                "doctrine/cache": "^1.6",
                "doctrine/dbal": "^2.10|^3.0",
                "predis/predis": "^1.1",
                "psr/simple-cache": "^1.0",
                "symfony/config": "^4.4|^5.0",
                "symfony/dependency-injection": "^4.4|^5.0",
                "symfony/filesystem": "^4.4|^5.0",
                "symfony/http-kernel": "^4.4|^5.0",
                "symfony/messenger": "^4.4|^5.0",
                "symfony/var-dumper": "^4.4|^5.0"
            },
            "type": "library",
            "autoload": {
                "psr-4": {
                    "Symfony\\Component\\Cache\\": ""
                },
                "exclude-from-classmap": [
                    "/Tests/"
                ]
            },
            "notification-url": "https://packagist.org/downloads/",
            "license": [
                "MIT"
            ],
            "authors": [
                {
                    "name": "Nicolas Grekas",
                    "email": "p@tchwork.com"
                },
                {
                    "name": "Symfony Community",
                    "homepage": "https://symfony.com/contributors"
                }
            ],
            "description": "Symfony Cache component with PSR-6, PSR-16, and tags",
            "homepage": "https://symfony.com",
            "keywords": [
                "caching",
                "psr6"
            ],
            "support": {
                "source": "https://github.com/symfony/cache/tree/v5.2.0"
            },
            "funding": [
                {
                    "url": "https://symfony.com/sponsor",
                    "type": "custom"
                },
                {
                    "url": "https://github.com/fabpot",
                    "type": "github"
                },
                {
                    "url": "https://tidelift.com/funding/github/packagist/symfony/symfony",
                    "type": "tidelift"
                }
            ],
            "time": "2020-11-21T09:39:55+00:00"
        },
        {
            "name": "symfony/config",
            "version": "v5.2.0",
            "source": {
                "type": "git",
                "url": "https://github.com/symfony/config.git",
                "reference": "fa1219ecbf96bb5db59f2599cba0960a0d9c3aea"
            },
            "dist": {
                "type": "zip",
                "url": "https://api.github.com/repos/symfony/config/zipball/fa1219ecbf96bb5db59f2599cba0960a0d9c3aea",
                "reference": "fa1219ecbf96bb5db59f2599cba0960a0d9c3aea",
                "shasum": ""
            },
            "require": {
                "php": ">=7.2.5",
                "symfony/deprecation-contracts": "^2.1",
                "symfony/filesystem": "^4.4|^5.0",
                "symfony/polyfill-ctype": "~1.8",
                "symfony/polyfill-php80": "^1.15"
            },
            "conflict": {
                "symfony/finder": "<4.4"
            },
            "require-dev": {
                "symfony/event-dispatcher": "^4.4|^5.0",
                "symfony/finder": "^4.4|^5.0",
                "symfony/messenger": "^4.4|^5.0",
                "symfony/service-contracts": "^1.1|^2",
                "symfony/yaml": "^4.4|^5.0"
            },
            "suggest": {
                "symfony/yaml": "To use the yaml reference dumper"
            },
            "type": "library",
            "autoload": {
                "psr-4": {
                    "Symfony\\Component\\Config\\": ""
                },
                "exclude-from-classmap": [
                    "/Tests/"
                ]
            },
            "notification-url": "https://packagist.org/downloads/",
            "license": [
                "MIT"
            ],
            "authors": [
                {
                    "name": "Fabien Potencier",
                    "email": "fabien@symfony.com"
                },
                {
                    "name": "Symfony Community",
                    "homepage": "https://symfony.com/contributors"
                }
            ],
            "description": "Symfony Config Component",
            "homepage": "https://symfony.com",
            "support": {
                "source": "https://github.com/symfony/config/tree/v5.2.0"
            },
            "funding": [
                {
                    "url": "https://symfony.com/sponsor",
                    "type": "custom"
                },
                {
                    "url": "https://github.com/fabpot",
                    "type": "github"
                },
                {
                    "url": "https://tidelift.com/funding/github/packagist/symfony/symfony",
                    "type": "tidelift"
                }
            ],
            "time": "2020-11-16T18:02:40+00:00"
        },
        {
            "name": "symfony/console",
            "version": "v5.2.0",
            "source": {
                "type": "git",
                "url": "https://github.com/symfony/console.git",
                "reference": "3e0564fb08d44a98bd5f1960204c958e57bd586b"
            },
            "dist": {
                "type": "zip",
                "url": "https://api.github.com/repos/symfony/console/zipball/3e0564fb08d44a98bd5f1960204c958e57bd586b",
                "reference": "3e0564fb08d44a98bd5f1960204c958e57bd586b",
                "shasum": ""
            },
            "require": {
                "php": ">=7.2.5",
                "symfony/polyfill-mbstring": "~1.0",
                "symfony/polyfill-php73": "^1.8",
                "symfony/polyfill-php80": "^1.15",
                "symfony/service-contracts": "^1.1|^2",
                "symfony/string": "^5.1"
            },
            "conflict": {
                "symfony/dependency-injection": "<4.4",
                "symfony/dotenv": "<5.1",
                "symfony/event-dispatcher": "<4.4",
                "symfony/lock": "<4.4",
                "symfony/process": "<4.4"
            },
            "provide": {
                "psr/log-implementation": "1.0"
            },
            "require-dev": {
                "psr/log": "~1.0",
                "symfony/config": "^4.4|^5.0",
                "symfony/dependency-injection": "^4.4|^5.0",
                "symfony/event-dispatcher": "^4.4|^5.0",
                "symfony/lock": "^4.4|^5.0",
                "symfony/process": "^4.4|^5.0",
                "symfony/var-dumper": "^4.4|^5.0"
            },
            "suggest": {
                "psr/log": "For using the console logger",
                "symfony/event-dispatcher": "",
                "symfony/lock": "",
                "symfony/process": ""
            },
            "type": "library",
            "autoload": {
                "psr-4": {
                    "Symfony\\Component\\Console\\": ""
                },
                "exclude-from-classmap": [
                    "/Tests/"
                ]
            },
            "notification-url": "https://packagist.org/downloads/",
            "license": [
                "MIT"
            ],
            "authors": [
                {
                    "name": "Fabien Potencier",
                    "email": "fabien@symfony.com"
                },
                {
                    "name": "Symfony Community",
                    "homepage": "https://symfony.com/contributors"
                }
            ],
            "description": "Symfony Console Component",
            "homepage": "https://symfony.com",
            "keywords": [
                "cli",
                "command line",
                "console",
                "terminal"
            ],
            "support": {
                "source": "https://github.com/symfony/console/tree/v5.2.0"
            },
            "funding": [
                {
                    "url": "https://symfony.com/sponsor",
                    "type": "custom"
                },
                {
                    "url": "https://github.com/fabpot",
                    "type": "github"
                },
                {
                    "url": "https://tidelift.com/funding/github/packagist/symfony/symfony",
                    "type": "tidelift"
                }
            ],
            "time": "2020-11-28T11:24:18+00:00"
        },
        {
            "name": "symfony/contracts",
            "version": "v2.3.1",
            "source": {
                "type": "git",
                "url": "https://github.com/symfony/contracts.git",
                "reference": "f7783bdec14b06c323d30a5f74ba70a17ec0ce81"
            },
            "dist": {
                "type": "zip",
                "url": "https://api.github.com/repos/symfony/contracts/zipball/f7783bdec14b06c323d30a5f74ba70a17ec0ce81",
                "reference": "f7783bdec14b06c323d30a5f74ba70a17ec0ce81",
                "shasum": ""
            },
            "require": {
                "php": ">=7.2.5",
                "psr/cache": "^1.0",
                "psr/container": "^1.0",
                "psr/event-dispatcher": "^1.0"
            },
            "replace": {
                "symfony/cache-contracts": "self.version",
                "symfony/deprecation-contracts": "self.version",
                "symfony/event-dispatcher-contracts": "self.version",
                "symfony/http-client-contracts": "self.version",
                "symfony/service-contracts": "self.version",
                "symfony/translation-contracts": "self.version"
            },
            "require-dev": {
                "symfony/polyfill-intl-idn": "^1.10"
            },
            "suggest": {
                "symfony/cache-implementation": "",
                "symfony/event-dispatcher-implementation": "",
                "symfony/http-client-implementation": "",
                "symfony/service-implementation": "",
                "symfony/translation-implementation": ""
            },
            "type": "library",
            "extra": {
                "branch-version": "2.3",
                "branch-alias": {
                    "dev-main": "2.3-dev"
                }
            },
            "autoload": {
                "psr-4": {
                    "Symfony\\Contracts\\": ""
                },
                "files": [
                    "Deprecation/function.php"
                ],
                "exclude-from-classmap": [
                    "**/Tests/"
                ]
            },
            "notification-url": "https://packagist.org/downloads/",
            "license": [
                "MIT"
            ],
            "authors": [
                {
                    "name": "Nicolas Grekas",
                    "email": "p@tchwork.com"
                },
                {
                    "name": "Symfony Community",
                    "homepage": "https://symfony.com/contributors"
                }
            ],
            "description": "A set of abstractions extracted out of the Symfony components",
            "homepage": "https://symfony.com",
            "keywords": [
                "abstractions",
                "contracts",
                "decoupling",
                "interfaces",
                "interoperability",
                "standards"
            ],
            "support": {
                "source": "https://github.com/symfony/contracts/tree/v2.3.1"
            },
            "funding": [
                {
                    "url": "https://symfony.com/sponsor",
                    "type": "custom"
                },
                {
                    "url": "https://github.com/fabpot",
                    "type": "github"
                },
                {
                    "url": "https://tidelift.com/funding/github/packagist/symfony/symfony",
                    "type": "tidelift"
                }
            ],
            "time": "2020-10-14T17:08:19+00:00"
        },
        {
            "name": "symfony/css-selector",
            "version": "v5.2.0",
            "source": {
                "type": "git",
                "url": "https://github.com/symfony/css-selector.git",
                "reference": "b8d8eb06b0942e84a69e7acebc3e9c1e6e6e7256"
            },
            "dist": {
                "type": "zip",
                "url": "https://api.github.com/repos/symfony/css-selector/zipball/b8d8eb06b0942e84a69e7acebc3e9c1e6e6e7256",
                "reference": "b8d8eb06b0942e84a69e7acebc3e9c1e6e6e7256",
                "shasum": ""
            },
            "require": {
                "php": ">=7.2.5"
            },
            "type": "library",
            "autoload": {
                "psr-4": {
                    "Symfony\\Component\\CssSelector\\": ""
                },
                "exclude-from-classmap": [
                    "/Tests/"
                ]
            },
            "notification-url": "https://packagist.org/downloads/",
            "license": [
                "MIT"
            ],
            "authors": [
                {
                    "name": "Fabien Potencier",
                    "email": "fabien@symfony.com"
                },
                {
                    "name": "Jean-François Simon",
                    "email": "jeanfrancois.simon@sensiolabs.com"
                },
                {
                    "name": "Symfony Community",
                    "homepage": "https://symfony.com/contributors"
                }
            ],
            "description": "Symfony CssSelector Component",
            "homepage": "https://symfony.com",
            "support": {
                "source": "https://github.com/symfony/css-selector/tree/v5.2.0"
            },
            "funding": [
                {
                    "url": "https://symfony.com/sponsor",
                    "type": "custom"
                },
                {
                    "url": "https://github.com/fabpot",
                    "type": "github"
                },
                {
                    "url": "https://tidelift.com/funding/github/packagist/symfony/symfony",
                    "type": "tidelift"
                }
            ],
            "time": "2020-10-28T21:31:18+00:00"
        },
        {
            "name": "symfony/debug-bundle",
            "version": "v5.2.0",
            "source": {
                "type": "git",
                "url": "https://github.com/symfony/debug-bundle.git",
                "reference": "c79722fc3d430810d7a764fbc84fe212e532e004"
            },
            "dist": {
                "type": "zip",
                "url": "https://api.github.com/repos/symfony/debug-bundle/zipball/c79722fc3d430810d7a764fbc84fe212e532e004",
                "reference": "c79722fc3d430810d7a764fbc84fe212e532e004",
                "shasum": ""
            },
            "require": {
                "ext-xml": "*",
                "php": ">=7.2.5",
                "symfony/http-kernel": "^4.4|^5.0",
                "symfony/twig-bridge": "^4.4|^5.0",
                "symfony/var-dumper": "^4.4|^5.0"
            },
            "conflict": {
                "symfony/config": "<4.4",
                "symfony/dependency-injection": "<5.2"
            },
            "require-dev": {
                "symfony/config": "^4.4|^5.0",
                "symfony/dependency-injection": "^4.4|^5.0",
                "symfony/web-profiler-bundle": "^4.4|^5.0"
            },
            "suggest": {
                "symfony/config": "For service container configuration",
                "symfony/dependency-injection": "For using as a service from the container"
            },
            "type": "symfony-bundle",
            "autoload": {
                "psr-4": {
                    "Symfony\\Bundle\\DebugBundle\\": ""
                },
                "exclude-from-classmap": [
                    "/Tests/"
                ]
            },
            "notification-url": "https://packagist.org/downloads/",
            "license": [
                "MIT"
            ],
            "authors": [
                {
                    "name": "Fabien Potencier",
                    "email": "fabien@symfony.com"
                },
                {
                    "name": "Symfony Community",
                    "homepage": "https://symfony.com/contributors"
                }
            ],
            "description": "Symfony DebugBundle",
            "homepage": "https://symfony.com",
            "support": {
                "source": "https://github.com/symfony/debug-bundle/tree/v5.2.0"
            },
            "funding": [
                {
                    "url": "https://symfony.com/sponsor",
                    "type": "custom"
                },
                {
                    "url": "https://github.com/fabpot",
                    "type": "github"
                },
                {
                    "url": "https://tidelift.com/funding/github/packagist/symfony/symfony",
                    "type": "tidelift"
                }
            ],
            "time": "2020-10-24T12:08:07+00:00"
        },
        {
            "name": "symfony/dependency-injection",
            "version": "v5.2.0",
            "source": {
                "type": "git",
                "url": "https://github.com/symfony/dependency-injection.git",
                "reference": "98cec9b9f410a4832e239949a41d47182862c3a4"
            },
            "dist": {
                "type": "zip",
                "url": "https://api.github.com/repos/symfony/dependency-injection/zipball/98cec9b9f410a4832e239949a41d47182862c3a4",
                "reference": "98cec9b9f410a4832e239949a41d47182862c3a4",
                "shasum": ""
            },
            "require": {
                "php": ">=7.2.5",
                "psr/container": "^1.0",
                "symfony/deprecation-contracts": "^2.1",
                "symfony/polyfill-php80": "^1.15",
                "symfony/service-contracts": "^1.1.6|^2"
            },
            "conflict": {
                "symfony/config": "<5.1",
                "symfony/finder": "<4.4",
                "symfony/proxy-manager-bridge": "<4.4",
                "symfony/yaml": "<4.4"
            },
            "provide": {
                "psr/container-implementation": "1.0",
                "symfony/service-implementation": "1.0"
            },
            "require-dev": {
                "symfony/config": "^5.1",
                "symfony/expression-language": "^4.4|^5.0",
                "symfony/yaml": "^4.4|^5.0"
            },
            "suggest": {
                "symfony/config": "",
                "symfony/expression-language": "For using expressions in service container configuration",
                "symfony/finder": "For using double-star glob patterns or when GLOB_BRACE portability is required",
                "symfony/proxy-manager-bridge": "Generate service proxies to lazy load them",
                "symfony/yaml": ""
            },
            "type": "library",
            "autoload": {
                "psr-4": {
                    "Symfony\\Component\\DependencyInjection\\": ""
                },
                "exclude-from-classmap": [
                    "/Tests/"
                ]
            },
            "notification-url": "https://packagist.org/downloads/",
            "license": [
                "MIT"
            ],
            "authors": [
                {
                    "name": "Fabien Potencier",
                    "email": "fabien@symfony.com"
                },
                {
                    "name": "Symfony Community",
                    "homepage": "https://symfony.com/contributors"
                }
            ],
            "description": "Symfony DependencyInjection Component",
            "homepage": "https://symfony.com",
            "support": {
                "source": "https://github.com/symfony/dependency-injection/tree/v5.2.0"
            },
            "funding": [
                {
                    "url": "https://symfony.com/sponsor",
                    "type": "custom"
                },
                {
                    "url": "https://github.com/fabpot",
                    "type": "github"
                },
                {
                    "url": "https://tidelift.com/funding/github/packagist/symfony/symfony",
                    "type": "tidelift"
                }
            ],
            "time": "2020-11-28T11:24:18+00:00"
        },
        {
            "name": "symfony/doctrine-bridge",
            "version": "v5.2.0-RC2",
            "source": {
                "type": "git",
                "url": "https://github.com/symfony/doctrine-bridge.git",
                "reference": "de2c71f45952e3fb4b5455fb610ece01e7504262"
            },
            "dist": {
                "type": "zip",
                "url": "https://api.github.com/repos/symfony/doctrine-bridge/zipball/de2c71f45952e3fb4b5455fb610ece01e7504262",
                "reference": "de2c71f45952e3fb4b5455fb610ece01e7504262",
                "shasum": ""
            },
            "require": {
                "doctrine/event-manager": "~1.0",
                "doctrine/persistence": "^1.3|^2",
                "php": ">=7.2.5",
                "symfony/polyfill-ctype": "~1.8",
                "symfony/polyfill-mbstring": "~1.0",
                "symfony/polyfill-php80": "^1.15",
                "symfony/service-contracts": "^1.1|^2"
            },
            "conflict": {
                "doctrine/dbal": "<2.10",
                "phpunit/phpunit": "<5.4.3",
                "symfony/dependency-injection": "<4.4",
                "symfony/form": "<5.1",
                "symfony/http-kernel": "<5",
                "symfony/messenger": "<4.4",
                "symfony/property-info": "<5",
                "symfony/security-bundle": "<5",
                "symfony/security-core": "<5",
                "symfony/validator": "<5.2"
            },
            "require-dev": {
                "composer/package-versions-deprecated": "^1.8",
                "doctrine/annotations": "~1.7",
                "doctrine/cache": "~1.6",
                "doctrine/collections": "~1.0",
                "doctrine/data-fixtures": "^1.1",
                "doctrine/dbal": "^2.10|^3.0",
                "doctrine/orm": "^2.6.3",
                "symfony/cache": "^5.1",
                "symfony/config": "^4.4|^5.0",
                "symfony/dependency-injection": "^4.4|^5.0",
                "symfony/doctrine-messenger": "^5.1",
                "symfony/expression-language": "^4.4|^5.0",
                "symfony/form": "^5.1.3",
                "symfony/http-kernel": "^5.0",
                "symfony/messenger": "^4.4|^5.0",
                "symfony/property-access": "^4.4|^5.0",
                "symfony/property-info": "^5.0",
                "symfony/proxy-manager-bridge": "^4.4|^5.0",
                "symfony/security-core": "^5.0",
                "symfony/stopwatch": "^4.4|^5.0",
                "symfony/translation": "^4.4|^5.0",
                "symfony/uid": "^5.1",
                "symfony/validator": "^5.2",
                "symfony/var-dumper": "^4.4|^5.0"
            },
            "suggest": {
                "doctrine/data-fixtures": "",
                "doctrine/dbal": "",
                "doctrine/orm": "",
                "symfony/form": "",
                "symfony/property-info": "",
                "symfony/validator": ""
            },
            "type": "symfony-bridge",
            "autoload": {
                "psr-4": {
                    "Symfony\\Bridge\\Doctrine\\": ""
                },
                "exclude-from-classmap": [
                    "/Tests/"
                ]
            },
            "notification-url": "https://packagist.org/downloads/",
            "license": [
                "MIT"
            ],
            "authors": [
                {
                    "name": "Fabien Potencier",
                    "email": "fabien@symfony.com"
                },
                {
                    "name": "Symfony Community",
                    "homepage": "https://symfony.com/contributors"
                }
            ],
            "description": "Symfony Doctrine Bridge",
            "homepage": "https://symfony.com",
            "support": {
                "source": "https://github.com/symfony/doctrine-bridge/tree/v5.2.0-RC2"
            },
            "funding": [
                {
                    "url": "https://symfony.com/sponsor",
                    "type": "custom"
                },
                {
                    "url": "https://github.com/fabpot",
                    "type": "github"
                },
                {
                    "url": "https://tidelift.com/funding/github/packagist/symfony/symfony",
                    "type": "tidelift"
                }
            ],
            "time": "2020-11-19T00:44:06+00:00"
        },
        {
            "name": "symfony/doctrine-messenger",
            "version": "v5.2.0",
            "source": {
                "type": "git",
                "url": "https://github.com/symfony/doctrine-messenger.git",
                "reference": "647d35585648808efba7d9d449e8f735513a9eea"
            },
            "dist": {
                "type": "zip",
                "url": "https://api.github.com/repos/symfony/doctrine-messenger/zipball/647d35585648808efba7d9d449e8f735513a9eea",
                "reference": "647d35585648808efba7d9d449e8f735513a9eea",
                "shasum": ""
            },
            "require": {
                "php": ">=7.2.5",
                "symfony/messenger": "^5.1",
                "symfony/service-contracts": "^1.1|^2"
            },
            "conflict": {
                "doctrine/dbal": "<2.10",
                "doctrine/persistence": "<1.3"
            },
            "require-dev": {
                "doctrine/dbal": "^2.10|^3.0",
                "doctrine/persistence": "^1.3|^2",
                "symfony/property-access": "^4.4|^5.0",
                "symfony/serializer": "^4.4|^5.0"
            },
            "type": "symfony-bridge",
            "autoload": {
                "psr-4": {
                    "Symfony\\Component\\Messenger\\Bridge\\Doctrine\\": ""
                },
                "exclude-from-classmap": [
                    "/Tests/"
                ]
            },
            "notification-url": "https://packagist.org/downloads/",
            "license": [
                "MIT"
            ],
            "authors": [
                {
                    "name": "Fabien Potencier",
                    "email": "fabien@symfony.com"
                },
                {
                    "name": "Symfony Community",
                    "homepage": "https://symfony.com/contributors"
                }
            ],
            "description": "Symfony Doctrine Messenger Bridge",
            "homepage": "https://symfony.com",
            "support": {
                "source": "https://github.com/symfony/doctrine-messenger/tree/v5.2.0"
            },
            "funding": [
                {
                    "url": "https://symfony.com/sponsor",
                    "type": "custom"
                },
                {
                    "url": "https://github.com/fabpot",
                    "type": "github"
                },
                {
                    "url": "https://tidelift.com/funding/github/packagist/symfony/symfony",
                    "type": "tidelift"
                }
            ],
            "time": "2020-11-28T23:28:16+00:00"
        },
        {
            "name": "symfony/dom-crawler",
            "version": "v5.2.0",
            "source": {
                "type": "git",
                "url": "https://github.com/symfony/dom-crawler.git",
                "reference": "0969122fe144dd8ab2e8c98c7e03eedc621b368c"
            },
            "dist": {
                "type": "zip",
                "url": "https://api.github.com/repos/symfony/dom-crawler/zipball/0969122fe144dd8ab2e8c98c7e03eedc621b368c",
                "reference": "0969122fe144dd8ab2e8c98c7e03eedc621b368c",
                "shasum": ""
            },
            "require": {
                "php": ">=7.2.5",
                "symfony/polyfill-ctype": "~1.8",
                "symfony/polyfill-mbstring": "~1.0",
                "symfony/polyfill-php80": "^1.15"
            },
            "conflict": {
                "masterminds/html5": "<2.6"
            },
            "require-dev": {
                "masterminds/html5": "^2.6",
                "symfony/css-selector": "^4.4|^5.0"
            },
            "suggest": {
                "symfony/css-selector": ""
            },
            "type": "library",
            "autoload": {
                "psr-4": {
                    "Symfony\\Component\\DomCrawler\\": ""
                },
                "exclude-from-classmap": [
                    "/Tests/"
                ]
            },
            "notification-url": "https://packagist.org/downloads/",
            "license": [
                "MIT"
            ],
            "authors": [
                {
                    "name": "Fabien Potencier",
                    "email": "fabien@symfony.com"
                },
                {
                    "name": "Symfony Community",
                    "homepage": "https://symfony.com/contributors"
                }
            ],
            "description": "Symfony DomCrawler Component",
            "homepage": "https://symfony.com",
            "support": {
                "source": "https://github.com/symfony/dom-crawler/tree/v5.2.0"
            },
            "funding": [
                {
                    "url": "https://symfony.com/sponsor",
                    "type": "custom"
                },
                {
                    "url": "https://github.com/fabpot",
                    "type": "github"
                },
                {
                    "url": "https://tidelift.com/funding/github/packagist/symfony/symfony",
                    "type": "tidelift"
                }
            ],
            "time": "2020-10-24T12:01:57+00:00"
        },
        {
            "name": "symfony/dotenv",
            "version": "v5.2.0",
            "source": {
                "type": "git",
                "url": "https://github.com/symfony/dotenv.git",
                "reference": "264ca18dd6e4ab3cfa525ee52cceff9540a1019e"
            },
            "dist": {
                "type": "zip",
                "url": "https://api.github.com/repos/symfony/dotenv/zipball/264ca18dd6e4ab3cfa525ee52cceff9540a1019e",
                "reference": "264ca18dd6e4ab3cfa525ee52cceff9540a1019e",
                "shasum": ""
            },
            "require": {
                "php": ">=7.2.5",
                "symfony/deprecation-contracts": "^2.1"
            },
            "require-dev": {
                "symfony/process": "^4.4|^5.0"
            },
            "type": "library",
            "autoload": {
                "psr-4": {
                    "Symfony\\Component\\Dotenv\\": ""
                },
                "exclude-from-classmap": [
                    "/Tests/"
                ]
            },
            "notification-url": "https://packagist.org/downloads/",
            "license": [
                "MIT"
            ],
            "authors": [
                {
                    "name": "Fabien Potencier",
                    "email": "fabien@symfony.com"
                },
                {
                    "name": "Symfony Community",
                    "homepage": "https://symfony.com/contributors"
                }
            ],
            "description": "Registers environment variables from a .env file",
            "homepage": "https://symfony.com",
            "keywords": [
                "dotenv",
                "env",
                "environment"
            ],
            "support": {
                "source": "https://github.com/symfony/dotenv/tree/v5.2.0"
            },
            "funding": [
                {
                    "url": "https://symfony.com/sponsor",
                    "type": "custom"
                },
                {
                    "url": "https://github.com/fabpot",
                    "type": "github"
                },
                {
                    "url": "https://tidelift.com/funding/github/packagist/symfony/symfony",
                    "type": "tidelift"
                }
            ],
            "time": "2020-11-18T09:42:36+00:00"
        },
        {
            "name": "symfony/error-handler",
            "version": "v5.2.0",
            "source": {
                "type": "git",
                "url": "https://github.com/symfony/error-handler.git",
                "reference": "289008c5be039e39908d33ae0a8ac99be1210bba"
            },
            "dist": {
                "type": "zip",
                "url": "https://api.github.com/repos/symfony/error-handler/zipball/289008c5be039e39908d33ae0a8ac99be1210bba",
                "reference": "289008c5be039e39908d33ae0a8ac99be1210bba",
                "shasum": ""
            },
            "require": {
                "php": ">=7.2.5",
                "psr/log": "^1.0",
                "symfony/polyfill-php80": "^1.15",
                "symfony/var-dumper": "^4.4|^5.0"
            },
            "require-dev": {
                "symfony/deprecation-contracts": "^2.1",
                "symfony/http-kernel": "^4.4|^5.0",
                "symfony/serializer": "^4.4|^5.0"
            },
            "type": "library",
            "autoload": {
                "psr-4": {
                    "Symfony\\Component\\ErrorHandler\\": ""
                },
                "exclude-from-classmap": [
                    "/Tests/"
                ]
            },
            "notification-url": "https://packagist.org/downloads/",
            "license": [
                "MIT"
            ],
            "authors": [
                {
                    "name": "Fabien Potencier",
                    "email": "fabien@symfony.com"
                },
                {
                    "name": "Symfony Community",
                    "homepage": "https://symfony.com/contributors"
                }
            ],
            "description": "Symfony ErrorHandler Component",
            "homepage": "https://symfony.com",
            "support": {
                "source": "https://github.com/symfony/error-handler/tree/v5.2.0"
            },
            "funding": [
                {
                    "url": "https://symfony.com/sponsor",
                    "type": "custom"
                },
                {
                    "url": "https://github.com/fabpot",
                    "type": "github"
                },
                {
                    "url": "https://tidelift.com/funding/github/packagist/symfony/symfony",
                    "type": "tidelift"
                }
            ],
            "time": "2020-10-28T21:46:03+00:00"
        },
        {
            "name": "symfony/event-dispatcher",
            "version": "v5.2.0",
            "source": {
                "type": "git",
                "url": "https://github.com/symfony/event-dispatcher.git",
                "reference": "aa13a09811e6d2ad43f8fb336bebdb7691d85d3c"
            },
            "dist": {
                "type": "zip",
                "url": "https://api.github.com/repos/symfony/event-dispatcher/zipball/aa13a09811e6d2ad43f8fb336bebdb7691d85d3c",
                "reference": "aa13a09811e6d2ad43f8fb336bebdb7691d85d3c",
                "shasum": ""
            },
            "require": {
                "php": ">=7.2.5",
                "symfony/deprecation-contracts": "^2.1",
                "symfony/event-dispatcher-contracts": "^2",
                "symfony/polyfill-php80": "^1.15"
            },
            "conflict": {
                "symfony/dependency-injection": "<4.4"
            },
            "provide": {
                "psr/event-dispatcher-implementation": "1.0",
                "symfony/event-dispatcher-implementation": "2.0"
            },
            "require-dev": {
                "psr/log": "~1.0",
                "symfony/config": "^4.4|^5.0",
                "symfony/dependency-injection": "^4.4|^5.0",
                "symfony/error-handler": "^4.4|^5.0",
                "symfony/expression-language": "^4.4|^5.0",
                "symfony/http-foundation": "^4.4|^5.0",
                "symfony/service-contracts": "^1.1|^2",
                "symfony/stopwatch": "^4.4|^5.0"
            },
            "suggest": {
                "symfony/dependency-injection": "",
                "symfony/http-kernel": ""
            },
            "type": "library",
            "autoload": {
                "psr-4": {
                    "Symfony\\Component\\EventDispatcher\\": ""
                },
                "exclude-from-classmap": [
                    "/Tests/"
                ]
            },
            "notification-url": "https://packagist.org/downloads/",
            "license": [
                "MIT"
            ],
            "authors": [
                {
                    "name": "Fabien Potencier",
                    "email": "fabien@symfony.com"
                },
                {
                    "name": "Symfony Community",
                    "homepage": "https://symfony.com/contributors"
                }
            ],
            "description": "Symfony EventDispatcher Component",
            "homepage": "https://symfony.com",
            "support": {
                "source": "https://github.com/symfony/event-dispatcher/tree/v5.2.0"
            },
            "funding": [
                {
                    "url": "https://symfony.com/sponsor",
                    "type": "custom"
                },
                {
                    "url": "https://github.com/fabpot",
                    "type": "github"
                },
                {
                    "url": "https://tidelift.com/funding/github/packagist/symfony/symfony",
                    "type": "tidelift"
                }
            ],
            "time": "2020-11-01T16:14:45+00:00"
        },
        {
            "name": "symfony/expression-language",
            "version": "v5.2.0",
            "source": {
                "type": "git",
                "url": "https://github.com/symfony/expression-language.git",
                "reference": "6fca724c3616e9fb49a06f183e33d886677fa0d1"
            },
            "dist": {
                "type": "zip",
                "url": "https://api.github.com/repos/symfony/expression-language/zipball/6fca724c3616e9fb49a06f183e33d886677fa0d1",
                "reference": "6fca724c3616e9fb49a06f183e33d886677fa0d1",
                "shasum": ""
            },
            "require": {
                "php": ">=7.2.5",
                "symfony/cache": "^4.4|^5.0",
                "symfony/polyfill-php80": "^1.15",
                "symfony/service-contracts": "^1.1|^2"
            },
            "type": "library",
            "autoload": {
                "psr-4": {
                    "Symfony\\Component\\ExpressionLanguage\\": ""
                },
                "exclude-from-classmap": [
                    "/Tests/"
                ]
            },
            "notification-url": "https://packagist.org/downloads/",
            "license": [
                "MIT"
            ],
            "authors": [
                {
                    "name": "Fabien Potencier",
                    "email": "fabien@symfony.com"
                },
                {
                    "name": "Symfony Community",
                    "homepage": "https://symfony.com/contributors"
                }
            ],
            "description": "Symfony ExpressionLanguage Component",
            "homepage": "https://symfony.com",
            "support": {
                "source": "https://github.com/symfony/expression-language/tree/v5.2.0"
            },
            "funding": [
                {
                    "url": "https://symfony.com/sponsor",
                    "type": "custom"
                },
                {
                    "url": "https://github.com/fabpot",
                    "type": "github"
                },
                {
                    "url": "https://tidelift.com/funding/github/packagist/symfony/symfony",
                    "type": "tidelift"
                }
            ],
            "time": "2020-10-28T21:46:03+00:00"
        },
        {
            "name": "symfony/filesystem",
            "version": "v5.2.0",
            "source": {
                "type": "git",
                "url": "https://github.com/symfony/filesystem.git",
                "reference": "bb92ba7f38b037e531908590a858a04d85c0e238"
            },
            "dist": {
                "type": "zip",
                "url": "https://api.github.com/repos/symfony/filesystem/zipball/bb92ba7f38b037e531908590a858a04d85c0e238",
                "reference": "bb92ba7f38b037e531908590a858a04d85c0e238",
                "shasum": ""
            },
            "require": {
                "php": ">=7.2.5",
                "symfony/polyfill-ctype": "~1.8"
            },
            "type": "library",
            "autoload": {
                "psr-4": {
                    "Symfony\\Component\\Filesystem\\": ""
                },
                "exclude-from-classmap": [
                    "/Tests/"
                ]
            },
            "notification-url": "https://packagist.org/downloads/",
            "license": [
                "MIT"
            ],
            "authors": [
                {
                    "name": "Fabien Potencier",
                    "email": "fabien@symfony.com"
                },
                {
                    "name": "Symfony Community",
                    "homepage": "https://symfony.com/contributors"
                }
            ],
            "description": "Symfony Filesystem Component",
            "homepage": "https://symfony.com",
            "support": {
                "source": "https://github.com/symfony/filesystem/tree/v5.2.0"
            },
            "funding": [
                {
                    "url": "https://symfony.com/sponsor",
                    "type": "custom"
                },
                {
                    "url": "https://github.com/fabpot",
                    "type": "github"
                },
                {
                    "url": "https://tidelift.com/funding/github/packagist/symfony/symfony",
                    "type": "tidelift"
                }
            ],
            "time": "2020-11-12T09:58:18+00:00"
        },
        {
            "name": "symfony/finder",
            "version": "v5.2.0",
            "source": {
                "type": "git",
                "url": "https://github.com/symfony/finder.git",
                "reference": "fd8305521692f27eae3263895d1ef1571c71a78d"
            },
            "dist": {
                "type": "zip",
                "url": "https://api.github.com/repos/symfony/finder/zipball/fd8305521692f27eae3263895d1ef1571c71a78d",
                "reference": "fd8305521692f27eae3263895d1ef1571c71a78d",
                "shasum": ""
            },
            "require": {
                "php": ">=7.2.5"
            },
            "type": "library",
            "autoload": {
                "psr-4": {
                    "Symfony\\Component\\Finder\\": ""
                },
                "exclude-from-classmap": [
                    "/Tests/"
                ]
            },
            "notification-url": "https://packagist.org/downloads/",
            "license": [
                "MIT"
            ],
            "authors": [
                {
                    "name": "Fabien Potencier",
                    "email": "fabien@symfony.com"
                },
                {
                    "name": "Symfony Community",
                    "homepage": "https://symfony.com/contributors"
                }
            ],
            "description": "Symfony Finder Component",
            "homepage": "https://symfony.com",
            "support": {
                "source": "https://github.com/symfony/finder/tree/v5.2.0"
            },
            "funding": [
                {
                    "url": "https://symfony.com/sponsor",
                    "type": "custom"
                },
                {
                    "url": "https://github.com/fabpot",
                    "type": "github"
                },
                {
                    "url": "https://tidelift.com/funding/github/packagist/symfony/symfony",
                    "type": "tidelift"
                }
            ],
            "time": "2020-11-18T09:42:36+00:00"
        },
        {
            "name": "symfony/flex",
            "version": "v1.11.0",
            "source": {
                "type": "git",
                "url": "https://github.com/symfony/flex.git",
                "reference": "ceb2b4e612bd0b4bb36a4d7fb2e800c861652f48"
            },
            "dist": {
                "type": "zip",
                "url": "https://api.github.com/repos/symfony/flex/zipball/ceb2b4e612bd0b4bb36a4d7fb2e800c861652f48",
                "reference": "ceb2b4e612bd0b4bb36a4d7fb2e800c861652f48",
                "shasum": ""
            },
            "require": {
                "composer-plugin-api": "^1.0|^2.0",
                "php": ">=7.1"
            },
            "require-dev": {
                "composer/composer": "^1.0.2|^2.0",
                "symfony/dotenv": "^4.4|^5.0",
                "symfony/filesystem": "^4.4|^5.0",
                "symfony/phpunit-bridge": "^4.4|^5.0",
                "symfony/process": "^3.4|^4.4|^5.0"
            },
            "type": "composer-plugin",
            "extra": {
                "branch-alias": {
                    "dev-main": "1.9-dev"
                },
                "class": "Symfony\\Flex\\Flex"
            },
            "autoload": {
                "psr-4": {
                    "Symfony\\Flex\\": "src"
                }
            },
            "notification-url": "https://packagist.org/downloads/",
            "license": [
                "MIT"
            ],
            "authors": [
                {
                    "name": "Fabien Potencier",
                    "email": "fabien.potencier@gmail.com"
                }
            ],
            "description": "Composer plugin for Symfony",
            "support": {
                "issues": "https://github.com/symfony/flex/issues",
                "source": "https://github.com/symfony/flex/tree/v1.11.0"
            },
            "funding": [
                {
                    "url": "https://symfony.com/sponsor",
                    "type": "custom"
                },
                {
                    "url": "https://github.com/fabpot",
                    "type": "github"
                },
                {
                    "url": "https://tidelift.com/funding/github/packagist/symfony/symfony",
                    "type": "tidelift"
                }
            ],
            "time": "2020-12-03T10:57:35+00:00"
        },
        {
            "name": "symfony/form",
            "version": "v5.2.0",
            "source": {
                "type": "git",
                "url": "https://github.com/symfony/form.git",
                "reference": "b01ac08da313b892e028b0aa77c89ccb610d139a"
            },
            "dist": {
                "type": "zip",
                "url": "https://api.github.com/repos/symfony/form/zipball/b01ac08da313b892e028b0aa77c89ccb610d139a",
                "reference": "b01ac08da313b892e028b0aa77c89ccb610d139a",
                "shasum": ""
            },
            "require": {
                "php": ">=7.2.5",
                "symfony/deprecation-contracts": "^2.1",
                "symfony/event-dispatcher": "^4.4|^5.0",
                "symfony/intl": "^4.4|^5.0",
                "symfony/options-resolver": "^5.1",
                "symfony/polyfill-ctype": "~1.8",
                "symfony/polyfill-mbstring": "~1.0",
                "symfony/polyfill-php80": "^1.15",
                "symfony/property-access": "^5.0.8",
                "symfony/service-contracts": "^1.1|^2"
            },
            "conflict": {
                "phpunit/phpunit": "<5.4.3",
                "symfony/console": "<4.4",
                "symfony/dependency-injection": "<4.4",
                "symfony/doctrine-bridge": "<4.4",
                "symfony/error-handler": "<4.4.5",
                "symfony/framework-bundle": "<4.4",
                "symfony/http-kernel": "<4.4",
                "symfony/intl": "<4.4",
                "symfony/translation": "<4.4",
                "symfony/translation-contracts": "<1.1.7",
                "symfony/twig-bridge": "<4.4"
            },
            "require-dev": {
                "doctrine/collections": "~1.0",
                "symfony/config": "^4.4|^5.0",
                "symfony/console": "^4.4|^5.0",
                "symfony/dependency-injection": "^4.4|^5.0",
                "symfony/expression-language": "^4.4|^5.0",
                "symfony/http-foundation": "^4.4|^5.0",
                "symfony/http-kernel": "^4.4|^5.0",
                "symfony/security-csrf": "^4.4|^5.0",
                "symfony/translation": "^4.4|^5.0",
                "symfony/validator": "^4.4.17|^5.1.9",
                "symfony/var-dumper": "^4.4|^5.0"
            },
            "suggest": {
                "symfony/security-csrf": "For protecting forms against CSRF attacks.",
                "symfony/twig-bridge": "For templating with Twig.",
                "symfony/validator": "For form validation."
            },
            "type": "library",
            "autoload": {
                "psr-4": {
                    "Symfony\\Component\\Form\\": ""
                },
                "exclude-from-classmap": [
                    "/Tests/"
                ]
            },
            "notification-url": "https://packagist.org/downloads/",
            "license": [
                "MIT"
            ],
            "authors": [
                {
                    "name": "Fabien Potencier",
                    "email": "fabien@symfony.com"
                },
                {
                    "name": "Symfony Community",
                    "homepage": "https://symfony.com/contributors"
                }
            ],
            "description": "Symfony Form Component",
            "homepage": "https://symfony.com",
            "support": {
                "source": "https://github.com/symfony/form/tree/v5.2.0"
            },
            "funding": [
                {
                    "url": "https://symfony.com/sponsor",
                    "type": "custom"
                },
                {
                    "url": "https://github.com/fabpot",
                    "type": "github"
                },
                {
                    "url": "https://tidelift.com/funding/github/packagist/symfony/symfony",
                    "type": "tidelift"
                }
            ],
            "time": "2020-11-28T11:24:18+00:00"
        },
        {
            "name": "symfony/framework-bundle",
            "version": "v5.2.0",
            "source": {
                "type": "git",
                "url": "https://github.com/symfony/framework-bundle.git",
                "reference": "c5eedac1a2a07419d1d35f81a6b63cfccd91ea1d"
            },
            "dist": {
                "type": "zip",
                "url": "https://api.github.com/repos/symfony/framework-bundle/zipball/c5eedac1a2a07419d1d35f81a6b63cfccd91ea1d",
                "reference": "c5eedac1a2a07419d1d35f81a6b63cfccd91ea1d",
                "shasum": ""
            },
            "require": {
                "ext-xml": "*",
                "php": ">=7.2.5",
                "symfony/cache": "^5.2",
                "symfony/config": "^5.0",
                "symfony/dependency-injection": "^5.2",
                "symfony/error-handler": "^4.4.1|^5.0.1",
                "symfony/event-dispatcher": "^5.1",
                "symfony/filesystem": "^4.4|^5.0",
                "symfony/finder": "^4.4|^5.0",
                "symfony/http-foundation": "^5.2",
                "symfony/http-kernel": "^5.2",
                "symfony/polyfill-mbstring": "~1.0",
                "symfony/polyfill-php80": "^1.15",
                "symfony/routing": "^5.2"
            },
            "conflict": {
                "doctrine/persistence": "<1.3",
                "phpdocumentor/reflection-docblock": "<3.0",
                "phpdocumentor/type-resolver": "<0.2.1",
                "phpunit/phpunit": "<5.4.3",
                "symfony/asset": "<5.1",
                "symfony/browser-kit": "<4.4",
                "symfony/console": "<5.2",
                "symfony/dom-crawler": "<4.4",
                "symfony/dotenv": "<5.1",
                "symfony/form": "<5.2",
                "symfony/http-client": "<4.4",
                "symfony/lock": "<4.4",
                "symfony/mailer": "<5.2",
                "symfony/messenger": "<4.4",
                "symfony/mime": "<4.4",
                "symfony/property-access": "<5.2",
                "symfony/property-info": "<4.4",
                "symfony/serializer": "<5.2",
                "symfony/stopwatch": "<4.4",
                "symfony/translation": "<5.0",
                "symfony/twig-bridge": "<4.4",
                "symfony/twig-bundle": "<4.4",
                "symfony/validator": "<5.2",
                "symfony/web-profiler-bundle": "<4.4",
                "symfony/workflow": "<5.2"
            },
            "require-dev": {
                "doctrine/annotations": "~1.7",
                "doctrine/cache": "~1.0",
                "paragonie/sodium_compat": "^1.8",
                "phpdocumentor/reflection-docblock": "^3.0|^4.0|^5.0",
                "symfony/asset": "^5.1",
                "symfony/browser-kit": "^4.4|^5.0",
                "symfony/console": "^5.2",
                "symfony/css-selector": "^4.4|^5.0",
                "symfony/dom-crawler": "^4.4|^5.0",
                "symfony/dotenv": "^5.1",
                "symfony/expression-language": "^4.4|^5.0",
                "symfony/form": "^5.2",
                "symfony/http-client": "^4.4|^5.0",
                "symfony/lock": "^4.4|^5.0",
                "symfony/mailer": "^5.2",
                "symfony/messenger": "^5.2",
                "symfony/mime": "^4.4|^5.0",
                "symfony/polyfill-intl-icu": "~1.0",
                "symfony/process": "^4.4|^5.0",
                "symfony/property-info": "^4.4|^5.0",
                "symfony/security-bundle": "^5.1",
                "symfony/security-csrf": "^4.4|^5.0",
                "symfony/security-http": "^4.4|^5.0",
                "symfony/serializer": "^5.2",
                "symfony/stopwatch": "^4.4|^5.0",
                "symfony/string": "^5.0",
                "symfony/translation": "^5.0",
                "symfony/twig-bundle": "^4.4|^5.0",
                "symfony/validator": "^5.2",
                "symfony/web-link": "^4.4|^5.0",
                "symfony/workflow": "^5.2",
                "symfony/yaml": "^4.4|^5.0",
                "twig/twig": "^2.10|^3.0"
            },
            "suggest": {
                "ext-apcu": "For best performance of the system caches",
                "symfony/console": "For using the console commands",
                "symfony/form": "For using forms",
                "symfony/property-info": "For using the property_info service",
                "symfony/serializer": "For using the serializer service",
                "symfony/validator": "For using validation",
                "symfony/web-link": "For using web links, features such as preloading, prefetching or prerendering",
                "symfony/yaml": "For using the debug:config and lint:yaml commands"
            },
            "type": "symfony-bundle",
            "autoload": {
                "psr-4": {
                    "Symfony\\Bundle\\FrameworkBundle\\": ""
                },
                "exclude-from-classmap": [
                    "/Tests/"
                ]
            },
            "notification-url": "https://packagist.org/downloads/",
            "license": [
                "MIT"
            ],
            "authors": [
                {
                    "name": "Fabien Potencier",
                    "email": "fabien@symfony.com"
                },
                {
                    "name": "Symfony Community",
                    "homepage": "https://symfony.com/contributors"
                }
            ],
            "description": "Symfony FrameworkBundle",
            "homepage": "https://symfony.com",
            "support": {
                "source": "https://github.com/symfony/framework-bundle/tree/v5.2.0"
            },
            "funding": [
                {
                    "url": "https://symfony.com/sponsor",
                    "type": "custom"
                },
                {
                    "url": "https://github.com/fabpot",
                    "type": "github"
                },
                {
                    "url": "https://tidelift.com/funding/github/packagist/symfony/symfony",
                    "type": "tidelift"
                }
            ],
            "time": "2020-11-28T11:24:18+00:00"
        },
        {
            "name": "symfony/google-mailer",
            "version": "v5.2.0",
            "source": {
                "type": "git",
                "url": "https://github.com/symfony/google-mailer.git",
                "reference": "9f459cbd57dd33a70fd8aa475575641ea4ae3369"
            },
            "dist": {
                "type": "zip",
                "url": "https://api.github.com/repos/symfony/google-mailer/zipball/9f459cbd57dd33a70fd8aa475575641ea4ae3369",
                "reference": "9f459cbd57dd33a70fd8aa475575641ea4ae3369",
                "shasum": ""
            },
            "require": {
                "php": ">=7.2.5",
                "symfony/mailer": "^4.4|^5.0"
            },
            "require-dev": {
                "symfony/http-client": "^4.4|^5.0"
            },
            "type": "symfony-bridge",
            "autoload": {
                "psr-4": {
                    "Symfony\\Component\\Mailer\\Bridge\\Google\\": ""
                },
                "exclude-from-classmap": [
                    "/Tests/"
                ]
            },
            "notification-url": "https://packagist.org/downloads/",
            "license": [
                "MIT"
            ],
            "authors": [
                {
                    "name": "Fabien Potencier",
                    "email": "fabien@symfony.com"
                },
                {
                    "name": "Symfony Community",
                    "homepage": "https://symfony.com/contributors"
                }
            ],
            "description": "Symfony Google Mailer Bridge",
            "homepage": "https://symfony.com",
            "support": {
                "source": "https://github.com/symfony/google-mailer/tree/v5.2.0"
            },
            "funding": [
                {
                    "url": "https://symfony.com/sponsor",
                    "type": "custom"
                },
                {
                    "url": "https://github.com/fabpot",
                    "type": "github"
                },
                {
                    "url": "https://tidelift.com/funding/github/packagist/symfony/symfony",
                    "type": "tidelift"
                }
            ],
            "time": "2020-10-24T12:01:57+00:00"
        },
        {
            "name": "symfony/http-client",
            "version": "v5.2.0",
            "source": {
                "type": "git",
                "url": "https://github.com/symfony/http-client.git",
                "reference": "5b9fc5d85a6cec73832ff170ccd468d97dd082d9"
            },
            "dist": {
                "type": "zip",
                "url": "https://api.github.com/repos/symfony/http-client/zipball/5b9fc5d85a6cec73832ff170ccd468d97dd082d9",
                "reference": "5b9fc5d85a6cec73832ff170ccd468d97dd082d9",
                "shasum": ""
            },
            "require": {
                "php": ">=7.2.5",
                "psr/log": "^1.0",
                "symfony/http-client-contracts": "^2.2",
                "symfony/polyfill-php73": "^1.11",
                "symfony/polyfill-php80": "^1.15",
                "symfony/service-contracts": "^1.0|^2"
            },
            "provide": {
                "php-http/async-client-implementation": "*",
                "php-http/client-implementation": "*",
                "psr/http-client-implementation": "1.0",
                "symfony/http-client-implementation": "1.1"
            },
            "require-dev": {
                "amphp/amp": "^2.5",
                "amphp/http-client": "^4.2.1",
                "amphp/http-tunnel": "^1.0",
                "amphp/socket": "^1.1",
                "guzzlehttp/promises": "^1.3.1",
                "nyholm/psr7": "^1.0",
                "php-http/httplug": "^1.0|^2.0",
                "psr/http-client": "^1.0",
                "symfony/dependency-injection": "^4.4|^5.0",
                "symfony/http-kernel": "^4.4.13|^5.1.5",
                "symfony/process": "^4.4|^5.0",
                "symfony/stopwatch": "^4.4|^5.0"
            },
            "type": "library",
            "autoload": {
                "psr-4": {
                    "Symfony\\Component\\HttpClient\\": ""
                },
                "exclude-from-classmap": [
                    "/Tests/"
                ]
            },
            "notification-url": "https://packagist.org/downloads/",
            "license": [
                "MIT"
            ],
            "authors": [
                {
                    "name": "Nicolas Grekas",
                    "email": "p@tchwork.com"
                },
                {
                    "name": "Symfony Community",
                    "homepage": "https://symfony.com/contributors"
                }
            ],
            "description": "Symfony HttpClient component",
            "homepage": "https://symfony.com",
            "support": {
                "source": "https://github.com/symfony/http-client/tree/v5.2.0"
            },
            "funding": [
                {
                    "url": "https://symfony.com/sponsor",
                    "type": "custom"
                },
                {
                    "url": "https://github.com/fabpot",
                    "type": "github"
                },
                {
                    "url": "https://tidelift.com/funding/github/packagist/symfony/symfony",
                    "type": "tidelift"
                }
            ],
            "time": "2020-11-28T13:45:20+00:00"
        },
        {
            "name": "symfony/http-foundation",
            "version": "v5.2.0",
            "source": {
                "type": "git",
                "url": "https://github.com/symfony/http-foundation.git",
                "reference": "e4576271ee99123aa59a40564c7b5405f0ebd1e6"
            },
            "dist": {
                "type": "zip",
                "url": "https://api.github.com/repos/symfony/http-foundation/zipball/e4576271ee99123aa59a40564c7b5405f0ebd1e6",
                "reference": "e4576271ee99123aa59a40564c7b5405f0ebd1e6",
                "shasum": ""
            },
            "require": {
                "php": ">=7.2.5",
                "symfony/deprecation-contracts": "^2.1",
                "symfony/polyfill-mbstring": "~1.1",
                "symfony/polyfill-php80": "^1.15"
            },
            "require-dev": {
                "predis/predis": "~1.0",
                "symfony/cache": "^4.4|^5.0",
                "symfony/expression-language": "^4.4|^5.0",
                "symfony/mime": "^4.4|^5.0"
            },
            "suggest": {
                "symfony/mime": "To use the file extension guesser"
            },
            "type": "library",
            "autoload": {
                "psr-4": {
                    "Symfony\\Component\\HttpFoundation\\": ""
                },
                "exclude-from-classmap": [
                    "/Tests/"
                ]
            },
            "notification-url": "https://packagist.org/downloads/",
            "license": [
                "MIT"
            ],
            "authors": [
                {
                    "name": "Fabien Potencier",
                    "email": "fabien@symfony.com"
                },
                {
                    "name": "Symfony Community",
                    "homepage": "https://symfony.com/contributors"
                }
            ],
            "description": "Symfony HttpFoundation Component",
            "homepage": "https://symfony.com",
            "support": {
                "source": "https://github.com/symfony/http-foundation/tree/v5.2.0"
            },
            "funding": [
                {
                    "url": "https://symfony.com/sponsor",
                    "type": "custom"
                },
                {
                    "url": "https://github.com/fabpot",
                    "type": "github"
                },
                {
                    "url": "https://tidelift.com/funding/github/packagist/symfony/symfony",
                    "type": "tidelift"
                }
            ],
            "time": "2020-11-27T06:13:25+00:00"
        },
        {
            "name": "symfony/http-kernel",
            "version": "v5.2.0",
            "source": {
                "type": "git",
                "url": "https://github.com/symfony/http-kernel.git",
                "reference": "38907e5ccb2d9d371191a946734afc83c7a03160"
            },
            "dist": {
                "type": "zip",
                "url": "https://api.github.com/repos/symfony/http-kernel/zipball/38907e5ccb2d9d371191a946734afc83c7a03160",
                "reference": "38907e5ccb2d9d371191a946734afc83c7a03160",
                "shasum": ""
            },
            "require": {
                "php": ">=7.2.5",
                "psr/log": "~1.0",
                "symfony/deprecation-contracts": "^2.1",
                "symfony/error-handler": "^4.4|^5.0",
                "symfony/event-dispatcher": "^5.0",
                "symfony/http-client-contracts": "^1.1|^2",
                "symfony/http-foundation": "^4.4|^5.0",
                "symfony/polyfill-ctype": "^1.8",
                "symfony/polyfill-php73": "^1.9",
                "symfony/polyfill-php80": "^1.15"
            },
            "conflict": {
                "symfony/browser-kit": "<4.4",
                "symfony/cache": "<5.0",
                "symfony/config": "<5.0",
                "symfony/console": "<4.4",
                "symfony/dependency-injection": "<5.1.8",
                "symfony/doctrine-bridge": "<5.0",
                "symfony/form": "<5.0",
                "symfony/http-client": "<5.0",
                "symfony/mailer": "<5.0",
                "symfony/messenger": "<5.0",
                "symfony/translation": "<5.0",
                "symfony/twig-bridge": "<5.0",
                "symfony/validator": "<5.0",
                "twig/twig": "<2.4"
            },
            "provide": {
                "psr/log-implementation": "1.0"
            },
            "require-dev": {
                "psr/cache": "~1.0",
                "symfony/browser-kit": "^4.4|^5.0",
                "symfony/config": "^5.0",
                "symfony/console": "^4.4|^5.0",
                "symfony/css-selector": "^4.4|^5.0",
                "symfony/dependency-injection": "^5.1.8",
                "symfony/dom-crawler": "^4.4|^5.0",
                "symfony/expression-language": "^4.4|^5.0",
                "symfony/finder": "^4.4|^5.0",
                "symfony/process": "^4.4|^5.0",
                "symfony/routing": "^4.4|^5.0",
                "symfony/stopwatch": "^4.4|^5.0",
                "symfony/translation": "^4.4|^5.0",
                "symfony/translation-contracts": "^1.1|^2",
                "twig/twig": "^2.4|^3.0"
            },
            "suggest": {
                "symfony/browser-kit": "",
                "symfony/config": "",
                "symfony/console": "",
                "symfony/dependency-injection": ""
            },
            "type": "library",
            "autoload": {
                "psr-4": {
                    "Symfony\\Component\\HttpKernel\\": ""
                },
                "exclude-from-classmap": [
                    "/Tests/"
                ]
            },
            "notification-url": "https://packagist.org/downloads/",
            "license": [
                "MIT"
            ],
            "authors": [
                {
                    "name": "Fabien Potencier",
                    "email": "fabien@symfony.com"
                },
                {
                    "name": "Symfony Community",
                    "homepage": "https://symfony.com/contributors"
                }
            ],
            "description": "Symfony HttpKernel Component",
            "homepage": "https://symfony.com",
            "support": {
                "source": "https://github.com/symfony/http-kernel/tree/v5.2.0"
            },
            "funding": [
                {
                    "url": "https://symfony.com/sponsor",
                    "type": "custom"
                },
                {
                    "url": "https://github.com/fabpot",
                    "type": "github"
                },
                {
                    "url": "https://tidelift.com/funding/github/packagist/symfony/symfony",
                    "type": "tidelift"
                }
            ],
            "time": "2020-11-30T05:54:18+00:00"
        },
        {
            "name": "symfony/intl",
            "version": "v5.2.0",
            "source": {
                "type": "git",
                "url": "https://github.com/symfony/intl.git",
                "reference": "eaac169bf64d307d48daef7e349729d670df6659"
            },
            "dist": {
                "type": "zip",
                "url": "https://api.github.com/repos/symfony/intl/zipball/eaac169bf64d307d48daef7e349729d670df6659",
                "reference": "eaac169bf64d307d48daef7e349729d670df6659",
                "shasum": ""
            },
            "require": {
                "php": ">=7.2.5",
                "symfony/polyfill-intl-icu": "~1.0",
                "symfony/polyfill-php80": "^1.15"
            },
            "require-dev": {
                "symfony/filesystem": "^4.4|^5.0"
            },
            "suggest": {
                "ext-intl": "to use the component with locales other than \"en\""
            },
            "type": "library",
            "autoload": {
                "psr-4": {
                    "Symfony\\Component\\Intl\\": ""
                },
                "classmap": [
                    "Resources/stubs"
                ],
                "exclude-from-classmap": [
                    "/Tests/"
                ]
            },
            "notification-url": "https://packagist.org/downloads/",
            "license": [
                "MIT"
            ],
            "authors": [
                {
                    "name": "Bernhard Schussek",
                    "email": "bschussek@gmail.com"
                },
                {
                    "name": "Eriksen Costa",
                    "email": "eriksen.costa@infranology.com.br"
                },
                {
                    "name": "Igor Wiedler",
                    "email": "igor@wiedler.ch"
                },
                {
                    "name": "Symfony Community",
                    "homepage": "https://symfony.com/contributors"
                }
            ],
            "description": "A PHP replacement layer for the C intl extension that includes additional data from the ICU library.",
            "homepage": "https://symfony.com",
            "keywords": [
                "i18n",
                "icu",
                "internationalization",
                "intl",
                "l10n",
                "localization"
            ],
            "support": {
                "source": "https://github.com/symfony/intl/tree/v5.2.0"
            },
            "funding": [
                {
                    "url": "https://symfony.com/sponsor",
                    "type": "custom"
                },
                {
                    "url": "https://github.com/fabpot",
                    "type": "github"
                },
                {
                    "url": "https://tidelift.com/funding/github/packagist/symfony/symfony",
                    "type": "tidelift"
                }
            ],
            "time": "2020-11-03T11:59:17+00:00"
        },
        {
            "name": "symfony/ldap",
            "version": "v5.2.0",
            "source": {
                "type": "git",
                "url": "https://github.com/symfony/ldap.git",
                "reference": "0024df7e86d79314912831bc2bee2aa4769d0fd7"
            },
            "dist": {
                "type": "zip",
                "url": "https://api.github.com/repos/symfony/ldap/zipball/0024df7e86d79314912831bc2bee2aa4769d0fd7",
                "reference": "0024df7e86d79314912831bc2bee2aa4769d0fd7",
                "shasum": ""
            },
            "require": {
                "ext-ldap": "*",
                "php": ">=7.2.5",
                "symfony/options-resolver": "^4.4|^5.0",
                "symfony/polyfill-php80": "^1.15"
            },
            "conflict": {
                "symfony/options-resolver": "<4.4",
                "symfony/security-core": "<5"
            },
            "require-dev": {
                "symfony/security-core": "^5.0"
            },
            "type": "library",
            "autoload": {
                "psr-4": {
                    "Symfony\\Component\\Ldap\\": ""
                },
                "exclude-from-classmap": [
                    "/Tests/"
                ]
            },
            "notification-url": "https://packagist.org/downloads/",
            "license": [
                "MIT"
            ],
            "authors": [
                {
                    "name": "Charles Sarrazin",
                    "email": "charles@sarraz.in"
                },
                {
                    "name": "Symfony Community",
                    "homepage": "https://symfony.com/contributors"
                }
            ],
            "description": "An abstraction in front of PHP's LDAP functions, compatible with PHP 5.3.9 onwards.",
            "homepage": "https://symfony.com",
            "keywords": [
                "active directory",
                "ldap"
            ],
            "support": {
                "source": "https://github.com/symfony/ldap/tree/v5.2.0"
            },
            "funding": [
                {
                    "url": "https://symfony.com/sponsor",
                    "type": "custom"
                },
                {
                    "url": "https://github.com/fabpot",
                    "type": "github"
                },
                {
                    "url": "https://tidelift.com/funding/github/packagist/symfony/symfony",
                    "type": "tidelift"
                }
            ],
            "time": "2020-11-16T18:02:40+00:00"
        },
        {
            "name": "symfony/lock",
            "version": "v5.2.0",
            "source": {
                "type": "git",
                "url": "https://github.com/symfony/lock.git",
                "reference": "30232c763dc1eb5c6c7f52f73468aa06aeb511f8"
            },
            "dist": {
                "type": "zip",
                "url": "https://api.github.com/repos/symfony/lock/zipball/30232c763dc1eb5c6c7f52f73468aa06aeb511f8",
                "reference": "30232c763dc1eb5c6c7f52f73468aa06aeb511f8",
                "shasum": ""
            },
            "require": {
                "php": ">=7.2.5",
                "psr/log": "~1.0",
                "symfony/polyfill-php80": "^1.15"
            },
            "conflict": {
                "doctrine/dbal": "<2.10"
            },
            "require-dev": {
                "doctrine/dbal": "^2.10|^3.0",
                "mongodb/mongodb": "~1.1",
                "predis/predis": "~1.0"
            },
            "type": "library",
            "autoload": {
                "psr-4": {
                    "Symfony\\Component\\Lock\\": ""
                },
                "exclude-from-classmap": [
                    "/Tests/"
                ]
            },
            "notification-url": "https://packagist.org/downloads/",
            "license": [
                "MIT"
            ],
            "authors": [
                {
                    "name": "Jérémy Derussé",
                    "email": "jeremy@derusse.com"
                },
                {
                    "name": "Symfony Community",
                    "homepage": "https://symfony.com/contributors"
                }
            ],
            "description": "Symfony Lock Component",
            "homepage": "https://symfony.com",
            "keywords": [
                "cas",
                "flock",
                "locking",
                "mutex",
                "redlock",
                "semaphore"
            ],
            "support": {
                "source": "https://github.com/symfony/lock/tree/v5.2.0"
            },
            "funding": [
                {
                    "url": "https://symfony.com/sponsor",
                    "type": "custom"
                },
                {
                    "url": "https://github.com/fabpot",
                    "type": "github"
                },
                {
                    "url": "https://tidelift.com/funding/github/packagist/symfony/symfony",
                    "type": "tidelift"
                }
            ],
            "time": "2020-10-28T21:46:03+00:00"
        },
        {
            "name": "symfony/mailer",
            "version": "v5.2.0",
            "source": {
                "type": "git",
                "url": "https://github.com/symfony/mailer.git",
                "reference": "f30fe13d4c9049f3c1f63be2c7f580779b058522"
            },
            "dist": {
                "type": "zip",
                "url": "https://api.github.com/repos/symfony/mailer/zipball/f30fe13d4c9049f3c1f63be2c7f580779b058522",
                "reference": "f30fe13d4c9049f3c1f63be2c7f580779b058522",
                "shasum": ""
            },
            "require": {
                "egulias/email-validator": "^2.1.10",
                "php": ">=7.2.5",
                "psr/log": "~1.0",
                "symfony/event-dispatcher": "^4.4|^5.0",
                "symfony/mime": "^5.2",
                "symfony/polyfill-php80": "^1.15",
                "symfony/service-contracts": "^1.1|^2"
            },
            "conflict": {
                "symfony/http-kernel": "<4.4"
            },
            "require-dev": {
                "symfony/amazon-mailer": "^4.4|^5.0",
                "symfony/google-mailer": "^4.4|^5.0",
                "symfony/http-client-contracts": "^1.1|^2",
                "symfony/mailchimp-mailer": "^4.4|^5.0",
                "symfony/mailgun-mailer": "^4.4|^5.0",
                "symfony/mailjet-mailer": "^4.4|^5.0",
                "symfony/messenger": "^4.4|^5.0",
                "symfony/postmark-mailer": "^4.4|^5.0",
                "symfony/sendgrid-mailer": "^4.4|^5.0"
            },
            "type": "library",
            "autoload": {
                "psr-4": {
                    "Symfony\\Component\\Mailer\\": ""
                },
                "exclude-from-classmap": [
                    "/Tests/"
                ]
            },
            "notification-url": "https://packagist.org/downloads/",
            "license": [
                "MIT"
            ],
            "authors": [
                {
                    "name": "Fabien Potencier",
                    "email": "fabien@symfony.com"
                },
                {
                    "name": "Symfony Community",
                    "homepage": "https://symfony.com/contributors"
                }
            ],
            "description": "Symfony Mailer Component",
            "homepage": "https://symfony.com",
            "support": {
                "source": "https://github.com/symfony/mailer/tree/v5.2.0"
            },
            "funding": [
                {
                    "url": "https://symfony.com/sponsor",
                    "type": "custom"
                },
                {
                    "url": "https://github.com/fabpot",
                    "type": "github"
                },
                {
                    "url": "https://tidelift.com/funding/github/packagist/symfony/symfony",
                    "type": "tidelift"
                }
            ],
            "time": "2020-10-28T21:46:03+00:00"
        },
        {
            "name": "symfony/maker-bundle",
            "version": "v1.25.0",
            "source": {
                "type": "git",
                "url": "https://github.com/symfony/maker-bundle.git",
                "reference": "6d2da12632f5c8b9aa7b159f0bb46f245289434a"
            },
            "dist": {
                "type": "zip",
                "url": "https://api.github.com/repos/symfony/maker-bundle/zipball/6d2da12632f5c8b9aa7b159f0bb46f245289434a",
                "reference": "6d2da12632f5c8b9aa7b159f0bb46f245289434a",
                "shasum": ""
            },
            "require": {
                "doctrine/inflector": "^1.2|^2.0",
                "nikic/php-parser": "^4.0",
                "php": ">=7.1.3",
                "symfony/config": "^3.4|^4.0|^5.0",
                "symfony/console": "^3.4|^4.0|^5.0",
                "symfony/dependency-injection": "^3.4|^4.0|^5.0",
                "symfony/deprecation-contracts": "^2.2",
                "symfony/filesystem": "^3.4|^4.0|^5.0",
                "symfony/finder": "^3.4|^4.0|^5.0",
                "symfony/framework-bundle": "^3.4|^4.0|^5.0",
                "symfony/http-kernel": "^3.4|^4.0|^5.0"
            },
            "require-dev": {
                "composer/semver": "^3.0@dev",
                "doctrine/doctrine-bundle": "^1.8|^2.0",
                "doctrine/orm": "^2.3",
                "friendsofphp/php-cs-fixer": "^2.8",
                "friendsoftwig/twigcs": "^3.1.2",
                "symfony/http-client": "^4.3|^5.0",
                "symfony/phpunit-bridge": "^4.3|^5.0",
                "symfony/process": "^3.4|^4.0|^5.0",
                "symfony/security-core": "^3.4|^4.0|^5.0",
                "symfony/yaml": "^3.4|^4.0|^5.0"
            },
            "type": "symfony-bundle",
            "extra": {
                "branch-alias": {
                    "dev-main": "1.0-dev"
                }
            },
            "autoload": {
                "psr-4": {
                    "Symfony\\Bundle\\MakerBundle\\": "src/"
                }
            },
            "notification-url": "https://packagist.org/downloads/",
            "license": [
                "MIT"
            ],
            "authors": [
                {
                    "name": "Symfony Community",
                    "homepage": "https://symfony.com/contributors"
                }
            ],
            "description": "Symfony Maker helps you create empty commands, controllers, form classes, tests and more so you can forget about writing boilerplate code.",
            "homepage": "https://symfony.com/doc/current/bundles/SymfonyMakerBundle/index.html",
            "keywords": [
                "code generator",
                "generator",
                "scaffold",
                "scaffolding"
            ],
            "support": {
                "issues": "https://github.com/symfony/maker-bundle/issues",
                "source": "https://github.com/symfony/maker-bundle/tree/v1.25.0"
            },
            "funding": [
                {
                    "url": "https://symfony.com/sponsor",
                    "type": "custom"
                },
                {
                    "url": "https://github.com/fabpot",
                    "type": "github"
                },
                {
                    "url": "https://tidelift.com/funding/github/packagist/symfony/symfony",
                    "type": "tidelift"
                }
            ],
            "time": "2020-12-07T14:47:57+00:00"
        },
        {
            "name": "symfony/messenger",
            "version": "v5.2.0",
            "source": {
                "type": "git",
                "url": "https://github.com/symfony/messenger.git",
                "reference": "ae14385879e5b14d5dae94d5b30502a617ef6b06"
            },
            "dist": {
                "type": "zip",
                "url": "https://api.github.com/repos/symfony/messenger/zipball/ae14385879e5b14d5dae94d5b30502a617ef6b06",
                "reference": "ae14385879e5b14d5dae94d5b30502a617ef6b06",
                "shasum": ""
            },
            "require": {
                "php": ">=7.2.5",
                "psr/log": "~1.0",
                "symfony/amqp-messenger": "^5.1",
                "symfony/deprecation-contracts": "^2.1",
                "symfony/doctrine-messenger": "^5.1",
                "symfony/polyfill-php80": "^1.15",
                "symfony/redis-messenger": "^5.1"
            },
            "conflict": {
                "symfony/event-dispatcher": "<4.4",
                "symfony/framework-bundle": "<4.4",
                "symfony/http-kernel": "<4.4"
            },
            "require-dev": {
                "psr/cache": "~1.0",
                "symfony/console": "^4.4|^5.0",
                "symfony/dependency-injection": "^4.4|^5.0",
                "symfony/event-dispatcher": "^4.4|^5.0",
                "symfony/http-kernel": "^4.4|^5.0",
                "symfony/process": "^4.4|^5.0",
                "symfony/property-access": "^4.4|^5.0",
                "symfony/serializer": "^4.4|^5.0",
                "symfony/service-contracts": "^1.1|^2",
                "symfony/stopwatch": "^4.4|^5.0",
                "symfony/validator": "^4.4|^5.0"
            },
            "suggest": {
                "enqueue/messenger-adapter": "For using the php-enqueue library as a transport."
            },
            "type": "library",
            "autoload": {
                "psr-4": {
                    "Symfony\\Component\\Messenger\\": ""
                },
                "exclude-from-classmap": [
                    "/Tests/"
                ]
            },
            "notification-url": "https://packagist.org/downloads/",
            "license": [
                "MIT"
            ],
            "authors": [
                {
                    "name": "Samuel Roze",
                    "email": "samuel.roze@gmail.com"
                },
                {
                    "name": "Symfony Community",
                    "homepage": "https://symfony.com/contributors"
                }
            ],
            "description": "Symfony Messenger Component",
            "homepage": "https://symfony.com",
            "support": {
                "source": "https://github.com/symfony/messenger/tree/v5.2.0"
            },
            "funding": [
                {
                    "url": "https://symfony.com/sponsor",
                    "type": "custom"
                },
                {
                    "url": "https://github.com/fabpot",
                    "type": "github"
                },
                {
                    "url": "https://tidelift.com/funding/github/packagist/symfony/symfony",
                    "type": "tidelift"
                }
            ],
            "time": "2020-11-10T06:17:22+00:00"
        },
        {
            "name": "symfony/mime",
            "version": "v5.2.0",
            "source": {
                "type": "git",
                "url": "https://github.com/symfony/mime.git",
                "reference": "05f667e8fa029568964fd3bec6bc17765b853cc5"
            },
            "dist": {
                "type": "zip",
                "url": "https://api.github.com/repos/symfony/mime/zipball/05f667e8fa029568964fd3bec6bc17765b853cc5",
                "reference": "05f667e8fa029568964fd3bec6bc17765b853cc5",
                "shasum": ""
            },
            "require": {
                "php": ">=7.2.5",
                "symfony/deprecation-contracts": "^2.1",
                "symfony/polyfill-intl-idn": "^1.10",
                "symfony/polyfill-mbstring": "^1.0",
                "symfony/polyfill-php80": "^1.15"
            },
            "conflict": {
                "symfony/mailer": "<4.4"
            },
            "require-dev": {
                "egulias/email-validator": "^2.1.10",
                "phpdocumentor/reflection-docblock": "^3.0|^4.0|^5.0",
                "symfony/dependency-injection": "^4.4|^5.0",
                "symfony/property-access": "^4.4|^5.1",
                "symfony/property-info": "^4.4|^5.1",
                "symfony/serializer": "^5.2"
            },
            "type": "library",
            "autoload": {
                "psr-4": {
                    "Symfony\\Component\\Mime\\": ""
                },
                "exclude-from-classmap": [
                    "/Tests/"
                ]
            },
            "notification-url": "https://packagist.org/downloads/",
            "license": [
                "MIT"
            ],
            "authors": [
                {
                    "name": "Fabien Potencier",
                    "email": "fabien@symfony.com"
                },
                {
                    "name": "Symfony Community",
                    "homepage": "https://symfony.com/contributors"
                }
            ],
            "description": "A library to manipulate MIME messages",
            "homepage": "https://symfony.com",
            "keywords": [
                "mime",
                "mime-type"
            ],
            "support": {
                "source": "https://github.com/symfony/mime/tree/v5.2.0"
            },
            "funding": [
                {
                    "url": "https://symfony.com/sponsor",
                    "type": "custom"
                },
                {
                    "url": "https://github.com/fabpot",
                    "type": "github"
                },
                {
                    "url": "https://tidelift.com/funding/github/packagist/symfony/symfony",
                    "type": "tidelift"
                }
            ],
            "time": "2020-10-30T14:55:39+00:00"
        },
        {
            "name": "symfony/monolog-bridge",
            "version": "v5.2.0",
            "source": {
                "type": "git",
                "url": "https://github.com/symfony/monolog-bridge.git",
                "reference": "6634bc516d914f25f04e9138743313ba8b10aef5"
            },
            "dist": {
                "type": "zip",
                "url": "https://api.github.com/repos/symfony/monolog-bridge/zipball/6634bc516d914f25f04e9138743313ba8b10aef5",
                "reference": "6634bc516d914f25f04e9138743313ba8b10aef5",
                "shasum": ""
            },
            "require": {
                "monolog/monolog": "^1.25.1|^2",
                "php": ">=7.2.5",
                "symfony/deprecation-contracts": "^2.1",
                "symfony/http-kernel": "^4.4|^5.0",
                "symfony/service-contracts": "^1.1|^2"
            },
            "conflict": {
                "symfony/console": "<4.4",
                "symfony/http-foundation": "<4.4"
            },
            "require-dev": {
                "symfony/console": "^4.4|^5.0",
                "symfony/http-client": "^4.4|^5.0",
                "symfony/mailer": "^4.4|^5.0",
                "symfony/mime": "^4.4|^5.0",
                "symfony/security-core": "^4.4|^5.0",
                "symfony/var-dumper": "^4.4|^5.0"
            },
            "suggest": {
                "symfony/console": "For the possibility to show log messages in console commands depending on verbosity settings.",
                "symfony/http-kernel": "For using the debugging handlers together with the response life cycle of the HTTP kernel.",
                "symfony/var-dumper": "For using the debugging handlers like the console handler or the log server handler."
            },
            "type": "symfony-bridge",
            "autoload": {
                "psr-4": {
                    "Symfony\\Bridge\\Monolog\\": ""
                },
                "exclude-from-classmap": [
                    "/Tests/"
                ]
            },
            "notification-url": "https://packagist.org/downloads/",
            "license": [
                "MIT"
            ],
            "authors": [
                {
                    "name": "Fabien Potencier",
                    "email": "fabien@symfony.com"
                },
                {
                    "name": "Symfony Community",
                    "homepage": "https://symfony.com/contributors"
                }
            ],
            "description": "Symfony Monolog Bridge",
            "homepage": "https://symfony.com",
            "support": {
                "source": "https://github.com/symfony/monolog-bridge/tree/v5.2.0"
            },
            "funding": [
                {
                    "url": "https://symfony.com/sponsor",
                    "type": "custom"
                },
                {
                    "url": "https://github.com/fabpot",
                    "type": "github"
                },
                {
                    "url": "https://tidelift.com/funding/github/packagist/symfony/symfony",
                    "type": "tidelift"
                }
            ],
            "time": "2020-11-02T16:16:33+00:00"
        },
        {
            "name": "symfony/monolog-bundle",
            "version": "v3.6.0",
            "source": {
                "type": "git",
                "url": "https://github.com/symfony/monolog-bundle.git",
                "reference": "e495f5c7e4e672ffef4357d4a4d85f010802f940"
            },
            "dist": {
                "type": "zip",
                "url": "https://api.github.com/repos/symfony/monolog-bundle/zipball/e495f5c7e4e672ffef4357d4a4d85f010802f940",
                "reference": "e495f5c7e4e672ffef4357d4a4d85f010802f940",
                "shasum": ""
            },
            "require": {
                "monolog/monolog": "~1.22 || ~2.0",
                "php": ">=5.6",
                "symfony/config": "~3.4 || ~4.0 || ^5.0",
                "symfony/dependency-injection": "~3.4.10 || ^4.0.10 || ^5.0",
                "symfony/http-kernel": "~3.4 || ~4.0 || ^5.0",
                "symfony/monolog-bridge": "~3.4 || ~4.0 || ^5.0"
            },
            "require-dev": {
                "symfony/console": "~3.4 || ~4.0 || ^5.0",
                "symfony/phpunit-bridge": "^4.4 || ^5.0",
                "symfony/yaml": "~3.4 || ~4.0 || ^5.0"
            },
            "type": "symfony-bundle",
            "extra": {
                "branch-alias": {
                    "dev-master": "3.x-dev"
                }
            },
            "autoload": {
                "psr-4": {
                    "Symfony\\Bundle\\MonologBundle\\": ""
                },
                "exclude-from-classmap": [
                    "/Tests/"
                ]
            },
            "notification-url": "https://packagist.org/downloads/",
            "license": [
                "MIT"
            ],
            "authors": [
                {
                    "name": "Fabien Potencier",
                    "email": "fabien@symfony.com"
                },
                {
                    "name": "Symfony Community",
                    "homepage": "http://symfony.com/contributors"
                }
            ],
            "description": "Symfony MonologBundle",
            "homepage": "http://symfony.com",
            "keywords": [
                "log",
                "logging"
            ],
            "support": {
                "issues": "https://github.com/symfony/monolog-bundle/issues",
                "source": "https://github.com/symfony/monolog-bundle/tree/v3.6.0"
            },
            "funding": [
                {
                    "url": "https://symfony.com/sponsor",
                    "type": "custom"
                },
                {
                    "url": "https://github.com/fabpot",
                    "type": "github"
                },
                {
                    "url": "https://tidelift.com/funding/github/packagist/symfony/symfony",
                    "type": "tidelift"
                }
            ],
            "time": "2020-10-06T15:12:11+00:00"
        },
        {
            "name": "symfony/notifier",
            "version": "v5.2.0",
            "source": {
                "type": "git",
                "url": "https://github.com/symfony/notifier.git",
                "reference": "30df699ab94b22a29ea42048e97d4df0ce746f20"
            },
            "dist": {
                "type": "zip",
                "url": "https://api.github.com/repos/symfony/notifier/zipball/30df699ab94b22a29ea42048e97d4df0ce746f20",
                "reference": "30df699ab94b22a29ea42048e97d4df0ce746f20",
                "shasum": ""
            },
            "require": {
                "php": ">=7.2.5",
                "psr/log": "~1.0",
                "symfony/polyfill-php80": "^1.15"
            },
            "conflict": {
                "symfony/firebase-notifier": "<5.2",
                "symfony/free-mobile-notifier": "<5.2",
                "symfony/http-kernel": "<4.4",
                "symfony/mattermost-notifier": "<5.2",
                "symfony/nexmo-notifier": "<5.2",
                "symfony/ovh-cloud-notifier": "<5.2",
                "symfony/rocket-chat-notifier": "<5.2",
                "symfony/sinch-notifier": "<5.2",
                "symfony/slack-notifier": "<5.2",
                "symfony/telegram-notifier": "<5.2",
                "symfony/twilio-notifier": "<5.2"
            },
            "require-dev": {
                "symfony/event-dispatcher-contracts": "^2",
                "symfony/http-client-contracts": "^2"
            },
            "type": "library",
            "autoload": {
                "psr-4": {
                    "Symfony\\Component\\Notifier\\": ""
                },
                "exclude-from-classmap": [
                    "/Tests/"
                ]
            },
            "notification-url": "https://packagist.org/downloads/",
            "license": [
                "MIT"
            ],
            "authors": [
                {
                    "name": "Fabien Potencier",
                    "email": "fabien@symfony.com"
                },
                {
                    "name": "Symfony Community",
                    "homepage": "https://symfony.com/contributors"
                }
            ],
            "description": "A library to notify messages",
            "homepage": "https://symfony.com",
            "keywords": [
                "notification",
                "notifier"
            ],
            "support": {
                "source": "https://github.com/symfony/notifier/tree/v5.2.0"
            },
            "funding": [
                {
                    "url": "https://symfony.com/sponsor",
                    "type": "custom"
                },
                {
                    "url": "https://github.com/fabpot",
                    "type": "github"
                },
                {
                    "url": "https://tidelift.com/funding/github/packagist/symfony/symfony",
                    "type": "tidelift"
                }
            ],
            "time": "2020-11-02T23:54:11+00:00"
        },
        {
            "name": "symfony/options-resolver",
            "version": "v5.2.0",
            "source": {
                "type": "git",
                "url": "https://github.com/symfony/options-resolver.git",
                "reference": "87a2a4a766244e796dd9cb9d6f58c123358cd986"
            },
            "dist": {
                "type": "zip",
                "url": "https://api.github.com/repos/symfony/options-resolver/zipball/87a2a4a766244e796dd9cb9d6f58c123358cd986",
                "reference": "87a2a4a766244e796dd9cb9d6f58c123358cd986",
                "shasum": ""
            },
            "require": {
                "php": ">=7.2.5",
                "symfony/deprecation-contracts": "^2.1",
                "symfony/polyfill-php73": "~1.0",
                "symfony/polyfill-php80": "^1.15"
            },
            "type": "library",
            "autoload": {
                "psr-4": {
                    "Symfony\\Component\\OptionsResolver\\": ""
                },
                "exclude-from-classmap": [
                    "/Tests/"
                ]
            },
            "notification-url": "https://packagist.org/downloads/",
            "license": [
                "MIT"
            ],
            "authors": [
                {
                    "name": "Fabien Potencier",
                    "email": "fabien@symfony.com"
                },
                {
                    "name": "Symfony Community",
                    "homepage": "https://symfony.com/contributors"
                }
            ],
            "description": "Symfony OptionsResolver Component",
            "homepage": "https://symfony.com",
            "keywords": [
                "config",
                "configuration",
                "options"
            ],
            "support": {
                "source": "https://github.com/symfony/options-resolver/tree/v5.2.0"
            },
            "funding": [
                {
                    "url": "https://symfony.com/sponsor",
                    "type": "custom"
                },
                {
                    "url": "https://github.com/fabpot",
                    "type": "github"
                },
                {
                    "url": "https://tidelift.com/funding/github/packagist/symfony/symfony",
                    "type": "tidelift"
                }
            ],
            "time": "2020-10-24T12:08:07+00:00"
        },
        {
            "name": "symfony/polyfill-ctype",
            "version": "v1.20.0",
            "source": {
                "type": "git",
                "url": "https://github.com/symfony/polyfill-ctype.git",
                "reference": "f4ba089a5b6366e453971d3aad5fe8e897b37f41"
            },
            "dist": {
                "type": "zip",
                "url": "https://api.github.com/repos/symfony/polyfill-ctype/zipball/f4ba089a5b6366e453971d3aad5fe8e897b37f41",
                "reference": "f4ba089a5b6366e453971d3aad5fe8e897b37f41",
                "shasum": ""
            },
            "require": {
                "php": ">=7.1"
            },
            "suggest": {
                "ext-ctype": "For best performance"
            },
            "type": "library",
            "extra": {
                "branch-alias": {
                    "dev-main": "1.20-dev"
                },
                "thanks": {
                    "name": "symfony/polyfill",
                    "url": "https://github.com/symfony/polyfill"
                }
            },
            "autoload": {
                "psr-4": {
                    "Symfony\\Polyfill\\Ctype\\": ""
                },
                "files": [
                    "bootstrap.php"
                ]
            },
            "notification-url": "https://packagist.org/downloads/",
            "license": [
                "MIT"
            ],
            "authors": [
                {
                    "name": "Gert de Pagter",
                    "email": "BackEndTea@gmail.com"
                },
                {
                    "name": "Symfony Community",
                    "homepage": "https://symfony.com/contributors"
                }
            ],
            "description": "Symfony polyfill for ctype functions",
            "homepage": "https://symfony.com",
            "keywords": [
                "compatibility",
                "ctype",
                "polyfill",
                "portable"
            ],
            "support": {
                "source": "https://github.com/symfony/polyfill-ctype/tree/v1.20.0"
            },
            "funding": [
                {
                    "url": "https://symfony.com/sponsor",
                    "type": "custom"
                },
                {
                    "url": "https://github.com/fabpot",
                    "type": "github"
                },
                {
                    "url": "https://tidelift.com/funding/github/packagist/symfony/symfony",
                    "type": "tidelift"
                }
            ],
            "time": "2020-10-23T14:02:19+00:00"
        },
        {
            "name": "symfony/polyfill-intl-grapheme",
            "version": "v1.20.0",
            "source": {
                "type": "git",
                "url": "https://github.com/symfony/polyfill-intl-grapheme.git",
                "reference": "c7cf3f858ec7d70b89559d6e6eb1f7c2517d479c"
            },
            "dist": {
                "type": "zip",
                "url": "https://api.github.com/repos/symfony/polyfill-intl-grapheme/zipball/c7cf3f858ec7d70b89559d6e6eb1f7c2517d479c",
                "reference": "c7cf3f858ec7d70b89559d6e6eb1f7c2517d479c",
                "shasum": ""
            },
            "require": {
                "php": ">=7.1"
            },
            "suggest": {
                "ext-intl": "For best performance"
            },
            "type": "library",
            "extra": {
                "branch-alias": {
                    "dev-main": "1.20-dev"
                },
                "thanks": {
                    "name": "symfony/polyfill",
                    "url": "https://github.com/symfony/polyfill"
                }
            },
            "autoload": {
                "psr-4": {
                    "Symfony\\Polyfill\\Intl\\Grapheme\\": ""
                },
                "files": [
                    "bootstrap.php"
                ]
            },
            "notification-url": "https://packagist.org/downloads/",
            "license": [
                "MIT"
            ],
            "authors": [
                {
                    "name": "Nicolas Grekas",
                    "email": "p@tchwork.com"
                },
                {
                    "name": "Symfony Community",
                    "homepage": "https://symfony.com/contributors"
                }
            ],
            "description": "Symfony polyfill for intl's grapheme_* functions",
            "homepage": "https://symfony.com",
            "keywords": [
                "compatibility",
                "grapheme",
                "intl",
                "polyfill",
                "portable",
                "shim"
            ],
            "support": {
                "source": "https://github.com/symfony/polyfill-intl-grapheme/tree/v1.20.0"
            },
            "funding": [
                {
                    "url": "https://symfony.com/sponsor",
                    "type": "custom"
                },
                {
                    "url": "https://github.com/fabpot",
                    "type": "github"
                },
                {
                    "url": "https://tidelift.com/funding/github/packagist/symfony/symfony",
                    "type": "tidelift"
                }
            ],
            "time": "2020-10-23T14:02:19+00:00"
        },
        {
            "name": "symfony/polyfill-intl-icu",
            "version": "v1.20.0",
            "source": {
                "type": "git",
                "url": "https://github.com/symfony/polyfill-intl-icu.git",
                "reference": "c44d5bf6a75eed79555c6bf37505c6d39559353e"
            },
            "dist": {
                "type": "zip",
                "url": "https://api.github.com/repos/symfony/polyfill-intl-icu/zipball/c44d5bf6a75eed79555c6bf37505c6d39559353e",
                "reference": "c44d5bf6a75eed79555c6bf37505c6d39559353e",
                "shasum": ""
            },
            "require": {
                "php": ">=7.1",
                "symfony/intl": "~2.3|~3.0|~4.0|~5.0"
            },
            "suggest": {
                "ext-intl": "For best performance"
            },
            "type": "library",
            "extra": {
                "branch-alias": {
                    "dev-main": "1.20-dev"
                },
                "thanks": {
                    "name": "symfony/polyfill",
                    "url": "https://github.com/symfony/polyfill"
                }
            },
            "autoload": {
                "files": [
                    "bootstrap.php"
                ]
            },
            "notification-url": "https://packagist.org/downloads/",
            "license": [
                "MIT"
            ],
            "authors": [
                {
                    "name": "Nicolas Grekas",
                    "email": "p@tchwork.com"
                },
                {
                    "name": "Symfony Community",
                    "homepage": "https://symfony.com/contributors"
                }
            ],
            "description": "Symfony polyfill for intl's ICU-related data and classes",
            "homepage": "https://symfony.com",
            "keywords": [
                "compatibility",
                "icu",
                "intl",
                "polyfill",
                "portable",
                "shim"
            ],
            "support": {
                "source": "https://github.com/symfony/polyfill-intl-icu/tree/v1.20.0"
            },
            "funding": [
                {
                    "url": "https://symfony.com/sponsor",
                    "type": "custom"
                },
                {
                    "url": "https://github.com/fabpot",
                    "type": "github"
                },
                {
                    "url": "https://tidelift.com/funding/github/packagist/symfony/symfony",
                    "type": "tidelift"
                }
            ],
            "time": "2020-10-23T14:02:19+00:00"
        },
        {
            "name": "symfony/polyfill-intl-idn",
            "version": "v1.20.0",
            "source": {
                "type": "git",
                "url": "https://github.com/symfony/polyfill-intl-idn.git",
                "reference": "3b75acd829741c768bc8b1f84eb33265e7cc5117"
            },
            "dist": {
                "type": "zip",
                "url": "https://api.github.com/repos/symfony/polyfill-intl-idn/zipball/3b75acd829741c768bc8b1f84eb33265e7cc5117",
                "reference": "3b75acd829741c768bc8b1f84eb33265e7cc5117",
                "shasum": ""
            },
            "require": {
                "php": ">=7.1",
                "symfony/polyfill-intl-normalizer": "^1.10",
                "symfony/polyfill-php72": "^1.10"
            },
            "suggest": {
                "ext-intl": "For best performance"
            },
            "type": "library",
            "extra": {
                "branch-alias": {
                    "dev-main": "1.20-dev"
                },
                "thanks": {
                    "name": "symfony/polyfill",
                    "url": "https://github.com/symfony/polyfill"
                }
            },
            "autoload": {
                "psr-4": {
                    "Symfony\\Polyfill\\Intl\\Idn\\": ""
                },
                "files": [
                    "bootstrap.php"
                ]
            },
            "notification-url": "https://packagist.org/downloads/",
            "license": [
                "MIT"
            ],
            "authors": [
                {
                    "name": "Laurent Bassin",
                    "email": "laurent@bassin.info"
                },
                {
                    "name": "Trevor Rowbotham",
                    "email": "trevor.rowbotham@pm.me"
                },
                {
                    "name": "Symfony Community",
                    "homepage": "https://symfony.com/contributors"
                }
            ],
            "description": "Symfony polyfill for intl's idn_to_ascii and idn_to_utf8 functions",
            "homepage": "https://symfony.com",
            "keywords": [
                "compatibility",
                "idn",
                "intl",
                "polyfill",
                "portable",
                "shim"
            ],
            "support": {
                "source": "https://github.com/symfony/polyfill-intl-idn/tree/v1.20.0"
            },
            "funding": [
                {
                    "url": "https://symfony.com/sponsor",
                    "type": "custom"
                },
                {
                    "url": "https://github.com/fabpot",
                    "type": "github"
                },
                {
                    "url": "https://tidelift.com/funding/github/packagist/symfony/symfony",
                    "type": "tidelift"
                }
            ],
            "time": "2020-10-23T14:02:19+00:00"
        },
        {
            "name": "symfony/polyfill-intl-messageformatter",
            "version": "v1.20.0",
            "source": {
                "type": "git",
                "url": "https://github.com/symfony/polyfill-intl-messageformatter.git",
                "reference": "2af0ae1f018fb07b415880319c8f0aa8293a53b1"
            },
            "dist": {
                "type": "zip",
                "url": "https://api.github.com/repos/symfony/polyfill-intl-messageformatter/zipball/2af0ae1f018fb07b415880319c8f0aa8293a53b1",
                "reference": "2af0ae1f018fb07b415880319c8f0aa8293a53b1",
                "shasum": ""
            },
            "require": {
                "php": ">=7.1"
            },
            "suggest": {
                "ext-intl": "For best performance"
            },
            "type": "library",
            "extra": {
                "branch-alias": {
                    "dev-main": "1.20-dev"
                },
                "thanks": {
                    "name": "symfony/polyfill",
                    "url": "https://github.com/symfony/polyfill"
                }
            },
            "autoload": {
                "psr-4": {
                    "Symfony\\Polyfill\\Intl\\MessageFormatter\\": ""
                },
                "files": [
                    "bootstrap.php"
                ],
                "classmap": [
                    "Resources/stubs"
                ]
            },
            "notification-url": "https://packagist.org/downloads/",
            "license": [
                "MIT"
            ],
            "authors": [
                {
                    "name": "Nicolas Grekas",
                    "email": "p@tchwork.com"
                },
                {
                    "name": "Symfony Community",
                    "homepage": "https://symfony.com/contributors"
                }
            ],
            "description": "Symfony polyfill for intl's MessageFormatter class and related functions",
            "homepage": "https://symfony.com",
            "keywords": [
                "compatibility",
                "intl",
                "messageformatter",
                "polyfill",
                "portable",
                "shim"
            ],
            "support": {
                "source": "https://github.com/symfony/polyfill-intl-messageformatter/tree/v1.20.0"
            },
            "funding": [
                {
                    "url": "https://symfony.com/sponsor",
                    "type": "custom"
                },
                {
                    "url": "https://github.com/fabpot",
                    "type": "github"
                },
                {
                    "url": "https://tidelift.com/funding/github/packagist/symfony/symfony",
                    "type": "tidelift"
                }
            ],
            "time": "2020-10-23T14:02:19+00:00"
        },
        {
            "name": "symfony/polyfill-intl-normalizer",
            "version": "v1.20.0",
            "source": {
                "type": "git",
                "url": "https://github.com/symfony/polyfill-intl-normalizer.git",
                "reference": "727d1096295d807c309fb01a851577302394c897"
            },
            "dist": {
                "type": "zip",
                "url": "https://api.github.com/repos/symfony/polyfill-intl-normalizer/zipball/727d1096295d807c309fb01a851577302394c897",
                "reference": "727d1096295d807c309fb01a851577302394c897",
                "shasum": ""
            },
            "require": {
                "php": ">=7.1"
            },
            "suggest": {
                "ext-intl": "For best performance"
            },
            "type": "library",
            "extra": {
                "branch-alias": {
                    "dev-main": "1.20-dev"
                },
                "thanks": {
                    "name": "symfony/polyfill",
                    "url": "https://github.com/symfony/polyfill"
                }
            },
            "autoload": {
                "psr-4": {
                    "Symfony\\Polyfill\\Intl\\Normalizer\\": ""
                },
                "files": [
                    "bootstrap.php"
                ],
                "classmap": [
                    "Resources/stubs"
                ]
            },
            "notification-url": "https://packagist.org/downloads/",
            "license": [
                "MIT"
            ],
            "authors": [
                {
                    "name": "Nicolas Grekas",
                    "email": "p@tchwork.com"
                },
                {
                    "name": "Symfony Community",
                    "homepage": "https://symfony.com/contributors"
                }
            ],
            "description": "Symfony polyfill for intl's Normalizer class and related functions",
            "homepage": "https://symfony.com",
            "keywords": [
                "compatibility",
                "intl",
                "normalizer",
                "polyfill",
                "portable",
                "shim"
            ],
            "support": {
                "source": "https://github.com/symfony/polyfill-intl-normalizer/tree/v1.20.0"
            },
            "funding": [
                {
                    "url": "https://symfony.com/sponsor",
                    "type": "custom"
                },
                {
                    "url": "https://github.com/fabpot",
                    "type": "github"
                },
                {
                    "url": "https://tidelift.com/funding/github/packagist/symfony/symfony",
                    "type": "tidelift"
                }
            ],
            "time": "2020-10-23T14:02:19+00:00"
        },
        {
            "name": "symfony/polyfill-mbstring",
            "version": "v1.20.0",
            "source": {
                "type": "git",
                "url": "https://github.com/symfony/polyfill-mbstring.git",
                "reference": "39d483bdf39be819deabf04ec872eb0b2410b531"
            },
            "dist": {
                "type": "zip",
                "url": "https://api.github.com/repos/symfony/polyfill-mbstring/zipball/39d483bdf39be819deabf04ec872eb0b2410b531",
                "reference": "39d483bdf39be819deabf04ec872eb0b2410b531",
                "shasum": ""
            },
            "require": {
                "php": ">=7.1"
            },
            "suggest": {
                "ext-mbstring": "For best performance"
            },
            "type": "library",
            "extra": {
                "branch-alias": {
                    "dev-main": "1.20-dev"
                },
                "thanks": {
                    "name": "symfony/polyfill",
                    "url": "https://github.com/symfony/polyfill"
                }
            },
            "autoload": {
                "psr-4": {
                    "Symfony\\Polyfill\\Mbstring\\": ""
                },
                "files": [
                    "bootstrap.php"
                ]
            },
            "notification-url": "https://packagist.org/downloads/",
            "license": [
                "MIT"
            ],
            "authors": [
                {
                    "name": "Nicolas Grekas",
                    "email": "p@tchwork.com"
                },
                {
                    "name": "Symfony Community",
                    "homepage": "https://symfony.com/contributors"
                }
            ],
            "description": "Symfony polyfill for the Mbstring extension",
            "homepage": "https://symfony.com",
            "keywords": [
                "compatibility",
                "mbstring",
                "polyfill",
                "portable",
                "shim"
            ],
            "support": {
                "source": "https://github.com/symfony/polyfill-mbstring/tree/v1.20.0"
            },
            "funding": [
                {
                    "url": "https://symfony.com/sponsor",
                    "type": "custom"
                },
                {
                    "url": "https://github.com/fabpot",
                    "type": "github"
                },
                {
                    "url": "https://tidelift.com/funding/github/packagist/symfony/symfony",
                    "type": "tidelift"
                }
            ],
            "time": "2020-10-23T14:02:19+00:00"
        },
        {
            "name": "symfony/polyfill-php72",
            "version": "v1.20.0",
            "source": {
                "type": "git",
                "url": "https://github.com/symfony/polyfill-php72.git",
                "reference": "cede45fcdfabdd6043b3592e83678e42ec69e930"
            },
            "dist": {
                "type": "zip",
                "url": "https://api.github.com/repos/symfony/polyfill-php72/zipball/cede45fcdfabdd6043b3592e83678e42ec69e930",
                "reference": "cede45fcdfabdd6043b3592e83678e42ec69e930",
                "shasum": ""
            },
            "require": {
                "php": ">=7.1"
            },
            "type": "library",
            "extra": {
                "branch-alias": {
                    "dev-main": "1.20-dev"
                },
                "thanks": {
                    "name": "symfony/polyfill",
                    "url": "https://github.com/symfony/polyfill"
                }
            },
            "autoload": {
                "psr-4": {
                    "Symfony\\Polyfill\\Php72\\": ""
                },
                "files": [
                    "bootstrap.php"
                ]
            },
            "notification-url": "https://packagist.org/downloads/",
            "license": [
                "MIT"
            ],
            "authors": [
                {
                    "name": "Nicolas Grekas",
                    "email": "p@tchwork.com"
                },
                {
                    "name": "Symfony Community",
                    "homepage": "https://symfony.com/contributors"
                }
            ],
            "description": "Symfony polyfill backporting some PHP 7.2+ features to lower PHP versions",
            "homepage": "https://symfony.com",
            "keywords": [
                "compatibility",
                "polyfill",
                "portable",
                "shim"
            ],
            "support": {
                "source": "https://github.com/symfony/polyfill-php72/tree/v1.20.0"
            },
            "funding": [
                {
                    "url": "https://symfony.com/sponsor",
                    "type": "custom"
                },
                {
                    "url": "https://github.com/fabpot",
                    "type": "github"
                },
                {
                    "url": "https://tidelift.com/funding/github/packagist/symfony/symfony",
                    "type": "tidelift"
                }
            ],
            "time": "2020-10-23T14:02:19+00:00"
        },
        {
            "name": "symfony/polyfill-php73",
            "version": "v1.20.0",
            "source": {
                "type": "git",
                "url": "https://github.com/symfony/polyfill-php73.git",
                "reference": "8ff431c517be11c78c48a39a66d37431e26a6bed"
            },
            "dist": {
                "type": "zip",
                "url": "https://api.github.com/repos/symfony/polyfill-php73/zipball/8ff431c517be11c78c48a39a66d37431e26a6bed",
                "reference": "8ff431c517be11c78c48a39a66d37431e26a6bed",
                "shasum": ""
            },
            "require": {
                "php": ">=7.1"
            },
            "type": "library",
            "extra": {
                "branch-alias": {
                    "dev-main": "1.20-dev"
                },
                "thanks": {
                    "name": "symfony/polyfill",
                    "url": "https://github.com/symfony/polyfill"
                }
            },
            "autoload": {
                "psr-4": {
                    "Symfony\\Polyfill\\Php73\\": ""
                },
                "files": [
                    "bootstrap.php"
                ],
                "classmap": [
                    "Resources/stubs"
                ]
            },
            "notification-url": "https://packagist.org/downloads/",
            "license": [
                "MIT"
            ],
            "authors": [
                {
                    "name": "Nicolas Grekas",
                    "email": "p@tchwork.com"
                },
                {
                    "name": "Symfony Community",
                    "homepage": "https://symfony.com/contributors"
                }
            ],
            "description": "Symfony polyfill backporting some PHP 7.3+ features to lower PHP versions",
            "homepage": "https://symfony.com",
            "keywords": [
                "compatibility",
                "polyfill",
                "portable",
                "shim"
            ],
            "support": {
                "source": "https://github.com/symfony/polyfill-php73/tree/v1.20.0"
            },
            "funding": [
                {
                    "url": "https://symfony.com/sponsor",
                    "type": "custom"
                },
                {
                    "url": "https://github.com/fabpot",
                    "type": "github"
                },
                {
                    "url": "https://tidelift.com/funding/github/packagist/symfony/symfony",
                    "type": "tidelift"
                }
            ],
            "time": "2020-10-23T14:02:19+00:00"
        },
        {
            "name": "symfony/polyfill-php80",
            "version": "v1.20.0",
            "source": {
                "type": "git",
                "url": "https://github.com/symfony/polyfill-php80.git",
                "reference": "e70aa8b064c5b72d3df2abd5ab1e90464ad009de"
            },
            "dist": {
                "type": "zip",
                "url": "https://api.github.com/repos/symfony/polyfill-php80/zipball/e70aa8b064c5b72d3df2abd5ab1e90464ad009de",
                "reference": "e70aa8b064c5b72d3df2abd5ab1e90464ad009de",
                "shasum": ""
            },
            "require": {
                "php": ">=7.1"
            },
            "type": "library",
            "extra": {
                "branch-alias": {
                    "dev-main": "1.20-dev"
                },
                "thanks": {
                    "name": "symfony/polyfill",
                    "url": "https://github.com/symfony/polyfill"
                }
            },
            "autoload": {
                "psr-4": {
                    "Symfony\\Polyfill\\Php80\\": ""
                },
                "files": [
                    "bootstrap.php"
                ],
                "classmap": [
                    "Resources/stubs"
                ]
            },
            "notification-url": "https://packagist.org/downloads/",
            "license": [
                "MIT"
            ],
            "authors": [
                {
                    "name": "Ion Bazan",
                    "email": "ion.bazan@gmail.com"
                },
                {
                    "name": "Nicolas Grekas",
                    "email": "p@tchwork.com"
                },
                {
                    "name": "Symfony Community",
                    "homepage": "https://symfony.com/contributors"
                }
            ],
            "description": "Symfony polyfill backporting some PHP 8.0+ features to lower PHP versions",
            "homepage": "https://symfony.com",
            "keywords": [
                "compatibility",
                "polyfill",
                "portable",
                "shim"
            ],
            "support": {
                "source": "https://github.com/symfony/polyfill-php80/tree/v1.20.0"
            },
            "funding": [
                {
                    "url": "https://symfony.com/sponsor",
                    "type": "custom"
                },
                {
                    "url": "https://github.com/fabpot",
                    "type": "github"
                },
                {
                    "url": "https://tidelift.com/funding/github/packagist/symfony/symfony",
                    "type": "tidelift"
                }
            ],
            "time": "2020-10-23T14:02:19+00:00"
        },
        {
            "name": "symfony/polyfill-uuid",
            "version": "v1.20.0",
            "source": {
                "type": "git",
                "url": "https://github.com/symfony/polyfill-uuid.git",
                "reference": "7095799250ff244f3015dc492480175a249e7b55"
            },
            "dist": {
                "type": "zip",
                "url": "https://api.github.com/repos/symfony/polyfill-uuid/zipball/7095799250ff244f3015dc492480175a249e7b55",
                "reference": "7095799250ff244f3015dc492480175a249e7b55",
                "shasum": ""
            },
            "require": {
                "php": ">=7.1"
            },
            "suggest": {
                "ext-uuid": "For best performance"
            },
            "type": "library",
            "extra": {
                "branch-alias": {
                    "dev-main": "1.20-dev"
                },
                "thanks": {
                    "name": "symfony/polyfill",
                    "url": "https://github.com/symfony/polyfill"
                }
            },
            "autoload": {
                "psr-4": {
                    "Symfony\\Polyfill\\Uuid\\": ""
                },
                "files": [
                    "bootstrap.php"
                ]
            },
            "notification-url": "https://packagist.org/downloads/",
            "license": [
                "MIT"
            ],
            "authors": [
                {
                    "name": "Grégoire Pineau",
                    "email": "lyrixx@lyrixx.info"
                },
                {
                    "name": "Symfony Community",
                    "homepage": "https://symfony.com/contributors"
                }
            ],
            "description": "Symfony polyfill for uuid functions",
            "homepage": "https://symfony.com",
            "keywords": [
                "compatibility",
                "polyfill",
                "portable",
                "uuid"
            ],
            "support": {
                "source": "https://github.com/symfony/polyfill-uuid/tree/v1.20.0"
            },
            "funding": [
                {
                    "url": "https://symfony.com/sponsor",
                    "type": "custom"
                },
                {
                    "url": "https://github.com/fabpot",
                    "type": "github"
                },
                {
                    "url": "https://tidelift.com/funding/github/packagist/symfony/symfony",
                    "type": "tidelift"
                }
            ],
            "time": "2020-10-23T14:02:19+00:00"
        },
        {
            "name": "symfony/process",
            "version": "v5.2.0",
            "source": {
                "type": "git",
                "url": "https://github.com/symfony/process.git",
                "reference": "240e74140d4d956265048f3025c0aecbbc302d54"
            },
            "dist": {
                "type": "zip",
                "url": "https://api.github.com/repos/symfony/process/zipball/240e74140d4d956265048f3025c0aecbbc302d54",
                "reference": "240e74140d4d956265048f3025c0aecbbc302d54",
                "shasum": ""
            },
            "require": {
                "php": ">=7.2.5",
                "symfony/polyfill-php80": "^1.15"
            },
            "type": "library",
            "autoload": {
                "psr-4": {
                    "Symfony\\Component\\Process\\": ""
                },
                "exclude-from-classmap": [
                    "/Tests/"
                ]
            },
            "notification-url": "https://packagist.org/downloads/",
            "license": [
                "MIT"
            ],
            "authors": [
                {
                    "name": "Fabien Potencier",
                    "email": "fabien@symfony.com"
                },
                {
                    "name": "Symfony Community",
                    "homepage": "https://symfony.com/contributors"
                }
            ],
            "description": "Symfony Process Component",
            "homepage": "https://symfony.com",
            "support": {
                "source": "https://github.com/symfony/process/tree/v5.2.0"
            },
            "funding": [
                {
                    "url": "https://symfony.com/sponsor",
                    "type": "custom"
                },
                {
                    "url": "https://github.com/fabpot",
                    "type": "github"
                },
                {
                    "url": "https://tidelift.com/funding/github/packagist/symfony/symfony",
                    "type": "tidelift"
                }
            ],
            "time": "2020-11-02T15:47:15+00:00"
        },
        {
            "name": "symfony/property-access",
            "version": "v5.2.0",
            "source": {
                "type": "git",
                "url": "https://github.com/symfony/property-access.git",
                "reference": "5cf86761edaf58376845a96ea6c0d28d475d5ad3"
            },
            "dist": {
                "type": "zip",
                "url": "https://api.github.com/repos/symfony/property-access/zipball/5cf86761edaf58376845a96ea6c0d28d475d5ad3",
                "reference": "5cf86761edaf58376845a96ea6c0d28d475d5ad3",
                "shasum": ""
            },
            "require": {
                "php": ">=7.2.5",
                "symfony/deprecation-contracts": "^2.1",
                "symfony/polyfill-php80": "^1.15",
                "symfony/property-info": "^5.2"
            },
            "require-dev": {
                "symfony/cache": "^4.4|^5.0"
            },
            "suggest": {
                "psr/cache-implementation": "To cache access methods."
            },
            "type": "library",
            "autoload": {
                "psr-4": {
                    "Symfony\\Component\\PropertyAccess\\": ""
                },
                "exclude-from-classmap": [
                    "/Tests/"
                ]
            },
            "notification-url": "https://packagist.org/downloads/",
            "license": [
                "MIT"
            ],
            "authors": [
                {
                    "name": "Fabien Potencier",
                    "email": "fabien@symfony.com"
                },
                {
                    "name": "Symfony Community",
                    "homepage": "https://symfony.com/contributors"
                }
            ],
            "description": "Symfony PropertyAccess Component",
            "homepage": "https://symfony.com",
            "keywords": [
                "access",
                "array",
                "extraction",
                "index",
                "injection",
                "object",
                "property",
                "property path",
                "reflection"
            ],
            "support": {
                "source": "https://github.com/symfony/property-access/tree/v5.2.0"
            },
            "funding": [
                {
                    "url": "https://symfony.com/sponsor",
                    "type": "custom"
                },
                {
                    "url": "https://github.com/fabpot",
                    "type": "github"
                },
                {
                    "url": "https://tidelift.com/funding/github/packagist/symfony/symfony",
                    "type": "tidelift"
                }
            ],
            "time": "2020-11-01T16:14:45+00:00"
        },
        {
            "name": "symfony/property-info",
            "version": "v5.2.0",
            "source": {
                "type": "git",
                "url": "https://github.com/symfony/property-info.git",
                "reference": "69ca096d096a0a58457818a5a2d1ce51f5f14909"
            },
            "dist": {
                "type": "zip",
                "url": "https://api.github.com/repos/symfony/property-info/zipball/69ca096d096a0a58457818a5a2d1ce51f5f14909",
                "reference": "69ca096d096a0a58457818a5a2d1ce51f5f14909",
                "shasum": ""
            },
            "require": {
                "php": ">=7.2.5",
                "symfony/deprecation-contracts": "^2.1",
                "symfony/polyfill-php80": "^1.15",
                "symfony/string": "^5.1"
            },
            "conflict": {
                "phpdocumentor/reflection-docblock": "<3.2.2",
                "phpdocumentor/type-resolver": "<0.3.0",
                "symfony/dependency-injection": "<4.4"
            },
            "require-dev": {
                "doctrine/annotations": "~1.7",
                "phpdocumentor/reflection-docblock": "^3.0|^4.0|^5.0",
                "symfony/cache": "^4.4|^5.0",
                "symfony/dependency-injection": "^4.4|^5.0",
                "symfony/serializer": "^4.4|^5.0"
            },
            "suggest": {
                "phpdocumentor/reflection-docblock": "To use the PHPDoc",
                "psr/cache-implementation": "To cache results",
                "symfony/doctrine-bridge": "To use Doctrine metadata",
                "symfony/serializer": "To use Serializer metadata"
            },
            "type": "library",
            "autoload": {
                "psr-4": {
                    "Symfony\\Component\\PropertyInfo\\": ""
                },
                "exclude-from-classmap": [
                    "/Tests/"
                ]
            },
            "notification-url": "https://packagist.org/downloads/",
            "license": [
                "MIT"
            ],
            "authors": [
                {
                    "name": "Kévin Dunglas",
                    "email": "dunglas@gmail.com"
                },
                {
                    "name": "Symfony Community",
                    "homepage": "https://symfony.com/contributors"
                }
            ],
            "description": "Symfony Property Info Component",
            "homepage": "https://symfony.com",
            "keywords": [
                "doctrine",
                "phpdoc",
                "property",
                "symfony",
                "type",
                "validator"
            ],
            "support": {
                "source": "https://github.com/symfony/property-info/tree/v5.2.0"
            },
            "funding": [
                {
                    "url": "https://symfony.com/sponsor",
                    "type": "custom"
                },
                {
                    "url": "https://github.com/fabpot",
                    "type": "github"
                },
                {
                    "url": "https://tidelift.com/funding/github/packagist/symfony/symfony",
                    "type": "tidelift"
                }
            ],
            "time": "2020-10-28T21:46:03+00:00"
        },
        {
            "name": "symfony/rate-limiter",
            "version": "v5.2.0",
            "source": {
                "type": "git",
                "url": "https://github.com/symfony/rate-limiter.git",
                "reference": "afb145ff90d01ab32fc7cb7fe35b59827950f181"
            },
            "dist": {
                "type": "zip",
                "url": "https://api.github.com/repos/symfony/rate-limiter/zipball/afb145ff90d01ab32fc7cb7fe35b59827950f181",
                "reference": "afb145ff90d01ab32fc7cb7fe35b59827950f181",
                "shasum": ""
            },
            "require": {
                "php": ">=7.2.5",
                "symfony/lock": "^5.2",
                "symfony/options-resolver": "^5.1"
            },
            "require-dev": {
                "psr/cache": "^1.0"
            },
            "type": "library",
            "autoload": {
                "psr-4": {
                    "Symfony\\Component\\RateLimiter\\": ""
                },
                "exclude-from-classmap": [
                    "/Tests/"
                ]
            },
            "notification-url": "https://packagist.org/downloads/",
            "license": [
                "MIT"
            ],
            "authors": [
                {
                    "name": "Wouter de Jong",
                    "email": "wouter@wouterj.nl"
                },
                {
                    "name": "Symfony Community",
                    "homepage": "https://symfony.com/contributors"
                }
            ],
            "description": "Symfony Rate Limiter Component",
            "homepage": "https://symfony.com",
            "keywords": [
                "limiter",
                "rate-limiter"
            ],
            "support": {
                "source": "https://github.com/symfony/rate-limiter/tree/v5.2.0"
            },
            "funding": [
                {
                    "url": "https://symfony.com/sponsor",
                    "type": "custom"
                },
                {
                    "url": "https://github.com/fabpot",
                    "type": "github"
                },
                {
                    "url": "https://tidelift.com/funding/github/packagist/symfony/symfony",
                    "type": "tidelift"
                }
            ],
            "time": "2020-10-25T08:35:39+00:00"
        },
        {
            "name": "symfony/redis-messenger",
            "version": "v5.2.0",
            "source": {
                "type": "git",
                "url": "https://github.com/symfony/redis-messenger.git",
                "reference": "8a827544bd0536a6097006e178bc6e2c5873aad1"
            },
            "dist": {
                "type": "zip",
                "url": "https://api.github.com/repos/symfony/redis-messenger/zipball/8a827544bd0536a6097006e178bc6e2c5873aad1",
                "reference": "8a827544bd0536a6097006e178bc6e2c5873aad1",
                "shasum": ""
            },
            "require": {
                "php": ">=7.2.5",
                "symfony/messenger": "^5.1"
            },
            "require-dev": {
                "symfony/property-access": "^4.4|^5.0",
                "symfony/serializer": "^4.4|^5.0"
            },
            "type": "symfony-bridge",
            "autoload": {
                "psr-4": {
                    "Symfony\\Component\\Messenger\\Bridge\\Redis\\": ""
                },
                "exclude-from-classmap": [
                    "/Tests/"
                ]
            },
            "notification-url": "https://packagist.org/downloads/",
            "license": [
                "MIT"
            ],
            "authors": [
                {
                    "name": "Fabien Potencier",
                    "email": "fabien@symfony.com"
                },
                {
                    "name": "Symfony Community",
                    "homepage": "https://symfony.com/contributors"
                }
            ],
            "description": "Symfony Redis extension Messenger Bridge",
            "homepage": "https://symfony.com",
            "support": {
                "source": "https://github.com/symfony/redis-messenger/tree/v5.2.0"
            },
            "funding": [
                {
                    "url": "https://symfony.com/sponsor",
                    "type": "custom"
                },
                {
                    "url": "https://github.com/fabpot",
                    "type": "github"
                },
                {
                    "url": "https://tidelift.com/funding/github/packagist/symfony/symfony",
                    "type": "tidelift"
                }
            ],
            "time": "2020-10-24T12:08:07+00:00"
        },
        {
            "name": "symfony/requirements-checker",
            "version": "v1.1.8",
            "source": {
                "type": "git",
                "url": "https://github.com/symfony/requirements-checker.git",
                "reference": "8e134f691a1ed23e3c03c5415693b3b164c1bcc1"
            },
            "dist": {
                "type": "zip",
                "url": "https://api.github.com/repos/symfony/requirements-checker/zipball/8e134f691a1ed23e3c03c5415693b3b164c1bcc1",
                "reference": "8e134f691a1ed23e3c03c5415693b3b164c1bcc1",
                "shasum": ""
            },
            "require": {
                "php": ">=5.3.9"
            },
            "bin": [
                "bin/requirements-checker"
            ],
            "type": "library",
            "extra": {
                "branch-alias": {
                    "dev-master": "1.1.x-dev"
                }
            },
            "autoload": {
                "psr-4": {
                    "Symfony\\Requirements\\": "src/"
                }
            },
            "notification-url": "https://packagist.org/downloads/",
            "license": [
                "MIT"
            ],
            "authors": [
                {
                    "name": "Fabien Potencier",
                    "email": "fabien@symfony.com"
                }
            ],
            "description": "Check Symfony requirements and give recommendations",
            "keywords": [
                "configuration",
                "distribution"
            ],
            "support": {
                "issues": "https://github.com/symfony/requirements-checker/issues",
                "source": "https://github.com/symfony/requirements-checker/tree/v1.1.8"
            },
            "funding": [
                {
                    "url": "https://symfony.com/sponsor",
                    "type": "custom"
                },
                {
                    "url": "https://github.com/fabpot",
                    "type": "github"
                },
                {
                    "url": "https://tidelift.com/funding/github/packagist/symfony/symfony",
                    "type": "tidelift"
                }
            ],
            "time": "2020-09-15T06:25:18+00:00"
        },
        {
            "name": "symfony/routing",
            "version": "v5.2.0",
            "source": {
                "type": "git",
                "url": "https://github.com/symfony/routing.git",
                "reference": "130ac5175ad2fd417978baebd8062e2e6b2bc28b"
            },
            "dist": {
                "type": "zip",
                "url": "https://api.github.com/repos/symfony/routing/zipball/130ac5175ad2fd417978baebd8062e2e6b2bc28b",
                "reference": "130ac5175ad2fd417978baebd8062e2e6b2bc28b",
                "shasum": ""
            },
            "require": {
                "php": ">=7.2.5",
                "symfony/deprecation-contracts": "^2.1",
                "symfony/polyfill-php80": "^1.15"
            },
            "conflict": {
                "symfony/config": "<5.0",
                "symfony/dependency-injection": "<4.4",
                "symfony/yaml": "<4.4"
            },
            "require-dev": {
                "doctrine/annotations": "^1.7",
                "psr/log": "~1.0",
                "symfony/config": "^5.0",
                "symfony/dependency-injection": "^4.4|^5.0",
                "symfony/expression-language": "^4.4|^5.0",
                "symfony/http-foundation": "^4.4|^5.0",
                "symfony/yaml": "^4.4|^5.0"
            },
            "suggest": {
                "doctrine/annotations": "For using the annotation loader",
                "symfony/config": "For using the all-in-one router or any loader",
                "symfony/expression-language": "For using expression matching",
                "symfony/http-foundation": "For using a Symfony Request object",
                "symfony/yaml": "For using the YAML loader"
            },
            "type": "library",
            "autoload": {
                "psr-4": {
                    "Symfony\\Component\\Routing\\": ""
                },
                "exclude-from-classmap": [
                    "/Tests/"
                ]
            },
            "notification-url": "https://packagist.org/downloads/",
            "license": [
                "MIT"
            ],
            "authors": [
                {
                    "name": "Fabien Potencier",
                    "email": "fabien@symfony.com"
                },
                {
                    "name": "Symfony Community",
                    "homepage": "https://symfony.com/contributors"
                }
            ],
            "description": "Symfony Routing Component",
            "homepage": "https://symfony.com",
            "keywords": [
                "router",
                "routing",
                "uri",
                "url"
            ],
            "support": {
                "source": "https://github.com/symfony/routing/tree/v5.2.0"
            },
            "funding": [
                {
                    "url": "https://symfony.com/sponsor",
                    "type": "custom"
                },
                {
                    "url": "https://github.com/fabpot",
                    "type": "github"
                },
                {
                    "url": "https://tidelift.com/funding/github/packagist/symfony/symfony",
                    "type": "tidelift"
                }
            ],
            "time": "2020-11-27T00:39:34+00:00"
        },
        {
            "name": "symfony/security-bundle",
            "version": "v5.2.0",
            "source": {
                "type": "git",
                "url": "https://github.com/symfony/security-bundle.git",
                "reference": "6f05ceafa23cf7170dfe62c4aaf920a353aa7a25"
            },
            "dist": {
                "type": "zip",
                "url": "https://api.github.com/repos/symfony/security-bundle/zipball/6f05ceafa23cf7170dfe62c4aaf920a353aa7a25",
                "reference": "6f05ceafa23cf7170dfe62c4aaf920a353aa7a25",
                "shasum": ""
            },
            "require": {
                "ext-xml": "*",
                "php": ">=7.2.5",
                "symfony/config": "^4.4|^5.0",
                "symfony/dependency-injection": "^5.2",
                "symfony/event-dispatcher": "^5.1",
                "symfony/http-kernel": "^5.0",
                "symfony/polyfill-php80": "^1.15",
                "symfony/security-core": "^5.2",
                "symfony/security-csrf": "^4.4|^5.0",
                "symfony/security-guard": "^5.2",
                "symfony/security-http": "^5.2"
            },
            "conflict": {
                "symfony/browser-kit": "<4.4",
                "symfony/console": "<4.4",
                "symfony/framework-bundle": "<4.4",
                "symfony/ldap": "<4.4",
                "symfony/twig-bundle": "<4.4"
            },
            "require-dev": {
                "doctrine/doctrine-bundle": "^2.0",
                "symfony/asset": "^4.4|^5.0",
                "symfony/browser-kit": "^4.4|^5.0",
                "symfony/console": "^4.4|^5.0",
                "symfony/css-selector": "^4.4|^5.0",
                "symfony/dom-crawler": "^4.4|^5.0",
                "symfony/expression-language": "^4.4|^5.0",
                "symfony/form": "^4.4|^5.0",
                "symfony/framework-bundle": "^5.2",
                "symfony/process": "^4.4|^5.0",
                "symfony/rate-limiter": "^5.2",
                "symfony/serializer": "^4.4|^5.0",
                "symfony/translation": "^4.4|^5.0",
                "symfony/twig-bridge": "^4.4|^5.0",
                "symfony/twig-bundle": "^4.4|^5.0",
                "symfony/validator": "^4.4|^5.0",
                "symfony/yaml": "^4.4|^5.0",
                "twig/twig": "^2.10|^3.0"
            },
            "type": "symfony-bundle",
            "autoload": {
                "psr-4": {
                    "Symfony\\Bundle\\SecurityBundle\\": ""
                },
                "exclude-from-classmap": [
                    "/Tests/"
                ]
            },
            "notification-url": "https://packagist.org/downloads/",
            "license": [
                "MIT"
            ],
            "authors": [
                {
                    "name": "Fabien Potencier",
                    "email": "fabien@symfony.com"
                },
                {
                    "name": "Symfony Community",
                    "homepage": "https://symfony.com/contributors"
                }
            ],
            "description": "Symfony SecurityBundle",
            "homepage": "https://symfony.com",
            "support": {
                "source": "https://github.com/symfony/security-bundle/tree/v5.2.0"
            },
            "funding": [
                {
                    "url": "https://symfony.com/sponsor",
                    "type": "custom"
                },
                {
                    "url": "https://github.com/fabpot",
                    "type": "github"
                },
                {
                    "url": "https://tidelift.com/funding/github/packagist/symfony/symfony",
                    "type": "tidelift"
                }
            ],
            "time": "2020-11-27T10:24:53+00:00"
        },
        {
            "name": "symfony/security-core",
            "version": "v5.2.0",
            "source": {
                "type": "git",
                "url": "https://github.com/symfony/security-core.git",
                "reference": "b13a8f90de288c2f263847bc39cf33dee70996d9"
            },
            "dist": {
                "type": "zip",
                "url": "https://api.github.com/repos/symfony/security-core/zipball/b13a8f90de288c2f263847bc39cf33dee70996d9",
                "reference": "b13a8f90de288c2f263847bc39cf33dee70996d9",
                "shasum": ""
            },
            "require": {
                "php": ">=7.2.5",
                "symfony/deprecation-contracts": "^2.1",
                "symfony/event-dispatcher-contracts": "^1.1|^2",
                "symfony/polyfill-php80": "^1.15",
                "symfony/service-contracts": "^1.1.6|^2"
            },
            "conflict": {
                "symfony/event-dispatcher": "<4.4",
                "symfony/ldap": "<4.4",
                "symfony/security-guard": "<4.4",
                "symfony/validator": "<5.2"
            },
            "require-dev": {
                "psr/container": "^1.0",
                "psr/log": "~1.0",
                "symfony/event-dispatcher": "^4.4|^5.0",
                "symfony/expression-language": "^4.4|^5.0",
                "symfony/http-foundation": "^4.4|^5.0",
                "symfony/ldap": "^4.4|^5.0",
                "symfony/translation": "^4.4|^5.0",
                "symfony/validator": "^5.2"
            },
            "suggest": {
                "psr/container-implementation": "To instantiate the Security class",
                "symfony/event-dispatcher": "",
                "symfony/expression-language": "For using the expression voter",
                "symfony/http-foundation": "",
                "symfony/ldap": "For using LDAP integration",
                "symfony/validator": "For using the user password constraint"
            },
            "type": "library",
            "autoload": {
                "psr-4": {
                    "Symfony\\Component\\Security\\Core\\": ""
                },
                "exclude-from-classmap": [
                    "/Tests/"
                ]
            },
            "notification-url": "https://packagist.org/downloads/",
            "license": [
                "MIT"
            ],
            "authors": [
                {
                    "name": "Fabien Potencier",
                    "email": "fabien@symfony.com"
                },
                {
                    "name": "Symfony Community",
                    "homepage": "https://symfony.com/contributors"
                }
            ],
            "description": "Symfony Security Component - Core Library",
            "homepage": "https://symfony.com",
            "support": {
                "source": "https://github.com/symfony/security-core/tree/v5.2.0"
            },
            "funding": [
                {
                    "url": "https://symfony.com/sponsor",
                    "type": "custom"
                },
                {
                    "url": "https://github.com/fabpot",
                    "type": "github"
                },
                {
                    "url": "https://tidelift.com/funding/github/packagist/symfony/symfony",
                    "type": "tidelift"
                }
            ],
            "time": "2020-11-28T11:24:18+00:00"
        },
        {
            "name": "symfony/security-csrf",
            "version": "v5.2.0",
            "source": {
                "type": "git",
                "url": "https://github.com/symfony/security-csrf.git",
                "reference": "d98a521e3c7ffa15c142e8b1e68a55fdeb58d4b7"
            },
            "dist": {
                "type": "zip",
                "url": "https://api.github.com/repos/symfony/security-csrf/zipball/d98a521e3c7ffa15c142e8b1e68a55fdeb58d4b7",
                "reference": "d98a521e3c7ffa15c142e8b1e68a55fdeb58d4b7",
                "shasum": ""
            },
            "require": {
                "php": ">=7.2.5",
                "symfony/security-core": "^4.4|^5.0"
            },
            "conflict": {
                "symfony/http-foundation": "<4.4"
            },
            "require-dev": {
                "symfony/http-foundation": "^4.4|^5.0"
            },
            "suggest": {
                "symfony/http-foundation": "For using the class SessionTokenStorage."
            },
            "type": "library",
            "autoload": {
                "psr-4": {
                    "Symfony\\Component\\Security\\Csrf\\": ""
                },
                "exclude-from-classmap": [
                    "/Tests/"
                ]
            },
            "notification-url": "https://packagist.org/downloads/",
            "license": [
                "MIT"
            ],
            "authors": [
                {
                    "name": "Fabien Potencier",
                    "email": "fabien@symfony.com"
                },
                {
                    "name": "Symfony Community",
                    "homepage": "https://symfony.com/contributors"
                }
            ],
            "description": "Symfony Security Component - CSRF Library",
            "homepage": "https://symfony.com",
            "support": {
                "source": "https://github.com/symfony/security-csrf/tree/v5.2.0"
            },
            "funding": [
                {
                    "url": "https://symfony.com/sponsor",
                    "type": "custom"
                },
                {
                    "url": "https://github.com/fabpot",
                    "type": "github"
                },
                {
                    "url": "https://tidelift.com/funding/github/packagist/symfony/symfony",
                    "type": "tidelift"
                }
            ],
            "time": "2020-11-01T15:43:26+00:00"
        },
        {
            "name": "symfony/security-guard",
            "version": "v5.2.0",
            "source": {
                "type": "git",
                "url": "https://github.com/symfony/security-guard.git",
                "reference": "0fb0e644feac3d6a122c2c27c9ef8823ba7f1c49"
            },
            "dist": {
                "type": "zip",
                "url": "https://api.github.com/repos/symfony/security-guard/zipball/0fb0e644feac3d6a122c2c27c9ef8823ba7f1c49",
                "reference": "0fb0e644feac3d6a122c2c27c9ef8823ba7f1c49",
                "shasum": ""
            },
            "require": {
                "php": ">=7.2.5",
                "symfony/polyfill-php80": "^1.15",
                "symfony/security-core": "^5.0",
                "symfony/security-http": "^4.4.1|^5.0.1"
            },
            "require-dev": {
                "psr/log": "~1.0"
            },
            "type": "library",
            "autoload": {
                "psr-4": {
                    "Symfony\\Component\\Security\\Guard\\": ""
                },
                "exclude-from-classmap": [
                    "/Tests/"
                ]
            },
            "notification-url": "https://packagist.org/downloads/",
            "license": [
                "MIT"
            ],
            "authors": [
                {
                    "name": "Fabien Potencier",
                    "email": "fabien@symfony.com"
                },
                {
                    "name": "Symfony Community",
                    "homepage": "https://symfony.com/contributors"
                }
            ],
            "description": "Symfony Security Component - Guard",
            "homepage": "https://symfony.com",
            "support": {
                "source": "https://github.com/symfony/security-guard/tree/v5.2.0"
            },
            "funding": [
                {
                    "url": "https://symfony.com/sponsor",
                    "type": "custom"
                },
                {
                    "url": "https://github.com/fabpot",
                    "type": "github"
                },
                {
                    "url": "https://tidelift.com/funding/github/packagist/symfony/symfony",
                    "type": "tidelift"
                }
            ],
            "time": "2020-11-27T10:24:53+00:00"
        },
        {
            "name": "symfony/security-http",
            "version": "v5.2.0",
            "source": {
                "type": "git",
                "url": "https://github.com/symfony/security-http.git",
                "reference": "76df68861cd08eafdbab440b793cd278dcc4a5c3"
            },
            "dist": {
                "type": "zip",
                "url": "https://api.github.com/repos/symfony/security-http/zipball/76df68861cd08eafdbab440b793cd278dcc4a5c3",
                "reference": "76df68861cd08eafdbab440b793cd278dcc4a5c3",
                "shasum": ""
            },
            "require": {
                "php": ">=7.2.5",
                "symfony/deprecation-contracts": "^2.1",
                "symfony/http-foundation": "^5.2",
                "symfony/http-kernel": "^5.2",
                "symfony/polyfill-php80": "^1.15",
                "symfony/property-access": "^4.4|^5.0",
                "symfony/security-core": "^5.2"
            },
            "conflict": {
                "symfony/event-dispatcher": "<4.3",
                "symfony/security-csrf": "<4.4"
            },
            "require-dev": {
                "psr/log": "~1.0",
                "symfony/cache": "^4.4|^5.0",
                "symfony/rate-limiter": "^5.2",
                "symfony/routing": "^4.4|^5.0",
                "symfony/security-csrf": "^4.4|^5.0",
                "symfony/translation": "^4.4|^5.0"
            },
            "suggest": {
                "symfony/routing": "For using the HttpUtils class to create sub-requests, redirect the user, and match URLs",
                "symfony/security-csrf": "For using tokens to protect authentication/logout attempts"
            },
            "type": "library",
            "autoload": {
                "psr-4": {
                    "Symfony\\Component\\Security\\Http\\": ""
                },
                "exclude-from-classmap": [
                    "/Tests/"
                ]
            },
            "notification-url": "https://packagist.org/downloads/",
            "license": [
                "MIT"
            ],
            "authors": [
                {
                    "name": "Fabien Potencier",
                    "email": "fabien@symfony.com"
                },
                {
                    "name": "Symfony Community",
                    "homepage": "https://symfony.com/contributors"
                }
            ],
            "description": "Symfony Security Component - HTTP Integration",
            "homepage": "https://symfony.com",
            "support": {
                "source": "https://github.com/symfony/security-http/tree/v5.2.0"
            },
            "funding": [
                {
                    "url": "https://symfony.com/sponsor",
                    "type": "custom"
                },
                {
                    "url": "https://github.com/fabpot",
                    "type": "github"
                },
                {
                    "url": "https://tidelift.com/funding/github/packagist/symfony/symfony",
                    "type": "tidelift"
                }
            ],
            "time": "2020-11-30T05:46:27+00:00"
        },
        {
            "name": "symfony/serializer",
            "version": "v5.2.0",
            "source": {
                "type": "git",
                "url": "https://github.com/symfony/serializer.git",
                "reference": "bfb225b1bf797f9d6a3b6a8501927cc72e92b549"
            },
            "dist": {
                "type": "zip",
                "url": "https://api.github.com/repos/symfony/serializer/zipball/bfb225b1bf797f9d6a3b6a8501927cc72e92b549",
                "reference": "bfb225b1bf797f9d6a3b6a8501927cc72e92b549",
                "shasum": ""
            },
            "require": {
                "php": ">=7.2.5",
                "symfony/polyfill-ctype": "~1.8",
                "symfony/polyfill-php80": "^1.15"
            },
            "conflict": {
                "phpdocumentor/type-resolver": "<0.2.1",
                "symfony/dependency-injection": "<4.4",
                "symfony/property-access": "<4.4",
                "symfony/property-info": "<4.4",
                "symfony/yaml": "<4.4"
            },
            "require-dev": {
                "doctrine/annotations": "~1.0",
                "doctrine/cache": "~1.0",
                "phpdocumentor/reflection-docblock": "^3.0|^4.0|^5.0",
                "symfony/cache": "^4.4|^5.0",
                "symfony/config": "^4.4|^5.0",
                "symfony/dependency-injection": "^4.4|^5.0",
                "symfony/error-handler": "^4.4|^5.0",
                "symfony/filesystem": "^4.4|^5.0",
                "symfony/form": "^4.4|^5.0",
                "symfony/http-foundation": "^4.4|^5.0",
                "symfony/http-kernel": "^4.4|^5.0",
                "symfony/mime": "^4.4|^5.0",
                "symfony/property-access": "^4.4|^5.0",
                "symfony/property-info": "^4.4|^5.0",
                "symfony/uid": "^5.1",
                "symfony/validator": "^4.4|^5.0",
                "symfony/var-exporter": "^4.4|^5.0",
                "symfony/yaml": "^4.4|^5.0"
            },
            "suggest": {
                "doctrine/annotations": "For using the annotation mapping. You will also need doctrine/cache.",
                "doctrine/cache": "For using the default cached annotation reader and metadata cache.",
                "psr/cache-implementation": "For using the metadata cache.",
                "symfony/config": "For using the XML mapping loader.",
                "symfony/mime": "For using a MIME type guesser within the DataUriNormalizer.",
                "symfony/property-access": "For using the ObjectNormalizer.",
                "symfony/property-info": "To deserialize relations.",
                "symfony/var-exporter": "For using the metadata compiler.",
                "symfony/yaml": "For using the default YAML mapping loader."
            },
            "type": "library",
            "autoload": {
                "psr-4": {
                    "Symfony\\Component\\Serializer\\": ""
                },
                "exclude-from-classmap": [
                    "/Tests/"
                ]
            },
            "notification-url": "https://packagist.org/downloads/",
            "license": [
                "MIT"
            ],
            "authors": [
                {
                    "name": "Fabien Potencier",
                    "email": "fabien@symfony.com"
                },
                {
                    "name": "Symfony Community",
                    "homepage": "https://symfony.com/contributors"
                }
            ],
            "description": "Symfony Serializer Component",
            "homepage": "https://symfony.com",
            "support": {
                "source": "https://github.com/symfony/serializer/tree/v5.2.0"
            },
            "funding": [
                {
                    "url": "https://symfony.com/sponsor",
                    "type": "custom"
                },
                {
                    "url": "https://github.com/fabpot",
                    "type": "github"
                },
                {
                    "url": "https://tidelift.com/funding/github/packagist/symfony/symfony",
                    "type": "tidelift"
                }
            ],
            "time": "2020-11-27T10:27:27+00:00"
        },
        {
            "name": "symfony/stopwatch",
            "version": "v5.2.0",
            "source": {
                "type": "git",
                "url": "https://github.com/symfony/stopwatch.git",
                "reference": "2b105c0354f39a63038a1d8bf776ee92852813af"
            },
            "dist": {
                "type": "zip",
                "url": "https://api.github.com/repos/symfony/stopwatch/zipball/2b105c0354f39a63038a1d8bf776ee92852813af",
                "reference": "2b105c0354f39a63038a1d8bf776ee92852813af",
                "shasum": ""
            },
            "require": {
                "php": ">=7.2.5",
                "symfony/service-contracts": "^1.0|^2"
            },
            "type": "library",
            "autoload": {
                "psr-4": {
                    "Symfony\\Component\\Stopwatch\\": ""
                },
                "exclude-from-classmap": [
                    "/Tests/"
                ]
            },
            "notification-url": "https://packagist.org/downloads/",
            "license": [
                "MIT"
            ],
            "authors": [
                {
                    "name": "Fabien Potencier",
                    "email": "fabien@symfony.com"
                },
                {
                    "name": "Symfony Community",
                    "homepage": "https://symfony.com/contributors"
                }
            ],
            "description": "Symfony Stopwatch Component",
            "homepage": "https://symfony.com",
            "support": {
                "source": "https://github.com/symfony/stopwatch/tree/v5.2.0"
            },
            "funding": [
                {
                    "url": "https://symfony.com/sponsor",
                    "type": "custom"
                },
                {
                    "url": "https://github.com/fabpot",
                    "type": "github"
                },
                {
                    "url": "https://tidelift.com/funding/github/packagist/symfony/symfony",
                    "type": "tidelift"
                }
            ],
            "time": "2020-11-01T16:14:45+00:00"
        },
        {
            "name": "symfony/string",
            "version": "v5.2.0",
            "source": {
                "type": "git",
                "url": "https://github.com/symfony/string.git",
                "reference": "40e975edadd4e32cd16f3753b3bad65d9ac48242"
            },
            "dist": {
                "type": "zip",
                "url": "https://api.github.com/repos/symfony/string/zipball/40e975edadd4e32cd16f3753b3bad65d9ac48242",
                "reference": "40e975edadd4e32cd16f3753b3bad65d9ac48242",
                "shasum": ""
            },
            "require": {
                "php": ">=7.2.5",
                "symfony/polyfill-ctype": "~1.8",
                "symfony/polyfill-intl-grapheme": "~1.0",
                "symfony/polyfill-intl-normalizer": "~1.0",
                "symfony/polyfill-mbstring": "~1.0",
                "symfony/polyfill-php80": "~1.15"
            },
            "require-dev": {
                "symfony/error-handler": "^4.4|^5.0",
                "symfony/http-client": "^4.4|^5.0",
                "symfony/translation-contracts": "^1.1|^2",
                "symfony/var-exporter": "^4.4|^5.0"
            },
            "type": "library",
            "autoload": {
                "psr-4": {
                    "Symfony\\Component\\String\\": ""
                },
                "files": [
                    "Resources/functions.php"
                ],
                "exclude-from-classmap": [
                    "/Tests/"
                ]
            },
            "notification-url": "https://packagist.org/downloads/",
            "license": [
                "MIT"
            ],
            "authors": [
                {
                    "name": "Nicolas Grekas",
                    "email": "p@tchwork.com"
                },
                {
                    "name": "Symfony Community",
                    "homepage": "https://symfony.com/contributors"
                }
            ],
            "description": "Symfony String component",
            "homepage": "https://symfony.com",
            "keywords": [
                "grapheme",
                "i18n",
                "string",
                "unicode",
                "utf-8",
                "utf8"
            ],
            "support": {
                "source": "https://github.com/symfony/string/tree/v5.2.0"
            },
            "funding": [
                {
                    "url": "https://symfony.com/sponsor",
                    "type": "custom"
                },
                {
                    "url": "https://github.com/fabpot",
                    "type": "github"
                },
                {
                    "url": "https://tidelift.com/funding/github/packagist/symfony/symfony",
                    "type": "tidelift"
                }
            ],
            "time": "2020-10-24T12:08:07+00:00"
        },
        {
            "name": "symfony/templating",
            "version": "v5.2.0",
            "source": {
                "type": "git",
                "url": "https://github.com/symfony/templating.git",
                "reference": "42fb44375553828eee4fa12bd255579b9ccfc871"
            },
            "dist": {
                "type": "zip",
                "url": "https://api.github.com/repos/symfony/templating/zipball/42fb44375553828eee4fa12bd255579b9ccfc871",
                "reference": "42fb44375553828eee4fa12bd255579b9ccfc871",
                "shasum": ""
            },
            "require": {
                "php": ">=7.2.5",
                "symfony/polyfill-ctype": "~1.8"
            },
            "require-dev": {
                "psr/log": "~1.0"
            },
            "suggest": {
                "psr/log-implementation": "For using debug logging in loaders"
            },
            "type": "library",
            "autoload": {
                "psr-4": {
                    "Symfony\\Component\\Templating\\": ""
                },
                "exclude-from-classmap": [
                    "/Tests/"
                ]
            },
            "notification-url": "https://packagist.org/downloads/",
            "license": [
                "MIT"
            ],
            "authors": [
                {
                    "name": "Fabien Potencier",
                    "email": "fabien@symfony.com"
                },
                {
                    "name": "Symfony Community",
                    "homepage": "https://symfony.com/contributors"
                }
            ],
            "description": "Symfony Templating Component",
            "homepage": "https://symfony.com",
            "support": {
                "source": "https://github.com/symfony/templating/tree/v5.2.0"
            },
            "funding": [
                {
                    "url": "https://symfony.com/sponsor",
                    "type": "custom"
                },
                {
                    "url": "https://github.com/fabpot",
                    "type": "github"
                },
                {
                    "url": "https://tidelift.com/funding/github/packagist/symfony/symfony",
                    "type": "tidelift"
                }
            ],
            "time": "2020-10-24T12:01:57+00:00"
        },
        {
            "name": "symfony/translation",
            "version": "v5.2.0",
            "source": {
                "type": "git",
                "url": "https://github.com/symfony/translation.git",
                "reference": "52f486a707510884450df461b5a6429dd7a67379"
            },
            "dist": {
                "type": "zip",
                "url": "https://api.github.com/repos/symfony/translation/zipball/52f486a707510884450df461b5a6429dd7a67379",
                "reference": "52f486a707510884450df461b5a6429dd7a67379",
                "shasum": ""
            },
            "require": {
                "php": ">=7.2.5",
                "symfony/polyfill-mbstring": "~1.0",
                "symfony/polyfill-php80": "^1.15",
                "symfony/translation-contracts": "^2.3"
            },
            "conflict": {
                "symfony/config": "<4.4",
                "symfony/dependency-injection": "<5.0",
                "symfony/http-kernel": "<5.0",
                "symfony/twig-bundle": "<5.0",
                "symfony/yaml": "<4.4"
            },
            "provide": {
                "symfony/translation-implementation": "2.0"
            },
            "require-dev": {
                "psr/log": "~1.0",
                "symfony/config": "^4.4|^5.0",
                "symfony/console": "^4.4|^5.0",
                "symfony/dependency-injection": "^5.0",
                "symfony/finder": "^4.4|^5.0",
                "symfony/http-kernel": "^5.0",
                "symfony/intl": "^4.4|^5.0",
                "symfony/service-contracts": "^1.1.2|^2",
                "symfony/yaml": "^4.4|^5.0"
            },
            "suggest": {
                "psr/log-implementation": "To use logging capability in translator",
                "symfony/config": "",
                "symfony/yaml": ""
            },
            "type": "library",
            "autoload": {
                "files": [
                    "Resources/functions.php"
                ],
                "psr-4": {
                    "Symfony\\Component\\Translation\\": ""
                },
                "exclude-from-classmap": [
                    "/Tests/"
                ]
            },
            "notification-url": "https://packagist.org/downloads/",
            "license": [
                "MIT"
            ],
            "authors": [
                {
                    "name": "Fabien Potencier",
                    "email": "fabien@symfony.com"
                },
                {
                    "name": "Symfony Community",
                    "homepage": "https://symfony.com/contributors"
                }
            ],
            "description": "Symfony Translation Component",
            "homepage": "https://symfony.com",
            "support": {
                "source": "https://github.com/symfony/translation/tree/v5.2.0"
            },
            "funding": [
                {
                    "url": "https://symfony.com/sponsor",
                    "type": "custom"
                },
                {
                    "url": "https://github.com/fabpot",
                    "type": "github"
                },
                {
                    "url": "https://tidelift.com/funding/github/packagist/symfony/symfony",
                    "type": "tidelift"
                }
            ],
            "time": "2020-11-28T11:24:18+00:00"
        },
        {
            "name": "symfony/twig-bridge",
            "version": "v5.2.0",
            "source": {
                "type": "git",
                "url": "https://github.com/symfony/twig-bridge.git",
                "reference": "909d736d0413a072ebd5db8e0f87b8808efd4849"
            },
            "dist": {
                "type": "zip",
                "url": "https://api.github.com/repos/symfony/twig-bridge/zipball/909d736d0413a072ebd5db8e0f87b8808efd4849",
                "reference": "909d736d0413a072ebd5db8e0f87b8808efd4849",
                "shasum": ""
            },
            "require": {
                "php": ">=7.2.5",
                "symfony/polyfill-php80": "^1.15",
                "symfony/translation-contracts": "^1.1|^2",
                "twig/twig": "^2.10|^3.0"
            },
            "conflict": {
                "symfony/console": "<4.4",
                "symfony/form": "<5.1",
                "symfony/http-foundation": "<4.4",
                "symfony/http-kernel": "<4.4",
                "symfony/translation": "<5.2",
                "symfony/workflow": "<5.2"
            },
            "require-dev": {
                "egulias/email-validator": "^2.1.10",
                "phpdocumentor/reflection-docblock": "^3.0|^4.0|^5.0",
                "symfony/asset": "^4.4|^5.0",
                "symfony/console": "^4.4|^5.0",
                "symfony/dependency-injection": "^4.4|^5.0",
                "symfony/expression-language": "^4.4|^5.0",
                "symfony/finder": "^4.4|^5.0",
                "symfony/form": "^5.1.9",
                "symfony/http-foundation": "^4.4|^5.0",
                "symfony/http-kernel": "^4.4|^5.0",
                "symfony/mime": "^5.2",
                "symfony/polyfill-intl-icu": "~1.0",
                "symfony/property-info": "^4.4|^5.1",
                "symfony/routing": "^4.4|^5.0",
                "symfony/security-acl": "^2.8|^3.0",
                "symfony/security-core": "^4.4|^5.0",
                "symfony/security-csrf": "^4.4|^5.0",
                "symfony/security-http": "^4.4|^5.0",
                "symfony/serializer": "^5.2",
                "symfony/stopwatch": "^4.4|^5.0",
                "symfony/translation": "^5.2",
                "symfony/web-link": "^4.4|^5.0",
                "symfony/workflow": "^5.2",
                "symfony/yaml": "^4.4|^5.0",
                "twig/cssinliner-extra": "^2.12",
                "twig/inky-extra": "^2.12",
                "twig/markdown-extra": "^2.12"
            },
            "suggest": {
                "symfony/asset": "For using the AssetExtension",
                "symfony/expression-language": "For using the ExpressionExtension",
                "symfony/finder": "",
                "symfony/form": "For using the FormExtension",
                "symfony/http-kernel": "For using the HttpKernelExtension",
                "symfony/routing": "For using the RoutingExtension",
                "symfony/security-core": "For using the SecurityExtension",
                "symfony/security-csrf": "For using the CsrfExtension",
                "symfony/security-http": "For using the LogoutUrlExtension",
                "symfony/stopwatch": "For using the StopwatchExtension",
                "symfony/translation": "For using the TranslationExtension",
                "symfony/var-dumper": "For using the DumpExtension",
                "symfony/web-link": "For using the WebLinkExtension",
                "symfony/yaml": "For using the YamlExtension"
            },
            "type": "symfony-bridge",
            "autoload": {
                "psr-4": {
                    "Symfony\\Bridge\\Twig\\": ""
                },
                "exclude-from-classmap": [
                    "/Tests/"
                ]
            },
            "notification-url": "https://packagist.org/downloads/",
            "license": [
                "MIT"
            ],
            "authors": [
                {
                    "name": "Fabien Potencier",
                    "email": "fabien@symfony.com"
                },
                {
                    "name": "Symfony Community",
                    "homepage": "https://symfony.com/contributors"
                }
            ],
            "description": "Symfony Twig Bridge",
            "homepage": "https://symfony.com",
            "support": {
                "source": "https://github.com/symfony/twig-bridge/tree/v5.2.0"
            },
            "funding": [
                {
                    "url": "https://symfony.com/sponsor",
                    "type": "custom"
                },
                {
                    "url": "https://github.com/fabpot",
                    "type": "github"
                },
                {
                    "url": "https://tidelift.com/funding/github/packagist/symfony/symfony",
                    "type": "tidelift"
                }
            ],
            "time": "2020-11-28T11:24:18+00:00"
        },
        {
            "name": "symfony/twig-bundle",
            "version": "v5.2.0",
            "source": {
                "type": "git",
                "url": "https://github.com/symfony/twig-bundle.git",
                "reference": "954b642ce585c7f20795f30aba53eb27eeb1a91f"
            },
            "dist": {
                "type": "zip",
                "url": "https://api.github.com/repos/symfony/twig-bundle/zipball/954b642ce585c7f20795f30aba53eb27eeb1a91f",
                "reference": "954b642ce585c7f20795f30aba53eb27eeb1a91f",
                "shasum": ""
            },
            "require": {
                "php": ">=7.2.5",
                "symfony/config": "^4.4|^5.0",
                "symfony/http-foundation": "^4.4|^5.0",
                "symfony/http-kernel": "^5.0",
                "symfony/polyfill-ctype": "~1.8",
                "symfony/twig-bridge": "^5.0",
                "twig/twig": "^2.10|^3.0"
            },
            "conflict": {
                "symfony/dependency-injection": "<5.2",
                "symfony/framework-bundle": "<5.0",
                "symfony/translation": "<5.0"
            },
            "require-dev": {
                "doctrine/annotations": "~1.7",
                "doctrine/cache": "~1.0",
                "symfony/asset": "^4.4|^5.0",
                "symfony/dependency-injection": "^5.2",
                "symfony/expression-language": "^4.4|^5.0",
                "symfony/finder": "^4.4|^5.0",
                "symfony/form": "^4.4|^5.0",
                "symfony/framework-bundle": "^5.0",
                "symfony/routing": "^4.4|^5.0",
                "symfony/stopwatch": "^4.4|^5.0",
                "symfony/translation": "^5.0",
                "symfony/web-link": "^4.4|^5.0",
                "symfony/yaml": "^4.4|^5.0"
            },
            "type": "symfony-bundle",
            "autoload": {
                "psr-4": {
                    "Symfony\\Bundle\\TwigBundle\\": ""
                },
                "exclude-from-classmap": [
                    "/Tests/"
                ]
            },
            "notification-url": "https://packagist.org/downloads/",
            "license": [
                "MIT"
            ],
            "authors": [
                {
                    "name": "Fabien Potencier",
                    "email": "fabien@symfony.com"
                },
                {
                    "name": "Symfony Community",
                    "homepage": "https://symfony.com/contributors"
                }
            ],
            "description": "Symfony TwigBundle",
            "homepage": "https://symfony.com",
            "support": {
                "source": "https://github.com/symfony/twig-bundle/tree/v5.2.0"
            },
            "funding": [
                {
                    "url": "https://symfony.com/sponsor",
                    "type": "custom"
                },
                {
                    "url": "https://github.com/fabpot",
                    "type": "github"
                },
                {
                    "url": "https://tidelift.com/funding/github/packagist/symfony/symfony",
                    "type": "tidelift"
                }
            ],
            "time": "2020-10-24T12:08:07+00:00"
        },
        {
            "name": "symfony/validator",
            "version": "v5.2.0",
            "source": {
                "type": "git",
                "url": "https://github.com/symfony/validator.git",
                "reference": "7b2583e2c4cb82b23fcb37730981c868efefd2c0"
            },
            "dist": {
                "type": "zip",
                "url": "https://api.github.com/repos/symfony/validator/zipball/7b2583e2c4cb82b23fcb37730981c868efefd2c0",
                "reference": "7b2583e2c4cb82b23fcb37730981c868efefd2c0",
                "shasum": ""
            },
            "require": {
                "php": ">=7.2.5",
                "symfony/deprecation-contracts": "^2.1",
                "symfony/polyfill-ctype": "~1.8",
                "symfony/polyfill-mbstring": "~1.0",
                "symfony/polyfill-php73": "~1.0",
                "symfony/polyfill-php80": "^1.15",
                "symfony/translation-contracts": "^1.1|^2"
            },
            "conflict": {
                "doctrine/lexer": "<1.0.2",
                "phpunit/phpunit": "<5.4.3",
                "symfony/dependency-injection": "<4.4",
                "symfony/expression-language": "<5.1",
                "symfony/http-kernel": "<4.4",
                "symfony/intl": "<4.4",
                "symfony/translation": "<4.4",
                "symfony/yaml": "<4.4"
            },
            "require-dev": {
                "doctrine/annotations": "~1.7",
                "doctrine/cache": "~1.0",
                "egulias/email-validator": "^2.1.10",
                "symfony/cache": "^4.4|^5.0",
                "symfony/config": "^4.4|^5.0",
                "symfony/console": "^4.4|^5.0",
                "symfony/dependency-injection": "^4.4|^5.0",
                "symfony/expression-language": "^5.1",
                "symfony/finder": "^4.4|^5.0",
                "symfony/http-client": "^4.4|^5.0",
                "symfony/http-foundation": "^4.4|^5.0",
                "symfony/http-kernel": "^4.4|^5.0",
                "symfony/intl": "^4.4|^5.0",
                "symfony/mime": "^4.4|^5.0",
                "symfony/property-access": "^4.4|^5.0",
                "symfony/property-info": "^4.4|^5.0",
                "symfony/translation": "^4.4|^5.0",
                "symfony/yaml": "^4.4|^5.0"
            },
            "suggest": {
                "doctrine/annotations": "For using the annotation mapping. You will also need doctrine/cache.",
                "doctrine/cache": "For using the default cached annotation reader.",
                "egulias/email-validator": "Strict (RFC compliant) email validation",
                "psr/cache-implementation": "For using the mapping cache.",
                "symfony/config": "",
                "symfony/expression-language": "For using the Expression validator and the ExpressionLanguageSyntax constraints",
                "symfony/http-foundation": "",
                "symfony/intl": "",
                "symfony/property-access": "For accessing properties within comparison constraints",
                "symfony/property-info": "To automatically add NotNull and Type constraints",
                "symfony/translation": "For translating validation errors.",
                "symfony/yaml": ""
            },
            "type": "library",
            "autoload": {
                "psr-4": {
                    "Symfony\\Component\\Validator\\": ""
                },
                "exclude-from-classmap": [
                    "/Tests/"
                ]
            },
            "notification-url": "https://packagist.org/downloads/",
            "license": [
                "MIT"
            ],
            "authors": [
                {
                    "name": "Fabien Potencier",
                    "email": "fabien@symfony.com"
                },
                {
                    "name": "Symfony Community",
                    "homepage": "https://symfony.com/contributors"
                }
            ],
            "description": "Symfony Validator Component",
            "homepage": "https://symfony.com",
            "support": {
                "source": "https://github.com/symfony/validator/tree/v5.2.0"
            },
            "funding": [
                {
                    "url": "https://symfony.com/sponsor",
                    "type": "custom"
                },
                {
                    "url": "https://github.com/fabpot",
                    "type": "github"
                },
                {
                    "url": "https://tidelift.com/funding/github/packagist/symfony/symfony",
                    "type": "tidelift"
                }
            ],
            "time": "2020-11-28T11:24:18+00:00"
        },
        {
            "name": "symfony/var-dumper",
            "version": "v5.2.0",
            "source": {
                "type": "git",
                "url": "https://github.com/symfony/var-dumper.git",
                "reference": "173a79c462b1c81e1fa26129f71e41333d846b26"
            },
            "dist": {
                "type": "zip",
                "url": "https://api.github.com/repos/symfony/var-dumper/zipball/173a79c462b1c81e1fa26129f71e41333d846b26",
                "reference": "173a79c462b1c81e1fa26129f71e41333d846b26",
                "shasum": ""
            },
            "require": {
                "php": ">=7.2.5",
                "symfony/polyfill-mbstring": "~1.0",
                "symfony/polyfill-php80": "^1.15"
            },
            "conflict": {
                "phpunit/phpunit": "<5.4.3",
                "symfony/console": "<4.4"
            },
            "require-dev": {
                "ext-iconv": "*",
                "symfony/console": "^4.4|^5.0",
                "symfony/process": "^4.4|^5.0",
                "twig/twig": "^2.4|^3.0"
            },
            "suggest": {
                "ext-iconv": "To convert non-UTF-8 strings to UTF-8 (or symfony/polyfill-iconv in case ext-iconv cannot be used).",
                "ext-intl": "To show region name in time zone dump",
                "symfony/console": "To use the ServerDumpCommand and/or the bin/var-dump-server script"
            },
            "bin": [
                "Resources/bin/var-dump-server"
            ],
            "type": "library",
            "autoload": {
                "files": [
                    "Resources/functions/dump.php"
                ],
                "psr-4": {
                    "Symfony\\Component\\VarDumper\\": ""
                },
                "exclude-from-classmap": [
                    "/Tests/"
                ]
            },
            "notification-url": "https://packagist.org/downloads/",
            "license": [
                "MIT"
            ],
            "authors": [
                {
                    "name": "Nicolas Grekas",
                    "email": "p@tchwork.com"
                },
                {
                    "name": "Symfony Community",
                    "homepage": "https://symfony.com/contributors"
                }
            ],
            "description": "Symfony mechanism for exploring and dumping PHP variables",
            "homepage": "https://symfony.com",
            "keywords": [
                "debug",
                "dump"
            ],
            "support": {
                "source": "https://github.com/symfony/var-dumper/tree/v5.2.0"
            },
            "funding": [
                {
                    "url": "https://symfony.com/sponsor",
                    "type": "custom"
                },
                {
                    "url": "https://github.com/fabpot",
                    "type": "github"
                },
                {
                    "url": "https://tidelift.com/funding/github/packagist/symfony/symfony",
                    "type": "tidelift"
                }
            ],
            "time": "2020-11-27T00:39:34+00:00"
        },
        {
            "name": "symfony/var-exporter",
            "version": "v5.2.0",
            "source": {
                "type": "git",
                "url": "https://github.com/symfony/var-exporter.git",
                "reference": "fbc3507f23d263d75417e09a12d77c009f39676c"
            },
            "dist": {
                "type": "zip",
                "url": "https://api.github.com/repos/symfony/var-exporter/zipball/fbc3507f23d263d75417e09a12d77c009f39676c",
                "reference": "fbc3507f23d263d75417e09a12d77c009f39676c",
                "shasum": ""
            },
            "require": {
                "php": ">=7.2.5",
                "symfony/polyfill-php80": "^1.15"
            },
            "require-dev": {
                "symfony/var-dumper": "^4.4.9|^5.0.9"
            },
            "type": "library",
            "autoload": {
                "psr-4": {
                    "Symfony\\Component\\VarExporter\\": ""
                },
                "exclude-from-classmap": [
                    "/Tests/"
                ]
            },
            "notification-url": "https://packagist.org/downloads/",
            "license": [
                "MIT"
            ],
            "authors": [
                {
                    "name": "Nicolas Grekas",
                    "email": "p@tchwork.com"
                },
                {
                    "name": "Symfony Community",
                    "homepage": "https://symfony.com/contributors"
                }
            ],
            "description": "A blend of var_export() + serialize() to turn any serializable data structure to plain PHP code",
            "homepage": "https://symfony.com",
            "keywords": [
                "clone",
                "construct",
                "export",
                "hydrate",
                "instantiate",
                "serialize"
            ],
            "support": {
                "source": "https://github.com/symfony/var-exporter/tree/v5.2.0"
            },
            "funding": [
                {
                    "url": "https://symfony.com/sponsor",
                    "type": "custom"
                },
                {
                    "url": "https://github.com/fabpot",
                    "type": "github"
                },
                {
                    "url": "https://tidelift.com/funding/github/packagist/symfony/symfony",
                    "type": "tidelift"
                }
            ],
            "time": "2020-10-28T21:31:18+00:00"
        },
        {
            "name": "symfony/web-link",
            "version": "v5.2.0",
            "source": {
                "type": "git",
                "url": "https://github.com/symfony/web-link.git",
                "reference": "e805314ad8c4298d9bfc75335e35f83d6db2f43f"
            },
            "dist": {
                "type": "zip",
                "url": "https://api.github.com/repos/symfony/web-link/zipball/e805314ad8c4298d9bfc75335e35f83d6db2f43f",
                "reference": "e805314ad8c4298d9bfc75335e35f83d6db2f43f",
                "shasum": ""
            },
            "require": {
                "php": ">=7.2.5",
                "psr/link": "^1.0"
            },
            "conflict": {
                "symfony/http-kernel": "<4.4"
            },
            "provide": {
                "psr/link-implementation": "1.0"
            },
            "require-dev": {
                "symfony/http-foundation": "^4.4|^5.0",
                "symfony/http-kernel": "^4.4|^5.0"
            },
            "suggest": {
                "symfony/http-kernel": ""
            },
            "type": "library",
            "autoload": {
                "psr-4": {
                    "Symfony\\Component\\WebLink\\": ""
                },
                "exclude-from-classmap": [
                    "/Tests/"
                ]
            },
            "notification-url": "https://packagist.org/downloads/",
            "license": [
                "MIT"
            ],
            "authors": [
                {
                    "name": "Kévin Dunglas",
                    "email": "dunglas@gmail.com"
                },
                {
                    "name": "Symfony Community",
                    "homepage": "https://symfony.com/contributors"
                }
            ],
            "description": "Symfony WebLink Component",
            "homepage": "https://symfony.com",
            "keywords": [
                "dns-prefetch",
                "http",
                "http2",
                "link",
                "performance",
                "prefetch",
                "preload",
                "prerender",
                "psr13",
                "push"
            ],
            "support": {
                "source": "https://github.com/symfony/web-link/tree/v5.2.0"
            },
            "funding": [
                {
                    "url": "https://symfony.com/sponsor",
                    "type": "custom"
                },
                {
                    "url": "https://github.com/fabpot",
                    "type": "github"
                },
                {
                    "url": "https://tidelift.com/funding/github/packagist/symfony/symfony",
                    "type": "tidelift"
                }
            ],
            "time": "2020-10-24T12:01:57+00:00"
        },
        {
<<<<<<< HEAD
            "name": "symfony/requirements-checker",
            "version": "v1.1.8",
=======
            "name": "symfony/web-profiler-bundle",
            "version": "v5.2.0",
            "source": {
                "type": "git",
                "url": "https://github.com/symfony/web-profiler-bundle.git",
                "reference": "a1f3f170e785d3c371396ac4935c27504fcfca16"
            },
            "dist": {
                "type": "zip",
                "url": "https://api.github.com/repos/symfony/web-profiler-bundle/zipball/a1f3f170e785d3c371396ac4935c27504fcfca16",
                "reference": "a1f3f170e785d3c371396ac4935c27504fcfca16",
                "shasum": ""
            },
            "require": {
                "php": ">=7.2.5",
                "symfony/config": "^4.4|^5.0",
                "symfony/framework-bundle": "^5.1",
                "symfony/http-kernel": "^5.2",
                "symfony/routing": "^4.4|^5.0",
                "symfony/twig-bundle": "^4.4|^5.0",
                "twig/twig": "^2.10|^3.0"
            },
            "conflict": {
                "symfony/dependency-injection": "<5.2",
                "symfony/form": "<4.4",
                "symfony/messenger": "<4.4"
            },
            "require-dev": {
                "symfony/browser-kit": "^4.4|^5.0",
                "symfony/console": "^4.4|^5.0",
                "symfony/css-selector": "^4.4|^5.0",
                "symfony/stopwatch": "^4.4|^5.0"
            },
            "type": "symfony-bundle",
            "autoload": {
                "psr-4": {
                    "Symfony\\Bundle\\WebProfilerBundle\\": ""
                },
                "exclude-from-classmap": [
                    "/Tests/"
                ]
            },
            "notification-url": "https://packagist.org/downloads/",
            "license": [
                "MIT"
            ],
            "authors": [
                {
                    "name": "Fabien Potencier",
                    "email": "fabien@symfony.com"
                },
                {
                    "name": "Symfony Community",
                    "homepage": "https://symfony.com/contributors"
                }
            ],
            "description": "Symfony WebProfilerBundle",
            "homepage": "https://symfony.com",
            "support": {
                "source": "https://github.com/symfony/web-profiler-bundle/tree/v5.2.0"
            },
            "funding": [
                {
                    "url": "https://symfony.com/sponsor",
                    "type": "custom"
                },
                {
                    "url": "https://github.com/fabpot",
                    "type": "github"
                },
                {
                    "url": "https://tidelift.com/funding/github/packagist/symfony/symfony",
                    "type": "tidelift"
                }
            ],
            "time": "2020-10-28T21:46:03+00:00"
        },
        {
            "name": "symfony/workflow",
            "version": "v5.2.0",
>>>>>>> 5840df4b
            "source": {
                "type": "git",
                "url": "https://github.com/symfony/workflow.git",
                "reference": "61fdc077df5fbbc53319e636772c0a17e3f7baf8"
            },
            "dist": {
                "type": "zip",
                "url": "https://api.github.com/repos/symfony/workflow/zipball/61fdc077df5fbbc53319e636772c0a17e3f7baf8",
                "reference": "61fdc077df5fbbc53319e636772c0a17e3f7baf8",
                "shasum": ""
            },
            "require": {
                "php": ">=7.2.5",
                "symfony/polyfill-php80": "^1.15"
            },
            "conflict": {
                "symfony/event-dispatcher": "<4.4"
            },
            "require-dev": {
                "psr/log": "~1.0",
                "symfony/dependency-injection": "^4.4|^5.0",
                "symfony/event-dispatcher": "^4.4|^5.0",
                "symfony/expression-language": "^4.4|^5.0",
                "symfony/security-core": "^4.4|^5.0",
                "symfony/validator": "^4.4|^5.0"
            },
            "type": "library",
            "autoload": {
                "psr-4": {
                    "Symfony\\Component\\Workflow\\": ""
                }
            },
            "notification-url": "https://packagist.org/downloads/",
            "license": [
                "MIT"
            ],
            "authors": [
                {
                    "name": "Fabien Potencier",
                    "email": "fabien@symfony.com"
                },
                {
                    "name": "Grégoire Pineau",
                    "email": "lyrixx@lyrixx.info"
                },
                {
                    "name": "Symfony Community",
                    "homepage": "https://symfony.com/contributors"
                }
            ],
            "description": "Symfony Workflow Component",
            "homepage": "https://symfony.com",
            "keywords": [
                "petrinet",
                "place",
                "state",
                "statemachine",
                "transition",
                "workflow"
            ],
            "support": {
                "source": "https://github.com/symfony/workflow/tree/v5.2.0"
            },
            "funding": [
                {
                    "url": "https://symfony.com/sponsor",
                    "type": "custom"
                },
                {
                    "url": "https://github.com/fabpot",
                    "type": "github"
                },
                {
                    "url": "https://tidelift.com/funding/github/packagist/symfony/symfony",
                    "type": "tidelift"
                }
            ],
            "time": "2020-10-28T21:46:03+00:00"
        },
        {
            "name": "symfony/yaml",
            "version": "v5.2.0",
            "source": {
                "type": "git",
                "url": "https://github.com/symfony/yaml.git",
                "reference": "bb73619b2ae5121bbbcd9f191dfd53ded17ae598"
            },
            "dist": {
                "type": "zip",
                "url": "https://api.github.com/repos/symfony/yaml/zipball/bb73619b2ae5121bbbcd9f191dfd53ded17ae598",
                "reference": "bb73619b2ae5121bbbcd9f191dfd53ded17ae598",
                "shasum": ""
            },
            "require": {
                "php": ">=7.2.5",
                "symfony/deprecation-contracts": "^2.1",
                "symfony/polyfill-ctype": "~1.8"
            },
            "conflict": {
                "symfony/console": "<4.4"
            },
            "require-dev": {
                "symfony/console": "^4.4|^5.0"
            },
            "suggest": {
                "symfony/console": "For validating YAML files using the lint command"
            },
            "bin": [
                "Resources/bin/yaml-lint"
            ],
            "type": "library",
            "autoload": {
                "psr-4": {
                    "Symfony\\Component\\Yaml\\": ""
                },
                "exclude-from-classmap": [
                    "/Tests/"
                ]
            },
            "notification-url": "https://packagist.org/downloads/",
            "license": [
                "MIT"
            ],
            "authors": [
                {
                    "name": "Fabien Potencier",
                    "email": "fabien@symfony.com"
                },
                {
                    "name": "Symfony Community",
                    "homepage": "https://symfony.com/contributors"
                }
            ],
            "description": "Symfony Yaml Component",
            "homepage": "https://symfony.com",
            "support": {
                "source": "https://github.com/symfony/yaml/tree/v5.2.0"
            },
            "funding": [
                {
                    "url": "https://symfony.com/sponsor",
                    "type": "custom"
                },
                {
                    "url": "https://github.com/fabpot",
                    "type": "github"
                },
                {
                    "url": "https://tidelift.com/funding/github/packagist/symfony/symfony",
                    "type": "tidelift"
                }
            ],
            "time": "2020-11-28T10:57:20+00:00"
        },
        {
            "name": "thomaspark/bootswatch",
            "version": "v4.5.3",
            "source": {
                "type": "git",
                "url": "https://github.com/thomaspark/bootswatch.git",
                "reference": "ea3997347564d23b282937ddf019f44a7482af03"
            },
            "dist": {
                "type": "zip",
                "url": "https://api.github.com/repos/thomaspark/bootswatch/zipball/ea3997347564d23b282937ddf019f44a7482af03",
                "reference": "ea3997347564d23b282937ddf019f44a7482af03",
                "shasum": ""
            },
            "suggest": {
                "robloach/component-installer": "Allows installation of Components via Composer"
            },
            "type": "component",
            "extra": {
                "component": {
                    "name": "bootswatch",
                    "files": [
                        "README.md",
                        "LICENSE",
                        "dist/**/*"
                    ]
                }
            },
            "notification-url": "https://packagist.org/downloads/",
            "license": [
                "MIT"
            ],
            "authors": [
                {
                    "name": "thomaspark",
                    "email": "thomas@bootswatch.com"
                }
            ],
            "description": "Themes for Bootstrap",
            "support": {
                "issues": "https://github.com/thomaspark/bootswatch/issues",
                "source": "https://github.com/thomaspark/bootswatch/tree/v4.5.3"
            },
            "time": "2020-10-21T15:15:00+00:00"
        },
        {
            "name": "tijsverkoyen/css-to-inline-styles",
            "version": "2.2.3",
            "source": {
                "type": "git",
                "url": "https://github.com/tijsverkoyen/CssToInlineStyles.git",
                "reference": "b43b05cf43c1b6d849478965062b6ef73e223bb5"
            },
            "dist": {
                "type": "zip",
                "url": "https://api.github.com/repos/tijsverkoyen/CssToInlineStyles/zipball/b43b05cf43c1b6d849478965062b6ef73e223bb5",
                "reference": "b43b05cf43c1b6d849478965062b6ef73e223bb5",
                "shasum": ""
            },
            "require": {
                "ext-dom": "*",
                "ext-libxml": "*",
                "php": "^5.5 || ^7.0 || ^8.0",
                "symfony/css-selector": "^2.7 || ^3.0 || ^4.0 || ^5.0"
            },
            "require-dev": {
                "phpunit/phpunit": "^4.8.35 || ^5.7 || ^6.0 || ^7.5"
            },
            "type": "library",
            "extra": {
                "branch-alias": {
                    "dev-master": "2.2.x-dev"
                }
            },
            "autoload": {
                "psr-4": {
                    "TijsVerkoyen\\CssToInlineStyles\\": "src"
                }
            },
            "notification-url": "https://packagist.org/downloads/",
            "license": [
                "BSD-3-Clause"
            ],
            "authors": [
                {
                    "name": "Tijs Verkoyen",
                    "email": "css_to_inline_styles@verkoyen.eu",
                    "role": "Developer"
                }
            ],
            "description": "CssToInlineStyles is a class that enables you to convert HTML-pages/files into HTML-pages/files with inline styles. This is very useful when you're sending emails.",
            "homepage": "https://github.com/tijsverkoyen/CssToInlineStyles",
            "support": {
                "issues": "https://github.com/tijsverkoyen/CssToInlineStyles/issues",
                "source": "https://github.com/tijsverkoyen/CssToInlineStyles/tree/2.2.3"
            },
            "time": "2020-07-13T06:12:54+00:00"
        },
        {
            "name": "twig/cssinliner-extra",
            "version": "v3.1.1",
            "source": {
                "type": "git",
                "url": "https://github.com/twigphp/cssinliner-extra.git",
                "reference": "0c837fec0bdcb723e84346df421c5a3f4e696e3c"
            },
            "dist": {
                "type": "zip",
                "url": "https://api.github.com/repos/twigphp/cssinliner-extra/zipball/0c837fec0bdcb723e84346df421c5a3f4e696e3c",
                "reference": "0c837fec0bdcb723e84346df421c5a3f4e696e3c",
                "shasum": ""
            },
            "require": {
                "php": ">=7.1.3",
                "tijsverkoyen/css-to-inline-styles": "^2.0",
                "twig/twig": "^2.4|^3.0"
            },
            "require-dev": {
                "symfony/phpunit-bridge": "^4.4.9|^5.0.9"
            },
            "type": "library",
            "extra": {
                "branch-alias": {
                    "dev-master": "2.12-dev"
                }
            },
            "autoload": {
                "psr-4": {
                    "Twig\\Extra\\CssInliner\\": "src/"
                }
            },
            "notification-url": "https://packagist.org/downloads/",
            "license": [
                "MIT"
            ],
            "authors": [
                {
                    "name": "Fabien Potencier",
                    "email": "fabien@symfony.com",
                    "homepage": "http://fabien.potencier.org",
                    "role": "Lead Developer"
                }
            ],
            "description": "A Twig extension to allow inlining CSS",
            "homepage": "https://twig.symfony.com",
            "keywords": [
                "css",
                "inlining",
                "twig"
            ],
            "support": {
                "source": "https://github.com/twigphp/cssinliner-extra/tree/v3.0.5"
            },
            "funding": [
                {
                    "url": "https://github.com/fabpot",
                    "type": "github"
                },
                {
                    "url": "https://tidelift.com/funding/github/packagist/twig/twig",
                    "type": "tidelift"
                }
            ],
            "time": "2020-05-21T09:54:27+00:00"
        },
        {
            "name": "twig/extra-bundle",
            "version": "v3.1.1",
            "source": {
                "type": "git",
                "url": "https://github.com/twigphp/twig-extra-bundle.git",
                "reference": "a7c5799cf742ab0827f5d32df37528ee8bf5a233"
            },
            "dist": {
                "type": "zip",
                "url": "https://api.github.com/repos/twigphp/twig-extra-bundle/zipball/a7c5799cf742ab0827f5d32df37528ee8bf5a233",
                "reference": "a7c5799cf742ab0827f5d32df37528ee8bf5a233",
                "shasum": ""
            },
            "require": {
                "php": "^7.1.3|^8.0",
                "symfony/framework-bundle": "^4.3|^5.0",
                "symfony/twig-bundle": "^4.3|^5.0",
                "twig/twig": "^2.4|^3.0"
            },
            "require-dev": {
                "twig/cssinliner-extra": "^2.12|^3.0",
                "twig/html-extra": "^2.12|^3.0",
                "twig/inky-extra": "^2.12|^3.0",
                "twig/intl-extra": "^2.12|^3.0",
                "twig/markdown-extra": "^2.12|^3.0"
            },
            "type": "symfony-bundle",
            "extra": {
                "branch-alias": {
                    "dev-master": "3.0-dev"
                }
            },
            "autoload": {
                "psr-4": {
                    "Twig\\Extra\\TwigExtraBundle\\": "src/"
                }
            },
            "notification-url": "https://packagist.org/downloads/",
            "license": [
                "MIT"
            ],
            "authors": [
                {
                    "name": "Fabien Potencier",
                    "email": "fabien@symfony.com",
                    "homepage": "http://fabien.potencier.org",
                    "role": "Lead Developer"
                }
            ],
            "description": "A Symfony bundle for extra Twig extensions",
            "homepage": "https://twig.symfony.com",
            "keywords": [
                "bundle",
                "extra",
                "twig"
            ],
            "support": {
                "source": "https://github.com/twigphp/twig-extra-bundle/tree/v3.1.1"
            },
            "funding": [
                {
                    "url": "https://github.com/fabpot",
                    "type": "github"
                },
                {
                    "url": "https://tidelift.com/funding/github/packagist/twig/twig",
                    "type": "tidelift"
                }
            ],
            "time": "2020-05-21T09:56:39+00:00"
        },
        {
            "name": "twig/html-extra",
            "version": "v3.1.1",
            "source": {
                "type": "git",
                "url": "https://github.com/twigphp/html-extra.git",
                "reference": "07e2cd13227e0f2b3ecfc0a859ef4d7c140ac98a"
            },
            "dist": {
                "type": "zip",
                "url": "https://api.github.com/repos/twigphp/html-extra/zipball/07e2cd13227e0f2b3ecfc0a859ef4d7c140ac98a",
                "reference": "07e2cd13227e0f2b3ecfc0a859ef4d7c140ac98a",
                "shasum": ""
            },
            "require": {
                "php": ">=7.1.3",
                "symfony/mime": "^4.3|^5.0",
                "twig/twig": "^2.4|^3.0"
            },
            "require-dev": {
                "symfony/phpunit-bridge": "^4.4.9|^5.0.9"
            },
            "type": "library",
            "extra": {
                "branch-alias": {
                    "dev-master": "3.0-dev"
                }
            },
            "autoload": {
                "psr-4": {
                    "Twig\\Extra\\Html\\": "src/"
                }
            },
            "notification-url": "https://packagist.org/downloads/",
            "license": [
                "MIT"
            ],
            "authors": [
                {
                    "name": "Fabien Potencier",
                    "email": "fabien@symfony.com",
                    "homepage": "http://fabien.potencier.org",
                    "role": "Lead Developer"
                }
            ],
            "description": "A Twig extension for HTML",
            "homepage": "https://twig.symfony.com",
            "keywords": [
                "html",
                "twig"
            ],
            "support": {
                "source": "https://github.com/twigphp/html-extra/tree/v3.1.1"
            },
            "funding": [
                {
                    "url": "https://github.com/fabpot",
                    "type": "github"
                },
                {
                    "url": "https://tidelift.com/funding/github/packagist/twig/twig",
                    "type": "tidelift"
                }
            ],
            "time": "2020-05-21T09:56:39+00:00"
        },
        {
            "name": "twig/inky-extra",
            "version": "v3.1.1",
            "source": {
                "type": "git",
                "url": "https://github.com/twigphp/inky-extra.git",
                "reference": "b5749085e976a8a1d01b251149b41544db50f669"
            },
            "dist": {
                "type": "zip",
                "url": "https://api.github.com/repos/twigphp/inky-extra/zipball/b5749085e976a8a1d01b251149b41544db50f669",
                "reference": "b5749085e976a8a1d01b251149b41544db50f669",
                "shasum": ""
            },
            "require": {
                "lorenzo/pinky": "^1.0.5",
                "php": ">=7.1.3",
                "twig/twig": "^2.4|^3.0"
            },
            "require-dev": {
                "symfony/phpunit-bridge": "^4.4.9|^5.0.9"
            },
            "type": "library",
            "extra": {
                "branch-alias": {
                    "dev-master": "2.12-dev"
                }
            },
            "autoload": {
                "psr-4": {
                    "Twig\\Extra\\Inky\\": "src/"
                }
            },
            "notification-url": "https://packagist.org/downloads/",
            "license": [
                "MIT"
            ],
            "authors": [
                {
                    "name": "Fabien Potencier",
                    "email": "fabien@symfony.com",
                    "homepage": "http://fabien.potencier.org",
                    "role": "Lead Developer"
                }
            ],
            "description": "A Twig extension for the inky email templating engine",
            "homepage": "https://twig.symfony.com",
            "keywords": [
                "email",
                "emails",
                "inky",
                "twig"
            ],
            "support": {
                "source": "https://github.com/twigphp/inky-extra/tree/v3.1.1"
            },
            "funding": [
                {
                    "url": "https://github.com/fabpot",
                    "type": "github"
                },
                {
                    "url": "https://tidelift.com/funding/github/packagist/twig/twig",
                    "type": "tidelift"
                }
            ],
            "time": "2020-05-21T09:54:27+00:00"
        },
        {
            "name": "twig/intl-extra",
            "version": "v3.1.1",
            "source": {
                "type": "git",
                "url": "https://github.com/twigphp/intl-extra.git",
                "reference": "6f1889920753e6ffd72b06fc1d9b363ec2cec540"
            },
            "dist": {
                "type": "zip",
                "url": "https://api.github.com/repos/twigphp/intl-extra/zipball/6f1889920753e6ffd72b06fc1d9b363ec2cec540",
                "reference": "6f1889920753e6ffd72b06fc1d9b363ec2cec540",
                "shasum": ""
            },
            "require": {
                "php": ">=7.1.3",
                "symfony/intl": "^4.3|^5.0",
                "twig/twig": "^2.4|^3.0"
            },
            "require-dev": {
                "symfony/phpunit-bridge": "^4.4.9|^5.0.9"
            },
            "type": "library",
            "extra": {
                "branch-alias": {
                    "dev-master": "3.0-dev"
                }
            },
            "autoload": {
                "psr-4": {
                    "Twig\\Extra\\Intl\\": "src/"
                }
            },
            "notification-url": "https://packagist.org/downloads/",
            "license": [
                "MIT"
            ],
            "authors": [
                {
                    "name": "Fabien Potencier",
                    "email": "fabien@symfony.com",
                    "homepage": "http://fabien.potencier.org",
                    "role": "Lead Developer"
                }
            ],
            "description": "A Twig extension for Intl",
            "homepage": "https://twig.symfony.com",
            "keywords": [
                "intl",
                "twig"
            ],
            "support": {
                "source": "https://github.com/twigphp/intl-extra/tree/v3.1.1"
            },
            "funding": [
                {
                    "url": "https://github.com/fabpot",
                    "type": "github"
                },
                {
                    "url": "https://tidelift.com/funding/github/packagist/twig/twig",
                    "type": "tidelift"
                }
            ],
            "time": "2020-06-22T06:17:05+00:00"
        },
        {
            "name": "twig/markdown-extra",
            "version": "v3.1.1",
            "source": {
                "type": "git",
                "url": "https://github.com/twigphp/markdown-extra.git",
                "reference": "1fe798d559665b64bda4b08eda10793427d7e3bc"
            },
            "dist": {
                "type": "zip",
                "url": "https://api.github.com/repos/twigphp/markdown-extra/zipball/1fe798d559665b64bda4b08eda10793427d7e3bc",
                "reference": "1fe798d559665b64bda4b08eda10793427d7e3bc",
                "shasum": ""
            },
            "require": {
                "php": ">=7.1.3",
                "twig/twig": "^2.4|^3.0"
            },
            "require-dev": {
                "erusev/parsedown": "^1.7",
                "league/commonmark": "^1.0",
                "league/html-to-markdown": "^4.8",
                "michelf/php-markdown": "^1.8",
                "symfony/phpunit-bridge": "^4.4.9|^5.0.9"
            },
            "type": "library",
            "extra": {
                "branch-alias": {
                    "dev-master": "3.0-dev"
                }
            },
            "autoload": {
                "psr-4": {
                    "Twig\\Extra\\Markdown\\": "src/"
                }
            },
            "notification-url": "https://packagist.org/downloads/",
            "license": [
                "MIT"
            ],
            "authors": [
                {
                    "name": "Fabien Potencier",
                    "email": "fabien@symfony.com",
                    "homepage": "http://fabien.potencier.org",
                    "role": "Lead Developer"
                }
            ],
            "description": "A Twig extension for Markdown",
            "homepage": "https://twig.symfony.com",
            "keywords": [
                "html",
                "markdown",
                "twig"
            ],
            "support": {
                "source": "https://github.com/twigphp/markdown-extra/tree/v3.1.1"
            },
            "funding": [
                {
                    "url": "https://github.com/fabpot",
                    "type": "github"
                },
                {
                    "url": "https://tidelift.com/funding/github/packagist/twig/twig",
                    "type": "tidelift"
                }
            ],
            "time": "2020-08-05T14:54:08+00:00"
        },
        {
            "name": "twig/string-extra",
            "version": "v3.1.1",
            "source": {
                "type": "git",
                "url": "https://github.com/twigphp/string-extra.git",
                "reference": "8e9b436d25b9473e9dc163c83cff1eb9f5dd68c4"
            },
            "dist": {
                "type": "zip",
                "url": "https://api.github.com/repos/twigphp/string-extra/zipball/8e9b436d25b9473e9dc163c83cff1eb9f5dd68c4",
                "reference": "8e9b436d25b9473e9dc163c83cff1eb9f5dd68c4",
                "shasum": ""
            },
            "require": {
                "php": ">=7.2.5",
                "symfony/string": "^5.0",
                "twig/twig": "^2.4|^3.0"
            },
            "require-dev": {
                "symfony/phpunit-bridge": "^4.4.9|^5.0.9"
            },
            "type": "library",
            "extra": {
                "branch-alias": {
                    "dev-master": "2.12-dev"
                }
            },
            "autoload": {
                "psr-4": {
                    "Twig\\Extra\\String\\": "src/"
                }
            },
            "notification-url": "https://packagist.org/downloads/",
            "license": [
                "MIT"
            ],
            "authors": [
                {
                    "name": "Fabien Potencier",
                    "email": "fabien@symfony.com",
                    "homepage": "http://fabien.potencier.org",
                    "role": "Lead Developer"
                }
            ],
            "description": "A Twig extension for Symfony String",
            "homepage": "https://twig.symfony.com",
            "keywords": [
                "html",
                "string",
                "twig",
                "unicode"
            ],
            "support": {
                "source": "https://github.com/twigphp/string-extra/tree/v3.0.5"
            },
            "funding": [
                {
                    "url": "https://github.com/fabpot",
                    "type": "github"
                },
                {
                    "url": "https://tidelift.com/funding/github/packagist/twig/twig",
                    "type": "tidelift"
                }
            ],
            "time": "2020-05-21T09:54:27+00:00"
        },
        {
            "name": "twig/twig",
            "version": "v3.1.1",
            "source": {
                "type": "git",
                "url": "https://github.com/twigphp/Twig.git",
                "reference": "b02fa41f3783a2616eccef7b92fbc2343ffed737"
            },
            "dist": {
                "type": "zip",
                "url": "https://api.github.com/repos/twigphp/Twig/zipball/b02fa41f3783a2616eccef7b92fbc2343ffed737",
                "reference": "b02fa41f3783a2616eccef7b92fbc2343ffed737",
                "shasum": ""
            },
            "require": {
                "php": ">=7.2.5",
                "symfony/polyfill-ctype": "^1.8",
                "symfony/polyfill-mbstring": "^1.3"
            },
            "require-dev": {
                "psr/container": "^1.0",
                "symfony/phpunit-bridge": "^4.4.9|^5.0.9"
            },
            "type": "library",
            "extra": {
                "branch-alias": {
                    "dev-master": "3.1-dev"
                }
            },
            "autoload": {
                "psr-4": {
                    "Twig\\": "src/"
                }
            },
            "notification-url": "https://packagist.org/downloads/",
            "license": [
                "BSD-3-Clause"
            ],
            "authors": [
                {
                    "name": "Fabien Potencier",
                    "email": "fabien@symfony.com",
                    "homepage": "http://fabien.potencier.org",
                    "role": "Lead Developer"
                },
                {
                    "name": "Twig Team",
                    "role": "Contributors"
                },
                {
                    "name": "Armin Ronacher",
                    "email": "armin.ronacher@active-4.com",
                    "role": "Project Founder"
                }
            ],
            "description": "Twig, the flexible, fast, and secure template language for PHP",
            "homepage": "https://twig.symfony.com",
            "keywords": [
                "templating"
            ],
            "support": {
                "issues": "https://github.com/twigphp/Twig/issues",
                "source": "https://github.com/twigphp/Twig/tree/v3.1.1"
            },
            "funding": [
                {
                    "url": "https://github.com/fabpot",
                    "type": "github"
                },
                {
                    "url": "https://tidelift.com/funding/github/packagist/twig/twig",
                    "type": "tidelift"
                }
            ],
            "time": "2020-10-27T19:28:23+00:00"
        },
        {
            "name": "vakata/jstree",
            "version": "3.3.10",
            "source": {
                "type": "git",
                "url": "https://github.com/vakata/jstree.git",
                "reference": "6dce2271757dd0bd4cd0e941bd093c6678e98faf"
            },
            "dist": {
                "type": "zip",
                "url": "https://api.github.com/repos/vakata/jstree/zipball/6dce2271757dd0bd4cd0e941bd093c6678e98faf",
                "reference": "6dce2271757dd0bd4cd0e941bd093c6678e98faf",
                "shasum": ""
            },
            "require": {
                "components/jquery": ">=1.9.1"
            },
            "suggest": {
                "robloach/component-installer": "Allows installation of Components via Composer"
            },
            "type": "component",
            "extra": {
                "component": {
                    "scripts": [
                        "dist/jstree.js"
                    ],
                    "styles": [
                        "dist/themes/default/style.css"
                    ],
                    "images": [
                        "dist/themes/default/32px.png",
                        "dist/themes/default/40px.png",
                        "dist/themes/default/throbber.gif"
                    ],
                    "files": [
                        "dist/jstree.min.js",
                        "dist/themes/default/style.min.css",
                        "dist/themes/default/32px.png",
                        "dist/themes/default/40px.png",
                        "dist/themes/default/throbber.gif"
                    ]
                }
            },
            "notification-url": "https://packagist.org/downloads/",
            "license": [
                "MIT"
            ],
            "authors": [
                {
                    "name": "Ivan Bozhanov",
                    "email": "jstree@jstree.com"
                }
            ],
            "description": "jsTree is jquery plugin, that provides interactive trees.",
            "homepage": "http://jstree.com",
            "support": {
                "forum": "https://groups.google.com/forum/#!forum/jstree",
                "issues": "https://github.com/vakata/jstree/issues",
                "source": "https://github.com/vakata/jstree"
            },
            "time": "2020-06-16T11:17:46+00:00"
        },
        {
            "name": "webmozart/assert",
            "version": "1.9.1",
            "source": {
                "type": "git",
                "url": "https://github.com/webmozart/assert.git",
                "reference": "bafc69caeb4d49c39fd0779086c03a3738cbb389"
            },
            "dist": {
                "type": "zip",
                "url": "https://api.github.com/repos/webmozart/assert/zipball/bafc69caeb4d49c39fd0779086c03a3738cbb389",
                "reference": "bafc69caeb4d49c39fd0779086c03a3738cbb389",
                "shasum": ""
            },
            "require": {
                "php": "^5.3.3 || ^7.0 || ^8.0",
                "symfony/polyfill-ctype": "^1.8"
            },
            "conflict": {
                "phpstan/phpstan": "<0.12.20",
                "vimeo/psalm": "<3.9.1"
            },
            "require-dev": {
                "phpunit/phpunit": "^4.8.36 || ^7.5.13"
            },
            "type": "library",
            "autoload": {
                "psr-4": {
                    "Webmozart\\Assert\\": "src/"
                }
            },
            "notification-url": "https://packagist.org/downloads/",
            "license": [
                "MIT"
            ],
            "authors": [
                {
                    "name": "Bernhard Schussek",
                    "email": "bschussek@gmail.com"
                }
            ],
            "description": "Assertions to validate method input/output with nice error messages.",
            "keywords": [
                "assert",
                "check",
                "validate"
            ],
            "support": {
                "issues": "https://github.com/webmozart/assert/issues",
                "source": "https://github.com/webmozart/assert/tree/master"
            },
            "time": "2020-07-08T17:02:28+00:00"
        },
        {
            "name": "willdurand/js-translation-bundle",
            "version": "4.0.0",
            "source": {
                "type": "git",
                "url": "https://github.com/willdurand/BazingaJsTranslationBundle.git",
                "reference": "45741f7c6e88a0e5f5e60f5e2c22ddc06b5d1bd3"
            },
            "dist": {
                "type": "zip",
                "url": "https://api.github.com/repos/willdurand/BazingaJsTranslationBundle/zipball/45741f7c6e88a0e5f5e60f5e2c22ddc06b5d1bd3",
                "reference": "45741f7c6e88a0e5f5e60f5e2c22ddc06b5d1bd3",
                "shasum": ""
            },
            "require": {
                "php": "^7.1",
                "symfony/console": "~4.4|~5.0",
                "symfony/finder": "~4.4|~5.0",
                "symfony/framework-bundle": "~4.4|~5.0",
                "symfony/intl": "~4.4|~5.0",
                "symfony/translation": "~4.4|~5.0",
                "symfony/twig-bundle": "~4.4|~5.0"
            },
            "replace": {
                "willdurand/expose-translation-bundle": "2.5.*"
            },
            "require-dev": {
                "phpunit/phpunit": "^4.8|~5.7|~6.5",
                "symfony/asset": "~4.4|~5.0",
                "symfony/browser-kit": "~4.4|~5.0",
                "symfony/filesystem": "~4.4|~5.0",
                "symfony/phpunit-bridge": "^5.0",
                "symfony/twig-bundle": "~4.4|~5.0",
                "symfony/yaml": "~4.4|~5.0"
            },
            "type": "symfony-bundle",
            "extra": {
                "branch-alias": {
                    "dev-master": "2.7-dev"
                }
            },
            "autoload": {
                "psr-4": {
                    "Bazinga\\Bundle\\JsTranslationBundle\\": ""
                }
            },
            "notification-url": "https://packagist.org/downloads/",
            "license": [
                "MIT"
            ],
            "authors": [
                {
                    "name": "William Durand",
                    "email": "will+git@drnd.me"
                }
            ],
            "description": "A pretty nice way to expose your translation messages to your JavaScript.",
            "keywords": [
                "javascript",
                "symfony",
                "translation"
            ],
            "support": {
                "issues": "https://github.com/willdurand/BazingaJsTranslationBundle/issues",
                "source": "https://github.com/willdurand/BazingaJsTranslationBundle/tree/4.0.0"
            },
            "time": "2020-11-08T14:18:24+00:00"
        },
        {
            "name": "willdurand/jsonp-callback-validator",
            "version": "v1.1.0",
            "source": {
                "type": "git",
                "url": "https://github.com/willdurand/JsonpCallbackValidator.git",
                "reference": "1a7d388bb521959e612ef50c5c7b1691b097e909"
            },
            "dist": {
                "type": "zip",
                "url": "https://api.github.com/repos/willdurand/JsonpCallbackValidator/zipball/1a7d388bb521959e612ef50c5c7b1691b097e909",
                "reference": "1a7d388bb521959e612ef50c5c7b1691b097e909",
                "shasum": ""
            },
            "require": {
                "php": ">=5.3.0"
            },
            "require-dev": {
                "phpunit/phpunit": "~3.7"
            },
            "type": "library",
            "autoload": {
                "psr-0": {
                    "JsonpCallbackValidator": "src/"
                }
            },
            "notification-url": "https://packagist.org/downloads/",
            "license": [
                "MIT"
            ],
            "authors": [
                {
                    "name": "William Durand",
                    "email": "william.durand1@gmail.com",
                    "homepage": "http://www.willdurand.fr"
                }
            ],
            "description": "JSONP callback validator.",
            "support": {
                "issues": "https://github.com/willdurand/JsonpCallbackValidator/issues",
                "source": "https://github.com/willdurand/JsonpCallbackValidator/tree/master"
            },
            "time": "2014-01-20T22:35:06+00:00"
        },
        {
            "name": "zikula/legal-module",
            "version": "3.2.9",
            "source": {
                "type": "git",
                "url": "https://github.com/zikula-modules/Legal.git",
                "reference": "829f7b089dd3fbd89ba301c795a47c729d99eeee"
            },
            "dist": {
                "type": "zip",
                "url": "https://api.github.com/repos/zikula-modules/Legal/zipball/829f7b089dd3fbd89ba301c795a47c729d99eeee",
                "reference": "829f7b089dd3fbd89ba301c795a47c729d99eeee",
                "shasum": ""
            },
            "require": {
                "php": ">=7.2.5"
            },
            "type": "zikula-module",
            "extra": {
                "zikula": {
                    "class": "Zikula\\LegalModule\\ZikulaLegalModule",
                    "core-compatibility": ">=3.0.0",
                    "displayname": "Legal",
                    "url": "legal",
                    "oldnames": [
                        "Legal"
                    ],
                    "icon": "fas fa-gavel",
                    "capabilities": {
                        "admin": {
                            "route": "zikulalegalmodule_config_config"
                        },
                        "user": {
                            "route": "zikulalegalmodule_user_termsofuse"
                        }
                    },
                    "securityschema": {
                        "ZikulaLegalModule::": "::",
                        "ZikulaLegalModule::legalNotice": "::",
                        "ZikulaLegalModule::termsOfUse": "::",
                        "ZikulaLegalModule::privacyPolicy": "::",
                        "ZikulaLegalModule::agePolicy": "::",
                        "ZikulaLegalModule::accessibilityStatement": "::",
                        "ZikulaLegalModule::cancellationRightPolicy": "::",
                        "ZikulaLegalModule::tradeConditions": "::"
                    }
                }
            },
            "autoload": {
                "psr-4": {
                    "Zikula\\LegalModule\\": ""
                }
            },
            "notification-url": "https://packagist.org/downloads/",
            "license": [
                "LGPL-3.0+"
            ],
            "authors": [
                {
                    "name": "Zikula Development Team",
                    "homepage": "https://ziku.la"
                }
            ],
            "description": "Provides an interface for managing the site's legal documents.",
            "support": {
                "issues": "https://github.com/zikula-modules/Legal/issues",
                "source": "https://github.com/zikula-modules/Legal/tree/master"
            },
            "time": "2020-07-11T10:44:39+00:00"
        },
        {
            "name": "zikula/oauth-module",
            "version": "1.2.3",
            "source": {
                "type": "git",
                "url": "https://github.com/zikula-modules/OAuth.git",
                "reference": "83428af241daf695403f64058ab62d5006c3eff7"
            },
            "dist": {
                "type": "zip",
                "url": "https://api.github.com/repos/zikula-modules/OAuth/zipball/83428af241daf695403f64058ab62d5006c3eff7",
                "reference": "83428af241daf695403f64058ab62d5006c3eff7",
                "shasum": ""
            },
            "require": {
                "league/oauth2-facebook": "2.*",
                "league/oauth2-github": "2.*",
                "league/oauth2-google": "3.*",
                "league/oauth2-instagram": "2.*",
                "league/oauth2-linkedin": "4.*",
                "php": ">=7.2.5"
            },
            "type": "zikula-module",
            "extra": {
                "zikula": {
                    "core-compatibility": ">=3.0.0",
                    "class": "Zikula\\OAuthModule\\ZikulaOAuthModule",
                    "displayname": "OAuthModule",
                    "url": "oauth",
                    "icon": "fas fa-network-wired",
                    "capabilities": {
                        "admin": {
                            "route": "zikulaoauthmodule_config_settings"
                        }
                    },
                    "securityschema": {
                        "ZikulaOAuthModule::": "::"
                    }
                }
            },
            "autoload": {
                "psr-4": {
                    "Zikula\\OAuthModule\\": ""
                }
            },
            "notification-url": "https://packagist.org/downloads/",
            "license": [
                "MIT"
            ],
            "authors": [
                {
                    "name": "Zikula Team",
                    "homepage": "https://ziku.la/"
                }
            ],
            "description": "Integrates league/oauth2-client and various providers.",
            "support": {
                "issues": "https://github.com/zikula-modules/OAuth/issues",
                "source": "https://github.com/zikula-modules/OAuth/tree/master"
            },
            "time": "2020-07-25T07:16:40+00:00"
        },
        {
            "name": "zikula/pagelock-module",
            "version": "1.3.8",
            "source": {
                "type": "git",
                "url": "https://github.com/zikula-modules/PageLock.git",
                "reference": "b57761c6af4ca68ad66ea4199e34b68eeb103a08"
            },
            "dist": {
                "type": "zip",
                "url": "https://api.github.com/repos/zikula-modules/PageLock/zipball/b57761c6af4ca68ad66ea4199e34b68eeb103a08",
                "reference": "b57761c6af4ca68ad66ea4199e34b68eeb103a08",
                "shasum": ""
            },
            "require": {
                "php": ">=7.2.5"
            },
            "type": "zikula-module",
            "extra": {
                "zikula": {
                    "class": "Zikula\\PageLockModule\\ZikulaPageLockModule",
                    "core-compatibility": ">=3.0.0",
                    "displayname": "Page lock",
                    "url": "pagelock",
                    "icon": "fas fa-lock",
                    "capabilities": [],
                    "securityschema": {
                        "ZikulaPageLockModule::": "::"
                    }
                }
            },
            "autoload": {
                "psr-4": {
                    "Zikula\\PageLockModule\\": ""
                }
            },
            "notification-url": "https://packagist.org/downloads/",
            "license": [
                "LGPL-3.0+"
            ],
            "authors": [
                {
                    "name": "Zikula",
                    "homepage": "https://ziku.la/"
                }
            ],
            "description": "Page locking support",
            "support": {
                "issues": "https://github.com/zikula-modules/PageLock/issues",
                "source": "https://github.com/zikula-modules/PageLock/tree/master"
            },
            "time": "2020-06-11T20:42:31+00:00"
        },
        {
            "name": "zikula/profile-module",
            "version": "dev-master",
            "source": {
                "type": "git",
                "url": "https://github.com/zikula-modules/Profile.git",
                "reference": "fee486f5712301cb77839e725da38c50d8c4f461"
            },
            "dist": {
                "type": "zip",
                "url": "https://api.github.com/repos/zikula-modules/Profile/zipball/fee486f5712301cb77839e725da38c50d8c4f461",
                "reference": "fee486f5712301cb77839e725da38c50d8c4f461",
                "shasum": ""
            },
            "require": {
                "php": ">=7.2.5"
            },
            "type": "zikula-module",
            "extra": {
                "zikula": {
                    "class": "Zikula\\ProfileModule\\ZikulaProfileModule",
                    "core-compatibility": ">=3.0.0",
                    "displayname": "Profile",
                    "url": "profile",
                    "oldnames": [
                        "Profile"
                    ],
                    "icon": "fas fa-id-card",
                    "capabilities": {
                        "admin": {
                            "route": "zikulaprofilemodule_property_listproperties"
                        },
                        "user": {
                            "route": "zikulaprofilemodule_profile_display"
                        }
                    },
                    "securityschema": {
                        "ZikulaProfileModule::": "::",
                        "ZikulaProfileModule::view": "::",
                        "ZikulaProfileModule::item": "PropertyId::",
                        "ZikulaProfileModule:Members:": "::",
                        "ZikulaProfileModule:Members:recent": "::",
                        "ZikulaProfileModule:Members:online": "::",
                        "ZikulaProfileModule:FeaturedUserblock:": "Block title::",
                        "ZikulaProfileModule:LastSeenblock:": "Block title::",
                        "ZikulaProfileModule:LastXUsersblock:": "Block title::",
                        "ZikulaProfileModule:MembersOnlineblock:": "Block title::",
                        "Userblock::": "Block title::"
                    }
                }
            },
            "autoload": {
                "psr-4": {
                    "Zikula\\ProfileModule\\": ""
                }
            },
            "notification-url": "https://packagist.org/downloads/",
            "license": [
                "LGPL-3.0+"
            ],
            "authors": [
                {
                    "name": "Zikula Development Team",
                    "homepage": "https://ziku.la"
                }
            ],
            "description": "User profiles and member list",
            "time": "2020-11-18T17:31:00+00:00"
        },
        {
            "name": "zikula/sortable-columns",
            "version": "1.0.0",
            "source": {
                "type": "git",
                "url": "https://github.com/zikula/SortableColumns.git",
                "reference": "bb563c26cc5eb39df29a10ed300f82c1f7bbcc82"
            },
            "dist": {
                "type": "zip",
                "url": "https://api.github.com/repos/zikula/SortableColumns/zipball/bb563c26cc5eb39df29a10ed300f82c1f7bbcc82",
                "reference": "bb563c26cc5eb39df29a10ed300f82c1f7bbcc82",
                "shasum": ""
            },
            "require": {
                "doctrine/common": "2.*",
                "php": ">=7.2.0",
                "symfony/http-foundation": "4.*|5.*",
                "symfony/routing": "4.*|5.*"
            },
            "require-dev": {
                "phpunit/phpunit": "^8.4",
                "symfony/phpunit-bridge": "^4.4|^5.0"
            },
            "type": "library",
            "autoload": {
                "psr-4": {
                    "Zikula\\Component\\SortableColumns\\": ""
                }
            },
            "notification-url": "https://packagist.org/downloads/",
            "license": [
                "MIT"
            ],
            "authors": [
                {
                    "name": "Craig Heydenburg",
                    "email": "info@ziku.la"
                }
            ],
            "description": "SortableColumns is a zikula component to help manage data table column headings that can be clicked to sort the data",
            "homepage": "https://ziku.la",
            "keywords": [
                "columns",
                "sortable",
                "symfony"
            ],
            "support": {
                "issues": "https://github.com/zikula/SortableColumns/issues",
                "source": "https://github.com/zikula/SortableColumns/tree/1.0.0"
            },
            "time": "2020-01-21T22:10:27+00:00"
        },
        {
            "name": "zikula/staticcontent-module",
            "version": "1.0.2",
            "source": {
                "type": "git",
                "url": "https://github.com/zikula-modules/StaticContent.git",
                "reference": "d7fb1ce7e7f02521cc2b49b50e0d1ca18d5e58b9"
            },
            "dist": {
                "type": "zip",
                "url": "https://api.github.com/repos/zikula-modules/StaticContent/zipball/d7fb1ce7e7f02521cc2b49b50e0d1ca18d5e58b9",
                "reference": "d7fb1ce7e7f02521cc2b49b50e0d1ca18d5e58b9",
                "shasum": ""
            },
            "require": {
                "php": ">=7.2.5"
            },
            "type": "zikula-module",
            "extra": {
                "zikula": {
                    "core-compatibility": ">=3.0.0",
                    "class": "Zikula\\StaticContentModule\\ZikulaStaticContentModule",
                    "displayname": "Static Content",
                    "icon": "fas fa-file-alt",
                    "url": "static",
                    "securityschema": {
                        "ZikulaStaticContentModule::": "::",
                        "ZikulaStaticContentModule::name": "::name",
                        "fincludeblock::": "Block title::",
                        "HTMLblock::": "Block title::",
                        "HTMLblock::bid": "::bid",
                        "Textblock::": "Block title::",
                        "Textblock::bid": "::bid",
                        "xsltblock::": "Block title::",
                        "Templateblock::": "Block title::",
                        "Templateblock::bid": "::bid"
                    },
                    "capabilities": []
                }
            },
            "autoload": {
                "psr-4": {
                    "Zikula\\StaticContentModule\\": ""
                }
            },
            "notification-url": "https://packagist.org/downloads/",
            "license": [
                "MIT"
            ],
            "authors": [
                {
                    "name": "Zikula Team"
                }
            ],
            "description": "Display static content simply.",
            "support": {
                "issues": "https://github.com/zikula-modules/StaticContent/issues",
                "source": "https://github.com/zikula-modules/StaticContent/tree/master"
            },
            "time": "2020-08-30T19:27:48+00:00"
        },
        {
            "name": "zikula/wizard",
            "version": "3.1.1",
            "source": {
                "type": "git",
                "url": "https://github.com/zikula/Wizard.git",
                "reference": "a06cf6a6ff74500c26da0b5df002cad0d694e26d"
            },
            "dist": {
                "type": "zip",
                "url": "https://api.github.com/repos/zikula/Wizard/zipball/a06cf6a6ff74500c26da0b5df002cad0d694e26d",
                "reference": "a06cf6a6ff74500c26da0b5df002cad0d694e26d",
                "shasum": ""
            },
            "require": {
                "php": ">=7.2.0",
                "symfony/config": "4.*|5.*",
                "symfony/dependency-injection": "4.*|5.*",
                "symfony/filesystem": "4.*|5.*",
                "symfony/form": "4.*|5.*",
                "symfony/http-foundation": "4.*|5.*",
                "symfony/yaml": "4.*|5.*"
            },
            "type": "library",
            "autoload": {
                "psr-4": {
                    "Zikula\\Component\\Wizard\\": ""
                }
            },
            "notification-url": "https://packagist.org/downloads/",
            "license": [
                "MIT"
            ],
            "authors": [
                {
                    "name": "Craig Heydenburg",
                    "email": "info@ziku.la"
                }
            ],
            "description": "Wizard for multi-stage interaction including Symfony Forms",
            "homepage": "https://ziku.la",
            "keywords": [
                "Forms",
                "Symfony2",
                "stage",
                "step",
                "wizard"
            ],
            "support": {
                "issues": "https://github.com/zikula/Wizard/issues",
                "source": "https://github.com/zikula/Wizard/tree/3.1.1"
            },
            "time": "2020-12-12T14:55:18+00:00"
        }
    ],
    "packages-dev": [
        {
            "name": "symfony/phpunit-bridge",
            "version": "v5.2.0",
            "source": {
                "type": "git",
                "url": "https://github.com/symfony/phpunit-bridge.git",
                "reference": "92a76ca5e64effd41ce111b8f476144dfa29f1f0"
            },
            "dist": {
                "type": "zip",
                "url": "https://api.github.com/repos/symfony/phpunit-bridge/zipball/92a76ca5e64effd41ce111b8f476144dfa29f1f0",
                "reference": "92a76ca5e64effd41ce111b8f476144dfa29f1f0",
                "shasum": ""
            },
            "require": {
                "php": ">=5.5.9"
            },
            "conflict": {
                "phpunit/phpunit": "<4.8.35|<5.4.3,>=5.0|<6.4,>=6.0|9.1.2"
            },
            "require-dev": {
                "symfony/deprecation-contracts": "^2.1",
                "symfony/error-handler": "^4.4|^5.0"
            },
            "suggest": {
                "symfony/error-handler": "For tracking deprecated interfaces usages at runtime with DebugClassLoader"
            },
            "bin": [
                "bin/simple-phpunit"
            ],
            "type": "symfony-bridge",
            "extra": {
                "thanks": {
                    "name": "phpunit/phpunit",
                    "url": "https://github.com/sebastianbergmann/phpunit"
                }
            },
            "autoload": {
                "files": [
                    "bootstrap.php"
                ],
                "psr-4": {
                    "Symfony\\Bridge\\PhpUnit\\": ""
                },
                "exclude-from-classmap": [
                    "/Tests/"
                ]
            },
            "notification-url": "https://packagist.org/downloads/",
            "license": [
                "MIT"
            ],
            "authors": [
                {
                    "name": "Nicolas Grekas",
                    "email": "p@tchwork.com"
                },
                {
                    "name": "Symfony Community",
                    "homepage": "https://symfony.com/contributors"
                }
            ],
            "description": "Symfony PHPUnit Bridge",
            "homepage": "https://symfony.com",
            "support": {
                "source": "https://github.com/symfony/phpunit-bridge/tree/v5.2.0"
            },
            "funding": [
                {
                    "url": "https://symfony.com/sponsor",
                    "type": "custom"
                },
                {
                    "url": "https://github.com/fabpot",
                    "type": "github"
                },
                {
                    "url": "https://tidelift.com/funding/github/packagist/symfony/symfony",
                    "type": "tidelift"
                }
            ],
            "time": "2020-11-27T00:39:34+00:00"
        }
    ],
    "aliases": [],
    "minimum-stability": "dev",
    "stability-flags": {
        "phpids/phpids": 20,
        "zikula/profile-module": 20
    },
    "prefer-stable": true,
    "prefer-lowest": false,
    "platform": {
        "php": "^7.2.5",
        "ext-json": "*",
        "ext-mbstring": "*",
        "ext-pdo": "*",
        "ext-xml": "*"
    },
    "platform-dev": [],
    "platform-overrides": {
        "php": "7.2.5"
    },
    "plugin-api-version": "1.1.0"
}<|MERGE_RESOLUTION|>--- conflicted
+++ resolved
@@ -4,11 +4,7 @@
         "Read more about it at https://getcomposer.org/doc/01-basic-usage.md#installing-dependencies",
         "This file is @generated automatically"
     ],
-<<<<<<< HEAD
-    "content-hash": "51526400dae8d4f3a12ccf7b41880a47",
-=======
     "content-hash": "13402715357e73053e161799e1e7a658",
->>>>>>> 5840df4b
     "packages": [
         {
             "name": "antishov/doctrine-extensions-bundle",
@@ -2394,6 +2390,7 @@
             "require-dev": {
                 "simpletest/simpletest": "dev-master#72de02a7b80c6bb8864ef9bf66d41d2f58f826bd"
             },
+            "default-branch": true,
             "type": "library",
             "autoload": {
                 "psr-0": {
@@ -2422,6 +2419,10 @@
             "keywords": [
                 "html"
             ],
+            "support": {
+                "issues": "https://github.com/ezyang/htmlpurifier/issues",
+                "source": "https://github.com/ezyang/htmlpurifier/tree/master"
+            },
             "time": "2020-10-01T00:19:10+00:00"
         },
         {
@@ -4805,6 +4806,7 @@
             "require": {
                 "ezyang/htmlpurifier": "dev-master"
             },
+            "default-branch": true,
             "type": "library",
             "autoload": {
                 "psr-0": {
@@ -4824,6 +4826,10 @@
             ],
             "description": "PHPIDS (PHP-Intrusion Detection System) is a simple to use, well structured, fast and state-of-the-art security layer for your PHP based web application",
             "homepage": "http://phpids.org",
+            "support": {
+                "issues": "https://github.com/PHPIDS/PHPIDS/issues",
+                "source": "https://github.com/PHPIDS/PHPIDS/tree/master"
+            },
             "time": "2014-09-03T11:39:39+00:00"
         },
         {
@@ -11291,10 +11297,6 @@
             "time": "2020-10-24T12:01:57+00:00"
         },
         {
-<<<<<<< HEAD
-            "name": "symfony/requirements-checker",
-            "version": "v1.1.8",
-=======
             "name": "symfony/web-profiler-bundle",
             "version": "v5.2.0",
             "source": {
@@ -11375,7 +11377,6 @@
         {
             "name": "symfony/workflow",
             "version": "v5.2.0",
->>>>>>> 5840df4b
             "source": {
                 "type": "git",
                 "url": "https://github.com/symfony/workflow.git",
@@ -12610,6 +12611,7 @@
             "require": {
                 "php": ">=7.2.5"
             },
+            "default-branch": true,
             "type": "zikula-module",
             "extra": {
                 "zikula": {
@@ -12660,6 +12662,10 @@
                 }
             ],
             "description": "User profiles and member list",
+            "support": {
+                "issues": "https://github.com/zikula-modules/Profile/issues",
+                "source": "https://github.com/zikula-modules/Profile/tree/master"
+            },
             "time": "2020-11-18T17:31:00+00:00"
         },
         {
@@ -12935,5 +12941,5 @@
     "platform-overrides": {
         "php": "7.2.5"
     },
-    "plugin-api-version": "1.1.0"
+    "plugin-api-version": "2.0.0"
 }