--- conflicted
+++ resolved
@@ -1347,21 +1347,12 @@
             "source": {
                 "type": "git",
                 "url": "https://github.com/doctrine/orm.git",
-<<<<<<< HEAD
                 "reference": "434820973cadf2da2d66e7184be370084cc32ca8"
             },
             "dist": {
                 "type": "zip",
                 "url": "https://api.github.com/repos/doctrine/orm/zipball/434820973cadf2da2d66e7184be370084cc32ca8",
                 "reference": "434820973cadf2da2d66e7184be370084cc32ca8",
-=======
-                "reference": "810a7baf81462a5ddf10e8baa8cb94b6eec02754"
-            },
-            "dist": {
-                "type": "zip",
-                "url": "https://api.github.com/repos/doctrine/orm/zipball/810a7baf81462a5ddf10e8baa8cb94b6eec02754",
-                "reference": "810a7baf81462a5ddf10e8baa8cb94b6eec02754",
->>>>>>> e5aae789
                 "shasum": ""
             },
             "require": {
@@ -1433,7 +1424,6 @@
             "time": "2018-11-20T23:46:46+00:00"
         },
         {
-<<<<<<< HEAD
             "name": "doctrine/persistence",
             "version": "v1.1.0",
             "source": {
@@ -1445,19 +1435,6 @@
                 "type": "zip",
                 "url": "https://api.github.com/repos/doctrine/persistence/zipball/c0f1c17602afc18b4cbd8e1c8125f264c9cf7d38",
                 "reference": "c0f1c17602afc18b4cbd8e1c8125f264c9cf7d38",
-=======
-            "name": "elao/web-profiler-extra-bundle",
-            "version": "v2.3.6",
-            "source": {
-                "type": "git",
-                "url": "https://github.com/Elao/WebProfilerExtraBundle.git",
-                "reference": "edbcd31a3e0b0940b0ed0301d467f2419280d679"
-            },
-            "dist": {
-                "type": "zip",
-                "url": "https://api.github.com/repos/Elao/WebProfilerExtraBundle/zipball/edbcd31a3e0b0940b0ed0301d467f2419280d679",
-                "reference": "edbcd31a3e0b0940b0ed0301d467f2419280d679",
->>>>>>> e5aae789
                 "shasum": ""
             },
             "require": {
@@ -1526,11 +1503,7 @@
                 "orm",
                 "persistence"
             ],
-<<<<<<< HEAD
             "time": "2018-11-21T00:33:13+00:00"
-=======
-            "time": "2019-02-04T07:19:17+00:00"
->>>>>>> e5aae789
         },
         {
             "name": "doctrine/reflection",
@@ -1869,13 +1842,8 @@
                     "homepage": "https://github.com/friendsofsymfony/FOSJsRoutingBundle/contributors"
                 },
                 {
-<<<<<<< HEAD
                     "name": "William Durand",
                     "email": "will+git@drnd.me"
-=======
-                    "name": "William DURAND",
-                    "email": "william.durand1@gmail.com"
->>>>>>> e5aae789
                 }
             ],
             "description": "A pretty nice way to expose your Symfony2 routing to client applications.",
@@ -3518,7 +3486,6 @@
         },
         {
             "name": "paragonie/random_compat",
-<<<<<<< HEAD
             "version": "v9.99.99",
             "source": {
                 "type": "git",
@@ -3529,18 +3496,6 @@
                 "type": "zip",
                 "url": "https://api.github.com/repos/paragonie/random_compat/zipball/84b4dfb120c6f9b4ff7b3685f9b8f1aa365a0c95",
                 "reference": "84b4dfb120c6f9b4ff7b3685f9b8f1aa365a0c95",
-=======
-            "version": "v2.0.18",
-            "source": {
-                "type": "git",
-                "url": "https://github.com/paragonie/random_compat.git",
-                "reference": "0a58ef6e3146256cc3dc7cc393927bcc7d1b72db"
-            },
-            "dist": {
-                "type": "zip",
-                "url": "https://api.github.com/repos/paragonie/random_compat/zipball/0a58ef6e3146256cc3dc7cc393927bcc7d1b72db",
-                "reference": "0a58ef6e3146256cc3dc7cc393927bcc7d1b72db",
->>>>>>> e5aae789
                 "shasum": ""
             },
             "require": {
@@ -3572,11 +3527,7 @@
                 "pseudorandom",
                 "random"
             ],
-<<<<<<< HEAD
             "time": "2018-07-02T15:55:56+00:00"
-=======
-            "time": "2019-01-03T20:59:08+00:00"
->>>>>>> e5aae789
         },
         {
             "name": "phpids/phpids",
@@ -3965,60 +3916,6 @@
                 "php": ">=5.3.2"
             },
             "require-dev": {
-<<<<<<< HEAD
-=======
-                "jakub-onderka/php-parallel-lint": "0.8.*",
-                "phpunit/phpunit": "~4.5",
-                "satooshi/php-coveralls": "0.6.*",
-                "squizlabs/php_codesniffer": "~2.2"
-            },
-            "type": "library",
-            "autoload": {
-                "files": [
-                    "src/array_column.php"
-                ]
-            },
-            "notification-url": "https://packagist.org/downloads/",
-            "license": [
-                "MIT"
-            ],
-            "authors": [
-                {
-                    "name": "Ben Ramsey",
-                    "homepage": "http://benramsey.com"
-                }
-            ],
-            "description": "Provides functionality for array_column() to projects using PHP earlier than version 5.5.",
-            "homepage": "https://github.com/ramsey/array_column",
-            "keywords": [
-                "array",
-                "array_column",
-                "column"
-            ],
-            "abandoned": true,
-            "time": "2015-03-20T22:07:39+00:00"
-        },
-        {
-            "name": "robloach/component-installer",
-            "version": "0.2.3",
-            "source": {
-                "type": "git",
-                "url": "https://github.com/RobLoach/component-installer.git",
-                "reference": "908a859aa7c4949ba9ad67091e67bac10b66d3d7"
-            },
-            "dist": {
-                "type": "zip",
-                "url": "https://api.github.com/repos/RobLoach/component-installer/zipball/908a859aa7c4949ba9ad67091e67bac10b66d3d7",
-                "reference": "908a859aa7c4949ba9ad67091e67bac10b66d3d7",
-                "shasum": ""
-            },
-            "require": {
-                "composer-plugin-api": "^1.0",
-                "kriswallsmith/assetic": "1.*",
-                "php": ">=5.3.2"
-            },
-            "require-dev": {
->>>>>>> e5aae789
                 "composer/composer": "1.*@alpha",
                 "phpunit/phpunit": "4.*"
             },
@@ -4048,67 +3945,11 @@
             "time": "2015-08-10T12:35:38+00:00"
         },
         {
-<<<<<<< HEAD
-=======
-            "name": "sensio/distribution-bundle",
-            "version": "v5.0.24",
-            "source": {
-                "type": "git",
-                "url": "https://github.com/sensiolabs/SensioDistributionBundle.git",
-                "reference": "59eac70f15f97ee945924948a6f5e2f6f86b7a4b"
-            },
-            "dist": {
-                "type": "zip",
-                "url": "https://api.github.com/repos/sensiolabs/SensioDistributionBundle/zipball/59eac70f15f97ee945924948a6f5e2f6f86b7a4b",
-                "reference": "59eac70f15f97ee945924948a6f5e2f6f86b7a4b",
-                "shasum": ""
-            },
-            "require": {
-                "php": ">=5.3.9",
-                "sensiolabs/security-checker": "~5.0",
-                "symfony/class-loader": "~2.3|~3.0",
-                "symfony/config": "~2.3|~3.0",
-                "symfony/dependency-injection": "~2.3|~3.0",
-                "symfony/filesystem": "~2.3|~3.0",
-                "symfony/http-kernel": "~2.3|~3.0",
-                "symfony/process": "~2.3|~3.0"
-            },
-            "type": "symfony-bundle",
-            "extra": {
-                "branch-alias": {
-                    "dev-master": "5.0.x-dev"
-                }
-            },
-            "autoload": {
-                "psr-4": {
-                    "Sensio\\Bundle\\DistributionBundle\\": ""
-                }
-            },
-            "notification-url": "https://packagist.org/downloads/",
-            "license": [
-                "MIT"
-            ],
-            "authors": [
-                {
-                    "name": "Fabien Potencier",
-                    "email": "fabien@symfony.com"
-                }
-            ],
-            "description": "Base bundle for Symfony Distributions",
-            "keywords": [
-                "configuration",
-                "distribution"
-            ],
-            "time": "2018-12-14T17:36:15+00:00"
-        },
-        {
->>>>>>> e5aae789
             "name": "sensio/framework-extra-bundle",
-            "version": "v3.0.29",
+            "version": "dev-master",
             "source": {
                 "type": "git",
                 "url": "https://github.com/sensiolabs/SensioFrameworkExtraBundle.git",
-<<<<<<< HEAD
                 "reference": "5f75c4658b03301cba17baa15a840b57b72b4262"
             },
             "dist": {
@@ -4142,38 +3983,6 @@
                 "symfony/twig-bundle": "^3.4|^4.2",
                 "symfony/yaml": "^3.4|^4.2",
                 "twig/twig": "~1.12|~2.0"
-=======
-                "reference": "bb907234df776b68922eb4b25bfa061683597b6a"
-            },
-            "dist": {
-                "type": "zip",
-                "url": "https://api.github.com/repos/sensiolabs/SensioFrameworkExtraBundle/zipball/bb907234df776b68922eb4b25bfa061683597b6a",
-                "reference": "bb907234df776b68922eb4b25bfa061683597b6a",
-                "shasum": ""
-            },
-            "require": {
-                "doctrine/common": "~2.2",
-                "symfony/dependency-injection": "~2.3|~3.0",
-                "symfony/framework-bundle": "~2.3|~3.0|~4.0"
-            },
-            "require-dev": {
-                "doctrine/doctrine-bundle": "~1.5",
-                "doctrine/orm": "~2.4,>=2.4.5",
-                "symfony/asset": "~2.7|~3.0|~4.0",
-                "symfony/browser-kit": "~2.3|~3.0|~4.0",
-                "symfony/dom-crawler": "~2.3|~3.0|~4.0",
-                "symfony/expression-language": "~2.4|~3.0|~4.0",
-                "symfony/finder": "~2.3|~3.0|~4.0",
-                "symfony/phpunit-bridge": "~3.2|~4.0",
-                "symfony/psr-http-message-bridge": "^0.3|^1.0",
-                "symfony/security-bundle": "~2.4|~3.0|~4.0",
-                "symfony/templating": "~2.3|~3.0|~4.0",
-                "symfony/translation": "~2.3|~3.0|~4.0",
-                "symfony/twig-bundle": "~2.3|~3.0|~4.0",
-                "symfony/yaml": "~2.3|~3.0|~4.0",
-                "twig/twig": "~1.12|~2.0",
-                "zendframework/zend-diactoros": "^1.3"
->>>>>>> e5aae789
             },
             "suggest": {
                 "symfony/expression-language": "",
@@ -4183,11 +3992,7 @@
             "type": "symfony-bundle",
             "extra": {
                 "branch-alias": {
-<<<<<<< HEAD
                     "dev-master": "5.3.x-dev"
-=======
-                    "dev-master": "3.0.x-dev"
->>>>>>> e5aae789
                 }
             },
             "autoload": {
@@ -4210,65 +4015,7 @@
                 "annotations",
                 "controllers"
             ],
-<<<<<<< HEAD
             "time": "2019-04-10T06:00:20+00:00"
-=======
-            "time": "2017-12-14T19:03:23+00:00"
-        },
-        {
-            "name": "sensio/generator-bundle",
-            "version": "v3.1.7",
-            "source": {
-                "type": "git",
-                "url": "https://github.com/sensiolabs/SensioGeneratorBundle.git",
-                "reference": "28cbaa244bd0816fd8908b93f90380bcd7b67a65"
-            },
-            "dist": {
-                "type": "zip",
-                "url": "https://api.github.com/repos/sensiolabs/SensioGeneratorBundle/zipball/28cbaa244bd0816fd8908b93f90380bcd7b67a65",
-                "reference": "28cbaa244bd0816fd8908b93f90380bcd7b67a65",
-                "shasum": ""
-            },
-            "require": {
-                "symfony/console": "~2.7|~3.0",
-                "symfony/framework-bundle": "~2.7|~3.0",
-                "symfony/process": "~2.7|~3.0",
-                "symfony/yaml": "~2.7|~3.0",
-                "twig/twig": "^1.28.2|^2.0"
-            },
-            "require-dev": {
-                "doctrine/orm": "~2.4",
-                "symfony/doctrine-bridge": "~2.7|~3.0",
-                "symfony/filesystem": "~2.7|~3.0",
-                "symfony/phpunit-bridge": "^3.3"
-            },
-            "type": "symfony-bundle",
-            "extra": {
-                "branch-alias": {
-                    "dev-master": "3.1.x-dev"
-                }
-            },
-            "autoload": {
-                "psr-4": {
-                    "Sensio\\Bundle\\GeneratorBundle\\": ""
-                },
-                "exclude-from-classmap": [
-                    "/Tests/"
-                ]
-            },
-            "notification-url": "https://packagist.org/downloads/",
-            "license": [
-                "MIT"
-            ],
-            "authors": [
-                {
-                    "name": "Fabien Potencier",
-                    "email": "fabien@symfony.com"
-                }
-            ],
-            "description": "This bundle generates code for you",
-            "time": "2017-12-07T15:36:41+00:00"
->>>>>>> e5aae789
         },
         {
             "name": "sensiolabs/security-checker",
@@ -4578,7 +4325,6 @@
             "time": "2019-03-11T15:55:09+00:00"
         },
         {
-<<<<<<< HEAD
             "name": "symfony/monolog-bundle",
             "version": "v3.3.1",
             "source": {
@@ -4590,19 +4336,6 @@
                 "type": "zip",
                 "url": "https://api.github.com/repos/symfony/monolog-bundle/zipball/572e143afc03419a75ab002c80a2fd99299195ff",
                 "reference": "572e143afc03419a75ab002c80a2fd99299195ff",
-=======
-            "name": "symfony/polyfill-apcu",
-            "version": "v1.11.0",
-            "source": {
-                "type": "git",
-                "url": "https://github.com/symfony/polyfill-apcu.git",
-                "reference": "a502face1da6a53289480166f24de2c3c68e5c3c"
-            },
-            "dist": {
-                "type": "zip",
-                "url": "https://api.github.com/repos/symfony/polyfill-apcu/zipball/a502face1da6a53289480166f24de2c3c68e5c3c",
-                "reference": "a502face1da6a53289480166f24de2c3c68e5c3c",
->>>>>>> e5aae789
                 "shasum": ""
             },
             "require": {
@@ -4621,11 +4354,7 @@
             "type": "symfony-bundle",
             "extra": {
                 "branch-alias": {
-<<<<<<< HEAD
                     "dev-master": "3.x-dev"
-=======
-                    "dev-master": "1.11-dev"
->>>>>>> e5aae789
                 }
             },
             "autoload": {
@@ -4656,11 +4385,7 @@
                 "log",
                 "logging"
             ],
-<<<<<<< HEAD
             "time": "2018-11-04T09:58:13+00:00"
-=======
-            "time": "2019-02-06T07:57:58+00:00"
->>>>>>> e5aae789
         },
         {
             "name": "symfony/polyfill-ctype",
@@ -4721,7 +4446,6 @@
             "time": "2019-02-06T07:57:58+00:00"
         },
         {
-<<<<<<< HEAD
             "name": "symfony/polyfill-iconv",
             "version": "v1.11.0",
             "source": {
@@ -4733,19 +4457,6 @@
                 "type": "zip",
                 "url": "https://api.github.com/repos/symfony/polyfill-iconv/zipball/f037ea22acfaee983e271dd9c3b8bb4150bd8ad7",
                 "reference": "f037ea22acfaee983e271dd9c3b8bb4150bd8ad7",
-=======
-            "name": "symfony/polyfill-intl-icu",
-            "version": "v1.11.0",
-            "source": {
-                "type": "git",
-                "url": "https://github.com/symfony/polyfill-intl-icu.git",
-                "reference": "999878a3a09d73cae157b0cf89bb6fb2cc073057"
-            },
-            "dist": {
-                "type": "zip",
-                "url": "https://api.github.com/repos/symfony/polyfill-intl-icu/zipball/999878a3a09d73cae157b0cf89bb6fb2cc073057",
-                "reference": "999878a3a09d73cae157b0cf89bb6fb2cc073057",
->>>>>>> e5aae789
                 "shasum": ""
             },
             "require": {
@@ -4791,7 +4502,6 @@
                 "portable",
                 "shim"
             ],
-<<<<<<< HEAD
             "time": "2019-02-06T07:57:58+00:00"
         },
         {
@@ -4806,22 +4516,6 @@
                 "type": "zip",
                 "url": "https://api.github.com/repos/symfony/polyfill-intl-icu/zipball/999878a3a09d73cae157b0cf89bb6fb2cc073057",
                 "reference": "999878a3a09d73cae157b0cf89bb6fb2cc073057",
-=======
-            "time": "2019-01-07T19:39:47+00:00"
-        },
-        {
-            "name": "symfony/polyfill-mbstring",
-            "version": "v1.11.0",
-            "source": {
-                "type": "git",
-                "url": "https://github.com/symfony/polyfill-mbstring.git",
-                "reference": "fe5e94c604826c35a32fa832f35bd036b6799609"
-            },
-            "dist": {
-                "type": "zip",
-                "url": "https://api.github.com/repos/symfony/polyfill-mbstring/zipball/fe5e94c604826c35a32fa832f35bd036b6799609",
-                "reference": "fe5e94c604826c35a32fa832f35bd036b6799609",
->>>>>>> e5aae789
                 "shasum": ""
             },
             "require": {
@@ -4834,7 +4528,7 @@
             "type": "library",
             "extra": {
                 "branch-alias": {
-                    "dev-master": "1.11-dev"
+                    "dev-master": "1.9-dev"
                 }
             },
             "autoload": {
@@ -4866,7 +4560,6 @@
                 "portable",
                 "shim"
             ],
-<<<<<<< HEAD
             "time": "2019-01-07T19:39:47+00:00"
         },
         {
@@ -4881,22 +4574,6 @@
                 "type": "zip",
                 "url": "https://api.github.com/repos/symfony/polyfill-intl-idn/zipball/c766e95bec706cdd89903b1eda8afab7d7a6b7af",
                 "reference": "c766e95bec706cdd89903b1eda8afab7d7a6b7af",
-=======
-            "time": "2019-02-06T07:57:58+00:00"
-        },
-        {
-            "name": "symfony/polyfill-php56",
-            "version": "v1.11.0",
-            "source": {
-                "type": "git",
-                "url": "https://github.com/symfony/polyfill-php56.git",
-                "reference": "f4dddbc5c3471e1b700a147a20ae17cdb72dbe42"
-            },
-            "dist": {
-                "type": "zip",
-                "url": "https://api.github.com/repos/symfony/polyfill-php56/zipball/f4dddbc5c3471e1b700a147a20ae17cdb72dbe42",
-                "reference": "f4dddbc5c3471e1b700a147a20ae17cdb72dbe42",
->>>>>>> e5aae789
                 "shasum": ""
             },
             "require": {
@@ -4910,7 +4587,7 @@
             "type": "library",
             "extra": {
                 "branch-alias": {
-                    "dev-master": "1.11-dev"
+                    "dev-master": "1.9-dev"
                 }
             },
             "autoload": {
@@ -4945,7 +4622,6 @@
                 "portable",
                 "shim"
             ],
-<<<<<<< HEAD
             "time": "2019-03-04T13:44:35+00:00"
         },
         {
@@ -4960,22 +4636,6 @@
                 "type": "zip",
                 "url": "https://api.github.com/repos/symfony/polyfill-mbstring/zipball/fe5e94c604826c35a32fa832f35bd036b6799609",
                 "reference": "fe5e94c604826c35a32fa832f35bd036b6799609",
-=======
-            "time": "2019-02-06T07:57:58+00:00"
-        },
-        {
-            "name": "symfony/polyfill-php70",
-            "version": "v1.11.0",
-            "source": {
-                "type": "git",
-                "url": "https://github.com/symfony/polyfill-php70.git",
-                "reference": "bc4858fb611bda58719124ca079baff854149c89"
-            },
-            "dist": {
-                "type": "zip",
-                "url": "https://api.github.com/repos/symfony/polyfill-php70/zipball/bc4858fb611bda58719124ca079baff854149c89",
-                "reference": "bc4858fb611bda58719124ca079baff854149c89",
->>>>>>> e5aae789
                 "shasum": ""
             },
             "require": {
@@ -5024,7 +4684,6 @@
             "time": "2019-02-06T07:57:58+00:00"
         },
         {
-<<<<<<< HEAD
             "name": "symfony/polyfill-php72",
             "version": "v1.11.0",
             "source": {
@@ -5036,19 +4695,6 @@
                 "type": "zip",
                 "url": "https://api.github.com/repos/symfony/polyfill-php72/zipball/ab50dcf166d5f577978419edd37aa2bb8eabce0c",
                 "reference": "ab50dcf166d5f577978419edd37aa2bb8eabce0c",
-=======
-            "name": "symfony/polyfill-util",
-            "version": "v1.11.0",
-            "source": {
-                "type": "git",
-                "url": "https://github.com/symfony/polyfill-util.git",
-                "reference": "b46c6cae28a3106735323f00a0c38eccf2328897"
-            },
-            "dist": {
-                "type": "zip",
-                "url": "https://api.github.com/repos/symfony/polyfill-util/zipball/b46c6cae28a3106735323f00a0c38eccf2328897",
-                "reference": "b46c6cae28a3106735323f00a0c38eccf2328897",
->>>>>>> e5aae789
                 "shasum": ""
             },
             "require": {
@@ -5090,11 +4736,7 @@
                 "portable",
                 "shim"
             ],
-<<<<<<< HEAD
             "time": "2019-02-06T07:57:58+00:00"
-=======
-            "time": "2019-02-08T14:16:39+00:00"
->>>>>>> e5aae789
         },
         {
             "name": "symfony/swiftmailer-bundle",
@@ -5160,29 +4802,16 @@
         },
         {
             "name": "symfony/symfony",
-<<<<<<< HEAD
-            "version": "v4.2.6",
+            "version": "v4.2.7",
             "source": {
                 "type": "git",
                 "url": "https://github.com/symfony/symfony.git",
-                "reference": "cd999a4b6c8070cc00ce2f98479517f75e103bca"
-            },
-            "dist": {
-                "type": "zip",
-                "url": "https://api.github.com/repos/symfony/symfony/zipball/cd999a4b6c8070cc00ce2f98479517f75e103bca",
-                "reference": "cd999a4b6c8070cc00ce2f98479517f75e103bca",
-=======
-            "version": "v3.4.26",
-            "source": {
-                "type": "git",
-                "url": "https://github.com/symfony/symfony.git",
-                "reference": "1b89e7baec9891c323bbf1ec81af77d901fc60c9"
-            },
-            "dist": {
-                "type": "zip",
-                "url": "https://api.github.com/repos/symfony/symfony/zipball/1b89e7baec9891c323bbf1ec81af77d901fc60c9",
-                "reference": "1b89e7baec9891c323bbf1ec81af77d901fc60c9",
->>>>>>> e5aae789
+                "reference": "6122c791d640b75702514c18c8aae816dbbefae2"
+            },
+            "dist": {
+                "type": "zip",
+                "url": "https://api.github.com/repos/symfony/symfony/zipball/6122c791d640b75702514c18c8aae816dbbefae2",
+                "reference": "6122c791d640b75702514c18c8aae816dbbefae2",
                 "shasum": ""
             },
             "require": {
@@ -5330,11 +4959,7 @@
             "keywords": [
                 "framework"
             ],
-<<<<<<< HEAD
-            "time": "2019-04-16T07:20:43+00:00"
-=======
-            "time": "2019-04-17T15:57:27+00:00"
->>>>>>> e5aae789
+            "time": "2019-04-17T16:17:33+00:00"
         },
         {
             "name": "twig/extensions",
@@ -5393,7 +5018,6 @@
         },
         {
             "name": "twig/twig",
-<<<<<<< HEAD
             "version": "v2.8.1",
             "source": {
                 "type": "git",
@@ -5410,23 +5034,6 @@
                 "php": "^7.0",
                 "symfony/polyfill-ctype": "^1.8",
                 "symfony/polyfill-mbstring": "^1.3"
-=======
-            "version": "v1.39.1",
-            "source": {
-                "type": "git",
-                "url": "https://github.com/twigphp/Twig.git",
-                "reference": "23e7b6f0cfa1d7ba3de69f30d8e05cf957412fec"
-            },
-            "dist": {
-                "type": "zip",
-                "url": "https://api.github.com/repos/twigphp/Twig/zipball/23e7b6f0cfa1d7ba3de69f30d8e05cf957412fec",
-                "reference": "23e7b6f0cfa1d7ba3de69f30d8e05cf957412fec",
-                "shasum": ""
-            },
-            "require": {
-                "php": ">=5.4.0",
-                "symfony/polyfill-ctype": "^1.8"
->>>>>>> e5aae789
             },
             "require-dev": {
                 "psr/container": "^1.0",
@@ -5436,11 +5043,7 @@
             "type": "library",
             "extra": {
                 "branch-alias": {
-<<<<<<< HEAD
                     "dev-master": "2.8-dev"
-=======
-                    "dev-master": "1.39-dev"
->>>>>>> e5aae789
                 }
             },
             "autoload": {
@@ -5478,11 +5081,7 @@
             "keywords": [
                 "templating"
             ],
-<<<<<<< HEAD
             "time": "2019-04-16T17:14:24+00:00"
-=======
-            "time": "2019-04-16T17:12:57+00:00"
->>>>>>> e5aae789
         },
         {
             "name": "vakata/jstree",
@@ -6078,7 +5677,7 @@
             "authors": [
                 {
                     "name": "Zikula Development Team",
-                    "homepage": "http://zikula.org"
+                    "homepage": "https://ziku.la"
                 }
             ],
             "description": "Provides an interface for managing the site's legal documents.",
@@ -6139,7 +5738,7 @@
             "authors": [
                 {
                     "name": "Zikula Team",
-                    "homepage": "http://zikula.org/"
+                    "homepage": "https://ziku.la/"
                 }
             ],
             "description": "Integrates league/oauth2-client and various providers.",
@@ -6189,7 +5788,7 @@
             "authors": [
                 {
                     "name": "Zikula",
-                    "homepage": "http://zikula.org/"
+                    "homepage": "https://ziku.la/"
                 }
             ],
             "description": "Page locking support",
@@ -6201,7 +5800,6 @@
         },
         {
             "name": "zikula/profile-module",
-<<<<<<< HEAD
             "version": "3.1.5",
             "source": {
                 "type": "git",
@@ -6212,18 +5810,6 @@
                 "type": "zip",
                 "url": "https://api.github.com/repos/zikula-modules/Profile/zipball/2dfc4e66b38534bde9c6d5c1c4f2fa7a3f0330e9",
                 "reference": "2dfc4e66b38534bde9c6d5c1c4f2fa7a3f0330e9",
-=======
-            "version": "3.0.6",
-            "source": {
-                "type": "git",
-                "url": "https://github.com/zikula-modules/Profile.git",
-                "reference": "c01b7f6620d6f31d6ab34c5834fdfbfead0cc81b"
-            },
-            "dist": {
-                "type": "zip",
-                "url": "https://api.github.com/repos/zikula-modules/Profile/zipball/c01b7f6620d6f31d6ab34c5834fdfbfead0cc81b",
-                "reference": "c01b7f6620d6f31d6ab34c5834fdfbfead0cc81b",
->>>>>>> e5aae789
                 "shasum": ""
             },
             "require": {
@@ -6278,17 +5864,10 @@
             ],
             "description": "User profiles and member list",
             "support": {
-<<<<<<< HEAD
                 "source": "https://github.com/zikula-modules/Profile/tree/3.1.5",
                 "issues": "https://github.com/zikula-modules/Profile/issues"
             },
             "time": "2019-04-01T16:59:38+00:00"
-=======
-                "source": "https://github.com/zikula-modules/Profile/tree/3.0.6",
-                "issues": "https://github.com/zikula-modules/Profile/issues"
-            },
-            "time": "2019-01-06T11:24:37+00:00"
->>>>>>> e5aae789
         },
         {
             "name": "zikula/seabreeze-theme",
@@ -6330,7 +5909,7 @@
             "authors": [
                 {
                     "name": "Zikula",
-                    "homepage": "http://zikula.org/"
+                    "homepage": "https://ziku.la/"
                 }
             ],
             "description": "The SeaBreeze theme is a browser-oriented theme.",
@@ -6392,16 +5971,16 @@
     "packages-dev": [
         {
             "name": "symfony/phpunit-bridge",
-            "version": "v4.2.6",
+            "version": "v4.2.7",
             "source": {
                 "type": "git",
                 "url": "https://github.com/symfony/phpunit-bridge.git",
-                "reference": "c31080d55ae19e73a2f731505836fb1e925a5b97"
-            },
-            "dist": {
-                "type": "zip",
-                "url": "https://api.github.com/repos/symfony/phpunit-bridge/zipball/c31080d55ae19e73a2f731505836fb1e925a5b97",
-                "reference": "c31080d55ae19e73a2f731505836fb1e925a5b97",
+                "reference": "12593ad0bc54658d9bc74fa240a545b3873b4626"
+            },
+            "dist": {
+                "type": "zip",
+                "url": "https://api.github.com/repos/symfony/phpunit-bridge/zipball/12593ad0bc54658d9bc74fa240a545b3873b4626",
+                "reference": "12593ad0bc54658d9bc74fa240a545b3873b4626",
                 "shasum": ""
             },
             "require": {
@@ -6451,726 +6030,22 @@
                     "homepage": "https://symfony.com/contributors"
                 }
             ],
-<<<<<<< HEAD
             "description": "Symfony PHPUnit Bridge",
             "homepage": "https://symfony.com",
-            "time": "2019-04-08T11:36:05+00:00"
-=======
-            "description": "FilterIterator implementation that filters files based on a list of suffixes.",
-            "homepage": "https://github.com/sebastianbergmann/php-file-iterator/",
-            "keywords": [
-                "filesystem",
-                "iterator"
-            ],
-            "time": "2017-11-27T13:52:08+00:00"
-        },
-        {
-            "name": "phpunit/php-text-template",
-            "version": "1.2.1",
-            "source": {
-                "type": "git",
-                "url": "https://github.com/sebastianbergmann/php-text-template.git",
-                "reference": "31f8b717e51d9a2afca6c9f046f5d69fc27c8686"
-            },
-            "dist": {
-                "type": "zip",
-                "url": "https://api.github.com/repos/sebastianbergmann/php-text-template/zipball/31f8b717e51d9a2afca6c9f046f5d69fc27c8686",
-                "reference": "31f8b717e51d9a2afca6c9f046f5d69fc27c8686",
-                "shasum": ""
-            },
-            "require": {
-                "php": ">=5.3.3"
-            },
-            "type": "library",
-            "autoload": {
-                "classmap": [
-                    "src/"
-                ]
-            },
-            "notification-url": "https://packagist.org/downloads/",
-            "license": [
-                "BSD-3-Clause"
-            ],
-            "authors": [
-                {
-                    "name": "Sebastian Bergmann",
-                    "email": "sebastian@phpunit.de",
-                    "role": "lead"
-                }
-            ],
-            "description": "Simple template engine.",
-            "homepage": "https://github.com/sebastianbergmann/php-text-template/",
-            "keywords": [
-                "template"
-            ],
-            "time": "2015-06-21T13:50:34+00:00"
-        },
-        {
-            "name": "phpunit/php-timer",
-            "version": "1.0.9",
-            "source": {
-                "type": "git",
-                "url": "https://github.com/sebastianbergmann/php-timer.git",
-                "reference": "3dcf38ca72b158baf0bc245e9184d3fdffa9c46f"
-            },
-            "dist": {
-                "type": "zip",
-                "url": "https://api.github.com/repos/sebastianbergmann/php-timer/zipball/3dcf38ca72b158baf0bc245e9184d3fdffa9c46f",
-                "reference": "3dcf38ca72b158baf0bc245e9184d3fdffa9c46f",
-                "shasum": ""
-            },
-            "require": {
-                "php": "^5.3.3 || ^7.0"
-            },
-            "require-dev": {
-                "phpunit/phpunit": "^4.8.35 || ^5.7 || ^6.0"
-            },
-            "type": "library",
-            "extra": {
-                "branch-alias": {
-                    "dev-master": "1.0-dev"
-                }
-            },
-            "autoload": {
-                "classmap": [
-                    "src/"
-                ]
-            },
-            "notification-url": "https://packagist.org/downloads/",
-            "license": [
-                "BSD-3-Clause"
-            ],
-            "authors": [
-                {
-                    "name": "Sebastian Bergmann",
-                    "email": "sb@sebastian-bergmann.de",
-                    "role": "lead"
-                }
-            ],
-            "description": "Utility class for timing",
-            "homepage": "https://github.com/sebastianbergmann/php-timer/",
-            "keywords": [
-                "timer"
-            ],
-            "time": "2017-02-26T11:10:40+00:00"
-        },
-        {
-            "name": "phpunit/php-token-stream",
-            "version": "1.4.12",
-            "source": {
-                "type": "git",
-                "url": "https://github.com/sebastianbergmann/php-token-stream.git",
-                "reference": "1ce90ba27c42e4e44e6d8458241466380b51fa16"
-            },
-            "dist": {
-                "type": "zip",
-                "url": "https://api.github.com/repos/sebastianbergmann/php-token-stream/zipball/1ce90ba27c42e4e44e6d8458241466380b51fa16",
-                "reference": "1ce90ba27c42e4e44e6d8458241466380b51fa16",
-                "shasum": ""
-            },
-            "require": {
-                "ext-tokenizer": "*",
-                "php": ">=5.3.3"
-            },
-            "require-dev": {
-                "phpunit/phpunit": "~4.2"
-            },
-            "type": "library",
-            "extra": {
-                "branch-alias": {
-                    "dev-master": "1.4-dev"
-                }
-            },
-            "autoload": {
-                "classmap": [
-                    "src/"
-                ]
-            },
-            "notification-url": "https://packagist.org/downloads/",
-            "license": [
-                "BSD-3-Clause"
-            ],
-            "authors": [
-                {
-                    "name": "Sebastian Bergmann",
-                    "email": "sebastian@phpunit.de"
-                }
-            ],
-            "description": "Wrapper around PHP's tokenizer extension.",
-            "homepage": "https://github.com/sebastianbergmann/php-token-stream/",
-            "keywords": [
-                "tokenizer"
-            ],
-            "time": "2017-12-04T08:55:13+00:00"
-        },
-        {
-            "name": "phpunit/phpunit",
-            "version": "4.8.36",
-            "source": {
-                "type": "git",
-                "url": "https://github.com/sebastianbergmann/phpunit.git",
-                "reference": "46023de9a91eec7dfb06cc56cb4e260017298517"
-            },
-            "dist": {
-                "type": "zip",
-                "url": "https://api.github.com/repos/sebastianbergmann/phpunit/zipball/46023de9a91eec7dfb06cc56cb4e260017298517",
-                "reference": "46023de9a91eec7dfb06cc56cb4e260017298517",
-                "shasum": ""
-            },
-            "require": {
-                "ext-dom": "*",
-                "ext-json": "*",
-                "ext-pcre": "*",
-                "ext-reflection": "*",
-                "ext-spl": "*",
-                "php": ">=5.3.3",
-                "phpspec/prophecy": "^1.3.1",
-                "phpunit/php-code-coverage": "~2.1",
-                "phpunit/php-file-iterator": "~1.4",
-                "phpunit/php-text-template": "~1.2",
-                "phpunit/php-timer": "^1.0.6",
-                "phpunit/phpunit-mock-objects": "~2.3",
-                "sebastian/comparator": "~1.2.2",
-                "sebastian/diff": "~1.2",
-                "sebastian/environment": "~1.3",
-                "sebastian/exporter": "~1.2",
-                "sebastian/global-state": "~1.0",
-                "sebastian/version": "~1.0",
-                "symfony/yaml": "~2.1|~3.0"
-            },
-            "suggest": {
-                "phpunit/php-invoker": "~1.1"
-            },
-            "bin": [
-                "phpunit"
-            ],
-            "type": "library",
-            "extra": {
-                "branch-alias": {
-                    "dev-master": "4.8.x-dev"
-                }
-            },
-            "autoload": {
-                "classmap": [
-                    "src/"
-                ]
-            },
-            "notification-url": "https://packagist.org/downloads/",
-            "license": [
-                "BSD-3-Clause"
-            ],
-            "authors": [
-                {
-                    "name": "Sebastian Bergmann",
-                    "email": "sebastian@phpunit.de",
-                    "role": "lead"
-                }
-            ],
-            "description": "The PHP Unit Testing framework.",
-            "homepage": "https://phpunit.de/",
-            "keywords": [
-                "phpunit",
-                "testing",
-                "xunit"
-            ],
-            "time": "2017-06-21T08:07:12+00:00"
-        },
-        {
-            "name": "phpunit/phpunit-mock-objects",
-            "version": "2.3.8",
-            "source": {
-                "type": "git",
-                "url": "https://github.com/sebastianbergmann/phpunit-mock-objects.git",
-                "reference": "ac8e7a3db35738d56ee9a76e78a4e03d97628983"
-            },
-            "dist": {
-                "type": "zip",
-                "url": "https://api.github.com/repos/sebastianbergmann/phpunit-mock-objects/zipball/ac8e7a3db35738d56ee9a76e78a4e03d97628983",
-                "reference": "ac8e7a3db35738d56ee9a76e78a4e03d97628983",
-                "shasum": ""
-            },
-            "require": {
-                "doctrine/instantiator": "^1.0.2",
-                "php": ">=5.3.3",
-                "phpunit/php-text-template": "~1.2",
-                "sebastian/exporter": "~1.2"
-            },
-            "require-dev": {
-                "phpunit/phpunit": "~4.4"
-            },
-            "suggest": {
-                "ext-soap": "*"
-            },
-            "type": "library",
-            "extra": {
-                "branch-alias": {
-                    "dev-master": "2.3.x-dev"
-                }
-            },
-            "autoload": {
-                "classmap": [
-                    "src/"
-                ]
-            },
-            "notification-url": "https://packagist.org/downloads/",
-            "license": [
-                "BSD-3-Clause"
-            ],
-            "authors": [
-                {
-                    "name": "Sebastian Bergmann",
-                    "email": "sb@sebastian-bergmann.de",
-                    "role": "lead"
-                }
-            ],
-            "description": "Mock Object library for PHPUnit",
-            "homepage": "https://github.com/sebastianbergmann/phpunit-mock-objects/",
-            "keywords": [
-                "mock",
-                "xunit"
-            ],
-            "abandoned": true,
-            "time": "2015-10-02T06:51:40+00:00"
-        },
-        {
-            "name": "sebastian/comparator",
-            "version": "1.2.4",
-            "source": {
-                "type": "git",
-                "url": "https://github.com/sebastianbergmann/comparator.git",
-                "reference": "2b7424b55f5047b47ac6e5ccb20b2aea4011d9be"
-            },
-            "dist": {
-                "type": "zip",
-                "url": "https://api.github.com/repos/sebastianbergmann/comparator/zipball/2b7424b55f5047b47ac6e5ccb20b2aea4011d9be",
-                "reference": "2b7424b55f5047b47ac6e5ccb20b2aea4011d9be",
-                "shasum": ""
-            },
-            "require": {
-                "php": ">=5.3.3",
-                "sebastian/diff": "~1.2",
-                "sebastian/exporter": "~1.2 || ~2.0"
-            },
-            "require-dev": {
-                "phpunit/phpunit": "~4.4"
-            },
-            "type": "library",
-            "extra": {
-                "branch-alias": {
-                    "dev-master": "1.2.x-dev"
-                }
-            },
-            "autoload": {
-                "classmap": [
-                    "src/"
-                ]
-            },
-            "notification-url": "https://packagist.org/downloads/",
-            "license": [
-                "BSD-3-Clause"
-            ],
-            "authors": [
-                {
-                    "name": "Jeff Welch",
-                    "email": "whatthejeff@gmail.com"
-                },
-                {
-                    "name": "Volker Dusch",
-                    "email": "github@wallbash.com"
-                },
-                {
-                    "name": "Bernhard Schussek",
-                    "email": "bschussek@2bepublished.at"
-                },
-                {
-                    "name": "Sebastian Bergmann",
-                    "email": "sebastian@phpunit.de"
-                }
-            ],
-            "description": "Provides the functionality to compare PHP values for equality",
-            "homepage": "http://www.github.com/sebastianbergmann/comparator",
-            "keywords": [
-                "comparator",
-                "compare",
-                "equality"
-            ],
-            "time": "2017-01-29T09:50:25+00:00"
-        },
-        {
-            "name": "sebastian/diff",
-            "version": "1.4.3",
-            "source": {
-                "type": "git",
-                "url": "https://github.com/sebastianbergmann/diff.git",
-                "reference": "7f066a26a962dbe58ddea9f72a4e82874a3975a4"
-            },
-            "dist": {
-                "type": "zip",
-                "url": "https://api.github.com/repos/sebastianbergmann/diff/zipball/7f066a26a962dbe58ddea9f72a4e82874a3975a4",
-                "reference": "7f066a26a962dbe58ddea9f72a4e82874a3975a4",
-                "shasum": ""
-            },
-            "require": {
-                "php": "^5.3.3 || ^7.0"
-            },
-            "require-dev": {
-                "phpunit/phpunit": "^4.8.35 || ^5.7 || ^6.0"
-            },
-            "type": "library",
-            "extra": {
-                "branch-alias": {
-                    "dev-master": "1.4-dev"
-                }
-            },
-            "autoload": {
-                "classmap": [
-                    "src/"
-                ]
-            },
-            "notification-url": "https://packagist.org/downloads/",
-            "license": [
-                "BSD-3-Clause"
-            ],
-            "authors": [
-                {
-                    "name": "Kore Nordmann",
-                    "email": "mail@kore-nordmann.de"
-                },
-                {
-                    "name": "Sebastian Bergmann",
-                    "email": "sebastian@phpunit.de"
-                }
-            ],
-            "description": "Diff implementation",
-            "homepage": "https://github.com/sebastianbergmann/diff",
-            "keywords": [
-                "diff"
-            ],
-            "time": "2017-05-22T07:24:03+00:00"
-        },
-        {
-            "name": "sebastian/environment",
-            "version": "1.3.8",
-            "source": {
-                "type": "git",
-                "url": "https://github.com/sebastianbergmann/environment.git",
-                "reference": "be2c607e43ce4c89ecd60e75c6a85c126e754aea"
-            },
-            "dist": {
-                "type": "zip",
-                "url": "https://api.github.com/repos/sebastianbergmann/environment/zipball/be2c607e43ce4c89ecd60e75c6a85c126e754aea",
-                "reference": "be2c607e43ce4c89ecd60e75c6a85c126e754aea",
-                "shasum": ""
-            },
-            "require": {
-                "php": "^5.3.3 || ^7.0"
-            },
-            "require-dev": {
-                "phpunit/phpunit": "^4.8 || ^5.0"
-            },
-            "type": "library",
-            "extra": {
-                "branch-alias": {
-                    "dev-master": "1.3.x-dev"
-                }
-            },
-            "autoload": {
-                "classmap": [
-                    "src/"
-                ]
-            },
-            "notification-url": "https://packagist.org/downloads/",
-            "license": [
-                "BSD-3-Clause"
-            ],
-            "authors": [
-                {
-                    "name": "Sebastian Bergmann",
-                    "email": "sebastian@phpunit.de"
-                }
-            ],
-            "description": "Provides functionality to handle HHVM/PHP environments",
-            "homepage": "http://www.github.com/sebastianbergmann/environment",
-            "keywords": [
-                "Xdebug",
-                "environment",
-                "hhvm"
-            ],
-            "time": "2016-08-18T05:49:44+00:00"
-        },
-        {
-            "name": "sebastian/exporter",
-            "version": "1.2.2",
-            "source": {
-                "type": "git",
-                "url": "https://github.com/sebastianbergmann/exporter.git",
-                "reference": "42c4c2eec485ee3e159ec9884f95b431287edde4"
-            },
-            "dist": {
-                "type": "zip",
-                "url": "https://api.github.com/repos/sebastianbergmann/exporter/zipball/42c4c2eec485ee3e159ec9884f95b431287edde4",
-                "reference": "42c4c2eec485ee3e159ec9884f95b431287edde4",
-                "shasum": ""
-            },
-            "require": {
-                "php": ">=5.3.3",
-                "sebastian/recursion-context": "~1.0"
-            },
-            "require-dev": {
-                "ext-mbstring": "*",
-                "phpunit/phpunit": "~4.4"
-            },
-            "type": "library",
-            "extra": {
-                "branch-alias": {
-                    "dev-master": "1.3.x-dev"
-                }
-            },
-            "autoload": {
-                "classmap": [
-                    "src/"
-                ]
-            },
-            "notification-url": "https://packagist.org/downloads/",
-            "license": [
-                "BSD-3-Clause"
-            ],
-            "authors": [
-                {
-                    "name": "Jeff Welch",
-                    "email": "whatthejeff@gmail.com"
-                },
-                {
-                    "name": "Volker Dusch",
-                    "email": "github@wallbash.com"
-                },
-                {
-                    "name": "Bernhard Schussek",
-                    "email": "bschussek@2bepublished.at"
-                },
-                {
-                    "name": "Sebastian Bergmann",
-                    "email": "sebastian@phpunit.de"
-                },
-                {
-                    "name": "Adam Harvey",
-                    "email": "aharvey@php.net"
-                }
-            ],
-            "description": "Provides the functionality to export PHP variables for visualization",
-            "homepage": "http://www.github.com/sebastianbergmann/exporter",
-            "keywords": [
-                "export",
-                "exporter"
-            ],
-            "time": "2016-06-17T09:04:28+00:00"
-        },
-        {
-            "name": "sebastian/global-state",
-            "version": "1.1.1",
-            "source": {
-                "type": "git",
-                "url": "https://github.com/sebastianbergmann/global-state.git",
-                "reference": "bc37d50fea7d017d3d340f230811c9f1d7280af4"
-            },
-            "dist": {
-                "type": "zip",
-                "url": "https://api.github.com/repos/sebastianbergmann/global-state/zipball/bc37d50fea7d017d3d340f230811c9f1d7280af4",
-                "reference": "bc37d50fea7d017d3d340f230811c9f1d7280af4",
-                "shasum": ""
-            },
-            "require": {
-                "php": ">=5.3.3"
-            },
-            "require-dev": {
-                "phpunit/phpunit": "~4.2"
-            },
-            "suggest": {
-                "ext-uopz": "*"
-            },
-            "type": "library",
-            "extra": {
-                "branch-alias": {
-                    "dev-master": "1.0-dev"
-                }
-            },
-            "autoload": {
-                "classmap": [
-                    "src/"
-                ]
-            },
-            "notification-url": "https://packagist.org/downloads/",
-            "license": [
-                "BSD-3-Clause"
-            ],
-            "authors": [
-                {
-                    "name": "Sebastian Bergmann",
-                    "email": "sebastian@phpunit.de"
-                }
-            ],
-            "description": "Snapshotting of global state",
-            "homepage": "http://www.github.com/sebastianbergmann/global-state",
-            "keywords": [
-                "global state"
-            ],
-            "time": "2015-10-12T03:26:01+00:00"
-        },
-        {
-            "name": "sebastian/recursion-context",
-            "version": "1.0.5",
-            "source": {
-                "type": "git",
-                "url": "https://github.com/sebastianbergmann/recursion-context.git",
-                "reference": "b19cc3298482a335a95f3016d2f8a6950f0fbcd7"
-            },
-            "dist": {
-                "type": "zip",
-                "url": "https://api.github.com/repos/sebastianbergmann/recursion-context/zipball/b19cc3298482a335a95f3016d2f8a6950f0fbcd7",
-                "reference": "b19cc3298482a335a95f3016d2f8a6950f0fbcd7",
-                "shasum": ""
-            },
-            "require": {
-                "php": ">=5.3.3"
-            },
-            "require-dev": {
-                "phpunit/phpunit": "~4.4"
-            },
-            "type": "library",
-            "extra": {
-                "branch-alias": {
-                    "dev-master": "1.0.x-dev"
-                }
-            },
-            "autoload": {
-                "classmap": [
-                    "src/"
-                ]
-            },
-            "notification-url": "https://packagist.org/downloads/",
-            "license": [
-                "BSD-3-Clause"
-            ],
-            "authors": [
-                {
-                    "name": "Jeff Welch",
-                    "email": "whatthejeff@gmail.com"
-                },
-                {
-                    "name": "Sebastian Bergmann",
-                    "email": "sebastian@phpunit.de"
-                },
-                {
-                    "name": "Adam Harvey",
-                    "email": "aharvey@php.net"
-                }
-            ],
-            "description": "Provides functionality to recursively process PHP variables",
-            "homepage": "http://www.github.com/sebastianbergmann/recursion-context",
-            "time": "2016-10-03T07:41:43+00:00"
-        },
-        {
-            "name": "sebastian/version",
-            "version": "1.0.6",
-            "source": {
-                "type": "git",
-                "url": "https://github.com/sebastianbergmann/version.git",
-                "reference": "58b3a85e7999757d6ad81c787a1fbf5ff6c628c6"
-            },
-            "dist": {
-                "type": "zip",
-                "url": "https://api.github.com/repos/sebastianbergmann/version/zipball/58b3a85e7999757d6ad81c787a1fbf5ff6c628c6",
-                "reference": "58b3a85e7999757d6ad81c787a1fbf5ff6c628c6",
-                "shasum": ""
-            },
-            "type": "library",
-            "autoload": {
-                "classmap": [
-                    "src/"
-                ]
-            },
-            "notification-url": "https://packagist.org/downloads/",
-            "license": [
-                "BSD-3-Clause"
-            ],
-            "authors": [
-                {
-                    "name": "Sebastian Bergmann",
-                    "email": "sebastian@phpunit.de",
-                    "role": "lead"
-                }
-            ],
-            "description": "Library that helps with managing the version number of Git-hosted PHP projects",
-            "homepage": "https://github.com/sebastianbergmann/version",
-            "time": "2015-06-21T13:59:46+00:00"
-        },
-        {
-            "name": "webmozart/assert",
-            "version": "1.4.0",
-            "source": {
-                "type": "git",
-                "url": "https://github.com/webmozart/assert.git",
-                "reference": "83e253c8e0be5b0257b881e1827274667c5c17a9"
-            },
-            "dist": {
-                "type": "zip",
-                "url": "https://api.github.com/repos/webmozart/assert/zipball/83e253c8e0be5b0257b881e1827274667c5c17a9",
-                "reference": "83e253c8e0be5b0257b881e1827274667c5c17a9",
-                "shasum": ""
-            },
-            "require": {
-                "php": "^5.3.3 || ^7.0",
-                "symfony/polyfill-ctype": "^1.8"
-            },
-            "require-dev": {
-                "phpunit/phpunit": "^4.6",
-                "sebastian/version": "^1.0.1"
-            },
-            "type": "library",
-            "extra": {
-                "branch-alias": {
-                    "dev-master": "1.3-dev"
-                }
-            },
-            "autoload": {
-                "psr-4": {
-                    "Webmozart\\Assert\\": "src/"
-                }
-            },
-            "notification-url": "https://packagist.org/downloads/",
-            "license": [
-                "MIT"
-            ],
-            "authors": [
-                {
-                    "name": "Bernhard Schussek",
-                    "email": "bschussek@gmail.com"
-                }
-            ],
-            "description": "Assertions to validate method input/output with nice error messages.",
-            "keywords": [
-                "assert",
-                "check",
-                "validate"
-            ],
-            "time": "2018-12-25T11:19:39+00:00"
->>>>>>> e5aae789
+            "time": "2019-04-16T09:36:45+00:00"
         }
     ],
     "aliases": [],
     "minimum-stability": "dev",
     "stability-flags": {
+        "sensio/framework-extra-bundle": 20,
         "oyejorge/less.php": 20,
         "phpids/phpids": 20
     },
     "prefer-stable": true,
     "prefer-lowest": false,
     "platform": {
-<<<<<<< HEAD
         "php": ">=7.2.0"
-=======
-        "php": ">=5.4.1"
->>>>>>> e5aae789
     },
     "platform-dev": []
 }