--- conflicted
+++ resolved
@@ -3485,18 +3485,6 @@
         },
         {
             "name": "symfony/symfony",
-<<<<<<< HEAD
-            "version": "v2.8.10",
-            "source": {
-                "type": "git",
-                "url": "https://github.com/symfony/symfony.git",
-                "reference": "84e8eb7690eea267526c3d40050b4c54f1878b7a"
-            },
-            "dist": {
-                "type": "zip",
-                "url": "https://api.github.com/repos/symfony/symfony/zipball/84e8eb7690eea267526c3d40050b4c54f1878b7a",
-                "reference": "84e8eb7690eea267526c3d40050b4c54f1878b7a",
-=======
             "version": "v2.8.11",
             "source": {
                 "type": "git",
@@ -3507,7 +3495,6 @@
                 "type": "zip",
                 "url": "https://api.github.com/repos/symfony/symfony/zipball/f588c92c3e263b2eaa2f96a7b1359199eb209b3d",
                 "reference": "f588c92c3e263b2eaa2f96a7b1359199eb209b3d",
->>>>>>> b9b4d7c7
                 "shasum": ""
             },
             "require": {
@@ -3628,11 +3615,7 @@
             "keywords": [
                 "framework"
             ],
-<<<<<<< HEAD
-            "time": "2016-09-02 20:40:06"
-=======
             "time": "2016-09-07 02:04:25"
->>>>>>> b9b4d7c7
         },
         {
             "name": "twig/extensions",
