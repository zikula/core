{
    "_readme": [
        "This file locks the dependencies of your project to a known state",
        "Read more about it at https://getcomposer.org/doc/01-basic-usage.md#composer-lock-the-lock-file",
        "This file is @generated automatically"
    ],
    "content-hash": "9ef904b10edb9956f730c6b0b2e36a20",
    "packages": [
        {
            "name": "afarkas/html5shiv",
            "version": "3.7.3",
            "source": {
                "type": "git",
                "url": "https://github.com/aFarkas/html5shiv.git",
                "reference": "ed28c56c071bddfe7d635ad88995674957a016be"
            },
            "dist": {
                "type": "zip",
                "url": "https://api.github.com/repos/aFarkas/html5shiv/zipball/ed28c56c071bddfe7d635ad88995674957a016be",
                "reference": "ed28c56c071bddfe7d635ad88995674957a016be",
                "shasum": ""
            },
            "type": "component",
            "extra": {
                "component": {
                    "scripts": [
                        "dist/html5shiv.js"
                    ]
                }
            },
            "notification-url": "https://packagist.org/downloads/",
            "license": [
                "MIT",
                "GPL-2.0"
            ],
            "description": "Defacto way to enable use of HTML5 sectioning elements in legacy Internet Explorer.",
            "homepage": "http://paulirish.com/2011/the-history-of-the-html5-shiv/",
            "time": "2015-07-20T20:04:00+00:00"
        },
        {
            "name": "afarkas/webshim",
            "version": "1.16.0",
            "source": {
                "type": "git",
                "url": "https://github.com/aFarkas/webshim.git",
                "reference": "1600cc692854ac06bf128681bb0f7dd3ccf6b35d"
            },
            "dist": {
                "type": "zip",
                "url": "https://api.github.com/repos/aFarkas/webshim/zipball/1600cc692854ac06bf128681bb0f7dd3ccf6b35d",
                "reference": "1600cc692854ac06bf128681bb0f7dd3ccf6b35d",
                "shasum": ""
            },
            "require": {
                "components/jquery": ">=1.8.2 <3.0",
                "robloach/component-installer": "^0.2"
            },
            "type": "component",
            "extra": {
                "component": {
                    "scripts": [
                        "js-webshim/minified/polyfiller.js"
                    ],
                    "files": [
                        "js-webshim/minified/shims/**"
                    ]
                }
            },
            "license": [
                "MIT"
            ],
            "authors": [
                {
                    "name": "Alexander Farkas",
                    "homepage": "https://github.com/aFarkas/"
                }
            ],
            "description": "The polyfilling, capability based loading JavaScript Library",
            "homepage": "http://afarkas.github.com/webshim/demos/index.html",
            "keywords": [
                "HTML5",
                "audio",
                "canvas",
                "forms",
                "geolocation",
                "getUserMedia",
                "localstorage",
                "polyfill",
                "ui",
                "validation",
                "video",
                "webshim",
                "webshims",
                "widgets"
            ],
            "support": {
                "source": "https://github.com/aFarkas/webshim/tree/1.16.0",
                "issues": "https://github.com/aFarkas/webshim/issues"
            },
            "time": "2016-11-13T20:27:50+00:00"
        },
        {
            "name": "behat/transliterator",
            "version": "v1.2.0",
            "source": {
                "type": "git",
                "url": "https://github.com/Behat/Transliterator.git",
                "reference": "826ce7e9c2a6664c0d1f381cbb38b1fb80a7ee2c"
            },
            "dist": {
                "type": "zip",
                "url": "https://api.github.com/repos/Behat/Transliterator/zipball/826ce7e9c2a6664c0d1f381cbb38b1fb80a7ee2c",
                "reference": "826ce7e9c2a6664c0d1f381cbb38b1fb80a7ee2c",
                "shasum": ""
            },
            "require": {
                "php": ">=5.3.3"
            },
            "require-dev": {
                "chuyskywalker/rolling-curl": "^3.1",
                "php-yaoi/php-yaoi": "^1.0"
            },
            "type": "library",
            "extra": {
                "branch-alias": {
                    "dev-master": "1.2-dev"
                }
            },
            "autoload": {
                "psr-0": {
                    "Behat\\Transliterator": "src/"
                }
            },
            "notification-url": "https://packagist.org/downloads/",
            "license": [
                "Artistic-1.0"
            ],
            "description": "String transliterator",
            "keywords": [
                "i18n",
                "slug",
                "transliterator"
            ],
            "time": "2017-04-04T11:38:05+00:00"
        },
        {
            "name": "bootstrap-plus/bootstrap-jqueryui",
            "version": "dev-master",
            "source": {
                "type": "git",
                "url": "https://github.com/bootstrap-plus/bootstrap-jqueryui.git",
                "reference": "ae53c890fa1445bc8361b85e63653bd0f282a104"
            },
            "dist": {
                "type": "zip",
                "url": "https://api.github.com/repos/bootstrap-plus/bootstrap-jqueryui/zipball/ae53c890fa1445bc8361b85e63653bd0f282a104",
                "reference": "ae53c890fa1445bc8361b85e63653bd0f282a104",
                "shasum": ""
            },
            "type": "component",
            "extra": {
                "component": {
                    "files": [
                        "bootstrap-jqueryui.js",
                        "bootstrap-jqueryui.min.js",
                        "bootstrap-jqueryui.css",
                        "bootstrap-jqueryui.min.css"
                    ]
                }
            },
            "notification-url": "https://packagist.org/downloads/",
            "license": [
                "MIT"
            ],
            "description": "A jqueryui version for bootstrap3.",
            "homepage": "http://bootstrap-plus.github.io/bootstrap-jqueryui/",
            "time": "2014-06-27T20:29:52+00:00"
        },
        {
            "name": "components/bootstrap",
            "version": "3.3.7",
            "source": {
                "type": "git",
                "url": "https://github.com/components/bootstrap.git",
                "reference": "fe6e7683be66ba45a725816efdb51d4566733043"
            },
            "dist": {
                "type": "zip",
                "url": "https://api.github.com/repos/components/bootstrap/zipball/fe6e7683be66ba45a725816efdb51d4566733043",
                "reference": "fe6e7683be66ba45a725816efdb51d4566733043",
                "shasum": ""
            },
            "require": {
                "components/jquery": "1.9.1 - 3"
            },
            "suggest": {
                "components/bootstrap-default": "Provide a theme for Bootstrap as components/bootstrap only provides the CSS as file assets"
            },
            "type": "component",
            "extra": {
                "component": {
                    "scripts": [
                        "js/bootstrap.js"
                    ],
                    "files": [
                        "js/*.js",
                        "css/*.css",
                        "css/*.map",
                        "fonts/*",
                        "less/mixins/*.less",
                        "less/*.less"
                    ],
                    "shim": {
                        "deps": [
                            "jquery"
                        ]
                    }
                }
            },
            "notification-url": "https://packagist.org/downloads/",
            "license": [
                "MIT"
            ],
            "authors": [
                {
                    "name": "Jacob Thornton",
                    "email": "jacobthornton@gmail.com"
                },
                {
                    "name": "Mark Otto",
                    "email": "markdotto@gmail.com"
                }
            ],
            "description": "The most popular front-end framework for developing responsive, mobile first projects on the web.",
            "homepage": "http://getbootstrap.com",
            "keywords": [
                "css",
                "framework",
                "front-end",
                "less",
                "mobile-first",
                "responsive",
                "web"
            ],
            "time": "2016-07-26T05:59:20+00:00"
        },
        {
            "name": "components/font-awesome",
            "version": "4.7.0",
            "source": {
                "type": "git",
                "url": "https://github.com/components/font-awesome.git",
                "reference": "885308b939369d147bec93174722786bc2c4eedd"
            },
            "dist": {
                "type": "zip",
                "url": "https://api.github.com/repos/components/font-awesome/zipball/885308b939369d147bec93174722786bc2c4eedd",
                "reference": "885308b939369d147bec93174722786bc2c4eedd",
                "shasum": ""
            },
            "type": "component",
            "extra": {
                "component": {
                    "styles": [
                        "css/font-awesome.css"
                    ],
                    "files": [
                        "css/font-awesome.min.css",
                        "css/font-awesome.css.map",
                        "fonts/*"
                    ]
                }
            },
            "notification-url": "https://packagist.org/downloads/",
            "license": [
                "MIT",
                "OFL-1.1"
            ],
            "description": "The iconic font designed for use with Twitter Bootstrap.",
            "time": "2016-10-25T10:56:23+00:00"
        },
        {
            "name": "components/jquery",
            "version": "2.1.4",
            "source": {
                "type": "git",
                "url": "https://github.com/components/jquery.git",
                "reference": "7b1d1104656a092423fbfba13c5920e9bbba290c"
            },
            "dist": {
                "type": "zip",
                "url": "https://api.github.com/repos/components/jquery/zipball/7b1d1104656a092423fbfba13c5920e9bbba290c",
                "reference": "7b1d1104656a092423fbfba13c5920e9bbba290c",
                "shasum": ""
            },
            "type": "component",
            "extra": {
                "component": {
                    "scripts": [
                        "jquery.js"
                    ],
                    "files": [
                        "jquery.min.js",
                        "jquery.min.map",
                        "jquery-migrate.js",
                        "jquery-migrate.min.js"
                    ]
                }
            },
            "notification-url": "https://packagist.org/downloads/",
            "license": [
                "MIT"
            ],
            "authors": [
                {
                    "name": "John Resig",
                    "email": "jeresig@gmail.com"
                }
            ],
            "description": "jQuery JavaScript Library",
            "homepage": "http://jquery.com",
            "time": "2015-05-08T05:04:47+00:00"
        },
        {
            "name": "components/jqueryui",
            "version": "1.12.1",
            "source": {
                "type": "git",
                "url": "https://github.com/components/jqueryui.git",
                "reference": "44ecf3794cc56b65954cc19737234a3119d036cc"
            },
            "dist": {
                "type": "zip",
                "url": "https://api.github.com/repos/components/jqueryui/zipball/44ecf3794cc56b65954cc19737234a3119d036cc",
                "reference": "44ecf3794cc56b65954cc19737234a3119d036cc",
                "shasum": ""
            },
            "require": {
                "components/jquery": ">=1.6"
            },
            "type": "component",
            "extra": {
                "component": {
                    "name": "jquery-ui",
                    "scripts": [
                        "jquery-ui.js"
                    ],
                    "files": [
                        "ui/**",
                        "themes/**",
                        "jquery-ui.min.js"
                    ],
                    "shim": {
                        "deps": [
                            "jquery"
                        ],
                        "exports": "jQuery"
                    }
                }
            },
            "notification-url": "https://packagist.org/downloads/",
            "license": [
                "MIT"
            ],
            "authors": [
                {
                    "name": "jQuery UI Team",
                    "homepage": "http://jqueryui.com/about"
                },
                {
                    "name": "Joern Zaefferer",
                    "email": "joern.zaefferer@gmail.com",
                    "homepage": "http://bassistance.de"
                },
                {
                    "name": "Scott Gonzalez",
                    "email": "scott.gonzalez@gmail.com",
                    "homepage": "http://scottgonzalez.com"
                },
                {
                    "name": "Kris Borchers",
                    "email": "kris.borchers@gmail.com",
                    "homepage": "http://krisborchers.com"
                },
                {
                    "name": "Mike Sherov",
                    "email": "mike.sherov@gmail.com",
                    "homepage": "http://mike.sherov.com"
                },
                {
                    "name": "TJ VanToll",
                    "email": "tj.vantoll@gmail.com",
                    "homepage": "http://tjvantoll.com"
                },
                {
                    "name": "Corey Frang",
                    "email": "gnarf37@gmail.com",
                    "homepage": "http://gnarf.net"
                },
                {
                    "name": "Felix Nagel",
                    "email": "info@felixnagel.com",
                    "homepage": "http://www.felixnagel.com"
                }
            ],
            "description": "jQuery UI is a curated set of user interface interactions, effects, widgets, and themes built on top of the jQuery JavaScript Library. Whether you're building highly interactive web applications or you just need to add a date picker to a form control, jQuery UI is the perfect choice.",
            "time": "2016-09-16T05:47:55+00:00"
        },
        {
            "name": "composer/ca-bundle",
            "version": "1.1.0",
            "source": {
                "type": "git",
                "url": "https://github.com/composer/ca-bundle.git",
                "reference": "943b2c4fcad1ef178d16a713c2468bf7e579c288"
            },
            "dist": {
                "type": "zip",
                "url": "https://api.github.com/repos/composer/ca-bundle/zipball/943b2c4fcad1ef178d16a713c2468bf7e579c288",
                "reference": "943b2c4fcad1ef178d16a713c2468bf7e579c288",
                "shasum": ""
            },
            "require": {
                "ext-openssl": "*",
                "ext-pcre": "*",
                "php": "^5.3.2 || ^7.0"
            },
            "require-dev": {
                "phpunit/phpunit": "^4.8.35",
                "psr/log": "^1.0",
                "symfony/process": "^2.5 || ^3.0 || ^4.0"
            },
            "type": "library",
            "extra": {
                "branch-alias": {
                    "dev-master": "1.x-dev"
                }
            },
            "autoload": {
                "psr-4": {
                    "Composer\\CaBundle\\": "src"
                }
            },
            "notification-url": "https://packagist.org/downloads/",
            "license": [
                "MIT"
            ],
            "authors": [
                {
                    "name": "Jordi Boggiano",
                    "email": "j.boggiano@seld.be",
                    "homepage": "http://seld.be"
                }
            ],
            "description": "Lets you find a path to the system CA bundle, and includes a fallback to the Mozilla CA bundle.",
            "keywords": [
                "cabundle",
                "cacert",
                "certificate",
                "ssl",
                "tls"
            ],
            "time": "2017-11-29T09:37:33+00:00"
        },
        {
            "name": "composer/installers",
            "version": "v1.5.0",
            "source": {
                "type": "git",
                "url": "https://github.com/composer/installers.git",
                "reference": "049797d727261bf27f2690430d935067710049c2"
            },
            "dist": {
                "type": "zip",
                "url": "https://api.github.com/repos/composer/installers/zipball/049797d727261bf27f2690430d935067710049c2",
                "reference": "049797d727261bf27f2690430d935067710049c2",
                "shasum": ""
            },
            "require": {
                "composer-plugin-api": "^1.0"
            },
            "replace": {
                "roundcube/plugin-installer": "*",
                "shama/baton": "*"
            },
            "require-dev": {
                "composer/composer": "1.0.*@dev",
                "phpunit/phpunit": "^4.8.36"
            },
            "type": "composer-plugin",
            "extra": {
                "class": "Composer\\Installers\\Plugin",
                "branch-alias": {
                    "dev-master": "1.0-dev"
                }
            },
            "autoload": {
                "psr-4": {
                    "Composer\\Installers\\": "src/Composer/Installers"
                }
            },
            "notification-url": "https://packagist.org/downloads/",
            "license": [
                "MIT"
            ],
            "authors": [
                {
                    "name": "Kyle Robinson Young",
                    "email": "kyle@dontkry.com",
                    "homepage": "https://github.com/shama"
                }
            ],
            "description": "A multi-framework Composer library installer",
            "homepage": "https://composer.github.io/installers/",
            "keywords": [
                "Craft",
                "Dolibarr",
                "Eliasis",
                "Hurad",
                "ImageCMS",
                "Kanboard",
                "Lan Management System",
                "MODX Evo",
                "Mautic",
                "Maya",
                "OXID",
                "Plentymarkets",
                "Porto",
                "RadPHP",
                "SMF",
                "Thelia",
                "WolfCMS",
                "agl",
                "aimeos",
                "annotatecms",
                "attogram",
                "bitrix",
                "cakephp",
                "chef",
                "cockpit",
                "codeigniter",
                "concrete5",
                "croogo",
                "dokuwiki",
                "drupal",
                "eZ Platform",
                "elgg",
                "expressionengine",
                "fuelphp",
                "grav",
                "installer",
                "itop",
                "joomla",
                "kohana",
                "laravel",
                "lavalite",
                "lithium",
                "magento",
                "majima",
                "mako",
                "mediawiki",
                "modulework",
                "modx",
                "moodle",
                "osclass",
                "phpbb",
                "piwik",
                "ppi",
                "puppet",
                "pxcms",
                "reindex",
                "roundcube",
                "shopware",
                "silverstripe",
                "sydes",
                "symfony",
                "typo3",
                "wordpress",
                "yawik",
                "zend",
                "zikula"
            ],
            "time": "2017-12-29T09:13:20+00:00"
        },
        {
            "name": "composer/semver",
            "version": "1.4.2",
            "source": {
                "type": "git",
                "url": "https://github.com/composer/semver.git",
                "reference": "c7cb9a2095a074d131b65a8a0cd294479d785573"
            },
            "dist": {
                "type": "zip",
                "url": "https://api.github.com/repos/composer/semver/zipball/c7cb9a2095a074d131b65a8a0cd294479d785573",
                "reference": "c7cb9a2095a074d131b65a8a0cd294479d785573",
                "shasum": ""
            },
            "require": {
                "php": "^5.3.2 || ^7.0"
            },
            "require-dev": {
                "phpunit/phpunit": "^4.5 || ^5.0.5",
                "phpunit/phpunit-mock-objects": "2.3.0 || ^3.0"
            },
            "type": "library",
            "extra": {
                "branch-alias": {
                    "dev-master": "1.x-dev"
                }
            },
            "autoload": {
                "psr-4": {
                    "Composer\\Semver\\": "src"
                }
            },
            "notification-url": "https://packagist.org/downloads/",
            "license": [
                "MIT"
            ],
            "authors": [
                {
                    "name": "Nils Adermann",
                    "email": "naderman@naderman.de",
                    "homepage": "http://www.naderman.de"
                },
                {
                    "name": "Jordi Boggiano",
                    "email": "j.boggiano@seld.be",
                    "homepage": "http://seld.be"
                },
                {
                    "name": "Rob Bast",
                    "email": "rob.bast@gmail.com",
                    "homepage": "http://robbast.nl"
                }
            ],
            "description": "Semver library that offers utilities, version constraint parsing and validation.",
            "keywords": [
                "semantic",
                "semver",
                "validation",
                "versioning"
            ],
            "time": "2016-08-30T16:08:34+00:00"
        },
        {
            "name": "dimsemenov/magnific-popup",
            "version": "1.1.0",
            "source": {
                "type": "git",
                "url": "https://github.com/dimsemenov/Magnific-Popup.git",
                "reference": "6b7a8088783cbce01034414c1fd2d8e1889093ae"
            },
            "dist": {
                "type": "zip",
                "url": "https://api.github.com/repos/dimsemenov/Magnific-Popup/zipball/6b7a8088783cbce01034414c1fd2d8e1889093ae",
                "reference": "6b7a8088783cbce01034414c1fd2d8e1889093ae",
                "shasum": ""
            },
            "type": "library",
            "notification-url": "https://packagist.org/downloads/",
            "description": "Light and responsive lightbox script with focus on performance.",
            "homepage": "http://dimsemenov.com/plugins/magnific-popup/",
            "time": "2016-02-20T09:06:30+00:00"
        },
        {
            "name": "doctrine/annotations",
            "version": "v1.2.7",
            "source": {
                "type": "git",
                "url": "https://github.com/doctrine/annotations.git",
                "reference": "f25c8aab83e0c3e976fd7d19875f198ccf2f7535"
            },
            "dist": {
                "type": "zip",
                "url": "https://api.github.com/repos/doctrine/annotations/zipball/f25c8aab83e0c3e976fd7d19875f198ccf2f7535",
                "reference": "f25c8aab83e0c3e976fd7d19875f198ccf2f7535",
                "shasum": ""
            },
            "require": {
                "doctrine/lexer": "1.*",
                "php": ">=5.3.2"
            },
            "require-dev": {
                "doctrine/cache": "1.*",
                "phpunit/phpunit": "4.*"
            },
            "type": "library",
            "extra": {
                "branch-alias": {
                    "dev-master": "1.3.x-dev"
                }
            },
            "autoload": {
                "psr-0": {
                    "Doctrine\\Common\\Annotations\\": "lib/"
                }
            },
            "notification-url": "https://packagist.org/downloads/",
            "license": [
                "MIT"
            ],
            "authors": [
                {
                    "name": "Roman Borschel",
                    "email": "roman@code-factory.org"
                },
                {
                    "name": "Benjamin Eberlei",
                    "email": "kontakt@beberlei.de"
                },
                {
                    "name": "Guilherme Blanco",
                    "email": "guilhermeblanco@gmail.com"
                },
                {
                    "name": "Jonathan Wage",
                    "email": "jonwage@gmail.com"
                },
                {
                    "name": "Johannes Schmitt",
                    "email": "schmittjoh@gmail.com"
                }
            ],
            "description": "Docblock Annotations Parser",
            "homepage": "http://www.doctrine-project.org",
            "keywords": [
                "annotations",
                "docblock",
                "parser"
            ],
            "time": "2015-08-31T12:32:49+00:00"
        },
        {
            "name": "doctrine/cache",
            "version": "v1.6.2",
            "source": {
                "type": "git",
                "url": "https://github.com/doctrine/cache.git",
                "reference": "eb152c5100571c7a45470ff2a35095ab3f3b900b"
            },
            "dist": {
                "type": "zip",
                "url": "https://api.github.com/repos/doctrine/cache/zipball/eb152c5100571c7a45470ff2a35095ab3f3b900b",
                "reference": "eb152c5100571c7a45470ff2a35095ab3f3b900b",
                "shasum": ""
            },
            "require": {
                "php": "~5.5|~7.0"
            },
            "conflict": {
                "doctrine/common": ">2.2,<2.4"
            },
            "require-dev": {
                "phpunit/phpunit": "~4.8|~5.0",
                "predis/predis": "~1.0",
                "satooshi/php-coveralls": "~0.6"
            },
            "type": "library",
            "extra": {
                "branch-alias": {
                    "dev-master": "1.6.x-dev"
                }
            },
            "autoload": {
                "psr-4": {
                    "Doctrine\\Common\\Cache\\": "lib/Doctrine/Common/Cache"
                }
            },
            "notification-url": "https://packagist.org/downloads/",
            "license": [
                "MIT"
            ],
            "authors": [
                {
                    "name": "Roman Borschel",
                    "email": "roman@code-factory.org"
                },
                {
                    "name": "Benjamin Eberlei",
                    "email": "kontakt@beberlei.de"
                },
                {
                    "name": "Guilherme Blanco",
                    "email": "guilhermeblanco@gmail.com"
                },
                {
                    "name": "Jonathan Wage",
                    "email": "jonwage@gmail.com"
                },
                {
                    "name": "Johannes Schmitt",
                    "email": "schmittjoh@gmail.com"
                }
            ],
            "description": "Caching library offering an object-oriented API for many cache backends",
            "homepage": "http://www.doctrine-project.org",
            "keywords": [
                "cache",
                "caching"
            ],
            "time": "2017-07-22T12:49:21+00:00"
        },
        {
            "name": "doctrine/collections",
            "version": "v1.3.0",
            "source": {
                "type": "git",
                "url": "https://github.com/doctrine/collections.git",
                "reference": "6c1e4eef75f310ea1b3e30945e9f06e652128b8a"
            },
            "dist": {
                "type": "zip",
                "url": "https://api.github.com/repos/doctrine/collections/zipball/6c1e4eef75f310ea1b3e30945e9f06e652128b8a",
                "reference": "6c1e4eef75f310ea1b3e30945e9f06e652128b8a",
                "shasum": ""
            },
            "require": {
                "php": ">=5.3.2"
            },
            "require-dev": {
                "phpunit/phpunit": "~4.0"
            },
            "type": "library",
            "extra": {
                "branch-alias": {
                    "dev-master": "1.2.x-dev"
                }
            },
            "autoload": {
                "psr-0": {
                    "Doctrine\\Common\\Collections\\": "lib/"
                }
            },
            "notification-url": "https://packagist.org/downloads/",
            "license": [
                "MIT"
            ],
            "authors": [
                {
                    "name": "Roman Borschel",
                    "email": "roman@code-factory.org"
                },
                {
                    "name": "Benjamin Eberlei",
                    "email": "kontakt@beberlei.de"
                },
                {
                    "name": "Guilherme Blanco",
                    "email": "guilhermeblanco@gmail.com"
                },
                {
                    "name": "Jonathan Wage",
                    "email": "jonwage@gmail.com"
                },
                {
                    "name": "Johannes Schmitt",
                    "email": "schmittjoh@gmail.com"
                }
            ],
            "description": "Collections Abstraction library",
            "homepage": "http://www.doctrine-project.org",
            "keywords": [
                "array",
                "collections",
                "iterator"
            ],
            "time": "2015-04-14T22:21:58+00:00"
        },
        {
            "name": "doctrine/common",
            "version": "v2.6.2",
            "source": {
                "type": "git",
                "url": "https://github.com/doctrine/common.git",
                "reference": "7bce00698899aa2c06fe7365c76e4d78ddb15fa3"
            },
            "dist": {
                "type": "zip",
                "url": "https://api.github.com/repos/doctrine/common/zipball/7bce00698899aa2c06fe7365c76e4d78ddb15fa3",
                "reference": "7bce00698899aa2c06fe7365c76e4d78ddb15fa3",
                "shasum": ""
            },
            "require": {
                "doctrine/annotations": "1.*",
                "doctrine/cache": "1.*",
                "doctrine/collections": "1.*",
                "doctrine/inflector": "1.*",
                "doctrine/lexer": "1.*",
                "php": "~5.5|~7.0"
            },
            "require-dev": {
                "phpunit/phpunit": "~4.8|~5.0"
            },
            "type": "library",
            "extra": {
                "branch-alias": {
                    "dev-master": "2.7.x-dev"
                }
            },
            "autoload": {
                "psr-4": {
                    "Doctrine\\Common\\": "lib/Doctrine/Common"
                }
            },
            "notification-url": "https://packagist.org/downloads/",
            "license": [
                "MIT"
            ],
            "authors": [
                {
                    "name": "Roman Borschel",
                    "email": "roman@code-factory.org"
                },
                {
                    "name": "Benjamin Eberlei",
                    "email": "kontakt@beberlei.de"
                },
                {
                    "name": "Guilherme Blanco",
                    "email": "guilhermeblanco@gmail.com"
                },
                {
                    "name": "Jonathan Wage",
                    "email": "jonwage@gmail.com"
                },
                {
                    "name": "Johannes Schmitt",
                    "email": "schmittjoh@gmail.com"
                }
            ],
            "description": "Common Library for Doctrine projects",
            "homepage": "http://www.doctrine-project.org",
            "keywords": [
                "annotations",
                "collections",
                "eventmanager",
                "persistence",
                "spl"
            ],
            "time": "2016-11-30T16:50:46+00:00"
        },
        {
            "name": "doctrine/dbal",
            "version": "v2.5.13",
            "source": {
                "type": "git",
                "url": "https://github.com/doctrine/dbal.git",
                "reference": "729340d8d1eec8f01bff708e12e449a3415af873"
            },
            "dist": {
                "type": "zip",
                "url": "https://api.github.com/repos/doctrine/dbal/zipball/729340d8d1eec8f01bff708e12e449a3415af873",
                "reference": "729340d8d1eec8f01bff708e12e449a3415af873",
                "shasum": ""
            },
            "require": {
                "doctrine/common": ">=2.4,<2.8-dev",
                "php": ">=5.3.2"
            },
            "require-dev": {
                "phpunit/phpunit": "4.*",
                "symfony/console": "2.*||^3.0"
            },
            "suggest": {
                "symfony/console": "For helpful console commands such as SQL execution and import of files."
            },
            "bin": [
                "bin/doctrine-dbal"
            ],
            "type": "library",
            "extra": {
                "branch-alias": {
                    "dev-master": "2.5.x-dev"
                }
            },
            "autoload": {
                "psr-0": {
                    "Doctrine\\DBAL\\": "lib/"
                }
            },
            "notification-url": "https://packagist.org/downloads/",
            "license": [
                "MIT"
            ],
            "authors": [
                {
                    "name": "Roman Borschel",
                    "email": "roman@code-factory.org"
                },
                {
                    "name": "Benjamin Eberlei",
                    "email": "kontakt@beberlei.de"
                },
                {
                    "name": "Guilherme Blanco",
                    "email": "guilhermeblanco@gmail.com"
                },
                {
                    "name": "Jonathan Wage",
                    "email": "jonwage@gmail.com"
                }
            ],
            "description": "Database Abstraction Layer",
            "homepage": "http://www.doctrine-project.org",
            "keywords": [
                "database",
                "dbal",
                "persistence",
                "queryobject"
            ],
            "time": "2017-07-22T20:44:48+00:00"
        },
        {
            "name": "doctrine/doctrine-bundle",
            "version": "1.6.13",
            "source": {
                "type": "git",
                "url": "https://github.com/doctrine/DoctrineBundle.git",
                "reference": "8cd4c2921b6cef14a78d98cd3f0fb81ba6a976f9"
            },
            "dist": {
                "type": "zip",
                "url": "https://api.github.com/repos/doctrine/DoctrineBundle/zipball/8cd4c2921b6cef14a78d98cd3f0fb81ba6a976f9",
                "reference": "8cd4c2921b6cef14a78d98cd3f0fb81ba6a976f9",
                "shasum": ""
            },
            "require": {
                "doctrine/dbal": "~2.3",
                "doctrine/doctrine-cache-bundle": "~1.2",
                "jdorn/sql-formatter": "~1.1",
                "php": ">=5.5.9",
                "symfony/console": "~2.7|~3.0|~4.0",
                "symfony/dependency-injection": "~2.7|~3.0|~4.0",
                "symfony/doctrine-bridge": "~2.7|~3.0|~4.0",
                "symfony/framework-bundle": "~2.7|~3.0|~4.0"
            },
            "require-dev": {
                "doctrine/orm": "~2.3",
                "phpunit/phpunit": "~4",
                "satooshi/php-coveralls": "^1.0",
                "symfony/phpunit-bridge": "~2.7|~3.0|~4.0",
                "symfony/property-info": "~2.8|~3.0|~4.0",
                "symfony/validator": "~2.7|~3.0|~4.0",
                "symfony/yaml": "~2.7|~3.0|~4.0",
                "twig/twig": "~1.12|~2.0"
            },
            "suggest": {
                "doctrine/orm": "The Doctrine ORM integration is optional in the bundle.",
                "symfony/web-profiler-bundle": "To use the data collector."
            },
            "type": "symfony-bundle",
            "extra": {
                "branch-alias": {
                    "dev-master": "1.6.x-dev"
                }
            },
            "autoload": {
                "psr-4": {
                    "Doctrine\\Bundle\\DoctrineBundle\\": ""
                }
            },
            "notification-url": "https://packagist.org/downloads/",
            "license": [
                "MIT"
            ],
            "authors": [
                {
                    "name": "Symfony Community",
                    "homepage": "http://symfony.com/contributors"
                },
                {
                    "name": "Benjamin Eberlei",
                    "email": "kontakt@beberlei.de"
                },
                {
                    "name": "Doctrine Project",
                    "homepage": "http://www.doctrine-project.org/"
                },
                {
                    "name": "Fabien Potencier",
                    "email": "fabien@symfony.com"
                }
            ],
            "description": "Symfony DoctrineBundle",
            "homepage": "http://www.doctrine-project.org",
            "keywords": [
                "database",
                "dbal",
                "orm",
                "persistence"
            ],
            "time": "2017-10-11T19:48:03+00:00"
        },
        {
            "name": "doctrine/doctrine-cache-bundle",
            "version": "1.3.2",
            "source": {
                "type": "git",
                "url": "https://github.com/doctrine/DoctrineCacheBundle.git",
                "reference": "9baecbd6bfdd1123b0cf8c1b88fee0170a84ddd1"
            },
            "dist": {
                "type": "zip",
                "url": "https://api.github.com/repos/doctrine/DoctrineCacheBundle/zipball/9baecbd6bfdd1123b0cf8c1b88fee0170a84ddd1",
                "reference": "9baecbd6bfdd1123b0cf8c1b88fee0170a84ddd1",
                "shasum": ""
            },
            "require": {
                "doctrine/cache": "^1.4.2",
                "doctrine/inflector": "~1.0",
                "php": ">=5.3.2",
                "symfony/doctrine-bridge": "~2.2|~3.0|~4.0"
            },
            "require-dev": {
                "instaclick/coding-standard": "~1.1",
                "instaclick/object-calisthenics-sniffs": "dev-master",
                "instaclick/symfony2-coding-standard": "dev-remaster",
                "phpunit/phpunit": "~4",
                "predis/predis": "~0.8",
                "satooshi/php-coveralls": "^1.0",
                "squizlabs/php_codesniffer": "~1.5",
                "symfony/console": "~2.2|~3.0|~4.0",
                "symfony/finder": "~2.2|~3.0|~4.0",
                "symfony/framework-bundle": "~2.2|~3.0|~4.0",
                "symfony/phpunit-bridge": "~2.7|~3.0|~4.0",
                "symfony/security-acl": "~2.3|~3.0",
                "symfony/validator": "~2.2|~3.0|~4.0",
                "symfony/yaml": "~2.2|~3.0|~4.0"
            },
            "suggest": {
                "symfony/security-acl": "For using this bundle to cache ACLs"
            },
            "type": "symfony-bundle",
            "extra": {
                "branch-alias": {
                    "dev-master": "1.3.x-dev"
                }
            },
            "autoload": {
                "psr-4": {
                    "Doctrine\\Bundle\\DoctrineCacheBundle\\": ""
                }
            },
            "notification-url": "https://packagist.org/downloads/",
            "license": [
                "MIT"
            ],
            "authors": [
                {
                    "name": "Symfony Community",
                    "homepage": "http://symfony.com/contributors"
                },
                {
                    "name": "Benjamin Eberlei",
                    "email": "kontakt@beberlei.de"
                },
                {
                    "name": "Fabio B. Silva",
                    "email": "fabio.bat.silva@gmail.com"
                },
                {
                    "name": "Guilherme Blanco",
                    "email": "guilhermeblanco@hotmail.com"
                },
                {
                    "name": "Doctrine Project",
                    "homepage": "http://www.doctrine-project.org/"
                },
                {
                    "name": "Fabien Potencier",
                    "email": "fabien@symfony.com"
                }
            ],
            "description": "Symfony Bundle for Doctrine Cache",
            "homepage": "http://www.doctrine-project.org",
            "keywords": [
                "cache",
                "caching"
            ],
            "time": "2017-10-12T17:23:29+00:00"
        },
        {
            "name": "doctrine/inflector",
            "version": "v1.1.0",
            "source": {
                "type": "git",
                "url": "https://github.com/doctrine/inflector.git",
                "reference": "90b2128806bfde671b6952ab8bea493942c1fdae"
            },
            "dist": {
                "type": "zip",
                "url": "https://api.github.com/repos/doctrine/inflector/zipball/90b2128806bfde671b6952ab8bea493942c1fdae",
                "reference": "90b2128806bfde671b6952ab8bea493942c1fdae",
                "shasum": ""
            },
            "require": {
                "php": ">=5.3.2"
            },
            "require-dev": {
                "phpunit/phpunit": "4.*"
            },
            "type": "library",
            "extra": {
                "branch-alias": {
                    "dev-master": "1.1.x-dev"
                }
            },
            "autoload": {
                "psr-0": {
                    "Doctrine\\Common\\Inflector\\": "lib/"
                }
            },
            "notification-url": "https://packagist.org/downloads/",
            "license": [
                "MIT"
            ],
            "authors": [
                {
                    "name": "Roman Borschel",
                    "email": "roman@code-factory.org"
                },
                {
                    "name": "Benjamin Eberlei",
                    "email": "kontakt@beberlei.de"
                },
                {
                    "name": "Guilherme Blanco",
                    "email": "guilhermeblanco@gmail.com"
                },
                {
                    "name": "Jonathan Wage",
                    "email": "jonwage@gmail.com"
                },
                {
                    "name": "Johannes Schmitt",
                    "email": "schmittjoh@gmail.com"
                }
            ],
            "description": "Common String Manipulations with regard to casing and singular/plural rules.",
            "homepage": "http://www.doctrine-project.org",
            "keywords": [
                "inflection",
                "pluralize",
                "singularize",
                "string"
            ],
            "time": "2015-11-06T14:35:42+00:00"
        },
        {
            "name": "doctrine/instantiator",
            "version": "1.0.5",
            "source": {
                "type": "git",
                "url": "https://github.com/doctrine/instantiator.git",
                "reference": "8e884e78f9f0eb1329e445619e04456e64d8051d"
            },
            "dist": {
                "type": "zip",
                "url": "https://api.github.com/repos/doctrine/instantiator/zipball/8e884e78f9f0eb1329e445619e04456e64d8051d",
                "reference": "8e884e78f9f0eb1329e445619e04456e64d8051d",
                "shasum": ""
            },
            "require": {
                "php": ">=5.3,<8.0-DEV"
            },
            "require-dev": {
                "athletic/athletic": "~0.1.8",
                "ext-pdo": "*",
                "ext-phar": "*",
                "phpunit/phpunit": "~4.0",
                "squizlabs/php_codesniffer": "~2.0"
            },
            "type": "library",
            "extra": {
                "branch-alias": {
                    "dev-master": "1.0.x-dev"
                }
            },
            "autoload": {
                "psr-4": {
                    "Doctrine\\Instantiator\\": "src/Doctrine/Instantiator/"
                }
            },
            "notification-url": "https://packagist.org/downloads/",
            "license": [
                "MIT"
            ],
            "authors": [
                {
                    "name": "Marco Pivetta",
                    "email": "ocramius@gmail.com",
                    "homepage": "http://ocramius.github.com/"
                }
            ],
            "description": "A small, lightweight utility to instantiate objects in PHP without invoking their constructors",
            "homepage": "https://github.com/doctrine/instantiator",
            "keywords": [
                "constructor",
                "instantiate"
            ],
            "time": "2015-06-14T21:17:01+00:00"
        },
        {
            "name": "doctrine/lexer",
            "version": "v1.0.1",
            "source": {
                "type": "git",
                "url": "https://github.com/doctrine/lexer.git",
                "reference": "83893c552fd2045dd78aef794c31e694c37c0b8c"
            },
            "dist": {
                "type": "zip",
                "url": "https://api.github.com/repos/doctrine/lexer/zipball/83893c552fd2045dd78aef794c31e694c37c0b8c",
                "reference": "83893c552fd2045dd78aef794c31e694c37c0b8c",
                "shasum": ""
            },
            "require": {
                "php": ">=5.3.2"
            },
            "type": "library",
            "extra": {
                "branch-alias": {
                    "dev-master": "1.0.x-dev"
                }
            },
            "autoload": {
                "psr-0": {
                    "Doctrine\\Common\\Lexer\\": "lib/"
                }
            },
            "notification-url": "https://packagist.org/downloads/",
            "license": [
                "MIT"
            ],
            "authors": [
                {
                    "name": "Roman Borschel",
                    "email": "roman@code-factory.org"
                },
                {
                    "name": "Guilherme Blanco",
                    "email": "guilhermeblanco@gmail.com"
                },
                {
                    "name": "Johannes Schmitt",
                    "email": "schmittjoh@gmail.com"
                }
            ],
            "description": "Base library for a lexer that can be used in Top-Down, Recursive Descent Parsers.",
            "homepage": "http://www.doctrine-project.org",
            "keywords": [
                "lexer",
                "parser"
            ],
            "time": "2014-09-09T13:34:57+00:00"
        },
        {
            "name": "doctrine/orm",
            "version": "v2.5.14",
            "source": {
                "type": "git",
                "url": "https://github.com/doctrine/doctrine2.git",
                "reference": "810a7baf81462a5ddf10e8baa8cb94b6eec02754"
            },
            "dist": {
                "type": "zip",
                "url": "https://api.github.com/repos/doctrine/doctrine2/zipball/810a7baf81462a5ddf10e8baa8cb94b6eec02754",
                "reference": "810a7baf81462a5ddf10e8baa8cb94b6eec02754",
                "shasum": ""
            },
            "require": {
                "doctrine/cache": "~1.4",
                "doctrine/collections": "~1.2",
                "doctrine/common": ">=2.5-dev,<2.9-dev",
                "doctrine/dbal": ">=2.5-dev,<2.7-dev",
                "doctrine/instantiator": "^1.0.1",
                "ext-pdo": "*",
                "php": ">=5.4",
                "symfony/console": "~2.5|~3.0|~4.0"
            },
            "require-dev": {
                "phpunit/phpunit": "~4.0",
                "symfony/yaml": "~2.3|~3.0|~4.0"
            },
            "suggest": {
                "symfony/yaml": "If you want to use YAML Metadata Mapping Driver"
            },
            "bin": [
                "bin/doctrine",
                "bin/doctrine.php"
            ],
            "type": "library",
            "extra": {
                "branch-alias": {
                    "dev-master": "2.6.x-dev"
                }
            },
            "autoload": {
                "psr-0": {
                    "Doctrine\\ORM\\": "lib/"
                }
            },
            "notification-url": "https://packagist.org/downloads/",
            "license": [
                "MIT"
            ],
            "authors": [
                {
                    "name": "Roman Borschel",
                    "email": "roman@code-factory.org"
                },
                {
                    "name": "Benjamin Eberlei",
                    "email": "kontakt@beberlei.de"
                },
                {
                    "name": "Guilherme Blanco",
                    "email": "guilhermeblanco@gmail.com"
                },
                {
                    "name": "Jonathan Wage",
                    "email": "jonwage@gmail.com"
                }
            ],
            "description": "Object-Relational-Mapper for PHP",
            "homepage": "http://www.doctrine-project.org",
            "keywords": [
                "database",
                "orm"
            ],
            "time": "2017-12-17T02:57:51+00:00"
        },
        {
            "name": "elao/web-profiler-extra-bundle",
            "version": "v2.3.5",
            "source": {
                "type": "git",
                "url": "https://github.com/Elao/WebProfilerExtraBundle.git",
                "reference": "7a51d4844c137880eee69287a6484ce48411cf57"
            },
            "dist": {
                "type": "zip",
                "url": "https://api.github.com/repos/Elao/WebProfilerExtraBundle/zipball/7a51d4844c137880eee69287a6484ce48411cf57",
                "reference": "7a51d4844c137880eee69287a6484ce48411cf57",
                "shasum": ""
            },
            "require": {
                "symfony/framework-bundle": "~2.1|~3.0|~4.0",
                "symfony/templating": "~2.0|~3.0|~4.0",
                "symfony/twig-bundle": "~2.0|~3.0|~4.0",
                "twig/twig": "~1.12|~2.0"
            },
            "type": "symfony-bundle",
            "extra": {
                "branch-alias": {
                    "dev-master": "2.3-dev"
                }
            },
            "autoload": {
                "psr-4": {
                    "Elao\\WebProfilerExtraBundle\\": "."
                }
            },
            "notification-url": "https://packagist.org/downloads/",
            "license": [
                "MIT"
            ],
            "authors": [
                {
                    "name": "Elao Team",
                    "homepage": "http://www.elao.com"
                },
                {
                    "name": "Contributors",
                    "homepage": "http://github.com/Elao/WebProfilerExtraBundle/contributors"
                }
            ],
            "description": "Add routing, container, assetic & twig information inside the profiler",
            "homepage": "http://github.com/Elao/WebProfilerExtraBundle",
            "keywords": [
                "bundle",
                "elao",
                "extra",
                "profiler"
            ],
            "time": "2017-12-06T09:08:30+00:00"
        },
        {
            "name": "ezyang/htmlpurifier",
            "version": "dev-master",
            "source": {
                "type": "git",
                "url": "https://github.com/ezyang/htmlpurifier.git",
                "reference": "64baeda65c7a54503d135588b29b27d8f3c2ee06"
            },
            "dist": {
                "type": "zip",
                "url": "https://api.github.com/repos/ezyang/htmlpurifier/zipball/64baeda65c7a54503d135588b29b27d8f3c2ee06",
                "reference": "64baeda65c7a54503d135588b29b27d8f3c2ee06",
                "shasum": ""
            },
            "require": {
                "php": ">=5.2"
            },
            "require-dev": {
                "simpletest/simpletest": "^1.1"
            },
            "type": "library",
            "autoload": {
                "psr-0": {
                    "HTMLPurifier": "library/"
                },
                "files": [
                    "library/HTMLPurifier.composer.php"
                ]
            },
            "notification-url": "https://packagist.org/downloads/",
            "license": [
                "LGPL"
            ],
            "authors": [
                {
                    "name": "Edward Z. Yang",
                    "email": "admin@htmlpurifier.org",
                    "homepage": "http://ezyang.com"
                }
            ],
            "description": "Standards compliant HTML filter written in PHP",
            "homepage": "http://htmlpurifier.org/",
            "keywords": [
                "html"
            ],
            "time": "2017-12-23T03:03:02+00:00"
        },
        {
            "name": "fig/link-util",
            "version": "1.0.0",
            "source": {
                "type": "git",
                "url": "https://github.com/php-fig/link-util.git",
                "reference": "1a07821801a148be4add11ab0603e4af55a72fac"
            },
            "dist": {
                "type": "zip",
                "url": "https://api.github.com/repos/php-fig/link-util/zipball/1a07821801a148be4add11ab0603e4af55a72fac",
                "reference": "1a07821801a148be4add11ab0603e4af55a72fac",
                "shasum": ""
            },
            "require": {
                "php": ">=5.5.0",
                "psr/link": "~1.0@dev"
            },
            "require-dev": {
                "phpunit/phpunit": "^5.1",
                "squizlabs/php_codesniffer": "^2.3.1"
            },
            "type": "library",
            "extra": {
                "branch-alias": {
                    "dev-master": "1.0.x-dev"
                }
            },
            "autoload": {
                "psr-4": {
                    "Fig\\Link\\": "src/"
                }
            },
            "notification-url": "https://packagist.org/downloads/",
            "license": [
                "MIT"
            ],
            "authors": [
                {
                    "name": "PHP-FIG",
                    "homepage": "http://www.php-fig.org/"
                }
            ],
            "description": "Common utility implementations for HTTP links",
            "keywords": [
                "http",
                "http-link",
                "link",
                "psr",
                "psr-13",
                "rest"
            ],
            "time": "2016-10-17T18:31:11+00:00"
        },
        {
            "name": "friendsofsymfony/jsrouting-bundle",
            "version": "1.6.3",
            "source": {
                "type": "git",
                "url": "https://github.com/FriendsOfSymfony/FOSJsRoutingBundle.git",
                "reference": "49c1069132dcef371fb526351569deabeb6f0d8e"
            },
            "dist": {
                "type": "zip",
                "url": "https://api.github.com/repos/FriendsOfSymfony/FOSJsRoutingBundle/zipball/49c1069132dcef371fb526351569deabeb6f0d8e",
                "reference": "49c1069132dcef371fb526351569deabeb6f0d8e",
                "shasum": ""
            },
            "require": {
                "php": ">=5.3.2",
                "symfony/console": "~2.3|3.*",
                "symfony/framework-bundle": "~2.3|3.*",
                "symfony/serializer": "~2.3|3.*",
                "willdurand/jsonp-callback-validator": "~1.0"
            },
            "require-dev": {
                "symfony/expression-language": "~2.4|3.*",
                "symfony/phpunit-bridge": "^3.3"
            },
            "type": "symfony-bundle",
            "extra": {
                "branch-alias": {
                    "dev-master": "1.6-dev"
                }
            },
            "autoload": {
                "psr-4": {
                    "FOS\\JsRoutingBundle\\": ""
                }
            },
            "notification-url": "https://packagist.org/downloads/",
            "license": [
                "MIT"
            ],
            "authors": [
                {
                    "name": "FriendsOfSymfony Community",
                    "homepage": "https://github.com/friendsofsymfony/FOSJsRoutingBundle/contributors"
                },
                {
                    "name": "William Durand",
                    "email": "william.durand1@gmail.com"
                }
            ],
            "description": "A pretty nice way to expose your Symfony2 routing to client applications.",
            "homepage": "http://friendsofsymfony.github.com",
            "keywords": [
                "Js Routing",
                "javascript",
                "routing"
            ],
            "time": "2017-08-25T15:21:42+00:00"
        },
        {
            "name": "gedmo/doctrine-extensions",
            "version": "v2.4.32",
            "source": {
                "type": "git",
                "url": "https://github.com/Atlantic18/DoctrineExtensions.git",
                "reference": "a268224b312353be62d72e6390a286f4166a7542"
            },
            "dist": {
                "type": "zip",
                "url": "https://api.github.com/repos/Atlantic18/DoctrineExtensions/zipball/a268224b312353be62d72e6390a286f4166a7542",
                "reference": "a268224b312353be62d72e6390a286f4166a7542",
                "shasum": ""
            },
            "require": {
                "behat/transliterator": "~1.2",
                "doctrine/common": "~2.4",
                "php": ">=5.3.2"
            },
            "require-dev": {
                "doctrine/common": ">=2.5.0",
                "doctrine/mongodb-odm": ">=1.0.2",
                "doctrine/orm": ">=2.5.0",
                "phpunit/phpunit": "*",
                "symfony/yaml": "~2.6|~3.0|~4.0"
            },
            "suggest": {
                "doctrine/mongodb-odm": "to use the extensions with the MongoDB ODM",
                "doctrine/orm": "to use the extensions with the ORM"
            },
            "type": "library",
            "extra": {
                "branch-alias": {
                    "dev-master": "2.4.x-dev"
                }
            },
            "autoload": {
                "psr-0": {
                    "Gedmo\\": "lib/"
                }
            },
            "notification-url": "https://packagist.org/downloads/",
            "license": [
                "MIT"
            ],
            "authors": [
                {
                    "name": "David Buchmann",
                    "email": "david@liip.ch"
                },
                {
                    "name": "Gediminas Morkevicius",
                    "email": "gediminas.morkevicius@gmail.com"
                },
                {
                    "name": "Gustavo Falco",
                    "email": "comfortablynumb84@gmail.com"
                }
            ],
            "description": "Doctrine2 behavioral extensions",
            "homepage": "http://gediminasm.org/",
            "keywords": [
                "Blameable",
                "behaviors",
                "doctrine2",
                "extensions",
                "gedmo",
                "loggable",
                "nestedset",
                "sluggable",
                "sortable",
                "timestampable",
                "translatable",
                "tree",
                "uploadable"
            ],
            "time": "2017-12-28T14:36:10+00:00"
        },
        {
            "name": "guzzlehttp/guzzle",
            "version": "6.3.0",
            "source": {
                "type": "git",
                "url": "https://github.com/guzzle/guzzle.git",
                "reference": "f4db5a78a5ea468d4831de7f0bf9d9415e348699"
            },
            "dist": {
                "type": "zip",
                "url": "https://api.github.com/repos/guzzle/guzzle/zipball/f4db5a78a5ea468d4831de7f0bf9d9415e348699",
                "reference": "f4db5a78a5ea468d4831de7f0bf9d9415e348699",
                "shasum": ""
            },
            "require": {
                "guzzlehttp/promises": "^1.0",
                "guzzlehttp/psr7": "^1.4",
                "php": ">=5.5"
            },
            "require-dev": {
                "ext-curl": "*",
                "phpunit/phpunit": "^4.0 || ^5.0",
                "psr/log": "^1.0"
            },
            "suggest": {
                "psr/log": "Required for using the Log middleware"
            },
            "type": "library",
            "extra": {
                "branch-alias": {
                    "dev-master": "6.2-dev"
                }
            },
            "autoload": {
                "files": [
                    "src/functions_include.php"
                ],
                "psr-4": {
                    "GuzzleHttp\\": "src/"
                }
            },
            "notification-url": "https://packagist.org/downloads/",
            "license": [
                "MIT"
            ],
            "authors": [
                {
                    "name": "Michael Dowling",
                    "email": "mtdowling@gmail.com",
                    "homepage": "https://github.com/mtdowling"
                }
            ],
            "description": "Guzzle is a PHP HTTP client library",
            "homepage": "http://guzzlephp.org/",
            "keywords": [
                "client",
                "curl",
                "framework",
                "http",
                "http client",
                "rest",
                "web service"
            ],
            "time": "2017-06-22T18:50:49+00:00"
        },
        {
            "name": "guzzlehttp/promises",
            "version": "v1.3.1",
            "source": {
                "type": "git",
                "url": "https://github.com/guzzle/promises.git",
                "reference": "a59da6cf61d80060647ff4d3eb2c03a2bc694646"
            },
            "dist": {
                "type": "zip",
                "url": "https://api.github.com/repos/guzzle/promises/zipball/a59da6cf61d80060647ff4d3eb2c03a2bc694646",
                "reference": "a59da6cf61d80060647ff4d3eb2c03a2bc694646",
                "shasum": ""
            },
            "require": {
                "php": ">=5.5.0"
            },
            "require-dev": {
                "phpunit/phpunit": "^4.0"
            },
            "type": "library",
            "extra": {
                "branch-alias": {
                    "dev-master": "1.4-dev"
                }
            },
            "autoload": {
                "psr-4": {
                    "GuzzleHttp\\Promise\\": "src/"
                },
                "files": [
                    "src/functions_include.php"
                ]
            },
            "notification-url": "https://packagist.org/downloads/",
            "license": [
                "MIT"
            ],
            "authors": [
                {
                    "name": "Michael Dowling",
                    "email": "mtdowling@gmail.com",
                    "homepage": "https://github.com/mtdowling"
                }
            ],
            "description": "Guzzle promises library",
            "keywords": [
                "promise"
            ],
            "time": "2016-12-20T10:07:11+00:00"
        },
        {
            "name": "guzzlehttp/psr7",
            "version": "1.4.2",
            "source": {
                "type": "git",
                "url": "https://github.com/guzzle/psr7.git",
                "reference": "f5b8a8512e2b58b0071a7280e39f14f72e05d87c"
            },
            "dist": {
                "type": "zip",
                "url": "https://api.github.com/repos/guzzle/psr7/zipball/f5b8a8512e2b58b0071a7280e39f14f72e05d87c",
                "reference": "f5b8a8512e2b58b0071a7280e39f14f72e05d87c",
                "shasum": ""
            },
            "require": {
                "php": ">=5.4.0",
                "psr/http-message": "~1.0"
            },
            "provide": {
                "psr/http-message-implementation": "1.0"
            },
            "require-dev": {
                "phpunit/phpunit": "~4.0"
            },
            "type": "library",
            "extra": {
                "branch-alias": {
                    "dev-master": "1.4-dev"
                }
            },
            "autoload": {
                "psr-4": {
                    "GuzzleHttp\\Psr7\\": "src/"
                },
                "files": [
                    "src/functions_include.php"
                ]
            },
            "notification-url": "https://packagist.org/downloads/",
            "license": [
                "MIT"
            ],
            "authors": [
                {
                    "name": "Michael Dowling",
                    "email": "mtdowling@gmail.com",
                    "homepage": "https://github.com/mtdowling"
                },
                {
                    "name": "Tobias Schultze",
                    "homepage": "https://github.com/Tobion"
                }
            ],
            "description": "PSR-7 message implementation that also provides common utility methods",
            "keywords": [
                "http",
                "message",
                "request",
                "response",
                "stream",
                "uri",
                "url"
            ],
            "time": "2017-03-20T17:10:46+00:00"
        },
        {
            "name": "imagine/imagine",
            "version": "v0.7.1",
            "source": {
                "type": "git",
                "url": "https://github.com/avalanche123/Imagine.git",
                "reference": "a9a702a946073cbca166718f1b02a1e72d742daa"
            },
            "dist": {
                "type": "zip",
                "url": "https://api.github.com/repos/avalanche123/Imagine/zipball/a9a702a946073cbca166718f1b02a1e72d742daa",
                "reference": "a9a702a946073cbca166718f1b02a1e72d742daa",
                "shasum": ""
            },
            "require": {
                "php": ">=5.3.2"
            },
            "require-dev": {
                "sami/sami": "^3.3",
                "symfony/phpunit-bridge": "^3.2"
            },
            "suggest": {
                "ext-gd": "to use the GD implementation",
                "ext-gmagick": "to use the Gmagick implementation",
                "ext-imagick": "to use the Imagick implementation"
            },
            "type": "library",
            "extra": {
                "branch-alias": {
                    "dev-develop": "0.7-dev"
                }
            },
            "autoload": {
                "psr-0": {
                    "Imagine": "lib/"
                }
            },
            "notification-url": "https://packagist.org/downloads/",
            "license": [
                "MIT"
            ],
            "authors": [
                {
                    "name": "Bulat Shakirzyanov",
                    "email": "mallluhuct@gmail.com",
                    "homepage": "http://avalanche123.com"
                }
            ],
            "description": "Image processing for PHP 5.3",
            "homepage": "http://imagine.readthedocs.org/",
            "keywords": [
                "drawing",
                "graphics",
                "image manipulation",
                "image processing"
            ],
            "time": "2017-05-16T10:31:22+00:00"
        },
        {
            "name": "ircmaxell/random-lib",
            "version": "v1.2.0",
            "source": {
                "type": "git",
                "url": "https://github.com/ircmaxell/RandomLib.git",
                "reference": "e9e0204f40e49fa4419946c677eccd3fa25b8cf4"
            },
            "dist": {
                "type": "zip",
                "url": "https://api.github.com/repos/ircmaxell/RandomLib/zipball/e9e0204f40e49fa4419946c677eccd3fa25b8cf4",
                "reference": "e9e0204f40e49fa4419946c677eccd3fa25b8cf4",
                "shasum": ""
            },
            "require": {
                "ircmaxell/security-lib": "^1.1",
                "php": ">=5.3.2"
            },
            "require-dev": {
                "friendsofphp/php-cs-fixer": "^1.11",
                "mikey179/vfsstream": "^1.6",
                "phpunit/phpunit": "^4.8|^5.0"
            },
            "type": "library",
            "extra": {
                "branch-alias": {
                    "dev-master": "1.1.x-dev"
                }
            },
            "autoload": {
                "psr-0": {
                    "RandomLib": "lib"
                }
            },
            "notification-url": "https://packagist.org/downloads/",
            "license": [
                "MIT"
            ],
            "authors": [
                {
                    "name": "Anthony Ferrara",
                    "email": "ircmaxell@ircmaxell.com",
                    "homepage": "http://blog.ircmaxell.com"
                }
            ],
            "description": "A Library For Generating Secure Random Numbers",
            "homepage": "https://github.com/ircmaxell/RandomLib",
            "keywords": [
                "cryptography",
                "random",
                "random-numbers",
                "random-strings"
            ],
            "time": "2016-09-07T15:52:06+00:00"
        },
        {
            "name": "ircmaxell/security-lib",
            "version": "v1.1.0",
            "source": {
                "type": "git",
                "url": "https://github.com/ircmaxell/SecurityLib.git",
                "reference": "f3db6de12c20c9bcd1aa3db4353a1bbe0e44e1b5"
            },
            "dist": {
                "type": "zip",
                "url": "https://api.github.com/repos/ircmaxell/SecurityLib/zipball/f3db6de12c20c9bcd1aa3db4353a1bbe0e44e1b5",
                "reference": "f3db6de12c20c9bcd1aa3db4353a1bbe0e44e1b5",
                "shasum": ""
            },
            "require": {
                "php": ">=5.3.2"
            },
            "require-dev": {
                "mikey179/vfsstream": "1.1.*"
            },
            "type": "library",
            "extra": {
                "branch-alias": {
                    "dev-master": "1.0.x-dev"
                }
            },
            "autoload": {
                "psr-0": {
                    "SecurityLib": "lib"
                }
            },
            "notification-url": "https://packagist.org/downloads/",
            "license": [
                "MIT"
            ],
            "authors": [
                {
                    "name": "Anthony Ferrara",
                    "email": "ircmaxell@ircmaxell.com",
                    "homepage": "http://blog.ircmaxell.com"
                }
            ],
            "description": "A Base Security Library",
            "homepage": "https://github.com/ircmaxell/SecurityLib",
            "time": "2015-03-20T14:31:23+00:00"
        },
        {
            "name": "jQuery.mmenu",
            "version": "6.1.8",
            "source": {
                "type": "git",
                "url": "https://github.com/FrDH/jQuery.mmenu.git",
                "reference": "8fa929ef37de5007c5d32e9588280d07d5feb359"
            },
            "dist": {
                "type": "zip",
                "url": "https://api.github.com/repos/FrDH/jQuery.mmenu/zipball/8fa929ef37de5007c5d32e9588280d07d5feb359",
                "reference": "8fa929ef37de5007c5d32e9588280d07d5feb359",
                "shasum": ""
            },
            "type": "library",
            "license": [
                "CC-BY-NC-4.0"
            ],
            "description": "The best jQuery plugin for app look-alike on- and off-canvas menus with sliding submenus for your website and webapp.",
            "keywords": [
                "app",
                "curtain",
                "list",
                "listview",
                "megamenu",
                "menu",
                "mmenu",
                "mobile",
                "navigation",
                "off-canvas",
                "on-canvas",
                "panels",
                "submenu"
            ],
            "support": {
                "source": "https://github.com/FrDH/jQuery.mmenu/tree/v6.1.8",
                "issues": "https://github.com/FrDH/jQuery.mmenu/issues"
            },
            "time": "2017-10-02T21:08:29+00:00"
        },
        {
            "name": "jakeasmith/http_build_url",
            "version": "1.0.1",
            "source": {
                "type": "git",
                "url": "https://github.com/jakeasmith/http_build_url.git",
                "reference": "93c273e77cb1edead0cf8bcf8cd2003428e74e37"
            },
            "dist": {
                "type": "zip",
                "url": "https://api.github.com/repos/jakeasmith/http_build_url/zipball/93c273e77cb1edead0cf8bcf8cd2003428e74e37",
                "reference": "93c273e77cb1edead0cf8bcf8cd2003428e74e37",
                "shasum": ""
            },
            "type": "library",
            "autoload": {
                "files": [
                    "src/http_build_url.php"
                ]
            },
            "notification-url": "https://packagist.org/downloads/",
            "license": [
                "MIT"
            ],
            "authors": [
                {
                    "name": "Jake A. Smith",
                    "email": "theman@jakeasmith.com"
                }
            ],
            "description": "Provides functionality for http_build_url() to environments without pecl_http.",
            "time": "2017-05-01T15:36:40+00:00"
        },
        {
            "name": "jdorn/sql-formatter",
            "version": "v1.2.17",
            "source": {
                "type": "git",
                "url": "https://github.com/jdorn/sql-formatter.git",
                "reference": "64990d96e0959dff8e059dfcdc1af130728d92bc"
            },
            "dist": {
                "type": "zip",
                "url": "https://api.github.com/repos/jdorn/sql-formatter/zipball/64990d96e0959dff8e059dfcdc1af130728d92bc",
                "reference": "64990d96e0959dff8e059dfcdc1af130728d92bc",
                "shasum": ""
            },
            "require": {
                "php": ">=5.2.4"
            },
            "require-dev": {
                "phpunit/phpunit": "3.7.*"
            },
            "type": "library",
            "extra": {
                "branch-alias": {
                    "dev-master": "1.3.x-dev"
                }
            },
            "autoload": {
                "classmap": [
                    "lib"
                ]
            },
            "notification-url": "https://packagist.org/downloads/",
            "license": [
                "MIT"
            ],
            "authors": [
                {
                    "name": "Jeremy Dorn",
                    "email": "jeremy@jeremydorn.com",
                    "homepage": "http://jeremydorn.com/"
                }
            ],
            "description": "a PHP SQL highlighting library",
            "homepage": "https://github.com/jdorn/sql-formatter/",
            "keywords": [
                "highlight",
                "sql"
            ],
            "time": "2014-01-12T16:20:24+00:00"
        },
        {
            "name": "jms/i18n-routing-bundle",
            "version": "2.0.0",
            "target-dir": "JMS/I18nRoutingBundle",
            "source": {
                "type": "git",
                "url": "https://github.com/schmittjoh/JMSI18nRoutingBundle.git",
                "reference": "9e87d4da564069ffe67234c4326e138236519fc2"
            },
            "dist": {
                "type": "zip",
                "url": "https://api.github.com/repos/schmittjoh/JMSI18nRoutingBundle/zipball/9e87d4da564069ffe67234c4326e138236519fc2",
                "reference": "9e87d4da564069ffe67234c4326e138236519fc2",
                "shasum": ""
            },
            "require": {
                "symfony/framework-bundle": "~2.3|~3.0"
            },
            "require-dev": {
                "jms/di-extra-bundle": "~1.1",
                "phpunit/phpunit": "~4",
                "sensio/framework-extra-bundle": "*",
                "symfony/symfony": "~2.3|~3.0"
            },
            "suggest": {
                "jms/translation-bundle": "If you want to use the RouteTranslation extractor"
            },
            "type": "symfony-bundle",
            "autoload": {
                "psr-0": {
                    "JMS\\I18nRoutingBundle": ""
                }
            },
            "notification-url": "https://packagist.org/downloads/",
            "license": [
                "Apache2"
            ],
            "authors": [
                {
                    "name": "Johannes M. Schmitt",
                    "email": "schmittjoh@gmail.com"
                },
                {
                    "name": "Albert Casademont",
                    "email": "albertcasademont@gmail.com"
                }
            ],
            "description": "This bundle allows you to create i18n routes. Fork of the jms/i18n-routing-bundle",
            "homepage": "http://jmsyst.com/bundles/JMSI18nRoutingBundle",
            "keywords": [
                "multilanguage",
                "routing",
                "translation"
            ],
            "time": "2015-12-01T23:14:47+00:00"
        },
        {
            "name": "jms/translation-bundle",
            "version": "1.3.2",
            "target-dir": "JMS/TranslationBundle",
            "source": {
                "type": "git",
                "url": "https://github.com/schmittjoh/JMSTranslationBundle.git",
                "reference": "08b8db92aa376b8e50ce4e779e849916abffd805"
            },
            "dist": {
                "type": "zip",
                "url": "https://api.github.com/repos/schmittjoh/JMSTranslationBundle/zipball/08b8db92aa376b8e50ce4e779e849916abffd805",
                "reference": "08b8db92aa376b8e50ce4e779e849916abffd805",
                "shasum": ""
            },
            "require": {
                "nikic/php-parser": "^1.4 || ^2.0 || ^3.0",
                "php": "^5.3.3 || ^7.0",
                "symfony/console": "^2.3 || ^3.0",
                "symfony/framework-bundle": "^2.3 || ^3.0",
                "twig/twig": "^1.27 || ^2.0"
            },
            "require-dev": {
                "jms/di-extra-bundle": "^1.1",
                "matthiasnoback/symfony-dependency-injection-test": "^0.7.6",
                "nyholm/nsa": "^1.0.1",
                "phpunit/phpunit": "4.8.27",
                "psr/log": "^1.0",
                "sensio/framework-extra-bundle": "^2.3 || ^3.0",
                "symfony/expression-language": "^2.6 || ^3.0",
                "symfony/symfony": "^2.3 || ^3.0"
            },
            "type": "symfony-bundle",
            "extra": {
                "branch-alias": {
                    "dev-master": "1.4-dev"
                }
            },
            "autoload": {
                "psr-0": {
                    "JMS\\TranslationBundle": ""
                }
            },
            "notification-url": "https://packagist.org/downloads/",
            "license": [
                "Apache2"
            ],
            "authors": [
                {
                    "name": "Johannes M. Schmitt",
                    "email": "schmittjoh@gmail.com"
                }
            ],
            "description": "Puts the Symfony Translation Component on steroids",
            "homepage": "http://jmsyst.com/bundles/JMSTranslationBundle",
            "keywords": [
                "extract",
                "extraction",
                "i18n",
                "interface",
                "multilanguage",
                "translation",
                "ui",
                "webinterface"
            ],
            "time": "2017-04-20T19:44:02+00:00"
        },
        {
            "name": "justinrainbow/json-schema",
            "version": "4.1.0",
            "source": {
                "type": "git",
                "url": "https://github.com/justinrainbow/json-schema.git",
                "reference": "d39c56a46b3ebe1f3696479966cd2b9f50aaa24f"
            },
            "dist": {
                "type": "zip",
                "url": "https://api.github.com/repos/justinrainbow/json-schema/zipball/d39c56a46b3ebe1f3696479966cd2b9f50aaa24f",
                "reference": "d39c56a46b3ebe1f3696479966cd2b9f50aaa24f",
                "shasum": ""
            },
            "require": {
                "php": ">=5.3.3"
            },
            "require-dev": {
                "json-schema/json-schema-test-suite": "1.2.0",
                "phpdocumentor/phpdocumentor": "~2",
                "phpunit/phpunit": "^4.8.22"
            },
            "bin": [
                "bin/validate-json"
            ],
            "type": "library",
            "extra": {
                "branch-alias": {
                    "dev-master": "4.0.x-dev"
                }
            },
            "autoload": {
                "psr-4": {
                    "JsonSchema\\": "src/JsonSchema/"
                }
            },
            "notification-url": "https://packagist.org/downloads/",
            "license": [
                "MIT"
            ],
            "authors": [
                {
                    "name": "Bruno Prieto Reis",
                    "email": "bruno.p.reis@gmail.com"
                },
                {
                    "name": "Justin Rainbow",
                    "email": "justin.rainbow@gmail.com"
                },
                {
                    "name": "Igor Wiedler",
                    "email": "igor@wiedler.ch"
                },
                {
                    "name": "Robert Schönthal",
                    "email": "seroscho@googlemail.com"
                }
            ],
            "description": "A library to validate a json schema.",
            "homepage": "https://github.com/justinrainbow/json-schema",
            "keywords": [
                "json",
                "schema"
            ],
            "time": "2016-12-22T16:43:46+00:00"
        },
        {
            "name": "knplabs/knp-menu",
            "version": "2.2.0",
            "source": {
                "type": "git",
                "url": "https://github.com/KnpLabs/KnpMenu.git",
                "reference": "964b5b3ca7fd23019147991f4f75f361d061eb20"
            },
            "dist": {
                "type": "zip",
                "url": "https://api.github.com/repos/KnpLabs/KnpMenu/zipball/964b5b3ca7fd23019147991f4f75f361d061eb20",
                "reference": "964b5b3ca7fd23019147991f4f75f361d061eb20",
                "shasum": ""
            },
            "require": {
                "php": ">=5.3.0"
            },
            "require-dev": {
                "pimple/pimple": "~1.0",
                "silex/silex": "~1.0",
                "symfony/phpunit-bridge": "~2.7|~3.0",
                "symfony/routing": "~2.3|~3.0",
                "twig/twig": "~1.16|~2.0"
            },
            "suggest": {
                "pimple/pimple": "for the built-in implementations of the menu provider and renderer provider",
                "silex/silex": "for the integration with your silex application",
                "twig/twig": "for the TwigRenderer and the integration with your templates"
            },
            "type": "library",
            "extra": {
                "branch-alias": {
                    "dev-master": "2.2-dev"
                }
            },
            "autoload": {
                "psr-4": {
                    "Knp\\Menu\\": "src/Knp/Menu"
                }
            },
            "notification-url": "https://packagist.org/downloads/",
            "license": [
                "MIT"
            ],
            "authors": [
                {
                    "name": "Christophe Coevoet",
                    "email": "stof@notk.org"
                },
                {
                    "name": "Knplabs",
                    "homepage": "http://knplabs.com"
                },
                {
                    "name": "Symfony Community",
                    "homepage": "https://github.com/KnpLabs/KnpMenu/contributors"
                }
            ],
            "description": "An object oriented menu library",
            "homepage": "http://knplabs.com",
            "keywords": [
                "menu",
                "tree"
            ],
            "time": "2016-09-22T07:36:19+00:00"
        },
        {
            "name": "knplabs/knp-menu-bundle",
            "version": "2.1.3",
            "source": {
                "type": "git",
                "url": "https://github.com/KnpLabs/KnpMenuBundle.git",
                "reference": "0e4af7209dc03e39c51ec70b68ab2ba3177c25de"
            },
            "dist": {
                "type": "zip",
                "url": "https://api.github.com/repos/KnpLabs/KnpMenuBundle/zipball/0e4af7209dc03e39c51ec70b68ab2ba3177c25de",
                "reference": "0e4af7209dc03e39c51ec70b68ab2ba3177c25de",
                "shasum": ""
            },
            "require": {
                "knplabs/knp-menu": "~2.2",
                "symfony/framework-bundle": "~2.3|~3.0"
            },
            "require-dev": {
                "symfony/expression-language": "~2.4|~3.0",
                "symfony/phpunit-bridge": "~2.7|~3.0"
            },
            "type": "symfony-bundle",
            "extra": {
                "branch-alias": {
                    "dev-master": "2.2.x-dev"
                }
            },
            "autoload": {
                "psr-4": {
                    "Knp\\Bundle\\MenuBundle\\": ""
                }
            },
            "notification-url": "https://packagist.org/downloads/",
            "license": [
                "MIT"
            ],
            "authors": [
                {
                    "name": "Christophe Coevoet",
                    "email": "stof@notk.org"
                },
                {
                    "name": "Knplabs",
                    "homepage": "http://knplabs.com"
                },
                {
                    "name": "Symfony Community",
                    "homepage": "https://github.com/KnpLabs/KnpMenuBundle/contributors"
                }
            ],
            "description": "This bundle provides an integration of the KnpMenu library",
            "keywords": [
                "menu"
            ],
            "time": "2016-09-22T12:24:40+00:00"
        },
        {
            "name": "kriswallsmith/assetic",
            "version": "v1.4.0",
            "source": {
                "type": "git",
                "url": "https://github.com/kriswallsmith/assetic.git",
                "reference": "e911c437dbdf006a8f62c2f59b15b2d69a5e0aa1"
            },
            "dist": {
                "type": "zip",
                "url": "https://api.github.com/repos/kriswallsmith/assetic/zipball/e911c437dbdf006a8f62c2f59b15b2d69a5e0aa1",
                "reference": "e911c437dbdf006a8f62c2f59b15b2d69a5e0aa1",
                "shasum": ""
            },
            "require": {
                "php": ">=5.3.1",
                "symfony/process": "~2.1|~3.0"
            },
            "conflict": {
                "twig/twig": "<1.27"
            },
            "require-dev": {
                "leafo/lessphp": "^0.3.7",
                "leafo/scssphp": "~0.1",
                "meenie/javascript-packer": "^1.1",
                "mrclay/minify": "<2.3",
                "natxet/cssmin": "3.0.4",
                "patchwork/jsqueeze": "~1.0|~2.0",
                "phpunit/phpunit": "~4.8 || ^5.6",
                "psr/log": "~1.0",
                "ptachoire/cssembed": "~1.0",
                "symfony/phpunit-bridge": "~2.7|~3.0",
                "twig/twig": "~1.23|~2.0",
                "yfix/packager": "dev-master"
            },
            "suggest": {
                "leafo/lessphp": "Assetic provides the integration with the lessphp LESS compiler",
                "leafo/scssphp": "Assetic provides the integration with the scssphp SCSS compiler",
                "leafo/scssphp-compass": "Assetic provides the integration with the SCSS compass plugin",
                "patchwork/jsqueeze": "Assetic provides the integration with the JSqueeze JavaScript compressor",
                "ptachoire/cssembed": "Assetic provides the integration with phpcssembed to embed data uris",
                "twig/twig": "Assetic provides the integration with the Twig templating engine"
            },
            "type": "library",
            "extra": {
                "branch-alias": {
                    "dev-master": "1.4-dev"
                }
            },
            "autoload": {
                "psr-0": {
                    "Assetic": "src/"
                },
                "files": [
                    "src/functions.php"
                ]
            },
            "notification-url": "https://packagist.org/downloads/",
            "license": [
                "MIT"
            ],
            "authors": [
                {
                    "name": "Kris Wallsmith",
                    "email": "kris.wallsmith@gmail.com",
                    "homepage": "http://kriswallsmith.net/"
                }
            ],
            "description": "Asset Management for PHP",
            "homepage": "https://github.com/kriswallsmith/assetic",
            "keywords": [
                "assets",
                "compression",
                "minification"
            ],
            "time": "2016-11-11T18:43:20+00:00"
        },
        {
            "name": "league/oauth2-client",
            "version": "1.4.2",
            "source": {
                "type": "git",
                "url": "https://github.com/thephpleague/oauth2-client.git",
                "reference": "01f955b85040b41cf48885b078f7fd39a8be5411"
            },
            "dist": {
                "type": "zip",
                "url": "https://api.github.com/repos/thephpleague/oauth2-client/zipball/01f955b85040b41cf48885b078f7fd39a8be5411",
                "reference": "01f955b85040b41cf48885b078f7fd39a8be5411",
                "shasum": ""
            },
            "require": {
                "ext-curl": "*",
                "guzzlehttp/guzzle": "~6.0",
                "ircmaxell/random-lib": "~1.1",
                "php": ">=5.5.0"
            },
            "require-dev": {
                "jakub-onderka/php-parallel-lint": "0.8.*",
                "mockery/mockery": "~0.9",
                "phpunit/phpunit": "~4.0",
                "satooshi/php-coveralls": "0.6.*",
                "squizlabs/php_codesniffer": "~2.0"
            },
            "type": "library",
            "extra": {
                "branch-alias": {
                    "dev-master": "1.0.x-dev"
                }
            },
            "autoload": {
                "psr-4": {
                    "League\\OAuth2\\Client\\": "src/"
                }
            },
            "notification-url": "https://packagist.org/downloads/",
            "license": [
                "MIT"
            ],
            "authors": [
                {
                    "name": "Alex Bilbie",
                    "email": "hello@alexbilbie.com",
                    "homepage": "http://www.alexbilbie.com",
                    "role": "Developer"
                }
            ],
            "description": "OAuth 2.0 Client Library",
            "keywords": [
                "Authentication",
                "SSO",
                "authorization",
                "identity",
                "idp",
                "oauth",
                "oauth2",
                "single sign on"
            ],
            "time": "2016-07-28T13:20:43+00:00"
        },
        {
            "name": "league/oauth2-facebook",
            "version": "1.4.5",
            "source": {
                "type": "git",
                "url": "https://github.com/thephpleague/oauth2-facebook.git",
                "reference": "c68e09f67b1364eefcc7614897100391dac71518"
            },
            "dist": {
                "type": "zip",
                "url": "https://api.github.com/repos/thephpleague/oauth2-facebook/zipball/c68e09f67b1364eefcc7614897100391dac71518",
                "reference": "c68e09f67b1364eefcc7614897100391dac71518",
                "shasum": ""
            },
            "require": {
                "league/oauth2-client": "~1.0",
                "php": ">=5.5.0"
            },
            "require-dev": {
                "mockery/mockery": "~0.9",
                "phpunit/phpunit": "~4.0",
                "squizlabs/php_codesniffer": "~2.0"
            },
            "type": "library",
            "autoload": {
                "psr-4": {
                    "League\\OAuth2\\Client\\": "src/"
                }
            },
            "notification-url": "https://packagist.org/downloads/",
            "license": [
                "MIT"
            ],
            "authors": [
                {
                    "name": "Sammy Kaye Powers",
                    "email": "me@sammyk.me",
                    "homepage": "http://www.sammyk.me"
                }
            ],
            "description": "Facebook OAuth 2.0 Client Provider for The PHP League OAuth2-Client",
            "keywords": [
                "Authentication",
                "authorization",
                "client",
                "facebook",
                "oauth",
                "oauth2"
            ],
            "time": "2017-07-22T01:43:12+00:00"
        },
        {
            "name": "league/oauth2-github",
            "version": "0.2.2",
            "source": {
                "type": "git",
                "url": "https://github.com/thephpleague/oauth2-github.git",
                "reference": "3d734abe82839fbffdf60ff1c2d019dc170b0c38"
            },
            "dist": {
                "type": "zip",
                "url": "https://api.github.com/repos/thephpleague/oauth2-github/zipball/3d734abe82839fbffdf60ff1c2d019dc170b0c38",
                "reference": "3d734abe82839fbffdf60ff1c2d019dc170b0c38",
                "shasum": ""
            },
            "require": {
                "league/oauth2-client": "~1.4",
                "php": ">=5.5.0"
            },
            "require-dev": {
                "mockery/mockery": "~0.9",
                "phpunit/phpunit": "~4.0",
                "squizlabs/php_codesniffer": "~2.0"
            },
            "type": "library",
            "extra": {
                "branch-alias": {
                    "dev-master": "1.0.x-dev"
                }
            },
            "autoload": {
                "psr-4": {
                    "League\\OAuth2\\Client\\": "src/"
                }
            },
            "notification-url": "https://packagist.org/downloads/",
            "license": [
                "MIT"
            ],
            "authors": [
                {
                    "name": "Steven Maguire",
                    "email": "stevenmaguire@gmail.com",
                    "homepage": "https://github.com/stevenmaguire"
                }
            ],
            "description": "Github OAuth 2.0 Client Provider for The PHP League OAuth2-Client",
            "keywords": [
                "authorisation",
                "authorization",
                "client",
                "github",
                "oauth",
                "oauth2"
            ],
            "time": "2016-11-22T05:14:51+00:00"
        },
        {
            "name": "league/oauth2-google",
            "version": "1.0.1",
            "source": {
                "type": "git",
                "url": "https://github.com/thephpleague/oauth2-google.git",
                "reference": "4788fcef5cf0fdb65e0322c3f4d4632d8f1f3e82"
            },
            "dist": {
                "type": "zip",
                "url": "https://api.github.com/repos/thephpleague/oauth2-google/zipball/4788fcef5cf0fdb65e0322c3f4d4632d8f1f3e82",
                "reference": "4788fcef5cf0fdb65e0322c3f4d4632d8f1f3e82",
                "shasum": ""
            },
            "require": {
                "league/oauth2-client": "~1.0"
            },
            "require-dev": {
                "mockery/mockery": "~0.9",
                "phpunit/phpunit": "~4.0",
                "squizlabs/php_codesniffer": "~2.0"
            },
            "type": "library",
            "autoload": {
                "psr-4": {
                    "League\\OAuth2\\Client\\": "src/"
                }
            },
            "notification-url": "https://packagist.org/downloads/",
            "license": [
                "MIT"
            ],
            "authors": [
                {
                    "name": "Woody Gilk",
                    "email": "woody.gilk@gmail.com",
                    "homepage": "http://shadowhand.me"
                }
            ],
            "description": "Google OAuth 2.0 Client Provider for The PHP League OAuth2-Client",
            "keywords": [
                "Authentication",
                "authorization",
                "client",
                "google",
                "oauth",
                "oauth2"
            ],
            "time": "2015-08-28T18:33:30+00:00"
        },
        {
            "name": "league/oauth2-instagram",
            "version": "0.2.3",
            "source": {
                "type": "git",
                "url": "https://github.com/thephpleague/oauth2-instagram.git",
                "reference": "6b4a86bfdc0aa361ba06562de9cb16db0900794d"
            },
            "dist": {
                "type": "zip",
                "url": "https://api.github.com/repos/thephpleague/oauth2-instagram/zipball/6b4a86bfdc0aa361ba06562de9cb16db0900794d",
                "reference": "6b4a86bfdc0aa361ba06562de9cb16db0900794d",
                "shasum": ""
            },
            "require": {
                "jakeasmith/http_build_url": "^1.0",
                "league/oauth2-client": "~1.0",
                "php": ">=5.5.0"
            },
            "require-dev": {
                "mockery/mockery": "~0.9",
                "phpunit/phpunit": "~4.0",
                "squizlabs/php_codesniffer": "~2.0"
            },
            "type": "library",
            "extra": {
                "branch-alias": {
                    "dev-master": "1.0.x-dev"
                }
            },
            "autoload": {
                "psr-4": {
                    "League\\OAuth2\\Client\\": "src/"
                }
            },
            "notification-url": "https://packagist.org/downloads/",
            "license": [
                "MIT"
            ],
            "authors": [
                {
                    "name": "Steven Maguire",
                    "email": "stevenmaguire@gmail.com",
                    "homepage": "https://github.com/stevenmaguire"
                }
            ],
            "description": "Instagram OAuth 2.0 Client Provider for The PHP League OAuth2-Client",
            "keywords": [
                "authorisation",
                "authorization",
                "client",
                "instagram",
                "oauth",
                "oauth2"
            ],
            "time": "2016-12-22T17:27:15+00:00"
        },
        {
            "name": "league/oauth2-linkedin",
            "version": "0.4.2",
            "source": {
                "type": "git",
                "url": "https://github.com/thephpleague/oauth2-linkedin.git",
                "reference": "a55463659dd97a7051b10fd654f96dc3b66b1fb4"
            },
            "dist": {
                "type": "zip",
                "url": "https://api.github.com/repos/thephpleague/oauth2-linkedin/zipball/a55463659dd97a7051b10fd654f96dc3b66b1fb4",
                "reference": "a55463659dd97a7051b10fd654f96dc3b66b1fb4",
                "shasum": ""
            },
            "require": {
                "league/oauth2-client": "~1.0",
                "php": ">=5.5.0"
            },
            "require-dev": {
                "mockery/mockery": "~0.9",
                "phpunit/phpunit": "~4.0",
                "squizlabs/php_codesniffer": "~2.0"
            },
            "type": "library",
            "extra": {
                "branch-alias": {
                    "dev-master": "1.0.x-dev"
                }
            },
            "autoload": {
                "psr-4": {
                    "League\\OAuth2\\Client\\": "src/"
                }
            },
            "notification-url": "https://packagist.org/downloads/",
            "license": [
                "MIT"
            ],
            "authors": [
                {
                    "name": "Steven Maguire",
                    "email": "stevenmaguire@gmail.com",
                    "homepage": "https://github.com/stevenmaguire"
                }
            ],
            "description": "LinkedIn OAuth 2.0 Client Provider for The PHP League OAuth2-Client",
            "keywords": [
                "authorisation",
                "authorization",
                "client",
                "linkedin",
                "oauth",
                "oauth2"
            ],
            "time": "2016-11-09T17:01:43+00:00"
        },
        {
            "name": "liip/imagine-bundle",
            "version": "1.9.1",
            "source": {
                "type": "git",
                "url": "https://github.com/liip/LiipImagineBundle.git",
                "reference": "3084c77e984ec669e0d645250a3cb1077d8b92f6"
            },
            "dist": {
                "type": "zip",
                "url": "https://api.github.com/repos/liip/LiipImagineBundle/zipball/3084c77e984ec669e0d645250a3cb1077d8b92f6",
                "reference": "3084c77e984ec669e0d645250a3cb1077d8b92f6",
                "shasum": ""
            },
            "require": {
                "imagine/imagine": "^0.6.3|^0.7.0,<0.8",
                "php": "^5.3.9|^7.0",
                "symfony/asset": "~2.3|~3.0",
                "symfony/filesystem": "~2.3|~3.0",
                "symfony/finder": "~2.3|~3.0",
                "symfony/framework-bundle": "~2.3|~3.0",
                "symfony/options-resolver": "~2.3|~3.0",
                "symfony/process": "~2.3|~3.0",
                "symfony/templating": "~2.3|~3.0",
                "symfony/translation": "~2.3|~3.0"
            },
            "require-dev": {
                "amazonwebservices/aws-sdk-for-php": "~1.0",
                "aws/aws-sdk-php": "~2.4",
                "doctrine/cache": "~1.1",
                "doctrine/orm": "~2.3",
                "ext-gd": "*",
                "friendsofphp/php-cs-fixer": "~1.0",
                "phpunit/phpunit": "~4.3|~5.0",
                "psr/log": "~1.0",
                "satooshi/php-coveralls": "~1.0",
                "sllh/php-cs-fixer-styleci-bridge": "~2.1",
                "symfony/browser-kit": "~2.3|~3.0",
                "symfony/console": "~2.3|~3.0",
                "symfony/dependency-injection": "~2.3|~3.0",
                "symfony/form": "~2.3|~3.0",
                "symfony/phpunit-bridge": "~2.3|~3.0",
                "symfony/validator": "~2.3|~3.0",
                "symfony/yaml": "~2.3|~3.0",
                "twig/twig": "~1.12|~2.0"
            },
            "suggest": {
                "alcaeus/mongo-php-adapter": "required on PHP >= 7.0 to use mongo components with mongodb extension",
                "amazonwebservices/aws-sdk-for-php": "required to use AWS version 1 cache resolver",
                "aws/aws-sdk-php": "required to use AWS version 2/3 cache resolver",
                "doctrine/mongodb-odm": "required to use mongodb-backed doctrine components",
                "enqueue/enqueue-bundle": "add if you like to process images in background",
                "ext-exif": "required to read EXIF metadata from images",
                "ext-gd": "required to use gd driver",
                "ext-gmagick": "required to use gmagick driver",
                "ext-imagick": "required to use imagick driver",
                "ext-mongo": "required for mongodb components on PHP <7.0",
                "ext-mongodb": "required for mongodb components on PHP >=7.0",
                "league/flysystem": "required to use FlySystem data loader or cache resolver",
                "monolog/monolog": "A psr/log compatible logger is required to enable logging",
                "twig/twig": "required to use the provided Twig extension. Version 1.12 or greater needed"
            },
            "type": "symfony-bundle",
            "extra": {
                "branch-alias": {
                    "dev-1.0": "1.7-dev"
                }
            },
            "autoload": {
                "psr-4": {
                    "Liip\\ImagineBundle\\": ""
                },
                "exclude-from-classmap": [
                    "/Tests/"
                ]
            },
            "notification-url": "https://packagist.org/downloads/",
            "license": [
                "MIT"
            ],
            "authors": [
                {
                    "name": "Liip and other contributors",
                    "homepage": "https://github.com/liip/LiipImagineBundle/contributors"
                }
            ],
            "description": "This bundle provides an image manipulation abstraction toolkit for Symfony-based projects.",
            "homepage": "http://liip.ch",
            "keywords": [
                "bundle",
                "image",
                "imagine",
                "liip",
                "manipulation",
                "photos",
                "pictures",
                "symfony",
                "transformation"
            ],
            "time": "2017-09-09T03:53:30+00:00"
        },
        {
            "name": "matthiasnoback/symfony-console-form",
            "version": "v2.3.0",
            "source": {
                "type": "git",
                "url": "https://github.com/matthiasnoback/symfony-console-form.git",
                "reference": "56433b5bf9e58e7f37228955e56a290cdc53eb69"
            },
            "dist": {
                "type": "zip",
                "url": "https://api.github.com/repos/matthiasnoback/symfony-console-form/zipball/56433b5bf9e58e7f37228955e56a290cdc53eb69",
                "reference": "56433b5bf9e58e7f37228955e56a290cdc53eb69",
                "shasum": ""
            },
            "require": {
                "php": ">=5.5",
                "symfony/console": "~2.8|~3.0",
                "symfony/form": "~2.8|~3.0"
            },
            "require-dev": {
                "beberlei/assert": "~2.1",
                "behat/behat": "~3.0",
                "friendsofphp/php-cs-fixer": "^1.10",
                "phpunit/phpunit": "^4.8",
                "symfony/finder": "~2.8|~3.0",
                "symfony/framework-bundle": "~2.8|~3.0",
                "symfony/security": "~2.8|~3.0",
                "symfony/validator": "~2.8|~3.0",
                "symfony/yaml": "~2.8|~3.0"
            },
            "type": "library",
            "autoload": {
                "psr-4": {
                    "Matthias\\SymfonyConsoleForm\\": "src/"
                }
            },
            "notification-url": "https://packagist.org/downloads/",
            "license": [
                "MIT"
            ],
            "authors": [
                {
                    "name": "Matthias Noback",
                    "email": "matthiasnoback@gmail.com",
                    "homepage": "http://php-and-symfony.matthiasnoback.nl"
                }
            ],
            "description": "Use Symfony forms for Console command input",
            "homepage": "http://github.com/matthiasnoback/symfony-console-form",
            "keywords": [
                "console",
                "form",
                "symfony"
            ],
            "time": "2017-02-09T16:06:51+00:00"
        },
        {
            "name": "matthiasnoback/symfony-service-definition-validator",
            "version": "dev-master",
            "source": {
                "type": "git",
                "url": "https://github.com/zikula/symfony-service-definition-validator.git",
                "reference": "bdafa1be7c80bd8a69d860c7f9d586e61d1fb69e"
            },
            "dist": {
                "type": "zip",
                "url": "https://api.github.com/repos/zikula/symfony-service-definition-validator/zipball/bdafa1be7c80bd8a69d860c7f9d586e61d1fb69e",
                "reference": "bdafa1be7c80bd8a69d860c7f9d586e61d1fb69e",
                "shasum": ""
            },
            "require": {
                "symfony/dependency-injection": "~2.0|~3.0"
            },
            "require-dev": {
                "phpunit/phpunit": "~4.0",
                "symfony/config": "~2.0|~3.0",
                "symfony/expression-language": "~2.4|~3.0"
            },
            "type": "library",
            "autoload": {
                "psr-4": {
                    "Matthias\\SymfonyServiceDefinitionValidator\\": ""
                }
            },
            "autoload-dev": {
                "files": [
                    "Tests/Fixtures/FactoryCallback.php"
                ]
            },
            "license": [
                "MIT"
            ],
            "authors": [
                {
                    "name": "Matthias Noback",
                    "email": "matthiasnoback@gmail.com",
                    "homepage": "http://php-and-symfony.matthiasnoback.nl"
                }
            ],
            "description": "Library for validating service definitions created with the Symfony Dependency Injection Component",
            "homepage": "http://github.com/matthiasnoback/symfony-service-definition-validator",
            "keywords": [
                "dependency injection",
                "symfony2"
            ],
            "support": {
                "source": "https://github.com/zikula/symfony-service-definition-validator/tree/master"
            },
            "time": "2017-12-13T17:24:52+00:00"
        },
        {
            "name": "michelf/php-markdown",
            "version": "1.7.0",
            "source": {
                "type": "git",
                "url": "https://github.com/michelf/php-markdown.git",
                "reference": "1f51cc520948f66cd2af8cbc45a5ee175e774220"
            },
            "dist": {
                "type": "zip",
                "url": "https://api.github.com/repos/michelf/php-markdown/zipball/1f51cc520948f66cd2af8cbc45a5ee175e774220",
                "reference": "1f51cc520948f66cd2af8cbc45a5ee175e774220",
                "shasum": ""
            },
            "require": {
                "php": ">=5.3.0"
            },
            "type": "library",
            "extra": {
                "branch-alias": {
                    "dev-lib": "1.4.x-dev"
                }
            },
            "autoload": {
                "psr-0": {
                    "Michelf": ""
                }
            },
            "notification-url": "https://packagist.org/downloads/",
            "license": [
                "BSD-3-Clause"
            ],
            "authors": [
                {
                    "name": "Michel Fortin",
                    "email": "michel.fortin@michelf.ca",
                    "homepage": "https://michelf.ca/",
                    "role": "Developer"
                },
                {
                    "name": "John Gruber",
                    "homepage": "https://daringfireball.net/"
                }
            ],
            "description": "PHP Markdown",
            "homepage": "https://michelf.ca/projects/php-markdown/",
            "keywords": [
                "markdown"
            ],
            "time": "2016-10-29T18:58:20+00:00"
        },
        {
            "name": "monolog/monolog",
            "version": "1.23.0",
            "source": {
                "type": "git",
                "url": "https://github.com/Seldaek/monolog.git",
                "reference": "fd8c787753b3a2ad11bc60c063cff1358a32a3b4"
            },
            "dist": {
                "type": "zip",
                "url": "https://api.github.com/repos/Seldaek/monolog/zipball/fd8c787753b3a2ad11bc60c063cff1358a32a3b4",
                "reference": "fd8c787753b3a2ad11bc60c063cff1358a32a3b4",
                "shasum": ""
            },
            "require": {
                "php": ">=5.3.0",
                "psr/log": "~1.0"
            },
            "provide": {
                "psr/log-implementation": "1.0.0"
            },
            "require-dev": {
                "aws/aws-sdk-php": "^2.4.9 || ^3.0",
                "doctrine/couchdb": "~1.0@dev",
                "graylog2/gelf-php": "~1.0",
                "jakub-onderka/php-parallel-lint": "0.9",
                "php-amqplib/php-amqplib": "~2.4",
                "php-console/php-console": "^3.1.3",
                "phpunit/phpunit": "~4.5",
                "phpunit/phpunit-mock-objects": "2.3.0",
                "ruflin/elastica": ">=0.90 <3.0",
                "sentry/sentry": "^0.13",
                "swiftmailer/swiftmailer": "^5.3|^6.0"
            },
            "suggest": {
                "aws/aws-sdk-php": "Allow sending log messages to AWS services like DynamoDB",
                "doctrine/couchdb": "Allow sending log messages to a CouchDB server",
                "ext-amqp": "Allow sending log messages to an AMQP server (1.0+ required)",
                "ext-mongo": "Allow sending log messages to a MongoDB server",
                "graylog2/gelf-php": "Allow sending log messages to a GrayLog2 server",
                "mongodb/mongodb": "Allow sending log messages to a MongoDB server via PHP Driver",
                "php-amqplib/php-amqplib": "Allow sending log messages to an AMQP server using php-amqplib",
                "php-console/php-console": "Allow sending log messages to Google Chrome",
                "rollbar/rollbar": "Allow sending log messages to Rollbar",
                "ruflin/elastica": "Allow sending log messages to an Elastic Search server",
                "sentry/sentry": "Allow sending log messages to a Sentry server"
            },
            "type": "library",
            "extra": {
                "branch-alias": {
                    "dev-master": "2.0.x-dev"
                }
            },
            "autoload": {
                "psr-4": {
                    "Monolog\\": "src/Monolog"
                }
            },
            "notification-url": "https://packagist.org/downloads/",
            "license": [
                "MIT"
            ],
            "authors": [
                {
                    "name": "Jordi Boggiano",
                    "email": "j.boggiano@seld.be",
                    "homepage": "http://seld.be"
                }
            ],
            "description": "Sends your logs to files, sockets, inboxes, databases and various web services",
            "homepage": "http://github.com/Seldaek/monolog",
            "keywords": [
                "log",
                "logging",
                "psr-3"
            ],
            "time": "2017-06-19T01:22:40+00:00"
        },
        {
            "name": "nikic/php-parser",
            "version": "v1.4.1",
            "source": {
                "type": "git",
                "url": "https://github.com/nikic/PHP-Parser.git",
                "reference": "f78af2c9c86107aa1a34cd1dbb5bbe9eeb0d9f51"
            },
            "dist": {
                "type": "zip",
                "url": "https://api.github.com/repos/nikic/PHP-Parser/zipball/f78af2c9c86107aa1a34cd1dbb5bbe9eeb0d9f51",
                "reference": "f78af2c9c86107aa1a34cd1dbb5bbe9eeb0d9f51",
                "shasum": ""
            },
            "require": {
                "ext-tokenizer": "*",
                "php": ">=5.3"
            },
            "type": "library",
            "extra": {
                "branch-alias": {
                    "dev-master": "1.4-dev"
                }
            },
            "autoload": {
                "files": [
                    "lib/bootstrap.php"
                ]
            },
            "notification-url": "https://packagist.org/downloads/",
            "license": [
                "BSD-3-Clause"
            ],
            "authors": [
                {
                    "name": "Nikita Popov"
                }
            ],
            "description": "A PHP parser written in PHP",
            "keywords": [
                "parser",
                "php"
            ],
            "time": "2015-09-19T14:15:08+00:00"
        },
        {
            "name": "oyejorge/less.php",
            "version": "dev-master",
            "source": {
                "type": "git",
                "url": "https://github.com/oyejorge/less.php.git",
                "reference": "42925c5a01a07d67ca7e82dfc8fb31814d557bc9"
            },
            "dist": {
                "type": "zip",
                "url": "https://api.github.com/repos/oyejorge/less.php/zipball/42925c5a01a07d67ca7e82dfc8fb31814d557bc9",
                "reference": "42925c5a01a07d67ca7e82dfc8fb31814d557bc9",
                "shasum": ""
            },
            "require": {
                "php": ">=5.3"
            },
            "require-dev": {
                "phpunit/phpunit": "~4.8.24"
            },
            "bin": [
                "bin/lessc"
            ],
            "type": "library",
            "autoload": {
                "psr-0": {
                    "Less": "lib/"
                },
                "classmap": [
                    "lessc.inc.php"
                ]
            },
            "notification-url": "https://packagist.org/downloads/",
            "license": [
                "Apache-2.0"
            ],
            "authors": [
                {
                    "name": "Matt Agar",
                    "homepage": "https://github.com/agar"
                },
                {
                    "name": "Martin Jantošovič",
                    "homepage": "https://github.com/Mordred"
                },
                {
                    "name": "Josh Schmidt",
                    "homepage": "https://github.com/oyejorge"
                }
            ],
            "description": "PHP port of the Javascript version of LESS http://lesscss.org (Originally maintained by Josh Schmidt)",
            "homepage": "http://lessphp.gpeasy.com",
            "keywords": [
                "css",
                "less",
                "less.js",
                "lesscss",
                "php",
                "stylesheet"
            ],
            "time": "2017-03-28T22:19:25+00:00"
        },
        {
            "name": "paragonie/random_compat",
            "version": "v2.0.11",
            "source": {
                "type": "git",
                "url": "https://github.com/paragonie/random_compat.git",
                "reference": "5da4d3c796c275c55f057af5a643ae297d96b4d8"
            },
            "dist": {
                "type": "zip",
                "url": "https://api.github.com/repos/paragonie/random_compat/zipball/5da4d3c796c275c55f057af5a643ae297d96b4d8",
                "reference": "5da4d3c796c275c55f057af5a643ae297d96b4d8",
                "shasum": ""
            },
            "require": {
                "php": ">=5.2.0"
            },
            "require-dev": {
                "phpunit/phpunit": "4.*|5.*"
            },
            "suggest": {
                "ext-libsodium": "Provides a modern crypto API that can be used to generate random bytes."
            },
            "type": "library",
            "autoload": {
                "files": [
                    "lib/random.php"
                ]
            },
            "notification-url": "https://packagist.org/downloads/",
            "license": [
                "MIT"
            ],
            "authors": [
                {
                    "name": "Paragon Initiative Enterprises",
                    "email": "security@paragonie.com",
                    "homepage": "https://paragonie.com"
                }
            ],
            "description": "PHP 5.x polyfill for random_bytes() and random_int() from PHP 7",
            "keywords": [
                "csprng",
                "pseudorandom",
                "random"
            ],
            "time": "2017-09-27T21:40:39+00:00"
        },
        {
            "name": "phpids/phpids",
            "version": "dev-master",
            "source": {
                "type": "git",
                "url": "https://github.com/PHPIDS/PHPIDS.git",
                "reference": "dfc1476e4ffe9f1dde72c0954912411082a17597"
            },
            "dist": {
                "type": "zip",
                "url": "https://api.github.com/repos/PHPIDS/PHPIDS/zipball/dfc1476e4ffe9f1dde72c0954912411082a17597",
                "reference": "dfc1476e4ffe9f1dde72c0954912411082a17597",
                "shasum": ""
            },
            "require": {
                "ezyang/htmlpurifier": "dev-master"
            },
            "type": "library",
            "autoload": {
                "psr-0": {
                    "IDS\\Tests": "tests/",
                    "IDS": "lib/"
                }
            },
            "notification-url": "https://packagist.org/downloads/",
            "license": [
                "LGPL-3.0+"
            ],
            "authors": [
                {
                    "name": "Lars Strojny",
                    "email": "lars@strojny.net"
                }
            ],
            "description": "PHPIDS (PHP-Intrusion Detection System) is a simple to use, well structured, fast and state-of-the-art security layer for your PHP based web application",
            "homepage": "http://phpids.org",
            "time": "2014-09-03T11:39:39+00:00"
        },
        {
            "name": "psr/cache",
            "version": "1.0.1",
            "source": {
                "type": "git",
                "url": "https://github.com/php-fig/cache.git",
                "reference": "d11b50ad223250cf17b86e38383413f5a6764bf8"
            },
            "dist": {
                "type": "zip",
                "url": "https://api.github.com/repos/php-fig/cache/zipball/d11b50ad223250cf17b86e38383413f5a6764bf8",
                "reference": "d11b50ad223250cf17b86e38383413f5a6764bf8",
                "shasum": ""
            },
            "require": {
                "php": ">=5.3.0"
            },
            "type": "library",
            "extra": {
                "branch-alias": {
                    "dev-master": "1.0.x-dev"
                }
            },
            "autoload": {
                "psr-4": {
                    "Psr\\Cache\\": "src/"
                }
            },
            "notification-url": "https://packagist.org/downloads/",
            "license": [
                "MIT"
            ],
            "authors": [
                {
                    "name": "PHP-FIG",
                    "homepage": "http://www.php-fig.org/"
                }
            ],
            "description": "Common interface for caching libraries",
            "keywords": [
                "cache",
                "psr",
                "psr-6"
            ],
            "time": "2016-08-06T20:24:11+00:00"
        },
        {
            "name": "psr/container",
            "version": "1.0.0",
            "source": {
                "type": "git",
                "url": "https://github.com/php-fig/container.git",
                "reference": "b7ce3b176482dbbc1245ebf52b181af44c2cf55f"
            },
            "dist": {
                "type": "zip",
                "url": "https://api.github.com/repos/php-fig/container/zipball/b7ce3b176482dbbc1245ebf52b181af44c2cf55f",
                "reference": "b7ce3b176482dbbc1245ebf52b181af44c2cf55f",
                "shasum": ""
            },
            "require": {
                "php": ">=5.3.0"
            },
            "type": "library",
            "extra": {
                "branch-alias": {
                    "dev-master": "1.0.x-dev"
                }
            },
            "autoload": {
                "psr-4": {
                    "Psr\\Container\\": "src/"
                }
            },
            "notification-url": "https://packagist.org/downloads/",
            "license": [
                "MIT"
            ],
            "authors": [
                {
                    "name": "PHP-FIG",
                    "homepage": "http://www.php-fig.org/"
                }
            ],
            "description": "Common Container Interface (PHP FIG PSR-11)",
            "homepage": "https://github.com/php-fig/container",
            "keywords": [
                "PSR-11",
                "container",
                "container-interface",
                "container-interop",
                "psr"
            ],
            "time": "2017-02-14T16:28:37+00:00"
        },
        {
            "name": "psr/http-message",
            "version": "1.0.1",
            "source": {
                "type": "git",
                "url": "https://github.com/php-fig/http-message.git",
                "reference": "f6561bf28d520154e4b0ec72be95418abe6d9363"
            },
            "dist": {
                "type": "zip",
                "url": "https://api.github.com/repos/php-fig/http-message/zipball/f6561bf28d520154e4b0ec72be95418abe6d9363",
                "reference": "f6561bf28d520154e4b0ec72be95418abe6d9363",
                "shasum": ""
            },
            "require": {
                "php": ">=5.3.0"
            },
            "type": "library",
            "extra": {
                "branch-alias": {
                    "dev-master": "1.0.x-dev"
                }
            },
            "autoload": {
                "psr-4": {
                    "Psr\\Http\\Message\\": "src/"
                }
            },
            "notification-url": "https://packagist.org/downloads/",
            "license": [
                "MIT"
            ],
            "authors": [
                {
                    "name": "PHP-FIG",
                    "homepage": "http://www.php-fig.org/"
                }
            ],
            "description": "Common interface for HTTP messages",
            "homepage": "https://github.com/php-fig/http-message",
            "keywords": [
                "http",
                "http-message",
                "psr",
                "psr-7",
                "request",
                "response"
            ],
            "time": "2016-08-06T14:39:51+00:00"
        },
        {
            "name": "psr/link",
            "version": "1.0.0",
            "source": {
                "type": "git",
                "url": "https://github.com/php-fig/link.git",
                "reference": "eea8e8662d5cd3ae4517c9b864493f59fca95562"
            },
            "dist": {
                "type": "zip",
                "url": "https://api.github.com/repos/php-fig/link/zipball/eea8e8662d5cd3ae4517c9b864493f59fca95562",
                "reference": "eea8e8662d5cd3ae4517c9b864493f59fca95562",
                "shasum": ""
            },
            "require": {
                "php": ">=5.3.0"
            },
            "type": "library",
            "extra": {
                "branch-alias": {
                    "dev-master": "1.0.x-dev"
                }
            },
            "autoload": {
                "psr-4": {
                    "Psr\\Link\\": "src/"
                }
            },
            "notification-url": "https://packagist.org/downloads/",
            "license": [
                "MIT"
            ],
            "authors": [
                {
                    "name": "PHP-FIG",
                    "homepage": "http://www.php-fig.org/"
                }
            ],
            "description": "Common interfaces for HTTP links",
            "keywords": [
                "http",
                "http-link",
                "link",
                "psr",
                "psr-13",
                "rest"
            ],
            "time": "2016-10-28T16:06:13+00:00"
        },
        {
            "name": "psr/log",
            "version": "1.0.2",
            "source": {
                "type": "git",
                "url": "https://github.com/php-fig/log.git",
                "reference": "4ebe3a8bf773a19edfe0a84b6585ba3d401b724d"
            },
            "dist": {
                "type": "zip",
                "url": "https://api.github.com/repos/php-fig/log/zipball/4ebe3a8bf773a19edfe0a84b6585ba3d401b724d",
                "reference": "4ebe3a8bf773a19edfe0a84b6585ba3d401b724d",
                "shasum": ""
            },
            "require": {
                "php": ">=5.3.0"
            },
            "type": "library",
            "extra": {
                "branch-alias": {
                    "dev-master": "1.0.x-dev"
                }
            },
            "autoload": {
                "psr-4": {
                    "Psr\\Log\\": "Psr/Log/"
                }
            },
            "notification-url": "https://packagist.org/downloads/",
            "license": [
                "MIT"
            ],
            "authors": [
                {
                    "name": "PHP-FIG",
                    "homepage": "http://www.php-fig.org/"
                }
            ],
            "description": "Common interface for logging libraries",
            "homepage": "https://github.com/php-fig/log",
            "keywords": [
                "log",
                "psr",
                "psr-3"
            ],
            "time": "2016-10-10T12:19:37+00:00"
        },
        {
            "name": "psr/simple-cache",
            "version": "1.0.0",
            "source": {
                "type": "git",
                "url": "https://github.com/php-fig/simple-cache.git",
                "reference": "753fa598e8f3b9966c886fe13f370baa45ef0e24"
            },
            "dist": {
                "type": "zip",
                "url": "https://api.github.com/repos/php-fig/simple-cache/zipball/753fa598e8f3b9966c886fe13f370baa45ef0e24",
                "reference": "753fa598e8f3b9966c886fe13f370baa45ef0e24",
                "shasum": ""
            },
            "require": {
                "php": ">=5.3.0"
            },
            "type": "library",
            "extra": {
                "branch-alias": {
                    "dev-master": "1.0.x-dev"
                }
            },
            "autoload": {
                "psr-4": {
                    "Psr\\SimpleCache\\": "src/"
                }
            },
            "notification-url": "https://packagist.org/downloads/",
            "license": [
                "MIT"
            ],
            "authors": [
                {
                    "name": "PHP-FIG",
                    "homepage": "http://www.php-fig.org/"
                }
            ],
            "description": "Common interfaces for simple caching",
            "keywords": [
                "cache",
                "caching",
                "psr",
                "psr-16",
                "simple-cache"
            ],
            "time": "2017-01-02T13:31:39+00:00"
        },
        {
            "name": "ramsey/array_column",
            "version": "1.1.3",
            "source": {
                "type": "git",
                "url": "https://github.com/ramsey/array_column.git",
                "reference": "f8e52eb28e67eb50e613b451dd916abcf783c1db"
            },
            "dist": {
                "type": "zip",
                "url": "https://api.github.com/repos/ramsey/array_column/zipball/f8e52eb28e67eb50e613b451dd916abcf783c1db",
                "reference": "f8e52eb28e67eb50e613b451dd916abcf783c1db",
                "shasum": ""
            },
            "require-dev": {
                "jakub-onderka/php-parallel-lint": "0.8.*",
                "phpunit/phpunit": "~4.5",
                "satooshi/php-coveralls": "0.6.*",
                "squizlabs/php_codesniffer": "~2.2"
            },
            "type": "library",
            "autoload": {
                "files": [
                    "src/array_column.php"
                ]
            },
            "notification-url": "https://packagist.org/downloads/",
            "license": [
                "MIT"
            ],
            "authors": [
                {
                    "name": "Ben Ramsey",
                    "homepage": "http://benramsey.com"
                }
            ],
            "description": "Provides functionality for array_column() to projects using PHP earlier than version 5.5.",
            "homepage": "https://github.com/ramsey/array_column",
            "keywords": [
                "array",
                "array_column",
                "column"
            ],
            "time": "2015-03-20T22:07:39+00:00"
        },
        {
            "name": "robloach/component-installer",
            "version": "0.2.3",
            "source": {
                "type": "git",
                "url": "https://github.com/RobLoach/component-installer.git",
                "reference": "908a859aa7c4949ba9ad67091e67bac10b66d3d7"
            },
            "dist": {
                "type": "zip",
                "url": "https://api.github.com/repos/RobLoach/component-installer/zipball/908a859aa7c4949ba9ad67091e67bac10b66d3d7",
                "reference": "908a859aa7c4949ba9ad67091e67bac10b66d3d7",
                "shasum": ""
            },
            "require": {
                "composer-plugin-api": "^1.0",
                "kriswallsmith/assetic": "1.*",
                "php": ">=5.3.2"
            },
            "require-dev": {
                "composer/composer": "1.*@alpha",
                "phpunit/phpunit": "4.*"
            },
            "type": "composer-plugin",
            "extra": {
                "branch-alias": {
                    "dev-master": "1.0.x-dev"
                },
                "class": "ComponentInstaller\\ComponentInstallerPlugin"
            },
            "autoload": {
                "psr-0": {
                    "ComponentInstaller": "src/"
                }
            },
            "notification-url": "https://packagist.org/downloads/",
            "license": [
                "MIT"
            ],
            "authors": [
                {
                    "name": "Rob Loach",
                    "homepage": "http://robloach.net"
                }
            ],
            "description": "Allows installation of Components via Composer.",
            "time": "2015-08-10T12:35:38+00:00"
        },
        {
            "name": "sensio/distribution-bundle",
            "version": "v5.0.21",
            "source": {
                "type": "git",
                "url": "https://github.com/sensiolabs/SensioDistributionBundle.git",
                "reference": "eb6266b3b472e4002538610b28a0a04bcf94891a"
            },
            "dist": {
                "type": "zip",
                "url": "https://api.github.com/repos/sensiolabs/SensioDistributionBundle/zipball/eb6266b3b472e4002538610b28a0a04bcf94891a",
                "reference": "eb6266b3b472e4002538610b28a0a04bcf94891a",
                "shasum": ""
            },
            "require": {
                "php": ">=5.3.9",
                "sensiolabs/security-checker": "~3.0|~4.0",
                "symfony/class-loader": "~2.3|~3.0",
                "symfony/config": "~2.3|~3.0",
                "symfony/dependency-injection": "~2.3|~3.0",
                "symfony/filesystem": "~2.3|~3.0",
                "symfony/http-kernel": "~2.3|~3.0",
                "symfony/process": "~2.3|~3.0"
            },
            "type": "symfony-bundle",
            "extra": {
                "branch-alias": {
                    "dev-master": "5.0.x-dev"
                }
            },
            "autoload": {
                "psr-4": {
                    "Sensio\\Bundle\\DistributionBundle\\": ""
                }
            },
            "notification-url": "https://packagist.org/downloads/",
            "license": [
                "MIT"
            ],
            "authors": [
                {
                    "name": "Fabien Potencier",
                    "email": "fabien@symfony.com"
                }
            ],
            "description": "Base bundle for Symfony Distributions",
            "keywords": [
                "configuration",
                "distribution"
            ],
            "time": "2017-08-25T16:55:44+00:00"
        },
        {
            "name": "sensio/framework-extra-bundle",
<<<<<<< HEAD
            "version": "dev-master",
            "source": {
                "type": "git",
                "url": "https://github.com/sensiolabs/SensioFrameworkExtraBundle.git",
                "reference": "87b74dc0505a4452bbde092201e313cb9a4f704d"
            },
            "dist": {
                "type": "zip",
                "url": "https://api.github.com/repos/sensiolabs/SensioFrameworkExtraBundle/zipball/87b74dc0505a4452bbde092201e313cb9a4f704d",
                "reference": "87b74dc0505a4452bbde092201e313cb9a4f704d",
=======
            "version": "v3.0.29",
            "source": {
                "type": "git",
                "url": "https://github.com/sensiolabs/SensioFrameworkExtraBundle.git",
                "reference": "bb907234df776b68922eb4b25bfa061683597b6a"
            },
            "dist": {
                "type": "zip",
                "url": "https://api.github.com/repos/sensiolabs/SensioFrameworkExtraBundle/zipball/bb907234df776b68922eb4b25bfa061683597b6a",
                "reference": "bb907234df776b68922eb4b25bfa061683597b6a",
>>>>>>> c297f2c8
                "shasum": ""
            },
            "require": {
                "doctrine/common": "^2.2",
                "symfony/config": "^3.3|^4.0",
                "symfony/dependency-injection": "^3.3|^4.0",
                "symfony/framework-bundle": "^3.3|^4.0",
                "symfony/http-kernel": "^3.3|^4.0"
            },
            "require-dev": {
                "doctrine/doctrine-bundle": "^1.6",
                "doctrine/orm": "^2.5",
                "symfony/browser-kit": "^3.3|^4.0",
                "symfony/dom-crawler": "^3.3|^4.0",
                "symfony/expression-language": "^3.3|^4.0",
                "symfony/finder": "^3.3|^4.0",
                "symfony/phpunit-bridge": "^3.3|^4.0",
                "symfony/psr-http-message-bridge": "^0.3",
                "symfony/security-bundle": "^3.3|^4.0",
                "symfony/twig-bundle": "^3.3|^4.0",
                "symfony/yaml": "^3.3|^4.0",
                "twig/twig": "~1.12|~2.0",
                "zendframework/zend-diactoros": "^1.3"
            },
            "suggest": {
                "symfony/expression-language": "",
                "symfony/psr-http-message-bridge": "To use the PSR-7 converters",
                "symfony/security-bundle": ""
            },
            "type": "symfony-bundle",
            "extra": {
                "branch-alias": {
                    "dev-master": "5.1.x-dev"
                }
            },
            "autoload": {
                "psr-4": {
                    "Sensio\\Bundle\\FrameworkExtraBundle\\": ""
                }
            },
            "notification-url": "https://packagist.org/downloads/",
            "license": [
                "MIT"
            ],
            "authors": [
                {
                    "name": "Fabien Potencier",
                    "email": "fabien@symfony.com"
                }
            ],
            "description": "This bundle provides a way to configure your controllers with annotations",
            "keywords": [
                "annotations",
                "controllers"
            ],
<<<<<<< HEAD
            "time": "2017-12-06T20:00:55+00:00"
=======
            "time": "2017-12-14T19:03:23+00:00"
>>>>>>> c297f2c8
        },
        {
            "name": "sensio/generator-bundle",
            "version": "v3.1.7",
            "source": {
                "type": "git",
                "url": "https://github.com/sensiolabs/SensioGeneratorBundle.git",
                "reference": "28cbaa244bd0816fd8908b93f90380bcd7b67a65"
            },
            "dist": {
                "type": "zip",
                "url": "https://api.github.com/repos/sensiolabs/SensioGeneratorBundle/zipball/28cbaa244bd0816fd8908b93f90380bcd7b67a65",
                "reference": "28cbaa244bd0816fd8908b93f90380bcd7b67a65",
                "shasum": ""
            },
            "require": {
                "symfony/console": "~2.7|~3.0",
                "symfony/framework-bundle": "~2.7|~3.0",
                "symfony/process": "~2.7|~3.0",
                "symfony/yaml": "~2.7|~3.0",
                "twig/twig": "^1.28.2|^2.0"
            },
            "require-dev": {
                "doctrine/orm": "~2.4",
                "symfony/doctrine-bridge": "~2.7|~3.0",
                "symfony/filesystem": "~2.7|~3.0",
                "symfony/phpunit-bridge": "^3.3"
            },
            "type": "symfony-bundle",
            "extra": {
                "branch-alias": {
                    "dev-master": "3.1.x-dev"
                }
            },
            "autoload": {
                "psr-4": {
                    "Sensio\\Bundle\\GeneratorBundle\\": ""
                },
                "exclude-from-classmap": [
                    "/Tests/"
                ]
            },
            "notification-url": "https://packagist.org/downloads/",
            "license": [
                "MIT"
            ],
            "authors": [
                {
                    "name": "Fabien Potencier",
                    "email": "fabien@symfony.com"
                }
            ],
            "description": "This bundle generates code for you",
            "time": "2017-12-07T15:36:41+00:00"
        },
        {
            "name": "sensiolabs/security-checker",
            "version": "v4.1.6",
            "source": {
                "type": "git",
                "url": "https://github.com/sensiolabs/security-checker.git",
                "reference": "387b6a3b723ba35588b33d5f8d14e28ed608bd30"
            },
            "dist": {
                "type": "zip",
                "url": "https://api.github.com/repos/sensiolabs/security-checker/zipball/387b6a3b723ba35588b33d5f8d14e28ed608bd30",
                "reference": "387b6a3b723ba35588b33d5f8d14e28ed608bd30",
                "shasum": ""
            },
            "require": {
                "composer/ca-bundle": "^1.0",
                "symfony/console": "~2.7|~3.0|~4.0"
            },
            "bin": [
                "security-checker"
            ],
            "type": "library",
            "extra": {
                "branch-alias": {
                    "dev-master": "4.1-dev"
                }
            },
            "autoload": {
                "psr-0": {
                    "SensioLabs\\Security": ""
                }
            },
            "notification-url": "https://packagist.org/downloads/",
            "license": [
                "MIT"
            ],
            "authors": [
                {
                    "name": "Fabien Potencier",
                    "email": "fabien.potencier@gmail.com"
                }
            ],
            "description": "A security checker for your composer.lock",
            "time": "2017-10-29T18:48:08+00:00"
        },
        {
            "name": "stof/doctrine-extensions-bundle",
            "version": "v1.2.2",
            "source": {
                "type": "git",
                "url": "https://github.com/stof/StofDoctrineExtensionsBundle.git",
                "reference": "4e7499d25dc5d0862da09fa8e336164948a29a25"
            },
            "dist": {
                "type": "zip",
                "url": "https://api.github.com/repos/stof/StofDoctrineExtensionsBundle/zipball/4e7499d25dc5d0862da09fa8e336164948a29a25",
                "reference": "4e7499d25dc5d0862da09fa8e336164948a29a25",
                "shasum": ""
            },
            "require": {
                "gedmo/doctrine-extensions": "^2.3.1",
                "php": ">=5.3.2",
                "symfony/framework-bundle": "~2.1|~3.0"
            },
            "suggest": {
                "doctrine/doctrine-bundle": "to use the ORM extensions",
                "doctrine/mongodb-odm-bundle": "to use the MongoDB ODM extensions"
            },
            "type": "symfony-bundle",
            "extra": {
                "branch-alias": {
                    "dev-master": "1.2.x-dev"
                }
            },
            "autoload": {
                "psr-4": {
                    "Stof\\DoctrineExtensionsBundle\\": ""
                }
            },
            "notification-url": "https://packagist.org/downloads/",
            "license": [
                "MIT"
            ],
            "authors": [
                {
                    "name": "Christophe Coevoet",
                    "email": "stof@notk.org"
                }
            ],
            "description": "Integration of the gedmo/doctrine-extensions with Symfony2",
            "homepage": "https://github.com/stof/StofDoctrineExtensionsBundle",
            "keywords": [
                "behaviors",
                "doctrine2",
                "extensions",
                "gedmo",
                "loggable",
                "nestedset",
                "sluggable",
                "sortable",
                "timestampable",
                "translatable",
                "tree"
            ],
            "time": "2016-01-26T23:58:32+00:00"
        },
        {
            "name": "swiftmailer/swiftmailer",
            "version": "v5.4.8",
            "source": {
                "type": "git",
                "url": "https://github.com/swiftmailer/swiftmailer.git",
                "reference": "9a06dc570a0367850280eefd3f1dc2da45aef517"
            },
            "dist": {
                "type": "zip",
                "url": "https://api.github.com/repos/swiftmailer/swiftmailer/zipball/9a06dc570a0367850280eefd3f1dc2da45aef517",
                "reference": "9a06dc570a0367850280eefd3f1dc2da45aef517",
                "shasum": ""
            },
            "require": {
                "php": ">=5.3.3"
            },
            "require-dev": {
                "mockery/mockery": "~0.9.1",
                "symfony/phpunit-bridge": "~3.2"
            },
            "type": "library",
            "extra": {
                "branch-alias": {
                    "dev-master": "5.4-dev"
                }
            },
            "autoload": {
                "files": [
                    "lib/swift_required.php"
                ]
            },
            "notification-url": "https://packagist.org/downloads/",
            "license": [
                "MIT"
            ],
            "authors": [
                {
                    "name": "Chris Corbyn"
                },
                {
                    "name": "Fabien Potencier",
                    "email": "fabien@symfony.com"
                }
            ],
            "description": "Swiftmailer, free feature-rich PHP mailer",
            "homepage": "http://swiftmailer.org",
            "keywords": [
                "email",
                "mail",
                "mailer"
            ],
            "time": "2017-05-01T15:54:03+00:00"
        },
        {
            "name": "symfony/monolog-bundle",
            "version": "v2.12.1",
            "source": {
                "type": "git",
                "url": "https://github.com/symfony/monolog-bundle.git",
                "reference": "b0146bdca7ba2a65f3bbe7010423c7393b29ec3f"
            },
            "dist": {
                "type": "zip",
                "url": "https://api.github.com/repos/symfony/monolog-bundle/zipball/b0146bdca7ba2a65f3bbe7010423c7393b29ec3f",
                "reference": "b0146bdca7ba2a65f3bbe7010423c7393b29ec3f",
                "shasum": ""
            },
            "require": {
                "monolog/monolog": "~1.18",
                "php": ">=5.3.2",
                "symfony/config": "~2.3|~3.0",
                "symfony/dependency-injection": "~2.3|~3.0",
                "symfony/http-kernel": "~2.3|~3.0",
                "symfony/monolog-bridge": "~2.3|~3.0"
            },
            "require-dev": {
                "phpunit/phpunit": "^4.8",
                "symfony/console": "~2.3|~3.0",
                "symfony/yaml": "~2.3|~3.0"
            },
            "type": "symfony-bundle",
            "extra": {
                "branch-alias": {
                    "dev-master": "2.x-dev"
                }
            },
            "autoload": {
                "psr-4": {
                    "Symfony\\Bundle\\MonologBundle\\": ""
                }
            },
            "notification-url": "https://packagist.org/downloads/",
            "license": [
                "MIT"
            ],
            "authors": [
                {
                    "name": "Symfony Community",
                    "homepage": "http://symfony.com/contributors"
                },
                {
                    "name": "Fabien Potencier",
                    "email": "fabien@symfony.com"
                }
            ],
            "description": "Symfony MonologBundle",
            "homepage": "http://symfony.com",
            "keywords": [
                "log",
                "logging"
            ],
            "time": "2017-01-02T19:04:26+00:00"
        },
        {
            "name": "symfony/polyfill-apcu",
            "version": "v1.6.0",
            "source": {
                "type": "git",
                "url": "https://github.com/symfony/polyfill-apcu.git",
                "reference": "04f62674339602def515bff4bc6901fc1d4951e8"
            },
            "dist": {
                "type": "zip",
                "url": "https://api.github.com/repos/symfony/polyfill-apcu/zipball/04f62674339602def515bff4bc6901fc1d4951e8",
                "reference": "04f62674339602def515bff4bc6901fc1d4951e8",
                "shasum": ""
            },
            "require": {
                "php": ">=5.3.3"
            },
            "type": "library",
            "extra": {
                "branch-alias": {
                    "dev-master": "1.6-dev"
                }
            },
            "autoload": {
                "psr-4": {
                    "Symfony\\Polyfill\\Apcu\\": ""
                },
                "files": [
                    "bootstrap.php"
                ]
            },
            "notification-url": "https://packagist.org/downloads/",
            "license": [
                "MIT"
            ],
            "authors": [
                {
                    "name": "Nicolas Grekas",
                    "email": "p@tchwork.com"
                },
                {
                    "name": "Symfony Community",
                    "homepage": "https://symfony.com/contributors"
                }
            ],
            "description": "Symfony polyfill backporting apcu_* functions to lower PHP versions",
            "homepage": "https://symfony.com",
            "keywords": [
                "apcu",
                "compatibility",
                "polyfill",
                "portable",
                "shim"
            ],
            "time": "2017-10-11T12:05:26+00:00"
        },
        {
            "name": "symfony/polyfill-intl-icu",
            "version": "v1.6.0",
            "source": {
                "type": "git",
                "url": "https://github.com/symfony/polyfill-intl-icu.git",
                "reference": "d2bb2ef00dd8605d6fbd4db53ed4af1395953497"
            },
            "dist": {
                "type": "zip",
                "url": "https://api.github.com/repos/symfony/polyfill-intl-icu/zipball/d2bb2ef00dd8605d6fbd4db53ed4af1395953497",
                "reference": "d2bb2ef00dd8605d6fbd4db53ed4af1395953497",
                "shasum": ""
            },
            "require": {
                "php": ">=5.3.3",
                "symfony/intl": "~2.3|~3.0|~4.0"
            },
            "suggest": {
                "ext-intl": "For best performance"
            },
            "type": "library",
            "extra": {
                "branch-alias": {
                    "dev-master": "1.6-dev"
                }
            },
            "autoload": {
                "files": [
                    "bootstrap.php"
                ]
            },
            "notification-url": "https://packagist.org/downloads/",
            "license": [
                "MIT"
            ],
            "authors": [
                {
                    "name": "Nicolas Grekas",
                    "email": "p@tchwork.com"
                },
                {
                    "name": "Symfony Community",
                    "homepage": "https://symfony.com/contributors"
                }
            ],
            "description": "Symfony polyfill for intl's ICU-related data and classes",
            "homepage": "https://symfony.com",
            "keywords": [
                "compatibility",
                "icu",
                "intl",
                "polyfill",
                "portable",
                "shim"
            ],
            "time": "2017-10-11T12:05:26+00:00"
        },
        {
            "name": "symfony/polyfill-mbstring",
            "version": "v1.6.0",
            "source": {
                "type": "git",
                "url": "https://github.com/symfony/polyfill-mbstring.git",
                "reference": "2ec8b39c38cb16674bbf3fea2b6ce5bf117e1296"
            },
            "dist": {
                "type": "zip",
                "url": "https://api.github.com/repos/symfony/polyfill-mbstring/zipball/2ec8b39c38cb16674bbf3fea2b6ce5bf117e1296",
                "reference": "2ec8b39c38cb16674bbf3fea2b6ce5bf117e1296",
                "shasum": ""
            },
            "require": {
                "php": ">=5.3.3"
            },
            "suggest": {
                "ext-mbstring": "For best performance"
            },
            "type": "library",
            "extra": {
                "branch-alias": {
                    "dev-master": "1.6-dev"
                }
            },
            "autoload": {
                "psr-4": {
                    "Symfony\\Polyfill\\Mbstring\\": ""
                },
                "files": [
                    "bootstrap.php"
                ]
            },
            "notification-url": "https://packagist.org/downloads/",
            "license": [
                "MIT"
            ],
            "authors": [
                {
                    "name": "Nicolas Grekas",
                    "email": "p@tchwork.com"
                },
                {
                    "name": "Symfony Community",
                    "homepage": "https://symfony.com/contributors"
                }
            ],
            "description": "Symfony polyfill for the Mbstring extension",
            "homepage": "https://symfony.com",
            "keywords": [
                "compatibility",
                "mbstring",
                "polyfill",
                "portable",
                "shim"
            ],
            "time": "2017-10-11T12:05:26+00:00"
        },
        {
            "name": "symfony/polyfill-php56",
            "version": "v1.6.0",
            "source": {
                "type": "git",
                "url": "https://github.com/symfony/polyfill-php56.git",
                "reference": "265fc96795492430762c29be291a371494ba3a5b"
            },
            "dist": {
                "type": "zip",
                "url": "https://api.github.com/repos/symfony/polyfill-php56/zipball/265fc96795492430762c29be291a371494ba3a5b",
                "reference": "265fc96795492430762c29be291a371494ba3a5b",
                "shasum": ""
            },
            "require": {
                "php": ">=5.3.3",
                "symfony/polyfill-util": "~1.0"
            },
            "type": "library",
            "extra": {
                "branch-alias": {
                    "dev-master": "1.6-dev"
                }
            },
            "autoload": {
                "psr-4": {
                    "Symfony\\Polyfill\\Php56\\": ""
                },
                "files": [
                    "bootstrap.php"
                ]
            },
            "notification-url": "https://packagist.org/downloads/",
            "license": [
                "MIT"
            ],
            "authors": [
                {
                    "name": "Nicolas Grekas",
                    "email": "p@tchwork.com"
                },
                {
                    "name": "Symfony Community",
                    "homepage": "https://symfony.com/contributors"
                }
            ],
            "description": "Symfony polyfill backporting some PHP 5.6+ features to lower PHP versions",
            "homepage": "https://symfony.com",
            "keywords": [
                "compatibility",
                "polyfill",
                "portable",
                "shim"
            ],
            "time": "2017-10-11T12:05:26+00:00"
        },
        {
            "name": "symfony/polyfill-php70",
            "version": "v1.6.0",
            "source": {
                "type": "git",
                "url": "https://github.com/symfony/polyfill-php70.git",
                "reference": "0442b9c0596610bd24ae7b5f0a6cdbbc16d9fcff"
            },
            "dist": {
                "type": "zip",
                "url": "https://api.github.com/repos/symfony/polyfill-php70/zipball/0442b9c0596610bd24ae7b5f0a6cdbbc16d9fcff",
                "reference": "0442b9c0596610bd24ae7b5f0a6cdbbc16d9fcff",
                "shasum": ""
            },
            "require": {
                "paragonie/random_compat": "~1.0|~2.0",
                "php": ">=5.3.3"
            },
            "type": "library",
            "extra": {
                "branch-alias": {
                    "dev-master": "1.6-dev"
                }
            },
            "autoload": {
                "psr-4": {
                    "Symfony\\Polyfill\\Php70\\": ""
                },
                "files": [
                    "bootstrap.php"
                ],
                "classmap": [
                    "Resources/stubs"
                ]
            },
            "notification-url": "https://packagist.org/downloads/",
            "license": [
                "MIT"
            ],
            "authors": [
                {
                    "name": "Nicolas Grekas",
                    "email": "p@tchwork.com"
                },
                {
                    "name": "Symfony Community",
                    "homepage": "https://symfony.com/contributors"
                }
            ],
            "description": "Symfony polyfill backporting some PHP 7.0+ features to lower PHP versions",
            "homepage": "https://symfony.com",
            "keywords": [
                "compatibility",
                "polyfill",
                "portable",
                "shim"
            ],
            "time": "2017-10-11T12:05:26+00:00"
        },
        {
            "name": "symfony/polyfill-util",
            "version": "v1.6.0",
            "source": {
                "type": "git",
                "url": "https://github.com/symfony/polyfill-util.git",
                "reference": "6e719200c8e540e0c0effeb31f96bdb344b94176"
            },
            "dist": {
                "type": "zip",
                "url": "https://api.github.com/repos/symfony/polyfill-util/zipball/6e719200c8e540e0c0effeb31f96bdb344b94176",
                "reference": "6e719200c8e540e0c0effeb31f96bdb344b94176",
                "shasum": ""
            },
            "require": {
                "php": ">=5.3.3"
            },
            "type": "library",
            "extra": {
                "branch-alias": {
                    "dev-master": "1.6-dev"
                }
            },
            "autoload": {
                "psr-4": {
                    "Symfony\\Polyfill\\Util\\": ""
                }
            },
            "notification-url": "https://packagist.org/downloads/",
            "license": [
                "MIT"
            ],
            "authors": [
                {
                    "name": "Nicolas Grekas",
                    "email": "p@tchwork.com"
                },
                {
                    "name": "Symfony Community",
                    "homepage": "https://symfony.com/contributors"
                }
            ],
            "description": "Symfony utilities for portability of PHP codes",
            "homepage": "https://symfony.com",
            "keywords": [
                "compat",
                "compatibility",
                "polyfill",
                "shim"
            ],
            "time": "2017-10-11T12:05:26+00:00"
        },
        {
<<<<<<< HEAD
=======
            "name": "symfony/security-acl",
            "version": "v3.0.1",
            "source": {
                "type": "git",
                "url": "https://github.com/symfony/security-acl.git",
                "reference": "ab4dfe2d95e038cd367dd04604487b0a3359bcff"
            },
            "dist": {
                "type": "zip",
                "url": "https://api.github.com/repos/symfony/security-acl/zipball/ab4dfe2d95e038cd367dd04604487b0a3359bcff",
                "reference": "ab4dfe2d95e038cd367dd04604487b0a3359bcff",
                "shasum": ""
            },
            "require": {
                "php": ">=5.5.9",
                "symfony/security-core": "~2.8|~3.0|~4.0"
            },
            "require-dev": {
                "doctrine/common": "~2.2",
                "doctrine/dbal": "~2.2",
                "psr/log": "~1.0",
                "symfony/phpunit-bridge": "~2.8|~3.0|~4.0"
            },
            "suggest": {
                "doctrine/dbal": "For using the built-in ACL implementation",
                "symfony/class-loader": "For using the ACL generateSql script",
                "symfony/finder": "For using the ACL generateSql script"
            },
            "type": "library",
            "extra": {
                "branch-alias": {
                    "dev-master": "3.0-dev"
                }
            },
            "autoload": {
                "psr-4": {
                    "Symfony\\Component\\Security\\Acl\\": ""
                },
                "exclude-from-classmap": [
                    "/Tests/"
                ]
            },
            "notification-url": "https://packagist.org/downloads/",
            "license": [
                "MIT"
            ],
            "authors": [
                {
                    "name": "Fabien Potencier",
                    "email": "fabien@symfony.com"
                },
                {
                    "name": "Symfony Community",
                    "homepage": "https://symfony.com/contributors"
                }
            ],
            "description": "Symfony Security Component - ACL (Access Control List)",
            "homepage": "https://symfony.com",
            "time": "2017-07-21T06:01:18+00:00"
        },
        {
>>>>>>> c297f2c8
            "name": "symfony/swiftmailer-bundle",
            "version": "v2.4.3",
            "source": {
                "type": "git",
                "url": "https://github.com/symfony/swiftmailer-bundle.git",
                "reference": "bdc1024a33cc2fbb3d02b13ae11240f0c5ed9648"
            },
            "dist": {
                "type": "zip",
                "url": "https://api.github.com/repos/symfony/swiftmailer-bundle/zipball/bdc1024a33cc2fbb3d02b13ae11240f0c5ed9648",
                "reference": "bdc1024a33cc2fbb3d02b13ae11240f0c5ed9648",
                "shasum": ""
            },
            "require": {
                "php": ">=5.3.2",
                "swiftmailer/swiftmailer": "~4.2|~5.0",
                "symfony/config": "~2.7|~3.0",
                "symfony/dependency-injection": "~2.7|~3.0",
                "symfony/http-kernel": "~2.7|~3.0"
            },
            "require-dev": {
                "symfony/console": "~2.7|~3.0",
                "symfony/framework-bundle": "~2.7|~3.0",
                "symfony/phpunit-bridge": "~2.7|~3.0",
                "symfony/yaml": "~2.7|~3.0"
            },
            "suggest": {
                "psr/log": "Allows logging"
            },
            "type": "symfony-bundle",
            "extra": {
                "branch-alias": {
                    "dev-master": "2.4-dev"
                }
            },
            "autoload": {
                "psr-4": {
                    "Symfony\\Bundle\\SwiftmailerBundle\\": ""
                }
            },
            "notification-url": "https://packagist.org/downloads/",
            "license": [
                "MIT"
            ],
            "authors": [
                {
                    "name": "Symfony Community",
                    "homepage": "http://symfony.com/contributors"
                },
                {
                    "name": "Fabien Potencier",
                    "email": "fabien@symfony.com"
                }
            ],
            "description": "Symfony SwiftmailerBundle",
            "homepage": "http://symfony.com",
            "time": "2017-05-22T05:02:30+00:00"
        },
        {
            "name": "symfony/symfony",
<<<<<<< HEAD
            "version": "v3.4.2",
            "source": {
                "type": "git",
                "url": "https://github.com/symfony/symfony.git",
                "reference": "29961b693fa2157a3f349d1a801f9f8742be4e03"
            },
            "dist": {
                "type": "zip",
                "url": "https://api.github.com/repos/symfony/symfony/zipball/29961b693fa2157a3f349d1a801f9f8742be4e03",
                "reference": "29961b693fa2157a3f349d1a801f9f8742be4e03",
=======
            "version": "v2.8.33",
            "source": {
                "type": "git",
                "url": "https://github.com/symfony/symfony.git",
                "reference": "a3bb63a81e5cb9bec9f3c8f30405d3107411ba8c"
            },
            "dist": {
                "type": "zip",
                "url": "https://api.github.com/repos/symfony/symfony/zipball/a3bb63a81e5cb9bec9f3c8f30405d3107411ba8c",
                "reference": "a3bb63a81e5cb9bec9f3c8f30405d3107411ba8c",
>>>>>>> c297f2c8
                "shasum": ""
            },
            "require": {
                "doctrine/common": "~2.4",
                "ext-xml": "*",
                "fig/link-util": "^1.0",
                "php": "^5.5.9|>=7.0.8",
                "psr/cache": "~1.0",
                "psr/container": "^1.0",
                "psr/link": "^1.0",
                "psr/log": "~1.0",
                "psr/simple-cache": "^1.0",
                "symfony/polyfill-apcu": "~1.1",
                "symfony/polyfill-intl-icu": "~1.0",
                "symfony/polyfill-mbstring": "~1.0",
                "symfony/polyfill-php56": "~1.0",
                "symfony/polyfill-php70": "~1.6",
                "symfony/polyfill-util": "~1.0",
                "twig/twig": "^1.35|^2.4.4"
            },
            "conflict": {
                "phpdocumentor/reflection-docblock": "<3.0||>=3.2.0,<3.2.2",
                "phpdocumentor/type-resolver": "<0.2.1",
                "phpunit/phpunit": "<4.8.35|<5.4.3,>=5.0"
            },
            "provide": {
                "psr/cache-implementation": "1.0",
                "psr/container-implementation": "1.0",
                "psr/log-implementation": "1.0",
                "psr/simple-cache-implementation": "1.0"
            },
            "replace": {
                "symfony/asset": "self.version",
                "symfony/browser-kit": "self.version",
                "symfony/cache": "self.version",
                "symfony/class-loader": "self.version",
                "symfony/config": "self.version",
                "symfony/console": "self.version",
                "symfony/css-selector": "self.version",
                "symfony/debug": "self.version",
                "symfony/debug-bundle": "self.version",
                "symfony/dependency-injection": "self.version",
                "symfony/doctrine-bridge": "self.version",
                "symfony/dom-crawler": "self.version",
                "symfony/dotenv": "self.version",
                "symfony/event-dispatcher": "self.version",
                "symfony/expression-language": "self.version",
                "symfony/filesystem": "self.version",
                "symfony/finder": "self.version",
                "symfony/form": "self.version",
                "symfony/framework-bundle": "self.version",
                "symfony/http-foundation": "self.version",
                "symfony/http-kernel": "self.version",
                "symfony/inflector": "self.version",
                "symfony/intl": "self.version",
                "symfony/ldap": "self.version",
                "symfony/lock": "self.version",
                "symfony/monolog-bridge": "self.version",
                "symfony/options-resolver": "self.version",
                "symfony/process": "self.version",
                "symfony/property-access": "self.version",
                "symfony/property-info": "self.version",
                "symfony/proxy-manager-bridge": "self.version",
                "symfony/routing": "self.version",
                "symfony/security": "self.version",
                "symfony/security-bundle": "self.version",
                "symfony/security-core": "self.version",
                "symfony/security-csrf": "self.version",
                "symfony/security-guard": "self.version",
                "symfony/security-http": "self.version",
                "symfony/serializer": "self.version",
                "symfony/stopwatch": "self.version",
                "symfony/templating": "self.version",
                "symfony/translation": "self.version",
                "symfony/twig-bridge": "self.version",
                "symfony/twig-bundle": "self.version",
                "symfony/validator": "self.version",
                "symfony/var-dumper": "self.version",
                "symfony/web-link": "self.version",
                "symfony/web-profiler-bundle": "self.version",
                "symfony/web-server-bundle": "self.version",
                "symfony/workflow": "self.version",
                "symfony/yaml": "self.version"
            },
            "require-dev": {
                "cache/integration-tests": "dev-master",
                "doctrine/annotations": "~1.0",
                "doctrine/cache": "~1.6",
                "doctrine/data-fixtures": "1.0.*",
                "doctrine/dbal": "~2.4",
                "doctrine/doctrine-bundle": "~1.4",
                "doctrine/orm": "~2.4,>=2.4.5",
                "egulias/email-validator": "~1.2,>=1.2.8|~2.0",
                "monolog/monolog": "~1.11",
                "ocramius/proxy-manager": "~0.4|~1.0|~2.0",
                "phpdocumentor/reflection-docblock": "^3.0|^4.0",
                "predis/predis": "~1.0",
                "symfony/phpunit-bridge": "~3.4|~4.0",
                "symfony/security-acl": "~2.8|~3.0"
            },
            "type": "library",
            "extra": {
                "branch-alias": {
                    "dev-master": "3.4-dev"
                }
            },
            "autoload": {
                "psr-4": {
                    "Symfony\\Bridge\\Doctrine\\": "src/Symfony/Bridge/Doctrine/",
                    "Symfony\\Bridge\\Monolog\\": "src/Symfony/Bridge/Monolog/",
                    "Symfony\\Bridge\\ProxyManager\\": "src/Symfony/Bridge/ProxyManager/",
                    "Symfony\\Bridge\\Twig\\": "src/Symfony/Bridge/Twig/",
                    "Symfony\\Bundle\\": "src/Symfony/Bundle/",
                    "Symfony\\Component\\": "src/Symfony/Component/"
                },
                "classmap": [
                    "src/Symfony/Component/Intl/Resources/stubs"
                ],
                "exclude-from-classmap": [
                    "**/Tests/"
                ]
            },
            "notification-url": "https://packagist.org/downloads/",
            "license": [
                "MIT"
            ],
            "authors": [
                {
                    "name": "Fabien Potencier",
                    "email": "fabien@symfony.com"
                },
                {
                    "name": "Symfony Community",
                    "homepage": "https://symfony.com/contributors"
                }
            ],
            "description": "The Symfony PHP framework",
            "homepage": "https://symfony.com",
            "keywords": [
                "framework"
            ],
<<<<<<< HEAD
            "time": "2017-12-15T02:05:35+00:00"
=======
            "time": "2018-01-05T06:19:59+00:00"
        },
        {
            "name": "symfony/workflow",
            "version": "v3.4.2",
            "source": {
                "type": "git",
                "url": "https://github.com/symfony/workflow.git",
                "reference": "a1ba5e92262d00b2c2b0afb5fcca4b52c42e8385"
            },
            "dist": {
                "type": "zip",
                "url": "https://api.github.com/repos/symfony/workflow/zipball/a1ba5e92262d00b2c2b0afb5fcca4b52c42e8385",
                "reference": "a1ba5e92262d00b2c2b0afb5fcca4b52c42e8385",
                "shasum": ""
            },
            "require": {
                "php": "^5.5.9|>=7.0.8",
                "symfony/property-access": "~2.3|~3.0|~4.0"
            },
            "require-dev": {
                "psr/log": "~1.0",
                "symfony/dependency-injection": "~2.8|~3.0|~4.0",
                "symfony/event-dispatcher": "~2.1|~3.0|~4.0",
                "symfony/expression-language": "~2.8|~3.0|~4.0",
                "symfony/security-core": "~2.8|~3.0|~4.0",
                "symfony/validator": "~2.8|~3.4|~4.0"
            },
            "type": "library",
            "extra": {
                "branch-alias": {
                    "dev-master": "3.4-dev"
                }
            },
            "autoload": {
                "psr-4": {
                    "Symfony\\Component\\Workflow\\": ""
                }
            },
            "notification-url": "https://packagist.org/downloads/",
            "license": [
                "MIT"
            ],
            "authors": [
                {
                    "name": "Symfony Community",
                    "homepage": "http://symfony.com/contributors"
                },
                {
                    "name": "Fabien Potencier",
                    "email": "fabien@symfony.com"
                },
                {
                    "name": "Grégoire Pineau",
                    "email": "lyrixx@lyrixx.info"
                }
            ],
            "description": "Symfony Workflow Component",
            "homepage": "http://symfony.com",
            "keywords": [
                "petrinet",
                "place",
                "state",
                "statemachine",
                "transition",
                "workflow"
            ],
            "time": "2017-12-04T12:09:02+00:00"
>>>>>>> c297f2c8
        },
        {
            "name": "twig/extensions",
            "version": "v1.4.1",
            "source": {
                "type": "git",
                "url": "https://github.com/twigphp/Twig-extensions.git",
                "reference": "f0bb8431c8691f5a39f1017d9a5967a082bf01ff"
            },
            "dist": {
                "type": "zip",
                "url": "https://api.github.com/repos/twigphp/Twig-extensions/zipball/f0bb8431c8691f5a39f1017d9a5967a082bf01ff",
                "reference": "f0bb8431c8691f5a39f1017d9a5967a082bf01ff",
                "shasum": ""
            },
            "require": {
                "twig/twig": "~1.20|~2.0"
            },
            "require-dev": {
                "symfony/translation": "~2.3"
            },
            "suggest": {
                "symfony/translation": "Allow the time_diff output to be translated"
            },
            "type": "library",
            "extra": {
                "branch-alias": {
                    "dev-master": "1.4-dev"
                }
            },
            "autoload": {
                "psr-0": {
                    "Twig_Extensions_": "lib/"
                }
            },
            "notification-url": "https://packagist.org/downloads/",
            "license": [
                "MIT"
            ],
            "authors": [
                {
                    "name": "Fabien Potencier",
                    "email": "fabien@symfony.com"
                }
            ],
            "description": "Common additional features for Twig that do not directly belong in core",
            "homepage": "http://twig.sensiolabs.org/doc/extensions/index.html",
            "keywords": [
                "i18n",
                "text"
            ],
            "time": "2016-10-25T17:34:14+00:00"
        },
        {
            "name": "twig/twig",
            "version": "v1.35.0",
            "source": {
                "type": "git",
                "url": "https://github.com/twigphp/Twig.git",
                "reference": "daa657073e55b0a78cce8fdd22682fddecc6385f"
            },
            "dist": {
                "type": "zip",
                "url": "https://api.github.com/repos/twigphp/Twig/zipball/daa657073e55b0a78cce8fdd22682fddecc6385f",
                "reference": "daa657073e55b0a78cce8fdd22682fddecc6385f",
                "shasum": ""
            },
            "require": {
                "php": ">=5.3.3"
            },
            "require-dev": {
                "psr/container": "^1.0",
                "symfony/debug": "~2.7",
                "symfony/phpunit-bridge": "~3.3@dev"
            },
            "type": "library",
            "extra": {
                "branch-alias": {
                    "dev-master": "1.35-dev"
                }
            },
            "autoload": {
                "psr-0": {
                    "Twig_": "lib/"
                },
                "psr-4": {
                    "Twig\\": "src/"
                }
            },
            "notification-url": "https://packagist.org/downloads/",
            "license": [
                "BSD-3-Clause"
            ],
            "authors": [
                {
                    "name": "Fabien Potencier",
                    "email": "fabien@symfony.com",
                    "homepage": "http://fabien.potencier.org",
                    "role": "Lead Developer"
                },
                {
                    "name": "Armin Ronacher",
                    "email": "armin.ronacher@active-4.com",
                    "role": "Project Founder"
                },
                {
                    "name": "Twig Team",
                    "homepage": "http://twig.sensiolabs.org/contributors",
                    "role": "Contributors"
                }
            ],
            "description": "Twig, the flexible, fast, and secure template language for PHP",
            "homepage": "http://twig.sensiolabs.org",
            "keywords": [
                "templating"
            ],
            "time": "2017-09-27T18:06:46+00:00"
        },
        {
            "name": "vakata/jstree",
            "version": "3.3.5",
            "source": {
                "type": "git",
                "url": "https://github.com/vakata/jstree.git",
                "reference": "0097fab41981daf36c234b73b683166daabd5f28"
            },
            "dist": {
                "type": "zip",
                "url": "https://api.github.com/repos/vakata/jstree/zipball/0097fab41981daf36c234b73b683166daabd5f28",
                "reference": "0097fab41981daf36c234b73b683166daabd5f28",
                "shasum": ""
            },
            "require": {
                "components/jquery": ">=1.9.1"
            },
            "suggest": {
                "robloach/component-installer": "Allows installation of Components via Composer"
            },
            "type": "component",
            "extra": {
                "component": {
                    "scripts": [
                        "dist/jstree.js"
                    ],
                    "styles": [
                        "dist/themes/default/style.css"
                    ],
                    "images": [
                        "dist/themes/default/32px.png",
                        "dist/themes/default/40px.png",
                        "dist/themes/default/throbber.gif"
                    ],
                    "files": [
                        "dist/jstree.min.js",
                        "dist/themes/default/style.min.css",
                        "dist/themes/default/32px.png",
                        "dist/themes/default/40px.png",
                        "dist/themes/default/throbber.gif"
                    ]
                }
            },
            "notification-url": "https://packagist.org/downloads/",
            "license": [
                "MIT"
            ],
            "authors": [
                {
                    "name": "Ivan Bozhanov",
                    "email": "jstree@jstree.com"
                }
            ],
            "description": "jsTree is jquery plugin, that provides interactive trees.",
            "homepage": "http://jstree.com",
            "time": "2018-01-02T08:13:23+00:00"
        },
        {
            "name": "wikimedia/composer-merge-plugin",
            "version": "v1.4.1",
            "source": {
                "type": "git",
                "url": "https://github.com/wikimedia/composer-merge-plugin.git",
                "reference": "81c6ac72a24a67383419c7eb9aa2b3437f2ab100"
            },
            "dist": {
                "type": "zip",
                "url": "https://api.github.com/repos/wikimedia/composer-merge-plugin/zipball/81c6ac72a24a67383419c7eb9aa2b3437f2ab100",
                "reference": "81c6ac72a24a67383419c7eb9aa2b3437f2ab100",
                "shasum": ""
            },
            "require": {
                "composer-plugin-api": "^1.0",
                "php": ">=5.3.2"
            },
            "require-dev": {
                "composer/composer": "~1.0.0",
                "jakub-onderka/php-parallel-lint": "~0.8",
                "phpunit/phpunit": "~4.8|~5.0",
                "squizlabs/php_codesniffer": "~2.1.0"
            },
            "type": "composer-plugin",
            "extra": {
                "branch-alias": {
                    "dev-master": "1.3.x-dev"
                },
                "class": "Wikimedia\\Composer\\MergePlugin"
            },
            "autoload": {
                "psr-4": {
                    "Wikimedia\\Composer\\": "src/"
                }
            },
            "notification-url": "https://packagist.org/downloads/",
            "license": [
                "MIT"
            ],
            "authors": [
                {
                    "name": "Bryan Davis",
                    "email": "bd808@wikimedia.org"
                }
            ],
            "description": "Composer plugin to merge multiple composer.json files",
            "time": "2017-04-25T02:31:25+00:00"
        },
        {
            "name": "willdurand/js-translation-bundle",
            "version": "2.6.5",
            "source": {
                "type": "git",
                "url": "https://github.com/willdurand/BazingaJsTranslationBundle.git",
                "reference": "d9cb848fc66b502658994cf86e63ed3d940e1095"
            },
            "dist": {
                "type": "zip",
                "url": "https://api.github.com/repos/willdurand/BazingaJsTranslationBundle/zipball/d9cb848fc66b502658994cf86e63ed3d940e1095",
                "reference": "d9cb848fc66b502658994cf86e63ed3d940e1095",
                "shasum": ""
            },
            "require": {
                "symfony/console": "~2.7|~3.1",
                "symfony/finder": "~2.7|~3.1",
                "symfony/framework-bundle": "~2.7|~3.1",
                "symfony/intl": "~2.7|~3.1",
                "symfony/templating": "~2.7|~3.1",
                "symfony/translation": "~2.7|~3.1"
            },
            "replace": {
                "willdurand/expose-translation-bundle": "2.5.*"
            },
            "require-dev": {
                "phpunit/phpunit": "^4.8|~5.7",
                "symfony/asset": "~2.7|~3.1",
                "symfony/browser-kit": "~2.7|~3.1",
                "symfony/phpunit-bridge": "~2.7|~3.1",
                "symfony/twig-bundle": "~2.7|~3.1",
                "symfony/yaml": "~2.7|~3.1"
            },
            "type": "symfony-bundle",
            "extra": {
                "branch-alias": {
                    "dev-master": "2.7-dev"
                }
            },
            "autoload": {
                "psr-4": {
                    "Bazinga\\Bundle\\JsTranslationBundle\\": ""
                }
            },
            "notification-url": "https://packagist.org/downloads/",
            "license": [
                "MIT"
            ],
            "authors": [
                {
                    "name": "William Durand",
                    "email": "will+git@drnd.me"
                }
            ],
            "description": "A pretty nice way to expose your translation messages to your JavaScript.",
            "keywords": [
                "javascript",
                "symfony",
                "translation"
            ],
            "time": "2017-05-17T21:16:31+00:00"
        },
        {
            "name": "willdurand/jsonp-callback-validator",
            "version": "v1.1.0",
            "source": {
                "type": "git",
                "url": "https://github.com/willdurand/JsonpCallbackValidator.git",
                "reference": "1a7d388bb521959e612ef50c5c7b1691b097e909"
            },
            "dist": {
                "type": "zip",
                "url": "https://api.github.com/repos/willdurand/JsonpCallbackValidator/zipball/1a7d388bb521959e612ef50c5c7b1691b097e909",
                "reference": "1a7d388bb521959e612ef50c5c7b1691b097e909",
                "shasum": ""
            },
            "require": {
                "php": ">=5.3.0"
            },
            "require-dev": {
                "phpunit/phpunit": "~3.7"
            },
            "type": "library",
            "autoload": {
                "psr-0": {
                    "JsonpCallbackValidator": "src/"
                }
            },
            "notification-url": "https://packagist.org/downloads/",
            "license": [
                "MIT"
            ],
            "authors": [
                {
                    "name": "William Durand",
                    "email": "william.durand1@gmail.com",
                    "homepage": "http://www.willdurand.fr"
                }
            ],
            "description": "JSONP callback validator.",
            "time": "2014-01-20T22:35:06+00:00"
        },
        {
            "name": "zikula/andreas08-theme",
            "version": "3.0.1",
            "source": {
                "type": "git",
                "url": "https://github.com/zikula/ZikulaAndreas08Theme.git",
                "reference": "407bd8ba2d51c7a8404cda75c9632173c4b28807"
            },
            "dist": {
                "type": "zip",
                "url": "https://api.github.com/repos/zikula/ZikulaAndreas08Theme/zipball/407bd8ba2d51c7a8404cda75c9632173c4b28807",
                "reference": "407bd8ba2d51c7a8404cda75c9632173c4b28807",
                "shasum": ""
            },
            "require": {
                "php": ">=5.5.9"
            },
            "type": "zikula-theme",
            "extra": {
                "zikula": {
                    "core-compatibility": ">=2.0.0",
                    "class": "Zikula\\Andreas08Theme\\ZikulaAndreas08Theme",
                    "displayname": "Andreas08",
                    "capabilities": {
                        "user": true,
                        "admin": true
                    }
                }
            },
            "autoload": {
                "psr-4": {
                    "Zikula\\Andreas08Theme\\": ""
                }
            },
            "license": [
                "LGPL-3.0+"
            ],
            "authors": [
                {
                    "name": "Zikula",
                    "homepage": "http://zikula.org/"
                }
            ],
            "description": "Based on the theme Andreas08 by Andreas Viklund",
            "support": {
                "source": "https://github.com/zikula/ZikulaAndreas08Theme/tree/3.0.1",
                "issues": "https://github.com/zikula/ZikulaAndreas08Theme/issues"
            },
            "time": "2017-07-07T20:05:50+00:00"
        },
        {
            "name": "zikula/bootstrap-bundle",
            "version": "3.0.1",
            "source": {
                "type": "git",
                "url": "https://github.com/zikula/BootstrapBundle.git",
                "reference": "ffb6f6188160dbef8732de872ba2699cd6e9fb54"
            },
            "dist": {
                "type": "zip",
                "url": "https://api.github.com/repos/zikula/BootstrapBundle/zipball/ffb6f6188160dbef8732de872ba2699cd6e9fb54",
                "reference": "ffb6f6188160dbef8732de872ba2699cd6e9fb54",
                "shasum": ""
            },
            "require": {
                "components/bootstrap": "~3.0",
                "php": ">=5.3.2"
            },
            "type": "symfony-bundle",
            "autoload": {
                "psr-0": {
                    "Zikula\\Bundle\\BootstrapBundle\\": ""
                }
            },
            "notification-url": "https://packagist.org/downloads/",
            "license": [
                "MIT"
            ],
            "authors": [
                {
                    "name": "Zikula",
                    "homepage": "http://zikula.org"
                }
            ],
            "description": "Zikula Bootstrap bundle",
            "homepage": "http://zikula.org",
            "keywords": [
                "bootstrap",
                "bundle",
                "css",
                "zikula"
            ],
            "time": "2014-02-03T01:01:00+00:00"
        },
        {
            "name": "zikula/filesystem",
            "version": "1.0.0",
            "target-dir": "Zikula/Component/FileSystem",
            "source": {
                "type": "git",
                "url": "https://github.com/zikula/FileSystem.git",
                "reference": "8e12d6839aa50a7590f5ad22cc2d33c8f88ff726"
            },
            "dist": {
                "type": "zip",
                "url": "https://api.github.com/repos/zikula/FileSystem/zipball/8e12d6839aa50a7590f5ad22cc2d33c8f88ff726",
                "reference": "8e12d6839aa50a7590f5ad22cc2d33c8f88ff726",
                "shasum": ""
            },
            "require": {
                "php": ">=5.3.3"
            },
            "type": "library",
            "autoload": {
                "psr-0": {
                    "Zikula\\Component\\FileSystem": ""
                }
            },
            "notification-url": "https://packagist.org/downloads/",
            "license": [
                "MIT"
            ],
            "authors": [
                {
                    "name": "Kyle Giovannetti",
                    "email": "kylegio@gmail.com"
                },
                {
                    "name": "Zikula Community",
                    "homepage": "http://zikula.org/"
                },
                {
                    "name": "Karma Dordrak",
                    "email": "drak@zikula.org"
                }
            ],
            "description": "Zikula FileSystem Component",
            "homepage": "http://zikula.org",
            "time": "2012-12-11T23:50:23+00:00"
        },
        {
            "name": "zikula/fontawesome-bundle",
            "version": "4.1.0",
            "source": {
                "type": "git",
                "url": "https://github.com/zikula/FontAwesomeBundle.git",
                "reference": "ea184aaef6d746085c38fbeb2ff34bf30d48ca40"
            },
            "dist": {
                "type": "zip",
                "url": "https://api.github.com/repos/zikula/FontAwesomeBundle/zipball/ea184aaef6d746085c38fbeb2ff34bf30d48ca40",
                "reference": "ea184aaef6d746085c38fbeb2ff34bf30d48ca40",
                "shasum": ""
            },
            "require": {
                "components/font-awesome": "~4.0"
            },
            "type": "symfony-bundle",
            "autoload": {
                "psr-0": {
                    "Zikula\\Bundle\\FontAwesomeBundle\\": ""
                }
            },
            "notification-url": "https://packagist.org/downloads/",
            "license": [
                "MIT"
            ],
            "authors": [
                {
                    "name": "Zikula",
                    "homepage": "http://zikula.org"
                }
            ],
            "description": "FontAwesome Bundle for Zikula",
            "homepage": "http://zikula.org",
            "keywords": [
                "css",
                "graphics",
                "symfony",
                "typography",
                "webfonts"
            ],
            "time": "2014-06-07T22:21:47+00:00"
        },
        {
            "name": "zikula/generator-bundle",
            "version": "2.0.1",
            "target-dir": "Zikula/Bundle/GeneratorBundle",
            "source": {
                "type": "git",
                "url": "https://github.com/zikula/GeneratorBundle.git",
                "reference": "d11abec26c4087e0791271ff9b8a232c997c1fce"
            },
            "dist": {
                "type": "zip",
                "url": "https://api.github.com/repos/zikula/GeneratorBundle/zipball/d11abec26c4087e0791271ff9b8a232c997c1fce",
                "reference": "d11abec26c4087e0791271ff9b8a232c997c1fce",
                "shasum": ""
            },
            "require": {
                "symfony/console": "3.*",
                "symfony/finder": "3.*",
                "symfony/framework-bundle": "3.*"
            },
            "require-dev": {
                "doctrine/orm": "2.5.*",
                "symfony/doctrine-bridge": "3.2.*",
                "twig/twig": "~1.28"
            },
            "type": "symfony-bundle",
            "extra": {
                "branch-alias": {
                    "dev-master": "2.2.x-dev"
                }
            },
            "autoload": {
                "psr-0": {
                    "Zikula\\Bundle\\GeneratorBundle\\": ""
                }
            },
            "notification-url": "https://packagist.org/downloads/",
            "license": [
                "MIT"
            ],
            "authors": [
                {
                    "name": "Zikula Community",
                    "homepage": "http://zikula.org/"
                },
                {
                    "name": "Fabien Potencier",
                    "email": "fabien@symfony.com"
                }
            ],
            "description": "This module generates code for you",
            "time": "2017-10-25T09:49:44+00:00"
        },
        {
            "name": "zikula/jquery-bundle",
            "version": "1.0.0",
            "source": {
                "type": "git",
                "url": "https://github.com/zikula/JQueryBundle.git",
                "reference": "5b6275c58da00d191c38d428d7a14d71c791d4e2"
            },
            "dist": {
                "type": "zip",
                "url": "https://api.github.com/repos/zikula/JQueryBundle/zipball/5b6275c58da00d191c38d428d7a14d71c791d4e2",
                "reference": "5b6275c58da00d191c38d428d7a14d71c791d4e2",
                "shasum": ""
            },
            "require": {
                "components/jquery": "2.1.*",
                "php": ">=5.3.3"
            },
            "type": "symfony-bundle",
            "autoload": {
                "psr-0": {
                    "Zikula\\Bundle\\JQueryBundle\\": ""
                }
            },
            "notification-url": "https://packagist.org/downloads/",
            "license": [
                "MIT"
            ],
            "authors": [
                {
                    "name": "Zikula",
                    "homepage": "http://zikula.org"
                }
            ],
            "description": "Zikula jQuery bundle",
            "homepage": "http://zikula.org",
            "keywords": [
                "bundle",
                "jquery",
                "zikula"
            ],
            "time": "2016-01-16T01:13:55+00:00"
        },
        {
            "name": "zikula/jquery-ui-bundle",
            "version": "1.0.0",
            "source": {
                "type": "git",
                "url": "https://github.com/zikula/JQueryUIBundle.git",
                "reference": "cfff4251ce451a6681b0cc592e1e7a3c9f3d4a95"
            },
            "dist": {
                "type": "zip",
                "url": "https://api.github.com/repos/zikula/JQueryUIBundle/zipball/cfff4251ce451a6681b0cc592e1e7a3c9f3d4a95",
                "reference": "cfff4251ce451a6681b0cc592e1e7a3c9f3d4a95",
                "shasum": ""
            },
            "require": {
                "components/jqueryui": "~1",
                "php": ">=5.3.2"
            },
            "type": "symfony-bundle",
            "autoload": {
                "psr-0": {
                    "Zikula\\Bundle\\JQueryUIBundle\\": ""
                }
            },
            "notification-url": "https://packagist.org/downloads/",
            "license": [
                "MIT"
            ],
            "authors": [
                {
                    "name": "Zikula",
                    "homepage": "http://zikula.org"
                }
            ],
            "description": "Zikula jQuery UI bundle",
            "homepage": "http://zikula.org",
            "keywords": [
                "bundle",
                "jQuery UI",
                "jquery",
                "zikula"
            ],
            "time": "2013-08-16T17:00:32+00:00"
        },
        {
            "name": "zikula/legal-module",
            "version": "3.1.2",
            "source": {
                "type": "git",
                "url": "https://github.com/zikula-modules/Legal.git",
                "reference": "674174841e4ffa9834a231e9704ded414b75a313"
            },
            "dist": {
                "type": "zip",
                "url": "https://api.github.com/repos/zikula-modules/Legal/zipball/674174841e4ffa9834a231e9704ded414b75a313",
                "reference": "674174841e4ffa9834a231e9704ded414b75a313",
                "shasum": ""
            },
            "require": {
                "php": ">=5.5.9"
            },
            "type": "zikula-module",
            "extra": {
                "zikula": {
                    "class": "Zikula\\LegalModule\\ZikulaLegalModule",
                    "core-compatibility": ">=1.5.0",
                    "displayname": "Legal",
                    "url": "legal",
                    "oldnames": [
                        "Legal"
                    ],
                    "capabilities": {
                        "admin": {
                            "route": "zikulalegalmodule_config_config"
                        },
                        "user": {
                            "route": "zikulalegalmodule_user_termsofuse"
                        }
                    },
                    "securityschema": {
                        "ZikulaLegalModule::": "::",
                        "ZikulaLegalModule::legalNotice": "::",
                        "ZikulaLegalModule::termsOfUse": "::",
                        "ZikulaLegalModule::privacyPolicy": "::",
                        "ZikulaLegalModule::agePolicy": "::",
                        "ZikulaLegalModule::accessibilityStatement": "::",
                        "ZikulaLegalModule::cancellationRightPolicy": "::",
                        "ZikulaLegalModule::tradeConditions": "::"
                    }
                }
            },
            "autoload": {
                "psr-4": {
                    "Zikula\\LegalModule\\": ""
                }
            },
            "license": [
                "LGPL-3.0+"
            ],
            "authors": [
                {
                    "name": "Zikula Development Team",
                    "homepage": "http://zikula.org"
                }
            ],
            "description": "Provides an interface for managing the site's legal documents.",
            "support": {
                "source": "https://github.com/zikula-modules/Legal/tree/3.1.2",
                "issues": "https://github.com/zikula-modules/Legal/issues"
            },
            "time": "2017-12-13T15:20:37+00:00"
        },
        {
            "name": "zikula/oauth-module",
            "version": "1.0.4",
            "source": {
                "type": "git",
                "url": "https://github.com/zikula/OAuth.git",
                "reference": "3e3d4c05c335e3c44568523c131cc6ad0d483564"
            },
            "dist": {
                "type": "zip",
                "url": "https://api.github.com/repos/zikula/OAuth/zipball/3e3d4c05c335e3c44568523c131cc6ad0d483564",
                "reference": "3e3d4c05c335e3c44568523c131cc6ad0d483564",
                "shasum": ""
            },
            "require": {
                "league/oauth2-facebook": "~1.4.1",
                "league/oauth2-github": "~0.2.1",
                "league/oauth2-google": "~1.0.1",
                "league/oauth2-instagram": "~0.2.2",
                "league/oauth2-linkedin": "~0.4.0",
                "php": ">5.4.1"
            },
            "type": "zikula-module",
            "extra": {
                "zikula": {
                    "core-compatibility": ">=1.4.3",
                    "class": "Zikula\\OAuthModule\\ZikulaOAuthModule",
                    "displayname": "OAuthModule",
                    "capabilities": {
                        "admin": {
                            "route": "zikulaoauthmodule_config_settings"
                        }
                    },
                    "url": "oauth",
                    "oldnames": [],
                    "securityschema": {
                        "ZikulaOAuthModule::": "::"
                    }
                }
            },
            "autoload": {
                "psr-4": {
                    "Zikula\\OAuthModule\\": ""
                }
            },
            "license": [
                "MIT"
            ],
            "authors": [
                {
                    "name": "Zikula Team",
                    "homepage": "http://zikula.org/"
                }
            ],
            "description": "Integrates league/oauth2-client and various providers.",
            "support": {
                "source": "https://github.com/zikula/OAuth/tree/1.0.4",
                "issues": "https://github.com/zikula/OAuth/issues"
            },
            "time": "2017-11-05T09:50:18+00:00"
        },
        {
            "name": "zikula/pagelock-module",
            "version": "1.2.3",
            "source": {
                "type": "git",
                "url": "https://github.com/zikula-modules/PageLock.git",
                "reference": "64974be844a93a906b5a1e36c366e863e6fdcf88"
            },
            "dist": {
                "type": "zip",
                "url": "https://api.github.com/repos/zikula-modules/PageLock/zipball/64974be844a93a906b5a1e36c366e863e6fdcf88",
                "reference": "64974be844a93a906b5a1e36c366e863e6fdcf88",
                "shasum": ""
            },
            "require": {
                "php": ">5.4.0"
            },
            "type": "zikula-module",
            "extra": {
                "zikula": {
                    "class": "Zikula\\PageLockModule\\ZikulaPageLockModule",
                    "core-compatibility": ">=1.4.1",
                    "displayname": "Page lock",
                    "url": "pagelock",
                    "securityschema": {
                        "ZikulaPageLockModule::": "::"
                    }
                }
            },
            "autoload": {
                "psr-4": {
                    "Zikula\\PageLockModule\\": ""
                }
            },
            "license": [
                "LGPL-3.0+"
            ],
            "authors": [
                {
                    "name": "Zikula",
                    "homepage": "http://zikula.org/"
                }
            ],
            "description": "Page locking support",
            "support": {
                "source": "https://github.com/zikula-modules/PageLock/tree/1.2.3",
                "issues": "https://github.com/zikula-modules/PageLock/issues"
            },
            "time": "2017-07-24T10:54:55+00:00"
        },
        {
            "name": "zikula/profile-module",
            "version": "3.0.3",
            "source": {
                "type": "git",
                "url": "https://github.com/zikula-modules/Profile.git",
                "reference": "9303516f0aa181b8affd42f786e0f85b1619498c"
            },
            "dist": {
                "type": "zip",
                "url": "https://api.github.com/repos/zikula-modules/Profile/zipball/9303516f0aa181b8affd42f786e0f85b1619498c",
                "reference": "9303516f0aa181b8affd42f786e0f85b1619498c",
                "shasum": ""
            },
            "require": {
                "php": ">=5.5.9"
            },
            "type": "zikula-module",
            "extra": {
                "zikula": {
                    "class": "Zikula\\ProfileModule\\ZikulaProfileModule",
                    "core-compatibility": ">=1.5.0",
                    "displayname": "Profile",
                    "url": "profile",
                    "oldnames": [
                        "Profile"
                    ],
                    "capabilities": {
                        "admin": {
                            "route": "zikulaprofilemodule_property_list"
                        },
                        "user": {
                            "route": "zikulaprofilemodule_profile_display"
                        }
                    },
                    "securityschema": {
                        "ZikulaProfileModule::": "::",
                        "ZikulaProfileModule::view": "::",
                        "ZikulaProfileModule::item": "PropertyId::",
                        "ZikulaProfileModule:Members": "::",
                        "ZikulaProfileModule:Members:recent": "::",
                        "ZikulaProfileModule:Members:online": "::",
                        "ZikulaProfileModule:FeaturedUserblock:": "Block title::",
                        "ZikulaProfileModule:LastSeenblock:": "Block title::",
                        "ZikulaProfileModule:LastXUsersblock:": "Block title::",
                        "ZikulaProfileModule:MembersOnlineblock:": "Block title::",
                        "Userblock::": "Block title::"
                    }
                }
            },
            "autoload": {
                "psr-4": {
                    "Zikula\\ProfileModule\\": ""
                }
            },
            "license": [
                "LGPL-3.0+"
            ],
            "authors": [
                {
                    "name": "Zikula Development Team",
                    "homepage": "http://zikula.org"
                }
            ],
            "description": "User profiles and member list",
            "support": {
                "source": "https://github.com/zikula-modules/Profile/tree/3.0.3",
                "issues": "https://github.com/zikula-modules/Profile/issues"
            },
            "time": "2017-11-04T15:47:52+00:00"
        },
        {
            "name": "zikula/seabreeze-theme",
            "version": "4.0.2",
            "source": {
                "type": "git",
                "url": "https://github.com/zikula/ZikulaSeaBreezeTheme.git",
                "reference": "9fdbc4560521f7b1d6d45571edf1a263156b70f7"
            },
            "dist": {
                "type": "zip",
                "url": "https://api.github.com/repos/zikula/ZikulaSeaBreezeTheme/zipball/9fdbc4560521f7b1d6d45571edf1a263156b70f7",
                "reference": "9fdbc4560521f7b1d6d45571edf1a263156b70f7",
                "shasum": ""
            },
            "require": {
                "php": ">=5.4.1"
            },
            "type": "zikula-theme",
            "extra": {
                "zikula": {
                    "core-compatibility": ">=1.4.1",
                    "class": "Zikula\\SeaBreezeTheme\\ZikulaSeaBreezeTheme",
                    "displayname": "SeaBreeze",
                    "capabilities": {
                        "user": true,
                        "admin": true
                    }
                }
            },
            "autoload": {
                "psr-4": {
                    "Zikula\\SeaBreezeTheme\\": ""
                }
            },
            "license": [
                "LGPL-3.0+"
            ],
            "authors": [
                {
                    "name": "Zikula",
                    "homepage": "http://zikula.org/"
                }
            ],
            "description": "The SeaBreeze theme is a browser-oriented theme.",
            "support": {
                "source": "https://github.com/zikula/ZikulaSeaBreezeTheme/tree/4.0.2",
                "issues": "https://github.com/zikula/ZikulaSeaBreezeTheme/issues"
            },
            "time": "2017-07-07T20:08:08+00:00"
        },
        {
            "name": "zikula/wizard",
            "version": "2.0",
            "source": {
                "type": "git",
                "url": "https://github.com/zikula/Wizard.git",
                "reference": "4f245d6e05d7b828dacd188a82664d56263df0af"
            },
            "dist": {
                "type": "zip",
                "url": "https://api.github.com/repos/zikula/Wizard/zipball/4f245d6e05d7b828dacd188a82664d56263df0af",
                "reference": "4f245d6e05d7b828dacd188a82664d56263df0af",
                "shasum": ""
            },
            "require": {
                "php": ">=5.4.1",
                "symfony/symfony": "3.*"
            },
            "type": "library",
            "autoload": {
                "psr-4": {
                    "Zikula\\Component\\Wizard\\": ""
                }
            },
            "notification-url": "https://packagist.org/downloads/",
            "license": [
                "MIT"
            ],
            "authors": [
                {
                    "name": "Craig Heydenburg",
                    "email": "craig@zikula.org"
                }
            ],
            "description": "Wizard for multi-stage interaction including Symfony Forms",
            "homepage": "http://zikula.org",
            "keywords": [
                "Forms",
                "Symfony2",
                "stage",
                "step",
                "wizard"
            ],
            "time": "2017-06-03T21:24:37+00:00"
        }
    ],
    "packages-dev": [
        {
            "name": "phpdocumentor/reflection-common",
            "version": "1.0.1",
            "source": {
                "type": "git",
                "url": "https://github.com/phpDocumentor/ReflectionCommon.git",
                "reference": "21bdeb5f65d7ebf9f43b1b25d404f87deab5bfb6"
            },
            "dist": {
                "type": "zip",
                "url": "https://api.github.com/repos/phpDocumentor/ReflectionCommon/zipball/21bdeb5f65d7ebf9f43b1b25d404f87deab5bfb6",
                "reference": "21bdeb5f65d7ebf9f43b1b25d404f87deab5bfb6",
                "shasum": ""
            },
            "require": {
                "php": ">=5.5"
            },
            "require-dev": {
                "phpunit/phpunit": "^4.6"
            },
            "type": "library",
            "extra": {
                "branch-alias": {
                    "dev-master": "1.0.x-dev"
                }
            },
            "autoload": {
                "psr-4": {
                    "phpDocumentor\\Reflection\\": [
                        "src"
                    ]
                }
            },
            "notification-url": "https://packagist.org/downloads/",
            "license": [
                "MIT"
            ],
            "authors": [
                {
                    "name": "Jaap van Otterdijk",
                    "email": "opensource@ijaap.nl"
                }
            ],
            "description": "Common reflection classes used by phpdocumentor to reflect the code structure",
            "homepage": "http://www.phpdoc.org",
            "keywords": [
                "FQSEN",
                "phpDocumentor",
                "phpdoc",
                "reflection",
                "static analysis"
            ],
            "time": "2017-09-11T18:02:19+00:00"
        },
        {
            "name": "phpdocumentor/reflection-docblock",
            "version": "3.2.2",
            "source": {
                "type": "git",
                "url": "https://github.com/phpDocumentor/ReflectionDocBlock.git",
                "reference": "4aada1f93c72c35e22fb1383b47fee43b8f1d157"
            },
            "dist": {
                "type": "zip",
                "url": "https://api.github.com/repos/phpDocumentor/ReflectionDocBlock/zipball/4aada1f93c72c35e22fb1383b47fee43b8f1d157",
                "reference": "4aada1f93c72c35e22fb1383b47fee43b8f1d157",
                "shasum": ""
            },
            "require": {
                "php": ">=5.5",
                "phpdocumentor/reflection-common": "^1.0@dev",
                "phpdocumentor/type-resolver": "^0.3.0",
                "webmozart/assert": "^1.0"
            },
            "require-dev": {
                "mockery/mockery": "^0.9.4",
                "phpunit/phpunit": "^4.4"
            },
            "type": "library",
            "autoload": {
                "psr-4": {
                    "phpDocumentor\\Reflection\\": [
                        "src/"
                    ]
                }
            },
            "notification-url": "https://packagist.org/downloads/",
            "license": [
                "MIT"
            ],
            "authors": [
                {
                    "name": "Mike van Riel",
                    "email": "me@mikevanriel.com"
                }
            ],
            "description": "With this component, a library can provide support for annotations via DocBlocks or otherwise retrieve information that is embedded in a DocBlock.",
            "time": "2017-08-08T06:39:58+00:00"
        },
        {
            "name": "phpdocumentor/type-resolver",
            "version": "0.3.0",
            "source": {
                "type": "git",
                "url": "https://github.com/phpDocumentor/TypeResolver.git",
                "reference": "fb3933512008d8162b3cdf9e18dba9309b7c3773"
            },
            "dist": {
                "type": "zip",
                "url": "https://api.github.com/repos/phpDocumentor/TypeResolver/zipball/fb3933512008d8162b3cdf9e18dba9309b7c3773",
                "reference": "fb3933512008d8162b3cdf9e18dba9309b7c3773",
                "shasum": ""
            },
            "require": {
                "php": "^5.5 || ^7.0",
                "phpdocumentor/reflection-common": "^1.0"
            },
            "require-dev": {
                "mockery/mockery": "^0.9.4",
                "phpunit/phpunit": "^5.2||^4.8.24"
            },
            "type": "library",
            "extra": {
                "branch-alias": {
                    "dev-master": "1.0.x-dev"
                }
            },
            "autoload": {
                "psr-4": {
                    "phpDocumentor\\Reflection\\": [
                        "src/"
                    ]
                }
            },
            "notification-url": "https://packagist.org/downloads/",
            "license": [
                "MIT"
            ],
            "authors": [
                {
                    "name": "Mike van Riel",
                    "email": "me@mikevanriel.com"
                }
            ],
            "time": "2017-06-03T08:32:36+00:00"
        },
        {
            "name": "phpspec/prophecy",
            "version": "1.7.3",
            "source": {
                "type": "git",
                "url": "https://github.com/phpspec/prophecy.git",
                "reference": "e4ed002c67da8eceb0eb8ddb8b3847bb53c5c2bf"
            },
            "dist": {
                "type": "zip",
                "url": "https://api.github.com/repos/phpspec/prophecy/zipball/e4ed002c67da8eceb0eb8ddb8b3847bb53c5c2bf",
                "reference": "e4ed002c67da8eceb0eb8ddb8b3847bb53c5c2bf",
                "shasum": ""
            },
            "require": {
                "doctrine/instantiator": "^1.0.2",
                "php": "^5.3|^7.0",
                "phpdocumentor/reflection-docblock": "^2.0|^3.0.2|^4.0",
                "sebastian/comparator": "^1.1|^2.0",
                "sebastian/recursion-context": "^1.0|^2.0|^3.0"
            },
            "require-dev": {
                "phpspec/phpspec": "^2.5|^3.2",
                "phpunit/phpunit": "^4.8.35 || ^5.7"
            },
            "type": "library",
            "extra": {
                "branch-alias": {
                    "dev-master": "1.7.x-dev"
                }
            },
            "autoload": {
                "psr-0": {
                    "Prophecy\\": "src/"
                }
            },
            "notification-url": "https://packagist.org/downloads/",
            "license": [
                "MIT"
            ],
            "authors": [
                {
                    "name": "Konstantin Kudryashov",
                    "email": "ever.zet@gmail.com",
                    "homepage": "http://everzet.com"
                },
                {
                    "name": "Marcello Duarte",
                    "email": "marcello.duarte@gmail.com"
                }
            ],
            "description": "Highly opinionated mocking framework for PHP 5.3+",
            "homepage": "https://github.com/phpspec/prophecy",
            "keywords": [
                "Double",
                "Dummy",
                "fake",
                "mock",
                "spy",
                "stub"
            ],
            "time": "2017-11-24T13:59:53+00:00"
        },
        {
            "name": "phpunit/php-code-coverage",
            "version": "2.2.4",
            "source": {
                "type": "git",
                "url": "https://github.com/sebastianbergmann/php-code-coverage.git",
                "reference": "eabf68b476ac7d0f73793aada060f1c1a9bf8979"
            },
            "dist": {
                "type": "zip",
                "url": "https://api.github.com/repos/sebastianbergmann/php-code-coverage/zipball/eabf68b476ac7d0f73793aada060f1c1a9bf8979",
                "reference": "eabf68b476ac7d0f73793aada060f1c1a9bf8979",
                "shasum": ""
            },
            "require": {
                "php": ">=5.3.3",
                "phpunit/php-file-iterator": "~1.3",
                "phpunit/php-text-template": "~1.2",
                "phpunit/php-token-stream": "~1.3",
                "sebastian/environment": "^1.3.2",
                "sebastian/version": "~1.0"
            },
            "require-dev": {
                "ext-xdebug": ">=2.1.4",
                "phpunit/phpunit": "~4"
            },
            "suggest": {
                "ext-dom": "*",
                "ext-xdebug": ">=2.2.1",
                "ext-xmlwriter": "*"
            },
            "type": "library",
            "extra": {
                "branch-alias": {
                    "dev-master": "2.2.x-dev"
                }
            },
            "autoload": {
                "classmap": [
                    "src/"
                ]
            },
            "notification-url": "https://packagist.org/downloads/",
            "license": [
                "BSD-3-Clause"
            ],
            "authors": [
                {
                    "name": "Sebastian Bergmann",
                    "email": "sb@sebastian-bergmann.de",
                    "role": "lead"
                }
            ],
            "description": "Library that provides collection, processing, and rendering functionality for PHP code coverage information.",
            "homepage": "https://github.com/sebastianbergmann/php-code-coverage",
            "keywords": [
                "coverage",
                "testing",
                "xunit"
            ],
            "time": "2015-10-06T15:47:00+00:00"
        },
        {
            "name": "phpunit/php-file-iterator",
            "version": "1.4.5",
            "source": {
                "type": "git",
                "url": "https://github.com/sebastianbergmann/php-file-iterator.git",
                "reference": "730b01bc3e867237eaac355e06a36b85dd93a8b4"
            },
            "dist": {
                "type": "zip",
                "url": "https://api.github.com/repos/sebastianbergmann/php-file-iterator/zipball/730b01bc3e867237eaac355e06a36b85dd93a8b4",
                "reference": "730b01bc3e867237eaac355e06a36b85dd93a8b4",
                "shasum": ""
            },
            "require": {
                "php": ">=5.3.3"
            },
            "type": "library",
            "extra": {
                "branch-alias": {
                    "dev-master": "1.4.x-dev"
                }
            },
            "autoload": {
                "classmap": [
                    "src/"
                ]
            },
            "notification-url": "https://packagist.org/downloads/",
            "license": [
                "BSD-3-Clause"
            ],
            "authors": [
                {
                    "name": "Sebastian Bergmann",
                    "email": "sb@sebastian-bergmann.de",
                    "role": "lead"
                }
            ],
            "description": "FilterIterator implementation that filters files based on a list of suffixes.",
            "homepage": "https://github.com/sebastianbergmann/php-file-iterator/",
            "keywords": [
                "filesystem",
                "iterator"
            ],
            "time": "2017-11-27T13:52:08+00:00"
        },
        {
            "name": "phpunit/php-text-template",
            "version": "1.2.1",
            "source": {
                "type": "git",
                "url": "https://github.com/sebastianbergmann/php-text-template.git",
                "reference": "31f8b717e51d9a2afca6c9f046f5d69fc27c8686"
            },
            "dist": {
                "type": "zip",
                "url": "https://api.github.com/repos/sebastianbergmann/php-text-template/zipball/31f8b717e51d9a2afca6c9f046f5d69fc27c8686",
                "reference": "31f8b717e51d9a2afca6c9f046f5d69fc27c8686",
                "shasum": ""
            },
            "require": {
                "php": ">=5.3.3"
            },
            "type": "library",
            "autoload": {
                "classmap": [
                    "src/"
                ]
            },
            "notification-url": "https://packagist.org/downloads/",
            "license": [
                "BSD-3-Clause"
            ],
            "authors": [
                {
                    "name": "Sebastian Bergmann",
                    "email": "sebastian@phpunit.de",
                    "role": "lead"
                }
            ],
            "description": "Simple template engine.",
            "homepage": "https://github.com/sebastianbergmann/php-text-template/",
            "keywords": [
                "template"
            ],
            "time": "2015-06-21T13:50:34+00:00"
        },
        {
            "name": "phpunit/php-timer",
            "version": "1.0.9",
            "source": {
                "type": "git",
                "url": "https://github.com/sebastianbergmann/php-timer.git",
                "reference": "3dcf38ca72b158baf0bc245e9184d3fdffa9c46f"
            },
            "dist": {
                "type": "zip",
                "url": "https://api.github.com/repos/sebastianbergmann/php-timer/zipball/3dcf38ca72b158baf0bc245e9184d3fdffa9c46f",
                "reference": "3dcf38ca72b158baf0bc245e9184d3fdffa9c46f",
                "shasum": ""
            },
            "require": {
                "php": "^5.3.3 || ^7.0"
            },
            "require-dev": {
                "phpunit/phpunit": "^4.8.35 || ^5.7 || ^6.0"
            },
            "type": "library",
            "extra": {
                "branch-alias": {
                    "dev-master": "1.0-dev"
                }
            },
            "autoload": {
                "classmap": [
                    "src/"
                ]
            },
            "notification-url": "https://packagist.org/downloads/",
            "license": [
                "BSD-3-Clause"
            ],
            "authors": [
                {
                    "name": "Sebastian Bergmann",
                    "email": "sb@sebastian-bergmann.de",
                    "role": "lead"
                }
            ],
            "description": "Utility class for timing",
            "homepage": "https://github.com/sebastianbergmann/php-timer/",
            "keywords": [
                "timer"
            ],
            "time": "2017-02-26T11:10:40+00:00"
        },
        {
            "name": "phpunit/php-token-stream",
            "version": "1.4.12",
            "source": {
                "type": "git",
                "url": "https://github.com/sebastianbergmann/php-token-stream.git",
                "reference": "1ce90ba27c42e4e44e6d8458241466380b51fa16"
            },
            "dist": {
                "type": "zip",
                "url": "https://api.github.com/repos/sebastianbergmann/php-token-stream/zipball/1ce90ba27c42e4e44e6d8458241466380b51fa16",
                "reference": "1ce90ba27c42e4e44e6d8458241466380b51fa16",
                "shasum": ""
            },
            "require": {
                "ext-tokenizer": "*",
                "php": ">=5.3.3"
            },
            "require-dev": {
                "phpunit/phpunit": "~4.2"
            },
            "type": "library",
            "extra": {
                "branch-alias": {
                    "dev-master": "1.4-dev"
                }
            },
            "autoload": {
                "classmap": [
                    "src/"
                ]
            },
            "notification-url": "https://packagist.org/downloads/",
            "license": [
                "BSD-3-Clause"
            ],
            "authors": [
                {
                    "name": "Sebastian Bergmann",
                    "email": "sebastian@phpunit.de"
                }
            ],
            "description": "Wrapper around PHP's tokenizer extension.",
            "homepage": "https://github.com/sebastianbergmann/php-token-stream/",
            "keywords": [
                "tokenizer"
            ],
            "time": "2017-12-04T08:55:13+00:00"
        },
        {
            "name": "phpunit/phpunit",
            "version": "4.8.36",
            "source": {
                "type": "git",
                "url": "https://github.com/sebastianbergmann/phpunit.git",
                "reference": "46023de9a91eec7dfb06cc56cb4e260017298517"
            },
            "dist": {
                "type": "zip",
                "url": "https://api.github.com/repos/sebastianbergmann/phpunit/zipball/46023de9a91eec7dfb06cc56cb4e260017298517",
                "reference": "46023de9a91eec7dfb06cc56cb4e260017298517",
                "shasum": ""
            },
            "require": {
                "ext-dom": "*",
                "ext-json": "*",
                "ext-pcre": "*",
                "ext-reflection": "*",
                "ext-spl": "*",
                "php": ">=5.3.3",
                "phpspec/prophecy": "^1.3.1",
                "phpunit/php-code-coverage": "~2.1",
                "phpunit/php-file-iterator": "~1.4",
                "phpunit/php-text-template": "~1.2",
                "phpunit/php-timer": "^1.0.6",
                "phpunit/phpunit-mock-objects": "~2.3",
                "sebastian/comparator": "~1.2.2",
                "sebastian/diff": "~1.2",
                "sebastian/environment": "~1.3",
                "sebastian/exporter": "~1.2",
                "sebastian/global-state": "~1.0",
                "sebastian/version": "~1.0",
                "symfony/yaml": "~2.1|~3.0"
            },
            "suggest": {
                "phpunit/php-invoker": "~1.1"
            },
            "bin": [
                "phpunit"
            ],
            "type": "library",
            "extra": {
                "branch-alias": {
                    "dev-master": "4.8.x-dev"
                }
            },
            "autoload": {
                "classmap": [
                    "src/"
                ]
            },
            "notification-url": "https://packagist.org/downloads/",
            "license": [
                "BSD-3-Clause"
            ],
            "authors": [
                {
                    "name": "Sebastian Bergmann",
                    "email": "sebastian@phpunit.de",
                    "role": "lead"
                }
            ],
            "description": "The PHP Unit Testing framework.",
            "homepage": "https://phpunit.de/",
            "keywords": [
                "phpunit",
                "testing",
                "xunit"
            ],
            "time": "2017-06-21T08:07:12+00:00"
        },
        {
            "name": "phpunit/phpunit-mock-objects",
            "version": "2.3.8",
            "source": {
                "type": "git",
                "url": "https://github.com/sebastianbergmann/phpunit-mock-objects.git",
                "reference": "ac8e7a3db35738d56ee9a76e78a4e03d97628983"
            },
            "dist": {
                "type": "zip",
                "url": "https://api.github.com/repos/sebastianbergmann/phpunit-mock-objects/zipball/ac8e7a3db35738d56ee9a76e78a4e03d97628983",
                "reference": "ac8e7a3db35738d56ee9a76e78a4e03d97628983",
                "shasum": ""
            },
            "require": {
                "doctrine/instantiator": "^1.0.2",
                "php": ">=5.3.3",
                "phpunit/php-text-template": "~1.2",
                "sebastian/exporter": "~1.2"
            },
            "require-dev": {
                "phpunit/phpunit": "~4.4"
            },
            "suggest": {
                "ext-soap": "*"
            },
            "type": "library",
            "extra": {
                "branch-alias": {
                    "dev-master": "2.3.x-dev"
                }
            },
            "autoload": {
                "classmap": [
                    "src/"
                ]
            },
            "notification-url": "https://packagist.org/downloads/",
            "license": [
                "BSD-3-Clause"
            ],
            "authors": [
                {
                    "name": "Sebastian Bergmann",
                    "email": "sb@sebastian-bergmann.de",
                    "role": "lead"
                }
            ],
            "description": "Mock Object library for PHPUnit",
            "homepage": "https://github.com/sebastianbergmann/phpunit-mock-objects/",
            "keywords": [
                "mock",
                "xunit"
            ],
            "time": "2015-10-02T06:51:40+00:00"
        },
        {
            "name": "sebastian/comparator",
            "version": "1.2.4",
            "source": {
                "type": "git",
                "url": "https://github.com/sebastianbergmann/comparator.git",
                "reference": "2b7424b55f5047b47ac6e5ccb20b2aea4011d9be"
            },
            "dist": {
                "type": "zip",
                "url": "https://api.github.com/repos/sebastianbergmann/comparator/zipball/2b7424b55f5047b47ac6e5ccb20b2aea4011d9be",
                "reference": "2b7424b55f5047b47ac6e5ccb20b2aea4011d9be",
                "shasum": ""
            },
            "require": {
                "php": ">=5.3.3",
                "sebastian/diff": "~1.2",
                "sebastian/exporter": "~1.2 || ~2.0"
            },
            "require-dev": {
                "phpunit/phpunit": "~4.4"
            },
            "type": "library",
            "extra": {
                "branch-alias": {
                    "dev-master": "1.2.x-dev"
                }
            },
            "autoload": {
                "classmap": [
                    "src/"
                ]
            },
            "notification-url": "https://packagist.org/downloads/",
            "license": [
                "BSD-3-Clause"
            ],
            "authors": [
                {
                    "name": "Jeff Welch",
                    "email": "whatthejeff@gmail.com"
                },
                {
                    "name": "Volker Dusch",
                    "email": "github@wallbash.com"
                },
                {
                    "name": "Bernhard Schussek",
                    "email": "bschussek@2bepublished.at"
                },
                {
                    "name": "Sebastian Bergmann",
                    "email": "sebastian@phpunit.de"
                }
            ],
            "description": "Provides the functionality to compare PHP values for equality",
            "homepage": "http://www.github.com/sebastianbergmann/comparator",
            "keywords": [
                "comparator",
                "compare",
                "equality"
            ],
            "time": "2017-01-29T09:50:25+00:00"
        },
        {
            "name": "sebastian/diff",
            "version": "1.4.3",
            "source": {
                "type": "git",
                "url": "https://github.com/sebastianbergmann/diff.git",
                "reference": "7f066a26a962dbe58ddea9f72a4e82874a3975a4"
            },
            "dist": {
                "type": "zip",
                "url": "https://api.github.com/repos/sebastianbergmann/diff/zipball/7f066a26a962dbe58ddea9f72a4e82874a3975a4",
                "reference": "7f066a26a962dbe58ddea9f72a4e82874a3975a4",
                "shasum": ""
            },
            "require": {
                "php": "^5.3.3 || ^7.0"
            },
            "require-dev": {
                "phpunit/phpunit": "^4.8.35 || ^5.7 || ^6.0"
            },
            "type": "library",
            "extra": {
                "branch-alias": {
                    "dev-master": "1.4-dev"
                }
            },
            "autoload": {
                "classmap": [
                    "src/"
                ]
            },
            "notification-url": "https://packagist.org/downloads/",
            "license": [
                "BSD-3-Clause"
            ],
            "authors": [
                {
                    "name": "Kore Nordmann",
                    "email": "mail@kore-nordmann.de"
                },
                {
                    "name": "Sebastian Bergmann",
                    "email": "sebastian@phpunit.de"
                }
            ],
            "description": "Diff implementation",
            "homepage": "https://github.com/sebastianbergmann/diff",
            "keywords": [
                "diff"
            ],
            "time": "2017-05-22T07:24:03+00:00"
        },
        {
            "name": "sebastian/environment",
            "version": "1.3.8",
            "source": {
                "type": "git",
                "url": "https://github.com/sebastianbergmann/environment.git",
                "reference": "be2c607e43ce4c89ecd60e75c6a85c126e754aea"
            },
            "dist": {
                "type": "zip",
                "url": "https://api.github.com/repos/sebastianbergmann/environment/zipball/be2c607e43ce4c89ecd60e75c6a85c126e754aea",
                "reference": "be2c607e43ce4c89ecd60e75c6a85c126e754aea",
                "shasum": ""
            },
            "require": {
                "php": "^5.3.3 || ^7.0"
            },
            "require-dev": {
                "phpunit/phpunit": "^4.8 || ^5.0"
            },
            "type": "library",
            "extra": {
                "branch-alias": {
                    "dev-master": "1.3.x-dev"
                }
            },
            "autoload": {
                "classmap": [
                    "src/"
                ]
            },
            "notification-url": "https://packagist.org/downloads/",
            "license": [
                "BSD-3-Clause"
            ],
            "authors": [
                {
                    "name": "Sebastian Bergmann",
                    "email": "sebastian@phpunit.de"
                }
            ],
            "description": "Provides functionality to handle HHVM/PHP environments",
            "homepage": "http://www.github.com/sebastianbergmann/environment",
            "keywords": [
                "Xdebug",
                "environment",
                "hhvm"
            ],
            "time": "2016-08-18T05:49:44+00:00"
        },
        {
            "name": "sebastian/exporter",
            "version": "1.2.2",
            "source": {
                "type": "git",
                "url": "https://github.com/sebastianbergmann/exporter.git",
                "reference": "42c4c2eec485ee3e159ec9884f95b431287edde4"
            },
            "dist": {
                "type": "zip",
                "url": "https://api.github.com/repos/sebastianbergmann/exporter/zipball/42c4c2eec485ee3e159ec9884f95b431287edde4",
                "reference": "42c4c2eec485ee3e159ec9884f95b431287edde4",
                "shasum": ""
            },
            "require": {
                "php": ">=5.3.3",
                "sebastian/recursion-context": "~1.0"
            },
            "require-dev": {
                "ext-mbstring": "*",
                "phpunit/phpunit": "~4.4"
            },
            "type": "library",
            "extra": {
                "branch-alias": {
                    "dev-master": "1.3.x-dev"
                }
            },
            "autoload": {
                "classmap": [
                    "src/"
                ]
            },
            "notification-url": "https://packagist.org/downloads/",
            "license": [
                "BSD-3-Clause"
            ],
            "authors": [
                {
                    "name": "Jeff Welch",
                    "email": "whatthejeff@gmail.com"
                },
                {
                    "name": "Volker Dusch",
                    "email": "github@wallbash.com"
                },
                {
                    "name": "Bernhard Schussek",
                    "email": "bschussek@2bepublished.at"
                },
                {
                    "name": "Sebastian Bergmann",
                    "email": "sebastian@phpunit.de"
                },
                {
                    "name": "Adam Harvey",
                    "email": "aharvey@php.net"
                }
            ],
            "description": "Provides the functionality to export PHP variables for visualization",
            "homepage": "http://www.github.com/sebastianbergmann/exporter",
            "keywords": [
                "export",
                "exporter"
            ],
            "time": "2016-06-17T09:04:28+00:00"
        },
        {
            "name": "sebastian/global-state",
            "version": "1.1.1",
            "source": {
                "type": "git",
                "url": "https://github.com/sebastianbergmann/global-state.git",
                "reference": "bc37d50fea7d017d3d340f230811c9f1d7280af4"
            },
            "dist": {
                "type": "zip",
                "url": "https://api.github.com/repos/sebastianbergmann/global-state/zipball/bc37d50fea7d017d3d340f230811c9f1d7280af4",
                "reference": "bc37d50fea7d017d3d340f230811c9f1d7280af4",
                "shasum": ""
            },
            "require": {
                "php": ">=5.3.3"
            },
            "require-dev": {
                "phpunit/phpunit": "~4.2"
            },
            "suggest": {
                "ext-uopz": "*"
            },
            "type": "library",
            "extra": {
                "branch-alias": {
                    "dev-master": "1.0-dev"
                }
            },
            "autoload": {
                "classmap": [
                    "src/"
                ]
            },
            "notification-url": "https://packagist.org/downloads/",
            "license": [
                "BSD-3-Clause"
            ],
            "authors": [
                {
                    "name": "Sebastian Bergmann",
                    "email": "sebastian@phpunit.de"
                }
            ],
            "description": "Snapshotting of global state",
            "homepage": "http://www.github.com/sebastianbergmann/global-state",
            "keywords": [
                "global state"
            ],
            "time": "2015-10-12T03:26:01+00:00"
        },
        {
            "name": "sebastian/recursion-context",
            "version": "1.0.5",
            "source": {
                "type": "git",
                "url": "https://github.com/sebastianbergmann/recursion-context.git",
                "reference": "b19cc3298482a335a95f3016d2f8a6950f0fbcd7"
            },
            "dist": {
                "type": "zip",
                "url": "https://api.github.com/repos/sebastianbergmann/recursion-context/zipball/b19cc3298482a335a95f3016d2f8a6950f0fbcd7",
                "reference": "b19cc3298482a335a95f3016d2f8a6950f0fbcd7",
                "shasum": ""
            },
            "require": {
                "php": ">=5.3.3"
            },
            "require-dev": {
                "phpunit/phpunit": "~4.4"
            },
            "type": "library",
            "extra": {
                "branch-alias": {
                    "dev-master": "1.0.x-dev"
                }
            },
            "autoload": {
                "classmap": [
                    "src/"
                ]
            },
            "notification-url": "https://packagist.org/downloads/",
            "license": [
                "BSD-3-Clause"
            ],
            "authors": [
                {
                    "name": "Jeff Welch",
                    "email": "whatthejeff@gmail.com"
                },
                {
                    "name": "Sebastian Bergmann",
                    "email": "sebastian@phpunit.de"
                },
                {
                    "name": "Adam Harvey",
                    "email": "aharvey@php.net"
                }
            ],
            "description": "Provides functionality to recursively process PHP variables",
            "homepage": "http://www.github.com/sebastianbergmann/recursion-context",
            "time": "2016-10-03T07:41:43+00:00"
        },
        {
            "name": "sebastian/version",
            "version": "1.0.6",
            "source": {
                "type": "git",
                "url": "https://github.com/sebastianbergmann/version.git",
                "reference": "58b3a85e7999757d6ad81c787a1fbf5ff6c628c6"
            },
            "dist": {
                "type": "zip",
                "url": "https://api.github.com/repos/sebastianbergmann/version/zipball/58b3a85e7999757d6ad81c787a1fbf5ff6c628c6",
                "reference": "58b3a85e7999757d6ad81c787a1fbf5ff6c628c6",
                "shasum": ""
            },
            "type": "library",
            "autoload": {
                "classmap": [
                    "src/"
                ]
            },
            "notification-url": "https://packagist.org/downloads/",
            "license": [
                "BSD-3-Clause"
            ],
            "authors": [
                {
                    "name": "Sebastian Bergmann",
                    "email": "sebastian@phpunit.de",
                    "role": "lead"
                }
            ],
            "description": "Library that helps with managing the version number of Git-hosted PHP projects",
            "homepage": "https://github.com/sebastianbergmann/version",
            "time": "2015-06-21T13:59:46+00:00"
        },
        {
            "name": "webmozart/assert",
            "version": "1.2.0",
            "source": {
                "type": "git",
                "url": "https://github.com/webmozart/assert.git",
                "reference": "2db61e59ff05fe5126d152bd0655c9ea113e550f"
            },
            "dist": {
                "type": "zip",
                "url": "https://api.github.com/repos/webmozart/assert/zipball/2db61e59ff05fe5126d152bd0655c9ea113e550f",
                "reference": "2db61e59ff05fe5126d152bd0655c9ea113e550f",
                "shasum": ""
            },
            "require": {
                "php": "^5.3.3 || ^7.0"
            },
            "require-dev": {
                "phpunit/phpunit": "^4.6",
                "sebastian/version": "^1.0.1"
            },
            "type": "library",
            "extra": {
                "branch-alias": {
                    "dev-master": "1.3-dev"
                }
            },
            "autoload": {
                "psr-4": {
                    "Webmozart\\Assert\\": "src/"
                }
            },
            "notification-url": "https://packagist.org/downloads/",
            "license": [
                "MIT"
            ],
            "authors": [
                {
                    "name": "Bernhard Schussek",
                    "email": "bschussek@gmail.com"
                }
            ],
            "description": "Assertions to validate method input/output with nice error messages.",
            "keywords": [
                "assert",
                "check",
                "validate"
            ],
            "time": "2016-11-23T20:04:58+00:00"
        }
    ],
    "aliases": [],
    "minimum-stability": "dev",
    "stability-flags": {
        "sensio/framework-extra-bundle": 20,
        "matthiasnoback/symfony-service-definition-validator": 20,
        "oyejorge/less.php": 20,
        "phpids/phpids": 20,
        "bootstrap-plus/bootstrap-jqueryui": 20
    },
    "prefer-stable": true,
    "prefer-lowest": false,
    "platform": {
        "php": ">=5.5.9"
    },
    "platform-dev": [],
    "platform-overrides": {
        "php": "5.5.9"
    }
}<|MERGE_RESOLUTION|>--- conflicted
+++ resolved
@@ -3879,7 +3879,6 @@
         },
         {
             "name": "sensio/framework-extra-bundle",
-<<<<<<< HEAD
             "version": "dev-master",
             "source": {
                 "type": "git",
@@ -3890,18 +3889,6 @@
                 "type": "zip",
                 "url": "https://api.github.com/repos/sensiolabs/SensioFrameworkExtraBundle/zipball/87b74dc0505a4452bbde092201e313cb9a4f704d",
                 "reference": "87b74dc0505a4452bbde092201e313cb9a4f704d",
-=======
-            "version": "v3.0.29",
-            "source": {
-                "type": "git",
-                "url": "https://github.com/sensiolabs/SensioFrameworkExtraBundle.git",
-                "reference": "bb907234df776b68922eb4b25bfa061683597b6a"
-            },
-            "dist": {
-                "type": "zip",
-                "url": "https://api.github.com/repos/sensiolabs/SensioFrameworkExtraBundle/zipball/bb907234df776b68922eb4b25bfa061683597b6a",
-                "reference": "bb907234df776b68922eb4b25bfa061683597b6a",
->>>>>>> c297f2c8
                 "shasum": ""
             },
             "require": {
@@ -3957,11 +3944,7 @@
                 "annotations",
                 "controllers"
             ],
-<<<<<<< HEAD
             "time": "2017-12-06T20:00:55+00:00"
-=======
-            "time": "2017-12-14T19:03:23+00:00"
->>>>>>> c297f2c8
         },
         {
             "name": "sensio/generator-bundle",
@@ -4578,70 +4561,6 @@
             "time": "2017-10-11T12:05:26+00:00"
         },
         {
-<<<<<<< HEAD
-=======
-            "name": "symfony/security-acl",
-            "version": "v3.0.1",
-            "source": {
-                "type": "git",
-                "url": "https://github.com/symfony/security-acl.git",
-                "reference": "ab4dfe2d95e038cd367dd04604487b0a3359bcff"
-            },
-            "dist": {
-                "type": "zip",
-                "url": "https://api.github.com/repos/symfony/security-acl/zipball/ab4dfe2d95e038cd367dd04604487b0a3359bcff",
-                "reference": "ab4dfe2d95e038cd367dd04604487b0a3359bcff",
-                "shasum": ""
-            },
-            "require": {
-                "php": ">=5.5.9",
-                "symfony/security-core": "~2.8|~3.0|~4.0"
-            },
-            "require-dev": {
-                "doctrine/common": "~2.2",
-                "doctrine/dbal": "~2.2",
-                "psr/log": "~1.0",
-                "symfony/phpunit-bridge": "~2.8|~3.0|~4.0"
-            },
-            "suggest": {
-                "doctrine/dbal": "For using the built-in ACL implementation",
-                "symfony/class-loader": "For using the ACL generateSql script",
-                "symfony/finder": "For using the ACL generateSql script"
-            },
-            "type": "library",
-            "extra": {
-                "branch-alias": {
-                    "dev-master": "3.0-dev"
-                }
-            },
-            "autoload": {
-                "psr-4": {
-                    "Symfony\\Component\\Security\\Acl\\": ""
-                },
-                "exclude-from-classmap": [
-                    "/Tests/"
-                ]
-            },
-            "notification-url": "https://packagist.org/downloads/",
-            "license": [
-                "MIT"
-            ],
-            "authors": [
-                {
-                    "name": "Fabien Potencier",
-                    "email": "fabien@symfony.com"
-                },
-                {
-                    "name": "Symfony Community",
-                    "homepage": "https://symfony.com/contributors"
-                }
-            ],
-            "description": "Symfony Security Component - ACL (Access Control List)",
-            "homepage": "https://symfony.com",
-            "time": "2017-07-21T06:01:18+00:00"
-        },
-        {
->>>>>>> c297f2c8
             "name": "symfony/swiftmailer-bundle",
             "version": "v2.4.3",
             "source": {
@@ -4702,7 +4621,6 @@
         },
         {
             "name": "symfony/symfony",
-<<<<<<< HEAD
             "version": "v3.4.2",
             "source": {
                 "type": "git",
@@ -4713,18 +4631,6 @@
                 "type": "zip",
                 "url": "https://api.github.com/repos/symfony/symfony/zipball/29961b693fa2157a3f349d1a801f9f8742be4e03",
                 "reference": "29961b693fa2157a3f349d1a801f9f8742be4e03",
-=======
-            "version": "v2.8.33",
-            "source": {
-                "type": "git",
-                "url": "https://github.com/symfony/symfony.git",
-                "reference": "a3bb63a81e5cb9bec9f3c8f30405d3107411ba8c"
-            },
-            "dist": {
-                "type": "zip",
-                "url": "https://api.github.com/repos/symfony/symfony/zipball/a3bb63a81e5cb9bec9f3c8f30405d3107411ba8c",
-                "reference": "a3bb63a81e5cb9bec9f3c8f30405d3107411ba8c",
->>>>>>> c297f2c8
                 "shasum": ""
             },
             "require": {
@@ -4866,78 +4772,7 @@
             "keywords": [
                 "framework"
             ],
-<<<<<<< HEAD
             "time": "2017-12-15T02:05:35+00:00"
-=======
-            "time": "2018-01-05T06:19:59+00:00"
-        },
-        {
-            "name": "symfony/workflow",
-            "version": "v3.4.2",
-            "source": {
-                "type": "git",
-                "url": "https://github.com/symfony/workflow.git",
-                "reference": "a1ba5e92262d00b2c2b0afb5fcca4b52c42e8385"
-            },
-            "dist": {
-                "type": "zip",
-                "url": "https://api.github.com/repos/symfony/workflow/zipball/a1ba5e92262d00b2c2b0afb5fcca4b52c42e8385",
-                "reference": "a1ba5e92262d00b2c2b0afb5fcca4b52c42e8385",
-                "shasum": ""
-            },
-            "require": {
-                "php": "^5.5.9|>=7.0.8",
-                "symfony/property-access": "~2.3|~3.0|~4.0"
-            },
-            "require-dev": {
-                "psr/log": "~1.0",
-                "symfony/dependency-injection": "~2.8|~3.0|~4.0",
-                "symfony/event-dispatcher": "~2.1|~3.0|~4.0",
-                "symfony/expression-language": "~2.8|~3.0|~4.0",
-                "symfony/security-core": "~2.8|~3.0|~4.0",
-                "symfony/validator": "~2.8|~3.4|~4.0"
-            },
-            "type": "library",
-            "extra": {
-                "branch-alias": {
-                    "dev-master": "3.4-dev"
-                }
-            },
-            "autoload": {
-                "psr-4": {
-                    "Symfony\\Component\\Workflow\\": ""
-                }
-            },
-            "notification-url": "https://packagist.org/downloads/",
-            "license": [
-                "MIT"
-            ],
-            "authors": [
-                {
-                    "name": "Symfony Community",
-                    "homepage": "http://symfony.com/contributors"
-                },
-                {
-                    "name": "Fabien Potencier",
-                    "email": "fabien@symfony.com"
-                },
-                {
-                    "name": "Grégoire Pineau",
-                    "email": "lyrixx@lyrixx.info"
-                }
-            ],
-            "description": "Symfony Workflow Component",
-            "homepage": "http://symfony.com",
-            "keywords": [
-                "petrinet",
-                "place",
-                "state",
-                "statemachine",
-                "transition",
-                "workflow"
-            ],
-            "time": "2017-12-04T12:09:02+00:00"
->>>>>>> c297f2c8
         },
         {
             "name": "twig/extensions",
