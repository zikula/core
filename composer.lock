{
    "_readme": [
        "This file locks the dependencies of your project to a known state",
        "Read more about it at https://getcomposer.org/doc/01-basic-usage.md#composer-lock-the-lock-file",
        "This file is @generated automatically"
    ],
    "content-hash": "43851f6868b64724d39e5ae37669c13a",
    "packages": [
        {
            "name": "afarkas/html5shiv",
            "version": "3.7.3",
            "source": {
                "type": "git",
                "url": "https://github.com/aFarkas/html5shiv.git",
                "reference": "ed28c56c071bddfe7d635ad88995674957a016be"
            },
            "dist": {
                "type": "zip",
                "url": "https://api.github.com/repos/aFarkas/html5shiv/zipball/ed28c56c071bddfe7d635ad88995674957a016be",
                "reference": "ed28c56c071bddfe7d635ad88995674957a016be",
                "shasum": ""
            },
            "type": "component",
            "extra": {
                "component": {
                    "scripts": [
                        "dist/html5shiv.js"
                    ]
                }
            },
            "notification-url": "https://packagist.org/downloads/",
            "license": [
                "MIT",
                "GPL-2.0"
            ],
            "description": "Defacto way to enable use of HTML5 sectioning elements in legacy Internet Explorer.",
            "homepage": "http://paulirish.com/2011/the-history-of-the-html5-shiv/",
            "time": "2015-07-20T20:04:00+00:00"
        },
        {
            "name": "afarkas/webshim",
            "version": "1.16.0",
            "source": {
                "type": "git",
                "url": "https://github.com/aFarkas/webshim.git",
                "reference": "1600cc692854ac06bf128681bb0f7dd3ccf6b35d"
            },
            "dist": {
                "type": "zip",
                "url": "https://api.github.com/repos/aFarkas/webshim/zipball/1600cc692854ac06bf128681bb0f7dd3ccf6b35d",
                "reference": "1600cc692854ac06bf128681bb0f7dd3ccf6b35d",
                "shasum": ""
            },
            "require": {
                "components/jquery": ">=1.8.2 <3.0",
                "robloach/component-installer": "^0.2"
            },
            "type": "component",
            "extra": {
                "component": {
                    "scripts": [
                        "js-webshim/minified/polyfiller.js"
                    ],
                    "files": [
                        "js-webshim/minified/shims/**"
                    ]
                }
            },
            "license": [
                "MIT"
            ],
            "authors": [
                {
                    "name": "Alexander Farkas",
                    "homepage": "https://github.com/aFarkas/"
                }
            ],
            "description": "The polyfilling, capability based loading JavaScript Library",
            "homepage": "http://afarkas.github.com/webshim/demos/index.html",
            "keywords": [
                "HTML5",
                "audio",
                "canvas",
                "forms",
                "geolocation",
                "getUserMedia",
                "localstorage",
                "polyfill",
                "ui",
                "validation",
                "video",
                "webshim",
                "webshims",
                "widgets"
            ],
            "support": {
                "source": "https://github.com/aFarkas/webshim/tree/1.16.0",
                "issues": "https://github.com/aFarkas/webshim/issues"
            },
            "time": "2016-11-13T20:27:50+00:00"
        },
        {
            "name": "behat/transliterator",
            "version": "v1.2.0",
            "source": {
                "type": "git",
                "url": "https://github.com/Behat/Transliterator.git",
                "reference": "826ce7e9c2a6664c0d1f381cbb38b1fb80a7ee2c"
            },
            "dist": {
                "type": "zip",
                "url": "https://api.github.com/repos/Behat/Transliterator/zipball/826ce7e9c2a6664c0d1f381cbb38b1fb80a7ee2c",
                "reference": "826ce7e9c2a6664c0d1f381cbb38b1fb80a7ee2c",
                "shasum": ""
            },
            "require": {
                "php": ">=5.3.3"
            },
            "require-dev": {
                "chuyskywalker/rolling-curl": "^3.1",
                "php-yaoi/php-yaoi": "^1.0"
            },
            "type": "library",
            "extra": {
                "branch-alias": {
                    "dev-master": "1.2-dev"
                }
            },
            "autoload": {
                "psr-0": {
                    "Behat\\Transliterator": "src/"
                }
            },
            "notification-url": "https://packagist.org/downloads/",
            "license": [
                "Artistic-1.0"
            ],
            "description": "String transliterator",
            "keywords": [
                "i18n",
                "slug",
                "transliterator"
            ],
            "time": "2017-04-04T11:38:05+00:00"
        },
        {
            "name": "bootstrap-plus/bootstrap-jqueryui",
            "version": "dev-master",
            "source": {
                "type": "git",
                "url": "https://github.com/bootstrap-plus/bootstrap-jqueryui.git",
                "reference": "ae53c890fa1445bc8361b85e63653bd0f282a104"
            },
            "dist": {
                "type": "zip",
                "url": "https://api.github.com/repos/bootstrap-plus/bootstrap-jqueryui/zipball/ae53c890fa1445bc8361b85e63653bd0f282a104",
                "reference": "ae53c890fa1445bc8361b85e63653bd0f282a104",
                "shasum": ""
            },
            "type": "component",
            "extra": {
                "component": {
                    "files": [
                        "bootstrap-jqueryui.js",
                        "bootstrap-jqueryui.min.js",
                        "bootstrap-jqueryui.css",
                        "bootstrap-jqueryui.min.css"
                    ]
                }
            },
            "notification-url": "https://packagist.org/downloads/",
            "license": [
                "MIT"
            ],
            "description": "A jqueryui version for bootstrap3.",
            "homepage": "http://bootstrap-plus.github.io/bootstrap-jqueryui/",
            "time": "2014-06-27 20:29:52"
        },
        {
            "name": "components/bootstrap",
            "version": "3.3.7",
            "source": {
                "type": "git",
                "url": "https://github.com/components/bootstrap.git",
                "reference": "fe6e7683be66ba45a725816efdb51d4566733043"
            },
            "dist": {
                "type": "zip",
                "url": "https://api.github.com/repos/components/bootstrap/zipball/fe6e7683be66ba45a725816efdb51d4566733043",
                "reference": "fe6e7683be66ba45a725816efdb51d4566733043",
                "shasum": ""
            },
            "require": {
                "components/jquery": "1.9.1 - 3"
            },
            "suggest": {
                "components/bootstrap-default": "Provide a theme for Bootstrap as components/bootstrap only provides the CSS as file assets"
            },
            "type": "component",
            "extra": {
                "component": {
                    "scripts": [
                        "js/bootstrap.js"
                    ],
                    "files": [
                        "js/*.js",
                        "css/*.css",
                        "css/*.map",
                        "fonts/*",
                        "less/mixins/*.less",
                        "less/*.less"
                    ],
                    "shim": {
                        "deps": [
                            "jquery"
                        ]
                    }
                }
            },
            "notification-url": "https://packagist.org/downloads/",
            "license": [
                "MIT"
            ],
            "authors": [
                {
                    "name": "Jacob Thornton",
                    "email": "jacobthornton@gmail.com"
                },
                {
                    "name": "Mark Otto",
                    "email": "markdotto@gmail.com"
                }
            ],
            "description": "The most popular front-end framework for developing responsive, mobile first projects on the web.",
            "homepage": "http://getbootstrap.com",
            "keywords": [
                "css",
                "framework",
                "front-end",
                "less",
                "mobile-first",
                "responsive",
                "web"
            ],
            "time": "2016-07-26T05:59:20+00:00"
        },
        {
            "name": "components/font-awesome",
            "version": "4.7.0",
            "source": {
                "type": "git",
                "url": "https://github.com/components/font-awesome.git",
                "reference": "885308b939369d147bec93174722786bc2c4eedd"
            },
            "dist": {
                "type": "zip",
                "url": "https://api.github.com/repos/components/font-awesome/zipball/885308b939369d147bec93174722786bc2c4eedd",
                "reference": "885308b939369d147bec93174722786bc2c4eedd",
                "shasum": ""
            },
            "type": "component",
            "extra": {
                "component": {
                    "styles": [
                        "css/font-awesome.css"
                    ],
                    "files": [
                        "css/font-awesome.min.css",
                        "css/font-awesome.css.map",
                        "fonts/*"
                    ]
                }
            },
            "notification-url": "https://packagist.org/downloads/",
            "license": [
                "MIT",
                "OFL-1.1"
            ],
            "description": "The iconic font designed for use with Twitter Bootstrap.",
            "time": "2016-10-25T10:56:23+00:00"
        },
        {
            "name": "components/jquery",
            "version": "2.1.4",
            "source": {
                "type": "git",
                "url": "https://github.com/components/jquery.git",
                "reference": "7b1d1104656a092423fbfba13c5920e9bbba290c"
            },
            "dist": {
                "type": "zip",
                "url": "https://api.github.com/repos/components/jquery/zipball/7b1d1104656a092423fbfba13c5920e9bbba290c",
                "reference": "7b1d1104656a092423fbfba13c5920e9bbba290c",
                "shasum": ""
            },
            "type": "component",
            "extra": {
                "component": {
                    "scripts": [
                        "jquery.js"
                    ],
                    "files": [
                        "jquery.min.js",
                        "jquery.min.map",
                        "jquery-migrate.js",
                        "jquery-migrate.min.js"
                    ]
                }
            },
            "notification-url": "https://packagist.org/downloads/",
            "license": [
                "MIT"
            ],
            "authors": [
                {
                    "name": "John Resig",
                    "email": "jeresig@gmail.com"
                }
            ],
            "description": "jQuery JavaScript Library",
            "homepage": "http://jquery.com",
            "time": "2015-05-08T05:04:47+00:00"
        },
        {
            "name": "components/jqueryui",
            "version": "1.12.1",
            "source": {
                "type": "git",
                "url": "https://github.com/components/jqueryui.git",
                "reference": "44ecf3794cc56b65954cc19737234a3119d036cc"
            },
            "dist": {
                "type": "zip",
                "url": "https://api.github.com/repos/components/jqueryui/zipball/44ecf3794cc56b65954cc19737234a3119d036cc",
                "reference": "44ecf3794cc56b65954cc19737234a3119d036cc",
                "shasum": ""
            },
            "require": {
                "components/jquery": ">=1.6"
            },
            "type": "component",
            "extra": {
                "component": {
                    "name": "jquery-ui",
                    "scripts": [
                        "jquery-ui.js"
                    ],
                    "files": [
                        "ui/**",
                        "themes/**",
                        "jquery-ui.min.js"
                    ],
                    "shim": {
                        "deps": [
                            "jquery"
                        ],
                        "exports": "jQuery"
                    }
                }
            },
            "notification-url": "https://packagist.org/downloads/",
            "license": [
                "MIT"
            ],
            "authors": [
                {
                    "name": "jQuery UI Team",
                    "homepage": "http://jqueryui.com/about"
                },
                {
                    "name": "Joern Zaefferer",
                    "email": "joern.zaefferer@gmail.com",
                    "homepage": "http://bassistance.de"
                },
                {
                    "name": "Scott Gonzalez",
                    "email": "scott.gonzalez@gmail.com",
                    "homepage": "http://scottgonzalez.com"
                },
                {
                    "name": "Kris Borchers",
                    "email": "kris.borchers@gmail.com",
                    "homepage": "http://krisborchers.com"
                },
                {
                    "name": "Mike Sherov",
                    "email": "mike.sherov@gmail.com",
                    "homepage": "http://mike.sherov.com"
                },
                {
                    "name": "TJ VanToll",
                    "email": "tj.vantoll@gmail.com",
                    "homepage": "http://tjvantoll.com"
                },
                {
                    "name": "Corey Frang",
                    "email": "gnarf37@gmail.com",
                    "homepage": "http://gnarf.net"
                },
                {
                    "name": "Felix Nagel",
                    "email": "info@felixnagel.com",
                    "homepage": "http://www.felixnagel.com"
                }
            ],
            "description": "jQuery UI is a curated set of user interface interactions, effects, widgets, and themes built on top of the jQuery JavaScript Library. Whether you're building highly interactive web applications or you just need to add a date picker to a form control, jQuery UI is the perfect choice.",
            "time": "2016-09-16T05:47:55+00:00"
        },
        {
            "name": "composer/ca-bundle",
            "version": "1.0.7",
            "source": {
                "type": "git",
                "url": "https://github.com/composer/ca-bundle.git",
                "reference": "b17e6153cb7f33c7e44eb59578dc12eee5dc8e12"
            },
            "dist": {
                "type": "zip",
                "url": "https://api.github.com/repos/composer/ca-bundle/zipball/b17e6153cb7f33c7e44eb59578dc12eee5dc8e12",
                "reference": "b17e6153cb7f33c7e44eb59578dc12eee5dc8e12",
                "shasum": ""
            },
            "require": {
                "ext-openssl": "*",
                "ext-pcre": "*",
                "php": "^5.3.2 || ^7.0"
            },
            "require-dev": {
                "phpunit/phpunit": "^4.5",
                "psr/log": "^1.0",
                "symfony/process": "^2.5 || ^3.0"
            },
            "suggest": {
                "symfony/process": "This is necessary to reliably check whether openssl_x509_parse is vulnerable on older php versions, but can be ignored on PHP 5.5.6+"
            },
            "type": "library",
            "extra": {
                "branch-alias": {
                    "dev-master": "1.x-dev"
                }
            },
            "autoload": {
                "psr-4": {
                    "Composer\\CaBundle\\": "src"
                }
            },
            "notification-url": "https://packagist.org/downloads/",
            "license": [
                "MIT"
            ],
            "authors": [
                {
                    "name": "Jordi Boggiano",
                    "email": "j.boggiano@seld.be",
                    "homepage": "http://seld.be"
                }
            ],
            "description": "Lets you find a path to the system CA bundle, and includes a fallback to the Mozilla CA bundle.",
            "keywords": [
                "cabundle",
                "cacert",
                "certificate",
                "ssl",
                "tls"
            ],
            "time": "2017-03-06T11:59:08+00:00"
        },
        {
            "name": "composer/installers",
            "version": "v1.3.0",
            "source": {
                "type": "git",
                "url": "https://github.com/composer/installers.git",
                "reference": "79ad876c7498c0bbfe7eed065b8651c93bfd6045"
            },
            "dist": {
                "type": "zip",
                "url": "https://api.github.com/repos/composer/installers/zipball/79ad876c7498c0bbfe7eed065b8651c93bfd6045",
                "reference": "79ad876c7498c0bbfe7eed065b8651c93bfd6045",
                "shasum": ""
            },
            "require": {
                "composer-plugin-api": "^1.0"
            },
            "replace": {
                "roundcube/plugin-installer": "*",
                "shama/baton": "*"
            },
            "require-dev": {
                "composer/composer": "1.0.*@dev",
                "phpunit/phpunit": "4.1.*"
            },
            "type": "composer-plugin",
            "extra": {
                "class": "Composer\\Installers\\Plugin",
                "branch-alias": {
                    "dev-master": "1.0-dev"
                }
            },
            "autoload": {
                "psr-4": {
                    "Composer\\Installers\\": "src/Composer/Installers"
                }
            },
            "notification-url": "https://packagist.org/downloads/",
            "license": [
                "MIT"
            ],
            "authors": [
                {
                    "name": "Kyle Robinson Young",
                    "email": "kyle@dontkry.com",
                    "homepage": "https://github.com/shama"
                }
            ],
            "description": "A multi-framework Composer library installer",
            "homepage": "https://composer.github.io/installers/",
            "keywords": [
                "Craft",
                "Dolibarr",
                "Eliasis",
                "Hurad",
                "ImageCMS",
                "Kanboard",
                "MODX Evo",
                "Mautic",
                "Maya",
                "OXID",
                "Plentymarkets",
                "Porto",
                "RadPHP",
                "SMF",
                "Thelia",
                "WolfCMS",
                "agl",
                "aimeos",
                "annotatecms",
                "attogram",
                "bitrix",
                "cakephp",
                "chef",
                "cockpit",
                "codeigniter",
                "concrete5",
                "croogo",
                "dokuwiki",
                "drupal",
                "elgg",
                "expressionengine",
                "fuelphp",
                "grav",
                "installer",
                "itop",
                "joomla",
                "kohana",
                "laravel",
                "lavalite",
                "lithium",
                "magento",
                "mako",
                "mediawiki",
                "modulework",
                "moodle",
                "phpbb",
                "piwik",
                "ppi",
                "puppet",
                "reindex",
                "roundcube",
                "shopware",
                "silverstripe",
                "sydes",
                "symfony",
                "typo3",
                "wordpress",
                "yawik",
                "zend",
                "zikula"
            ],
            "time": "2017-04-24T06:37:16+00:00"
        },
        {
            "name": "composer/semver",
            "version": "1.4.2",
            "source": {
                "type": "git",
                "url": "https://github.com/composer/semver.git",
                "reference": "c7cb9a2095a074d131b65a8a0cd294479d785573"
            },
            "dist": {
                "type": "zip",
                "url": "https://api.github.com/repos/composer/semver/zipball/c7cb9a2095a074d131b65a8a0cd294479d785573",
                "reference": "c7cb9a2095a074d131b65a8a0cd294479d785573",
                "shasum": ""
            },
            "require": {
                "php": "^5.3.2 || ^7.0"
            },
            "require-dev": {
                "phpunit/phpunit": "^4.5 || ^5.0.5",
                "phpunit/phpunit-mock-objects": "2.3.0 || ^3.0"
            },
            "type": "library",
            "extra": {
                "branch-alias": {
                    "dev-master": "1.x-dev"
                }
            },
            "autoload": {
                "psr-4": {
                    "Composer\\Semver\\": "src"
                }
            },
            "notification-url": "https://packagist.org/downloads/",
            "license": [
                "MIT"
            ],
            "authors": [
                {
                    "name": "Nils Adermann",
                    "email": "naderman@naderman.de",
                    "homepage": "http://www.naderman.de"
                },
                {
                    "name": "Jordi Boggiano",
                    "email": "j.boggiano@seld.be",
                    "homepage": "http://seld.be"
                },
                {
                    "name": "Rob Bast",
                    "email": "rob.bast@gmail.com",
                    "homepage": "http://robbast.nl"
                }
            ],
            "description": "Semver library that offers utilities, version constraint parsing and validation.",
            "keywords": [
                "semantic",
                "semver",
                "validation",
                "versioning"
            ],
            "time": "2016-08-30T16:08:34+00:00"
        },
        {
            "name": "dimsemenov/magnific-popup",
            "version": "1.1.0",
            "source": {
                "type": "git",
                "url": "https://github.com/dimsemenov/Magnific-Popup.git",
                "reference": "6b7a8088783cbce01034414c1fd2d8e1889093ae"
            },
            "dist": {
                "type": "zip",
                "url": "https://api.github.com/repos/dimsemenov/Magnific-Popup/zipball/6b7a8088783cbce01034414c1fd2d8e1889093ae",
                "reference": "6b7a8088783cbce01034414c1fd2d8e1889093ae",
                "shasum": ""
            },
            "type": "library",
            "notification-url": "https://packagist.org/downloads/",
            "description": "Light and responsive lightbox script with focus on performance.",
            "homepage": "http://dimsemenov.com/plugins/magnific-popup/",
            "time": "2016-02-20T09:06:30+00:00"
        },
        {
            "name": "doctrine/annotations",
            "version": "v1.2.7",
            "source": {
                "type": "git",
                "url": "https://github.com/doctrine/annotations.git",
                "reference": "f25c8aab83e0c3e976fd7d19875f198ccf2f7535"
            },
            "dist": {
                "type": "zip",
                "url": "https://api.github.com/repos/doctrine/annotations/zipball/f25c8aab83e0c3e976fd7d19875f198ccf2f7535",
                "reference": "f25c8aab83e0c3e976fd7d19875f198ccf2f7535",
                "shasum": ""
            },
            "require": {
                "doctrine/lexer": "1.*",
                "php": ">=5.3.2"
            },
            "require-dev": {
                "doctrine/cache": "1.*",
                "phpunit/phpunit": "4.*"
            },
            "type": "library",
            "extra": {
                "branch-alias": {
                    "dev-master": "1.3.x-dev"
                }
            },
            "autoload": {
                "psr-0": {
                    "Doctrine\\Common\\Annotations\\": "lib/"
                }
            },
            "notification-url": "https://packagist.org/downloads/",
            "license": [
                "MIT"
            ],
            "authors": [
                {
                    "name": "Roman Borschel",
                    "email": "roman@code-factory.org"
                },
                {
                    "name": "Benjamin Eberlei",
                    "email": "kontakt@beberlei.de"
                },
                {
                    "name": "Guilherme Blanco",
                    "email": "guilhermeblanco@gmail.com"
                },
                {
                    "name": "Jonathan Wage",
                    "email": "jonwage@gmail.com"
                },
                {
                    "name": "Johannes Schmitt",
                    "email": "schmittjoh@gmail.com"
                }
            ],
            "description": "Docblock Annotations Parser",
            "homepage": "http://www.doctrine-project.org",
            "keywords": [
                "annotations",
                "docblock",
                "parser"
            ],
            "time": "2015-08-31T12:32:49+00:00"
        },
        {
            "name": "doctrine/cache",
            "version": "v1.6.1",
            "source": {
                "type": "git",
                "url": "https://github.com/doctrine/cache.git",
                "reference": "b6f544a20f4807e81f7044d31e679ccbb1866dc3"
            },
            "dist": {
                "type": "zip",
                "url": "https://api.github.com/repos/doctrine/cache/zipball/b6f544a20f4807e81f7044d31e679ccbb1866dc3",
                "reference": "b6f544a20f4807e81f7044d31e679ccbb1866dc3",
                "shasum": ""
            },
            "require": {
                "php": "~5.5|~7.0"
            },
            "conflict": {
                "doctrine/common": ">2.2,<2.4"
            },
            "require-dev": {
                "phpunit/phpunit": "~4.8|~5.0",
                "predis/predis": "~1.0",
                "satooshi/php-coveralls": "~0.6"
            },
            "type": "library",
            "extra": {
                "branch-alias": {
                    "dev-master": "1.6.x-dev"
                }
            },
            "autoload": {
                "psr-4": {
                    "Doctrine\\Common\\Cache\\": "lib/Doctrine/Common/Cache"
                }
            },
            "notification-url": "https://packagist.org/downloads/",
            "license": [
                "MIT"
            ],
            "authors": [
                {
                    "name": "Roman Borschel",
                    "email": "roman@code-factory.org"
                },
                {
                    "name": "Benjamin Eberlei",
                    "email": "kontakt@beberlei.de"
                },
                {
                    "name": "Guilherme Blanco",
                    "email": "guilhermeblanco@gmail.com"
                },
                {
                    "name": "Jonathan Wage",
                    "email": "jonwage@gmail.com"
                },
                {
                    "name": "Johannes Schmitt",
                    "email": "schmittjoh@gmail.com"
                }
            ],
            "description": "Caching library offering an object-oriented API for many cache backends",
            "homepage": "http://www.doctrine-project.org",
            "keywords": [
                "cache",
                "caching"
            ],
            "time": "2016-10-29T11:16:17+00:00"
        },
        {
            "name": "doctrine/collections",
            "version": "v1.3.0",
            "source": {
                "type": "git",
                "url": "https://github.com/doctrine/collections.git",
                "reference": "6c1e4eef75f310ea1b3e30945e9f06e652128b8a"
            },
            "dist": {
                "type": "zip",
                "url": "https://api.github.com/repos/doctrine/collections/zipball/6c1e4eef75f310ea1b3e30945e9f06e652128b8a",
                "reference": "6c1e4eef75f310ea1b3e30945e9f06e652128b8a",
                "shasum": ""
            },
            "require": {
                "php": ">=5.3.2"
            },
            "require-dev": {
                "phpunit/phpunit": "~4.0"
            },
            "type": "library",
            "extra": {
                "branch-alias": {
                    "dev-master": "1.2.x-dev"
                }
            },
            "autoload": {
                "psr-0": {
                    "Doctrine\\Common\\Collections\\": "lib/"
                }
            },
            "notification-url": "https://packagist.org/downloads/",
            "license": [
                "MIT"
            ],
            "authors": [
                {
                    "name": "Roman Borschel",
                    "email": "roman@code-factory.org"
                },
                {
                    "name": "Benjamin Eberlei",
                    "email": "kontakt@beberlei.de"
                },
                {
                    "name": "Guilherme Blanco",
                    "email": "guilhermeblanco@gmail.com"
                },
                {
                    "name": "Jonathan Wage",
                    "email": "jonwage@gmail.com"
                },
                {
                    "name": "Johannes Schmitt",
                    "email": "schmittjoh@gmail.com"
                }
            ],
            "description": "Collections Abstraction library",
            "homepage": "http://www.doctrine-project.org",
            "keywords": [
                "array",
                "collections",
                "iterator"
            ],
            "time": "2015-04-14T22:21:58+00:00"
        },
        {
            "name": "doctrine/common",
            "version": "v2.6.2",
            "source": {
                "type": "git",
                "url": "https://github.com/doctrine/common.git",
                "reference": "7bce00698899aa2c06fe7365c76e4d78ddb15fa3"
            },
            "dist": {
                "type": "zip",
                "url": "https://api.github.com/repos/doctrine/common/zipball/7bce00698899aa2c06fe7365c76e4d78ddb15fa3",
                "reference": "7bce00698899aa2c06fe7365c76e4d78ddb15fa3",
                "shasum": ""
            },
            "require": {
                "doctrine/annotations": "1.*",
                "doctrine/cache": "1.*",
                "doctrine/collections": "1.*",
                "doctrine/inflector": "1.*",
                "doctrine/lexer": "1.*",
                "php": "~5.5|~7.0"
            },
            "require-dev": {
                "phpunit/phpunit": "~4.8|~5.0"
            },
            "type": "library",
            "extra": {
                "branch-alias": {
                    "dev-master": "2.7.x-dev"
                }
            },
            "autoload": {
                "psr-4": {
                    "Doctrine\\Common\\": "lib/Doctrine/Common"
                }
            },
            "notification-url": "https://packagist.org/downloads/",
            "license": [
                "MIT"
            ],
            "authors": [
                {
                    "name": "Roman Borschel",
                    "email": "roman@code-factory.org"
                },
                {
                    "name": "Benjamin Eberlei",
                    "email": "kontakt@beberlei.de"
                },
                {
                    "name": "Guilherme Blanco",
                    "email": "guilhermeblanco@gmail.com"
                },
                {
                    "name": "Jonathan Wage",
                    "email": "jonwage@gmail.com"
                },
                {
                    "name": "Johannes Schmitt",
                    "email": "schmittjoh@gmail.com"
                }
            ],
            "description": "Common Library for Doctrine projects",
            "homepage": "http://www.doctrine-project.org",
            "keywords": [
                "annotations",
                "collections",
                "eventmanager",
                "persistence",
                "spl"
            ],
            "time": "2016-11-30T16:50:46+00:00"
        },
        {
            "name": "doctrine/dbal",
            "version": "v2.5.12",
            "source": {
                "type": "git",
                "url": "https://github.com/doctrine/dbal.git",
                "reference": "7b9e911f9d8b30d43b96853dab26898c710d8f44"
            },
            "dist": {
                "type": "zip",
                "url": "https://api.github.com/repos/doctrine/dbal/zipball/7b9e911f9d8b30d43b96853dab26898c710d8f44",
                "reference": "7b9e911f9d8b30d43b96853dab26898c710d8f44",
                "shasum": ""
            },
            "require": {
                "doctrine/common": ">=2.4,<2.8-dev",
                "php": ">=5.3.2"
            },
            "require-dev": {
                "phpunit/phpunit": "4.*",
                "symfony/console": "2.*||^3.0"
            },
            "suggest": {
                "symfony/console": "For helpful console commands such as SQL execution and import of files."
            },
            "bin": [
                "bin/doctrine-dbal"
            ],
            "type": "library",
            "extra": {
                "branch-alias": {
                    "dev-master": "2.5.x-dev"
                }
            },
            "autoload": {
                "psr-0": {
                    "Doctrine\\DBAL\\": "lib/"
                }
            },
            "notification-url": "https://packagist.org/downloads/",
            "license": [
                "MIT"
            ],
            "authors": [
                {
                    "name": "Roman Borschel",
                    "email": "roman@code-factory.org"
                },
                {
                    "name": "Benjamin Eberlei",
                    "email": "kontakt@beberlei.de"
                },
                {
                    "name": "Guilherme Blanco",
                    "email": "guilhermeblanco@gmail.com"
                },
                {
                    "name": "Jonathan Wage",
                    "email": "jonwage@gmail.com"
                }
            ],
            "description": "Database Abstraction Layer",
            "homepage": "http://www.doctrine-project.org",
            "keywords": [
                "database",
                "dbal",
                "persistence",
                "queryobject"
            ],
            "time": "2017-02-08T12:53:47+00:00"
        },
        {
            "name": "doctrine/doctrine-bundle",
            "version": "1.6.8",
            "source": {
                "type": "git",
                "url": "https://github.com/doctrine/DoctrineBundle.git",
                "reference": "6e96577cbbdbb5b6dcca2ff203d665976b51beb0"
            },
            "dist": {
                "type": "zip",
                "url": "https://api.github.com/repos/doctrine/DoctrineBundle/zipball/6e96577cbbdbb5b6dcca2ff203d665976b51beb0",
                "reference": "6e96577cbbdbb5b6dcca2ff203d665976b51beb0",
                "shasum": ""
            },
            "require": {
                "doctrine/dbal": "~2.3",
                "doctrine/doctrine-cache-bundle": "~1.2",
                "jdorn/sql-formatter": "~1.1",
                "php": ">=5.5.9",
                "symfony/console": "~2.7|~3.0|~4.0",
                "symfony/dependency-injection": "~2.7|~3.0|~4.0",
                "symfony/doctrine-bridge": "~2.7|~3.0|~4.0",
                "symfony/framework-bundle": "~2.7|~3.0|~4.0"
            },
            "require-dev": {
                "doctrine/orm": "~2.3",
                "phpunit/phpunit": "~4",
                "satooshi/php-coveralls": "^1.0",
                "symfony/phpunit-bridge": "~2.7|~3.0|~4.0",
                "symfony/property-info": "~2.8|~3.0|~4.0",
                "symfony/validator": "~2.7|~3.0|~4.0",
                "symfony/yaml": "~2.7|~3.0|~4.0",
                "twig/twig": "~1.12|~2.0"
            },
            "suggest": {
                "doctrine/orm": "The Doctrine ORM integration is optional in the bundle.",
                "symfony/web-profiler-bundle": "To use the data collector."
            },
            "type": "symfony-bundle",
            "extra": {
                "branch-alias": {
                    "dev-master": "1.6.x-dev"
                }
            },
            "autoload": {
                "psr-4": {
                    "Doctrine\\Bundle\\DoctrineBundle\\": ""
                }
            },
            "notification-url": "https://packagist.org/downloads/",
            "license": [
                "MIT"
            ],
            "authors": [
                {
                    "name": "Symfony Community",
                    "homepage": "http://symfony.com/contributors"
                },
                {
                    "name": "Benjamin Eberlei",
                    "email": "kontakt@beberlei.de"
                },
                {
                    "name": "Doctrine Project",
                    "homepage": "http://www.doctrine-project.org/"
                },
                {
                    "name": "Fabien Potencier",
                    "email": "fabien@symfony.com"
                }
            ],
            "description": "Symfony DoctrineBundle",
            "homepage": "http://www.doctrine-project.org",
            "keywords": [
                "database",
                "dbal",
                "orm",
                "persistence"
            ],
            "time": "2017-05-18T08:15:18+00:00"
        },
        {
            "name": "doctrine/doctrine-cache-bundle",
            "version": "1.3.0",
            "source": {
                "type": "git",
                "url": "https://github.com/doctrine/DoctrineCacheBundle.git",
                "reference": "18c600a9b82f6454d2e81ca4957cdd56a1cf3504"
            },
            "dist": {
                "type": "zip",
                "url": "https://api.github.com/repos/doctrine/DoctrineCacheBundle/zipball/18c600a9b82f6454d2e81ca4957cdd56a1cf3504",
                "reference": "18c600a9b82f6454d2e81ca4957cdd56a1cf3504",
                "shasum": ""
            },
            "require": {
                "doctrine/cache": "^1.4.2",
                "doctrine/inflector": "~1.0",
                "php": ">=5.3.2",
                "symfony/doctrine-bridge": "~2.2|~3.0"
            },
            "require-dev": {
                "instaclick/coding-standard": "~1.1",
                "instaclick/object-calisthenics-sniffs": "dev-master",
                "instaclick/symfony2-coding-standard": "dev-remaster",
                "phpunit/phpunit": "~4",
                "predis/predis": "~0.8",
                "satooshi/php-coveralls": "~0.6.1",
                "squizlabs/php_codesniffer": "~1.5",
                "symfony/console": "~2.2|~3.0",
                "symfony/finder": "~2.2|~3.0",
                "symfony/framework-bundle": "~2.2|~3.0",
                "symfony/phpunit-bridge": "~2.7|~3.0",
                "symfony/security-acl": "~2.3|~3.0",
                "symfony/validator": "~2.2|~3.0",
                "symfony/yaml": "~2.2|~3.0"
            },
            "suggest": {
                "symfony/security-acl": "For using this bundle to cache ACLs"
            },
            "type": "symfony-bundle",
            "extra": {
                "branch-alias": {
                    "dev-master": "1.2.x-dev"
                }
            },
            "autoload": {
                "psr-4": {
                    "Doctrine\\Bundle\\DoctrineCacheBundle\\": ""
                }
            },
            "notification-url": "https://packagist.org/downloads/",
            "license": [
                "MIT"
            ],
            "authors": [
                {
                    "name": "Symfony Community",
                    "homepage": "http://symfony.com/contributors"
                },
                {
                    "name": "Benjamin Eberlei",
                    "email": "kontakt@beberlei.de"
                },
                {
                    "name": "Fabio B. Silva",
                    "email": "fabio.bat.silva@gmail.com"
                },
                {
                    "name": "Guilherme Blanco",
                    "email": "guilhermeblanco@hotmail.com"
                },
                {
                    "name": "Doctrine Project",
                    "homepage": "http://www.doctrine-project.org/"
                },
                {
                    "name": "Fabien Potencier",
                    "email": "fabien@symfony.com"
                }
            ],
            "description": "Symfony Bundle for Doctrine Cache",
            "homepage": "http://www.doctrine-project.org",
            "keywords": [
                "cache",
                "caching"
            ],
            "time": "2016-01-26T17:28:51+00:00"
        },
        {
            "name": "doctrine/inflector",
            "version": "v1.1.0",
            "source": {
                "type": "git",
                "url": "https://github.com/doctrine/inflector.git",
                "reference": "90b2128806bfde671b6952ab8bea493942c1fdae"
            },
            "dist": {
                "type": "zip",
                "url": "https://api.github.com/repos/doctrine/inflector/zipball/90b2128806bfde671b6952ab8bea493942c1fdae",
                "reference": "90b2128806bfde671b6952ab8bea493942c1fdae",
                "shasum": ""
            },
            "require": {
                "php": ">=5.3.2"
            },
            "require-dev": {
                "phpunit/phpunit": "4.*"
            },
            "type": "library",
            "extra": {
                "branch-alias": {
                    "dev-master": "1.1.x-dev"
                }
            },
            "autoload": {
                "psr-0": {
                    "Doctrine\\Common\\Inflector\\": "lib/"
                }
            },
            "notification-url": "https://packagist.org/downloads/",
            "license": [
                "MIT"
            ],
            "authors": [
                {
                    "name": "Roman Borschel",
                    "email": "roman@code-factory.org"
                },
                {
                    "name": "Benjamin Eberlei",
                    "email": "kontakt@beberlei.de"
                },
                {
                    "name": "Guilherme Blanco",
                    "email": "guilhermeblanco@gmail.com"
                },
                {
                    "name": "Jonathan Wage",
                    "email": "jonwage@gmail.com"
                },
                {
                    "name": "Johannes Schmitt",
                    "email": "schmittjoh@gmail.com"
                }
            ],
            "description": "Common String Manipulations with regard to casing and singular/plural rules.",
            "homepage": "http://www.doctrine-project.org",
            "keywords": [
                "inflection",
                "pluralize",
                "singularize",
                "string"
            ],
            "time": "2015-11-06T14:35:42+00:00"
        },
        {
            "name": "doctrine/instantiator",
            "version": "1.0.5",
            "source": {
                "type": "git",
                "url": "https://github.com/doctrine/instantiator.git",
                "reference": "8e884e78f9f0eb1329e445619e04456e64d8051d"
            },
            "dist": {
                "type": "zip",
                "url": "https://api.github.com/repos/doctrine/instantiator/zipball/8e884e78f9f0eb1329e445619e04456e64d8051d",
                "reference": "8e884e78f9f0eb1329e445619e04456e64d8051d",
                "shasum": ""
            },
            "require": {
                "php": ">=5.3,<8.0-DEV"
            },
            "require-dev": {
                "athletic/athletic": "~0.1.8",
                "ext-pdo": "*",
                "ext-phar": "*",
                "phpunit/phpunit": "~4.0",
                "squizlabs/php_codesniffer": "~2.0"
            },
            "type": "library",
            "extra": {
                "branch-alias": {
                    "dev-master": "1.0.x-dev"
                }
            },
            "autoload": {
                "psr-4": {
                    "Doctrine\\Instantiator\\": "src/Doctrine/Instantiator/"
                }
            },
            "notification-url": "https://packagist.org/downloads/",
            "license": [
                "MIT"
            ],
            "authors": [
                {
                    "name": "Marco Pivetta",
                    "email": "ocramius@gmail.com",
                    "homepage": "http://ocramius.github.com/"
                }
            ],
            "description": "A small, lightweight utility to instantiate objects in PHP without invoking their constructors",
            "homepage": "https://github.com/doctrine/instantiator",
            "keywords": [
                "constructor",
                "instantiate"
            ],
            "time": "2015-06-14T21:17:01+00:00"
        },
        {
            "name": "doctrine/lexer",
            "version": "v1.0.1",
            "source": {
                "type": "git",
                "url": "https://github.com/doctrine/lexer.git",
                "reference": "83893c552fd2045dd78aef794c31e694c37c0b8c"
            },
            "dist": {
                "type": "zip",
                "url": "https://api.github.com/repos/doctrine/lexer/zipball/83893c552fd2045dd78aef794c31e694c37c0b8c",
                "reference": "83893c552fd2045dd78aef794c31e694c37c0b8c",
                "shasum": ""
            },
            "require": {
                "php": ">=5.3.2"
            },
            "type": "library",
            "extra": {
                "branch-alias": {
                    "dev-master": "1.0.x-dev"
                }
            },
            "autoload": {
                "psr-0": {
                    "Doctrine\\Common\\Lexer\\": "lib/"
                }
            },
            "notification-url": "https://packagist.org/downloads/",
            "license": [
                "MIT"
            ],
            "authors": [
                {
                    "name": "Roman Borschel",
                    "email": "roman@code-factory.org"
                },
                {
                    "name": "Guilherme Blanco",
                    "email": "guilhermeblanco@gmail.com"
                },
                {
                    "name": "Johannes Schmitt",
                    "email": "schmittjoh@gmail.com"
                }
            ],
            "description": "Base library for a lexer that can be used in Top-Down, Recursive Descent Parsers.",
            "homepage": "http://www.doctrine-project.org",
            "keywords": [
                "lexer",
                "parser"
            ],
            "time": "2014-09-09T13:34:57+00:00"
        },
        {
            "name": "doctrine/orm",
            "version": "v2.5.6",
            "source": {
                "type": "git",
                "url": "https://github.com/doctrine/doctrine2.git",
                "reference": "e6c434196c8ef058239aaa0724b4aadb0107940b"
            },
            "dist": {
                "type": "zip",
                "url": "https://api.github.com/repos/doctrine/doctrine2/zipball/e6c434196c8ef058239aaa0724b4aadb0107940b",
                "reference": "e6c434196c8ef058239aaa0724b4aadb0107940b",
                "shasum": ""
            },
            "require": {
                "doctrine/cache": "~1.4",
                "doctrine/collections": "~1.2",
                "doctrine/common": ">=2.5-dev,<2.8-dev",
                "doctrine/dbal": ">=2.5-dev,<2.6-dev",
                "doctrine/instantiator": "~1.0.1",
                "ext-pdo": "*",
                "php": ">=5.4",
                "symfony/console": "~2.5|~3.0"
            },
            "require-dev": {
                "phpunit/phpunit": "~4.0",
                "symfony/yaml": "~2.3|~3.0"
            },
            "suggest": {
                "symfony/yaml": "If you want to use YAML Metadata Mapping Driver"
            },
            "bin": [
                "bin/doctrine",
                "bin/doctrine.php"
            ],
            "type": "library",
            "extra": {
                "branch-alias": {
                    "dev-master": "2.6.x-dev"
                }
            },
            "autoload": {
                "psr-0": {
                    "Doctrine\\ORM\\": "lib/"
                }
            },
            "notification-url": "https://packagist.org/downloads/",
            "license": [
                "MIT"
            ],
            "authors": [
                {
                    "name": "Roman Borschel",
                    "email": "roman@code-factory.org"
                },
                {
                    "name": "Benjamin Eberlei",
                    "email": "kontakt@beberlei.de"
                },
                {
                    "name": "Guilherme Blanco",
                    "email": "guilhermeblanco@gmail.com"
                },
                {
                    "name": "Jonathan Wage",
                    "email": "jonwage@gmail.com"
                }
            ],
            "description": "Object-Relational-Mapper for PHP",
            "homepage": "http://www.doctrine-project.org",
            "keywords": [
                "database",
                "orm"
            ],
            "time": "2016-12-18T15:42:34+00:00"
        },
        {
            "name": "elao/web-profiler-extra-bundle",
            "version": "v2.3.3",
            "source": {
                "type": "git",
                "url": "https://github.com/Elao/WebProfilerExtraBundle.git",
                "reference": "1b29496eecddb5520de59e89e168582f88140e49"
            },
            "dist": {
                "type": "zip",
                "url": "https://api.github.com/repos/Elao/WebProfilerExtraBundle/zipball/1b29496eecddb5520de59e89e168582f88140e49",
                "reference": "1b29496eecddb5520de59e89e168582f88140e49",
                "shasum": ""
            },
            "require": {
                "symfony/framework-bundle": "~2.1|~3.0",
                "symfony/twig-bundle": "~2.0|~3.0",
                "twig/twig": "~1.12"
            },
            "type": "symfony-bundle",
            "extra": {
                "branch-alias": {
                    "dev-master": "2.3-dev"
                }
            },
            "autoload": {
                "psr-4": {
                    "Elao\\WebProfilerExtraBundle\\": "."
                }
            },
            "notification-url": "https://packagist.org/downloads/",
            "license": [
                "MIT"
            ],
            "authors": [
                {
                    "name": "Elao Team",
                    "homepage": "http://www.elao.com"
                },
                {
                    "name": "Contributors",
                    "homepage": "http://github.com/Elao/WebProfilerExtraBundle/contributors"
                }
            ],
            "description": "Add routing, container, assetic & twig information inside the profiler",
            "homepage": "http://github.com/Elao/WebProfilerExtraBundle",
            "keywords": [
                "bundle",
                "elao",
                "extra",
                "profiler"
            ],
            "time": "2015-12-21T16:18:05+00:00"
        },
        {
            "name": "ezyang/htmlpurifier",
            "version": "dev-master",
            "source": {
                "type": "git",
                "url": "https://github.com/ezyang/htmlpurifier.git",
                "reference": "d21213e0d3518105b44cd27596e07550c62ac415"
            },
            "dist": {
                "type": "zip",
                "url": "https://api.github.com/repos/ezyang/htmlpurifier/zipball/d21213e0d3518105b44cd27596e07550c62ac415",
                "reference": "d21213e0d3518105b44cd27596e07550c62ac415",
                "shasum": ""
            },
            "require": {
                "php": ">=5.2"
            },
            "require-dev": {
                "simpletest/simpletest": "^1.1"
            },
            "type": "library",
            "autoload": {
                "psr-0": {
                    "HTMLPurifier": "library/"
                },
                "files": [
                    "library/HTMLPurifier.composer.php"
                ]
            },
            "notification-url": "https://packagist.org/downloads/",
            "license": [
                "LGPL"
            ],
            "authors": [
                {
                    "name": "Edward Z. Yang",
                    "email": "admin@htmlpurifier.org",
                    "homepage": "http://ezyang.com"
                }
            ],
            "description": "Standards compliant HTML filter written in PHP",
            "homepage": "http://htmlpurifier.org/",
            "keywords": [
                "html"
            ],
            "time": "2017-06-10 19:57:51"
        },
        {
            "name": "friendsofsymfony/jsrouting-bundle",
            "version": "1.6.0",
            "source": {
                "type": "git",
                "url": "https://github.com/FriendsOfSymfony/FOSJsRoutingBundle.git",
                "reference": "2f52d924692647db02bbcb27c159fef03bf000c9"
            },
            "dist": {
                "type": "zip",
                "url": "https://api.github.com/repos/FriendsOfSymfony/FOSJsRoutingBundle/zipball/2f52d924692647db02bbcb27c159fef03bf000c9",
                "reference": "2f52d924692647db02bbcb27c159fef03bf000c9",
                "shasum": ""
            },
            "require": {
                "php": ">=5.3.2",
                "symfony/console": "~2.0|3.*",
                "symfony/framework-bundle": "~2.0|3.*",
                "symfony/serializer": "~2.0|3.*",
                "willdurand/jsonp-callback-validator": "~1.0"
            },
            "require-dev": {
                "symfony/expression-language": "~2.4|3.*"
            },
            "type": "symfony-bundle",
            "extra": {
                "branch-alias": {
                    "dev-master": "1.5-dev"
                }
            },
            "autoload": {
                "psr-4": {
                    "FOS\\JsRoutingBundle\\": ""
                }
            },
            "notification-url": "https://packagist.org/downloads/",
            "license": [
                "MIT"
            ],
            "authors": [
                {
                    "name": "FriendsOfSymfony Community",
                    "homepage": "https://github.com/friendsofsymfony/FOSJsRoutingBundle/contributors"
                },
                {
                    "name": "William Durand",
                    "email": "william.durand1@gmail.com"
                }
            ],
            "description": "A pretty nice way to expose your Symfony2 routing to client applications.",
            "homepage": "http://friendsofsymfony.github.com",
            "keywords": [
                "Js Routing",
                "javascript",
                "routing"
            ],
            "time": "2015-10-28T15:08:39+00:00"
        },
        {
            "name": "gedmo/doctrine-extensions",
            "version": "v2.4.29",
            "source": {
                "type": "git",
                "url": "https://github.com/Atlantic18/DoctrineExtensions.git",
                "reference": "f65c02eae3bff1aa57709ea4c8ca26947df95b9c"
            },
            "dist": {
                "type": "zip",
                "url": "https://api.github.com/repos/Atlantic18/DoctrineExtensions/zipball/f65c02eae3bff1aa57709ea4c8ca26947df95b9c",
                "reference": "f65c02eae3bff1aa57709ea4c8ca26947df95b9c",
                "shasum": ""
            },
            "require": {
                "behat/transliterator": "~1.2",
                "doctrine/common": "~2.4",
                "php": ">=5.3.2"
            },
            "require-dev": {
                "doctrine/common": ">=2.5.0",
                "doctrine/mongodb-odm": ">=1.0.2",
                "doctrine/orm": ">=2.5.0",
                "phpunit/phpunit": "*",
                "symfony/yaml": "~2.6|~3.0"
            },
            "suggest": {
                "doctrine/mongodb-odm": "to use the extensions with the MongoDB ODM",
                "doctrine/orm": "to use the extensions with the ORM"
            },
            "type": "library",
            "extra": {
                "branch-alias": {
                    "dev-master": "2.4.x-dev"
                }
            },
            "autoload": {
                "psr-0": {
                    "Gedmo\\": "lib/"
                }
            },
            "notification-url": "https://packagist.org/downloads/",
            "license": [
                "MIT"
            ],
            "authors": [
                {
                    "name": "David Buchmann",
                    "email": "david@liip.ch"
                },
                {
                    "name": "Gediminas Morkevicius",
                    "email": "gediminas.morkevicius@gmail.com"
                },
                {
                    "name": "Gustavo Falco",
                    "email": "comfortablynumb84@gmail.com"
                }
            ],
            "description": "Doctrine2 behavioral extensions",
            "homepage": "http://gediminasm.org/",
            "keywords": [
                "Blameable",
                "behaviors",
                "doctrine2",
                "extensions",
                "gedmo",
                "loggable",
                "nestedset",
                "sluggable",
                "sortable",
                "timestampable",
                "translatable",
                "tree",
                "uploadable"
            ],
            "time": "2017-05-29T17:33:48+00:00"
        },
        {
            "name": "guzzlehttp/guzzle",
            "version": "6.2.3",
            "source": {
                "type": "git",
                "url": "https://github.com/guzzle/guzzle.git",
                "reference": "8d6c6cc55186db87b7dc5009827429ba4e9dc006"
            },
            "dist": {
                "type": "zip",
                "url": "https://api.github.com/repos/guzzle/guzzle/zipball/8d6c6cc55186db87b7dc5009827429ba4e9dc006",
                "reference": "8d6c6cc55186db87b7dc5009827429ba4e9dc006",
                "shasum": ""
            },
            "require": {
                "guzzlehttp/promises": "^1.0",
                "guzzlehttp/psr7": "^1.4",
                "php": ">=5.5"
            },
            "require-dev": {
                "ext-curl": "*",
                "phpunit/phpunit": "^4.0",
                "psr/log": "^1.0"
            },
            "type": "library",
            "extra": {
                "branch-alias": {
                    "dev-master": "6.2-dev"
                }
            },
            "autoload": {
                "files": [
                    "src/functions_include.php"
                ],
                "psr-4": {
                    "GuzzleHttp\\": "src/"
                }
            },
            "notification-url": "https://packagist.org/downloads/",
            "license": [
                "MIT"
            ],
            "authors": [
                {
                    "name": "Michael Dowling",
                    "email": "mtdowling@gmail.com",
                    "homepage": "https://github.com/mtdowling"
                }
            ],
            "description": "Guzzle is a PHP HTTP client library",
            "homepage": "http://guzzlephp.org/",
            "keywords": [
                "client",
                "curl",
                "framework",
                "http",
                "http client",
                "rest",
                "web service"
            ],
            "time": "2017-02-28T22:50:30+00:00"
        },
        {
            "name": "guzzlehttp/promises",
            "version": "v1.3.1",
            "source": {
                "type": "git",
                "url": "https://github.com/guzzle/promises.git",
                "reference": "a59da6cf61d80060647ff4d3eb2c03a2bc694646"
            },
            "dist": {
                "type": "zip",
                "url": "https://api.github.com/repos/guzzle/promises/zipball/a59da6cf61d80060647ff4d3eb2c03a2bc694646",
                "reference": "a59da6cf61d80060647ff4d3eb2c03a2bc694646",
                "shasum": ""
            },
            "require": {
                "php": ">=5.5.0"
            },
            "require-dev": {
                "phpunit/phpunit": "^4.0"
            },
            "type": "library",
            "extra": {
                "branch-alias": {
                    "dev-master": "1.4-dev"
                }
            },
            "autoload": {
                "psr-4": {
                    "GuzzleHttp\\Promise\\": "src/"
                },
                "files": [
                    "src/functions_include.php"
                ]
            },
            "notification-url": "https://packagist.org/downloads/",
            "license": [
                "MIT"
            ],
            "authors": [
                {
                    "name": "Michael Dowling",
                    "email": "mtdowling@gmail.com",
                    "homepage": "https://github.com/mtdowling"
                }
            ],
            "description": "Guzzle promises library",
            "keywords": [
                "promise"
            ],
            "time": "2016-12-20T10:07:11+00:00"
        },
        {
            "name": "guzzlehttp/psr7",
            "version": "1.4.2",
            "source": {
                "type": "git",
                "url": "https://github.com/guzzle/psr7.git",
                "reference": "f5b8a8512e2b58b0071a7280e39f14f72e05d87c"
            },
            "dist": {
                "type": "zip",
                "url": "https://api.github.com/repos/guzzle/psr7/zipball/f5b8a8512e2b58b0071a7280e39f14f72e05d87c",
                "reference": "f5b8a8512e2b58b0071a7280e39f14f72e05d87c",
                "shasum": ""
            },
            "require": {
                "php": ">=5.4.0",
                "psr/http-message": "~1.0"
            },
            "provide": {
                "psr/http-message-implementation": "1.0"
            },
            "require-dev": {
                "phpunit/phpunit": "~4.0"
            },
            "type": "library",
            "extra": {
                "branch-alias": {
                    "dev-master": "1.4-dev"
                }
            },
            "autoload": {
                "psr-4": {
                    "GuzzleHttp\\Psr7\\": "src/"
                },
                "files": [
                    "src/functions_include.php"
                ]
            },
            "notification-url": "https://packagist.org/downloads/",
            "license": [
                "MIT"
            ],
            "authors": [
                {
                    "name": "Michael Dowling",
                    "email": "mtdowling@gmail.com",
                    "homepage": "https://github.com/mtdowling"
                },
                {
                    "name": "Tobias Schultze",
                    "homepage": "https://github.com/Tobion"
                }
            ],
            "description": "PSR-7 message implementation that also provides common utility methods",
            "keywords": [
                "http",
                "message",
                "request",
                "response",
                "stream",
                "uri",
                "url"
            ],
            "time": "2017-03-20T17:10:46+00:00"
        },
        {
            "name": "imagine/imagine",
            "version": "v0.6.3",
            "source": {
                "type": "git",
                "url": "https://github.com/avalanche123/Imagine.git",
                "reference": "149041d2a1b517107bfe270ca2b1a17aa341715d"
            },
            "dist": {
                "type": "zip",
                "url": "https://api.github.com/repos/avalanche123/Imagine/zipball/149041d2a1b517107bfe270ca2b1a17aa341715d",
                "reference": "149041d2a1b517107bfe270ca2b1a17aa341715d",
                "shasum": ""
            },
            "require": {
                "php": ">=5.3.2"
            },
            "require-dev": {
                "sami/sami": "dev-master"
            },
            "suggest": {
                "ext-gd": "to use the GD implementation",
                "ext-gmagick": "to use the Gmagick implementation",
                "ext-imagick": "to use the Imagick implementation"
            },
            "type": "library",
            "extra": {
                "branch-alias": {
                    "dev-develop": "0.7-dev"
                }
            },
            "autoload": {
                "psr-0": {
                    "Imagine": "lib/"
                }
            },
            "notification-url": "https://packagist.org/downloads/",
            "license": [
                "MIT"
            ],
            "authors": [
                {
                    "name": "Bulat Shakirzyanov",
                    "email": "mallluhuct@gmail.com",
                    "homepage": "http://avalanche123.com"
                }
            ],
            "description": "Image processing for PHP 5.3",
            "homepage": "http://imagine.readthedocs.org/",
            "keywords": [
                "drawing",
                "graphics",
                "image manipulation",
                "image processing"
            ],
            "time": "2015-09-19T16:54:05+00:00"
        },
        {
            "name": "ircmaxell/random-lib",
            "version": "v1.2.0",
            "source": {
                "type": "git",
                "url": "https://github.com/ircmaxell/RandomLib.git",
                "reference": "e9e0204f40e49fa4419946c677eccd3fa25b8cf4"
            },
            "dist": {
                "type": "zip",
                "url": "https://api.github.com/repos/ircmaxell/RandomLib/zipball/e9e0204f40e49fa4419946c677eccd3fa25b8cf4",
                "reference": "e9e0204f40e49fa4419946c677eccd3fa25b8cf4",
                "shasum": ""
            },
            "require": {
                "ircmaxell/security-lib": "^1.1",
                "php": ">=5.3.2"
            },
            "require-dev": {
                "friendsofphp/php-cs-fixer": "^1.11",
                "mikey179/vfsstream": "^1.6",
                "phpunit/phpunit": "^4.8|^5.0"
            },
            "type": "library",
            "extra": {
                "branch-alias": {
                    "dev-master": "1.1.x-dev"
                }
            },
            "autoload": {
                "psr-0": {
                    "RandomLib": "lib"
                }
            },
            "notification-url": "https://packagist.org/downloads/",
            "license": [
                "MIT"
            ],
            "authors": [
                {
                    "name": "Anthony Ferrara",
                    "email": "ircmaxell@ircmaxell.com",
                    "homepage": "http://blog.ircmaxell.com"
                }
            ],
            "description": "A Library For Generating Secure Random Numbers",
            "homepage": "https://github.com/ircmaxell/RandomLib",
            "keywords": [
                "cryptography",
                "random",
                "random-numbers",
                "random-strings"
            ],
            "time": "2016-09-07T15:52:06+00:00"
        },
        {
            "name": "ircmaxell/security-lib",
            "version": "v1.1.0",
            "source": {
                "type": "git",
                "url": "https://github.com/ircmaxell/SecurityLib.git",
                "reference": "f3db6de12c20c9bcd1aa3db4353a1bbe0e44e1b5"
            },
            "dist": {
                "type": "zip",
                "url": "https://api.github.com/repos/ircmaxell/SecurityLib/zipball/f3db6de12c20c9bcd1aa3db4353a1bbe0e44e1b5",
                "reference": "f3db6de12c20c9bcd1aa3db4353a1bbe0e44e1b5",
                "shasum": ""
            },
            "require": {
                "php": ">=5.3.2"
            },
            "require-dev": {
                "mikey179/vfsstream": "1.1.*"
            },
            "type": "library",
            "extra": {
                "branch-alias": {
                    "dev-master": "1.0.x-dev"
                }
            },
            "autoload": {
                "psr-0": {
                    "SecurityLib": "lib"
                }
            },
            "notification-url": "https://packagist.org/downloads/",
            "license": [
                "MIT"
            ],
            "authors": [
                {
                    "name": "Anthony Ferrara",
                    "email": "ircmaxell@ircmaxell.com",
                    "homepage": "http://blog.ircmaxell.com"
                }
            ],
            "description": "A Base Security Library",
            "homepage": "https://github.com/ircmaxell/SecurityLib",
            "time": "2015-03-20T14:31:23+00:00"
        },
        {
            "name": "jQuery.mmenu",
            "version": "6.1.0",
            "source": {
                "type": "git",
                "url": "https://github.com/FrDH/jQuery.mmenu.git",
                "reference": "f3a67699a16128b93b2725b5ab56c5e7a20cd8ca"
            },
            "dist": {
                "type": "zip",
                "url": "https://api.github.com/repos/FrDH/jQuery.mmenu/zipball/f3a67699a16128b93b2725b5ab56c5e7a20cd8ca",
                "reference": "f3a67699a16128b93b2725b5ab56c5e7a20cd8ca",
                "shasum": ""
            },
            "type": "library",
            "license": [
                "CC-BY-NC-4.0"
            ],
            "description": "The best jQuery plugin for app look-alike on- and off-canvas menus with sliding submenus for your website and webapp.",
            "keywords": [
                "app",
                "curtain",
                "list",
                "listview",
                "megamenu",
                "menu",
                "mmenu",
                "mobile",
                "navigation",
                "off-canvas",
                "on-canvas",
                "panels",
                "submenu"
            ],
            "support": {
                "source": "https://github.com/FrDH/jQuery.mmenu/tree/v6.1.0",
                "issues": "https://github.com/FrDH/jQuery.mmenu/issues"
            },
            "time": "2017-05-18T11:23:10+00:00"
        },
        {
            "name": "jakeasmith/http_build_url",
            "version": "1.0.1",
            "source": {
                "type": "git",
                "url": "https://github.com/jakeasmith/http_build_url.git",
                "reference": "93c273e77cb1edead0cf8bcf8cd2003428e74e37"
            },
            "dist": {
                "type": "zip",
                "url": "https://api.github.com/repos/jakeasmith/http_build_url/zipball/93c273e77cb1edead0cf8bcf8cd2003428e74e37",
                "reference": "93c273e77cb1edead0cf8bcf8cd2003428e74e37",
                "shasum": ""
            },
            "type": "library",
            "autoload": {
                "files": [
                    "src/http_build_url.php"
                ]
            },
            "notification-url": "https://packagist.org/downloads/",
            "license": [
                "MIT"
            ],
            "authors": [
                {
                    "name": "Jake A. Smith",
                    "email": "theman@jakeasmith.com"
                }
            ],
            "description": "Provides functionality for http_build_url() to environments without pecl_http.",
            "time": "2017-05-01T15:36:40+00:00"
        },
        {
            "name": "jdorn/sql-formatter",
            "version": "v1.2.17",
            "source": {
                "type": "git",
                "url": "https://github.com/jdorn/sql-formatter.git",
                "reference": "64990d96e0959dff8e059dfcdc1af130728d92bc"
            },
            "dist": {
                "type": "zip",
                "url": "https://api.github.com/repos/jdorn/sql-formatter/zipball/64990d96e0959dff8e059dfcdc1af130728d92bc",
                "reference": "64990d96e0959dff8e059dfcdc1af130728d92bc",
                "shasum": ""
            },
            "require": {
                "php": ">=5.2.4"
            },
            "require-dev": {
                "phpunit/phpunit": "3.7.*"
            },
            "type": "library",
            "extra": {
                "branch-alias": {
                    "dev-master": "1.3.x-dev"
                }
            },
            "autoload": {
                "classmap": [
                    "lib"
                ]
            },
            "notification-url": "https://packagist.org/downloads/",
            "license": [
                "MIT"
            ],
            "authors": [
                {
                    "name": "Jeremy Dorn",
                    "email": "jeremy@jeremydorn.com",
                    "homepage": "http://jeremydorn.com/"
                }
            ],
            "description": "a PHP SQL highlighting library",
            "homepage": "https://github.com/jdorn/sql-formatter/",
            "keywords": [
                "highlight",
                "sql"
            ],
            "time": "2014-01-12T16:20:24+00:00"
        },
        {
            "name": "jms/i18n-routing-bundle",
            "version": "2.0.0",
            "target-dir": "JMS/I18nRoutingBundle",
            "source": {
                "type": "git",
                "url": "https://github.com/schmittjoh/JMSI18nRoutingBundle.git",
                "reference": "9e87d4da564069ffe67234c4326e138236519fc2"
            },
            "dist": {
                "type": "zip",
                "url": "https://api.github.com/repos/schmittjoh/JMSI18nRoutingBundle/zipball/9e87d4da564069ffe67234c4326e138236519fc2",
                "reference": "9e87d4da564069ffe67234c4326e138236519fc2",
                "shasum": ""
            },
            "require": {
                "symfony/framework-bundle": "~2.3|~3.0"
            },
            "require-dev": {
                "jms/di-extra-bundle": "~1.1",
                "phpunit/phpunit": "~4",
                "sensio/framework-extra-bundle": "*",
                "symfony/symfony": "~2.3|~3.0"
            },
            "suggest": {
                "jms/translation-bundle": "If you want to use the RouteTranslation extractor"
            },
            "type": "symfony-bundle",
            "autoload": {
                "psr-0": {
                    "JMS\\I18nRoutingBundle": ""
                }
            },
            "notification-url": "https://packagist.org/downloads/",
            "license": [
                "Apache2"
            ],
            "authors": [
                {
                    "name": "Johannes M. Schmitt",
                    "email": "schmittjoh@gmail.com"
                },
                {
                    "name": "Albert Casademont",
                    "email": "albertcasademont@gmail.com"
                }
            ],
            "description": "This bundle allows you to create i18n routes. Fork of the jms/i18n-routing-bundle",
            "homepage": "http://jmsyst.com/bundles/JMSI18nRoutingBundle",
            "keywords": [
                "multilanguage",
                "routing",
                "translation"
            ],
            "time": "2015-12-01T23:14:47+00:00"
        },
        {
            "name": "jms/translation-bundle",
            "version": "1.3.2",
            "target-dir": "JMS/TranslationBundle",
            "source": {
                "type": "git",
                "url": "https://github.com/schmittjoh/JMSTranslationBundle.git",
                "reference": "08b8db92aa376b8e50ce4e779e849916abffd805"
            },
            "dist": {
                "type": "zip",
                "url": "https://api.github.com/repos/schmittjoh/JMSTranslationBundle/zipball/08b8db92aa376b8e50ce4e779e849916abffd805",
                "reference": "08b8db92aa376b8e50ce4e779e849916abffd805",
                "shasum": ""
            },
            "require": {
                "nikic/php-parser": "^1.4 || ^2.0 || ^3.0",
                "php": "^5.3.3 || ^7.0",
                "symfony/console": "^2.3 || ^3.0",
                "symfony/framework-bundle": "^2.3 || ^3.0",
                "twig/twig": "^1.27 || ^2.0"
            },
            "require-dev": {
                "jms/di-extra-bundle": "^1.1",
                "matthiasnoback/symfony-dependency-injection-test": "^0.7.6",
                "nyholm/nsa": "^1.0.1",
                "phpunit/phpunit": "4.8.27",
                "psr/log": "^1.0",
                "sensio/framework-extra-bundle": "^2.3 || ^3.0",
                "symfony/expression-language": "^2.6 || ^3.0",
                "symfony/symfony": "^2.3 || ^3.0"
            },
            "type": "symfony-bundle",
            "extra": {
                "branch-alias": {
                    "dev-master": "1.4-dev"
                }
            },
            "autoload": {
                "psr-0": {
                    "JMS\\TranslationBundle": ""
                }
            },
            "notification-url": "https://packagist.org/downloads/",
            "license": [
                "Apache2"
            ],
            "authors": [
                {
                    "name": "Johannes M. Schmitt",
                    "email": "schmittjoh@gmail.com"
                }
            ],
            "description": "Puts the Symfony Translation Component on steroids",
            "homepage": "http://jmsyst.com/bundles/JMSTranslationBundle",
            "keywords": [
                "extract",
                "extraction",
                "i18n",
                "interface",
                "multilanguage",
                "translation",
                "ui",
                "webinterface"
            ],
            "time": "2017-04-20T19:44:02+00:00"
        },
        {
            "name": "justinrainbow/json-schema",
            "version": "4.1.0",
            "source": {
                "type": "git",
                "url": "https://github.com/justinrainbow/json-schema.git",
                "reference": "d39c56a46b3ebe1f3696479966cd2b9f50aaa24f"
            },
            "dist": {
                "type": "zip",
                "url": "https://api.github.com/repos/justinrainbow/json-schema/zipball/d39c56a46b3ebe1f3696479966cd2b9f50aaa24f",
                "reference": "d39c56a46b3ebe1f3696479966cd2b9f50aaa24f",
                "shasum": ""
            },
            "require": {
                "php": ">=5.3.3"
            },
            "require-dev": {
                "json-schema/json-schema-test-suite": "1.2.0",
                "phpdocumentor/phpdocumentor": "~2",
                "phpunit/phpunit": "^4.8.22"
            },
            "bin": [
                "bin/validate-json"
            ],
            "type": "library",
            "extra": {
                "branch-alias": {
                    "dev-master": "4.0.x-dev"
                }
            },
            "autoload": {
                "psr-4": {
                    "JsonSchema\\": "src/JsonSchema/"
                }
            },
            "notification-url": "https://packagist.org/downloads/",
            "license": [
                "MIT"
            ],
            "authors": [
                {
                    "name": "Bruno Prieto Reis",
                    "email": "bruno.p.reis@gmail.com"
                },
                {
                    "name": "Justin Rainbow",
                    "email": "justin.rainbow@gmail.com"
                },
                {
                    "name": "Igor Wiedler",
                    "email": "igor@wiedler.ch"
                },
                {
                    "name": "Robert Schönthal",
                    "email": "seroscho@googlemail.com"
                }
            ],
            "description": "A library to validate a json schema.",
            "homepage": "https://github.com/justinrainbow/json-schema",
            "keywords": [
                "json",
                "schema"
            ],
            "time": "2016-12-22T16:43:46+00:00"
        },
        {
            "name": "knplabs/knp-menu",
            "version": "2.2.0",
            "source": {
                "type": "git",
                "url": "https://github.com/KnpLabs/KnpMenu.git",
                "reference": "964b5b3ca7fd23019147991f4f75f361d061eb20"
            },
            "dist": {
                "type": "zip",
                "url": "https://api.github.com/repos/KnpLabs/KnpMenu/zipball/964b5b3ca7fd23019147991f4f75f361d061eb20",
                "reference": "964b5b3ca7fd23019147991f4f75f361d061eb20",
                "shasum": ""
            },
            "require": {
                "php": ">=5.3.0"
            },
            "require-dev": {
                "pimple/pimple": "~1.0",
                "silex/silex": "~1.0",
                "symfony/phpunit-bridge": "~2.7|~3.0",
                "symfony/routing": "~2.3|~3.0",
                "twig/twig": "~1.16|~2.0"
            },
            "suggest": {
                "pimple/pimple": "for the built-in implementations of the menu provider and renderer provider",
                "silex/silex": "for the integration with your silex application",
                "twig/twig": "for the TwigRenderer and the integration with your templates"
            },
            "type": "library",
            "extra": {
                "branch-alias": {
                    "dev-master": "2.2-dev"
                }
            },
            "autoload": {
                "psr-4": {
                    "Knp\\Menu\\": "src/Knp/Menu"
                }
            },
            "notification-url": "https://packagist.org/downloads/",
            "license": [
                "MIT"
            ],
            "authors": [
                {
                    "name": "Christophe Coevoet",
                    "email": "stof@notk.org"
                },
                {
                    "name": "Knplabs",
                    "homepage": "http://knplabs.com"
                },
                {
                    "name": "Symfony Community",
                    "homepage": "https://github.com/KnpLabs/KnpMenu/contributors"
                }
            ],
            "description": "An object oriented menu library",
            "homepage": "http://knplabs.com",
            "keywords": [
                "menu",
                "tree"
            ],
            "time": "2016-09-22T07:36:19+00:00"
        },
        {
            "name": "knplabs/knp-menu-bundle",
            "version": "2.1.3",
            "source": {
                "type": "git",
                "url": "https://github.com/KnpLabs/KnpMenuBundle.git",
                "reference": "0e4af7209dc03e39c51ec70b68ab2ba3177c25de"
            },
            "dist": {
                "type": "zip",
                "url": "https://api.github.com/repos/KnpLabs/KnpMenuBundle/zipball/0e4af7209dc03e39c51ec70b68ab2ba3177c25de",
                "reference": "0e4af7209dc03e39c51ec70b68ab2ba3177c25de",
                "shasum": ""
            },
            "require": {
                "knplabs/knp-menu": "~2.2",
                "symfony/framework-bundle": "~2.3|~3.0"
            },
            "require-dev": {
                "symfony/expression-language": "~2.4|~3.0",
                "symfony/phpunit-bridge": "~2.7|~3.0"
            },
            "type": "symfony-bundle",
            "extra": {
                "branch-alias": {
                    "dev-master": "2.2.x-dev"
                }
            },
            "autoload": {
                "psr-4": {
                    "Knp\\Bundle\\MenuBundle\\": ""
                }
            },
            "notification-url": "https://packagist.org/downloads/",
            "license": [
                "MIT"
            ],
            "authors": [
                {
                    "name": "Christophe Coevoet",
                    "email": "stof@notk.org"
                },
                {
                    "name": "Knplabs",
                    "homepage": "http://knplabs.com"
                },
                {
                    "name": "Symfony Community",
                    "homepage": "https://github.com/KnpLabs/KnpMenuBundle/contributors"
                }
            ],
            "description": "This bundle provides an integration of the KnpMenu library",
            "keywords": [
                "menu"
            ],
            "time": "2016-09-22T12:24:40+00:00"
        },
        {
            "name": "kriswallsmith/assetic",
            "version": "v1.4.0",
            "source": {
                "type": "git",
                "url": "https://github.com/kriswallsmith/assetic.git",
                "reference": "e911c437dbdf006a8f62c2f59b15b2d69a5e0aa1"
            },
            "dist": {
                "type": "zip",
                "url": "https://api.github.com/repos/kriswallsmith/assetic/zipball/e911c437dbdf006a8f62c2f59b15b2d69a5e0aa1",
                "reference": "e911c437dbdf006a8f62c2f59b15b2d69a5e0aa1",
                "shasum": ""
            },
            "require": {
                "php": ">=5.3.1",
                "symfony/process": "~2.1|~3.0"
            },
            "conflict": {
                "twig/twig": "<1.27"
            },
            "require-dev": {
                "leafo/lessphp": "^0.3.7",
                "leafo/scssphp": "~0.1",
                "meenie/javascript-packer": "^1.1",
                "mrclay/minify": "<2.3",
                "natxet/cssmin": "3.0.4",
                "patchwork/jsqueeze": "~1.0|~2.0",
                "phpunit/phpunit": "~4.8 || ^5.6",
                "psr/log": "~1.0",
                "ptachoire/cssembed": "~1.0",
                "symfony/phpunit-bridge": "~2.7|~3.0",
                "twig/twig": "~1.23|~2.0",
                "yfix/packager": "dev-master"
            },
            "suggest": {
                "leafo/lessphp": "Assetic provides the integration with the lessphp LESS compiler",
                "leafo/scssphp": "Assetic provides the integration with the scssphp SCSS compiler",
                "leafo/scssphp-compass": "Assetic provides the integration with the SCSS compass plugin",
                "patchwork/jsqueeze": "Assetic provides the integration with the JSqueeze JavaScript compressor",
                "ptachoire/cssembed": "Assetic provides the integration with phpcssembed to embed data uris",
                "twig/twig": "Assetic provides the integration with the Twig templating engine"
            },
            "type": "library",
            "extra": {
                "branch-alias": {
                    "dev-master": "1.4-dev"
                }
            },
            "autoload": {
                "psr-0": {
                    "Assetic": "src/"
                },
                "files": [
                    "src/functions.php"
                ]
            },
            "notification-url": "https://packagist.org/downloads/",
            "license": [
                "MIT"
            ],
            "authors": [
                {
                    "name": "Kris Wallsmith",
                    "email": "kris.wallsmith@gmail.com",
                    "homepage": "http://kriswallsmith.net/"
                }
            ],
            "description": "Asset Management for PHP",
            "homepage": "https://github.com/kriswallsmith/assetic",
            "keywords": [
                "assets",
                "compression",
                "minification"
            ],
            "time": "2016-11-11T18:43:20+00:00"
        },
        {
            "name": "league/oauth2-client",
            "version": "1.4.2",
            "source": {
                "type": "git",
                "url": "https://github.com/thephpleague/oauth2-client.git",
                "reference": "01f955b85040b41cf48885b078f7fd39a8be5411"
            },
            "dist": {
                "type": "zip",
                "url": "https://api.github.com/repos/thephpleague/oauth2-client/zipball/01f955b85040b41cf48885b078f7fd39a8be5411",
                "reference": "01f955b85040b41cf48885b078f7fd39a8be5411",
                "shasum": ""
            },
            "require": {
                "ext-curl": "*",
                "guzzlehttp/guzzle": "~6.0",
                "ircmaxell/random-lib": "~1.1",
                "php": ">=5.5.0"
            },
            "require-dev": {
                "jakub-onderka/php-parallel-lint": "0.8.*",
                "mockery/mockery": "~0.9",
                "phpunit/phpunit": "~4.0",
                "satooshi/php-coveralls": "0.6.*",
                "squizlabs/php_codesniffer": "~2.0"
            },
            "type": "library",
            "extra": {
                "branch-alias": {
                    "dev-master": "1.0.x-dev"
                }
            },
            "autoload": {
                "psr-4": {
                    "League\\OAuth2\\Client\\": "src/"
                }
            },
            "notification-url": "https://packagist.org/downloads/",
            "license": [
                "MIT"
            ],
            "authors": [
                {
                    "name": "Alex Bilbie",
                    "email": "hello@alexbilbie.com",
                    "homepage": "http://www.alexbilbie.com",
                    "role": "Developer"
                }
            ],
            "description": "OAuth 2.0 Client Library",
            "keywords": [
                "Authentication",
                "SSO",
                "authorization",
                "identity",
                "idp",
                "oauth",
                "oauth2",
                "single sign on"
            ],
            "time": "2016-07-28T13:20:43+00:00"
        },
        {
            "name": "league/oauth2-facebook",
            "version": "1.4.4",
            "source": {
                "type": "git",
                "url": "https://github.com/thephpleague/oauth2-facebook.git",
                "reference": "c1af92b501649f99bd7670abd0c8153bed8d3d47"
            },
            "dist": {
                "type": "zip",
                "url": "https://api.github.com/repos/thephpleague/oauth2-facebook/zipball/c1af92b501649f99bd7670abd0c8153bed8d3d47",
                "reference": "c1af92b501649f99bd7670abd0c8153bed8d3d47",
                "shasum": ""
            },
            "require": {
                "league/oauth2-client": "~1.0",
                "php": ">=5.5.0"
            },
            "require-dev": {
                "mockery/mockery": "~0.9",
                "phpunit/phpunit": "~4.0",
                "squizlabs/php_codesniffer": "~2.0"
            },
            "type": "library",
            "autoload": {
                "psr-4": {
                    "League\\OAuth2\\Client\\": "src/"
                }
            },
            "notification-url": "https://packagist.org/downloads/",
            "license": [
                "MIT"
            ],
            "authors": [
                {
                    "name": "Sammy Kaye Powers",
                    "email": "me@sammyk.me",
                    "homepage": "http://www.sammyk.me"
                }
            ],
            "description": "Facebook OAuth 2.0 Client Provider for The PHP League OAuth2-Client",
            "keywords": [
                "Authentication",
                "authorization",
                "client",
                "facebook",
                "oauth",
                "oauth2"
            ],
            "time": "2016-10-21T00:54:37+00:00"
        },
        {
            "name": "league/oauth2-github",
            "version": "0.2.2",
            "source": {
                "type": "git",
                "url": "https://github.com/thephpleague/oauth2-github.git",
                "reference": "3d734abe82839fbffdf60ff1c2d019dc170b0c38"
            },
            "dist": {
                "type": "zip",
                "url": "https://api.github.com/repos/thephpleague/oauth2-github/zipball/3d734abe82839fbffdf60ff1c2d019dc170b0c38",
                "reference": "3d734abe82839fbffdf60ff1c2d019dc170b0c38",
                "shasum": ""
            },
            "require": {
                "league/oauth2-client": "~1.4",
                "php": ">=5.5.0"
            },
            "require-dev": {
                "mockery/mockery": "~0.9",
                "phpunit/phpunit": "~4.0",
                "squizlabs/php_codesniffer": "~2.0"
            },
            "type": "library",
            "extra": {
                "branch-alias": {
                    "dev-master": "1.0.x-dev"
                }
            },
            "autoload": {
                "psr-4": {
                    "League\\OAuth2\\Client\\": "src/"
                }
            },
            "notification-url": "https://packagist.org/downloads/",
            "license": [
                "MIT"
            ],
            "authors": [
                {
                    "name": "Steven Maguire",
                    "email": "stevenmaguire@gmail.com",
                    "homepage": "https://github.com/stevenmaguire"
                }
            ],
            "description": "Github OAuth 2.0 Client Provider for The PHP League OAuth2-Client",
            "keywords": [
                "authorisation",
                "authorization",
                "client",
                "github",
                "oauth",
                "oauth2"
            ],
            "time": "2016-11-22T05:14:51+00:00"
        },
        {
            "name": "league/oauth2-google",
            "version": "1.0.1",
            "source": {
                "type": "git",
                "url": "https://github.com/thephpleague/oauth2-google.git",
                "reference": "4788fcef5cf0fdb65e0322c3f4d4632d8f1f3e82"
            },
            "dist": {
                "type": "zip",
                "url": "https://api.github.com/repos/thephpleague/oauth2-google/zipball/4788fcef5cf0fdb65e0322c3f4d4632d8f1f3e82",
                "reference": "4788fcef5cf0fdb65e0322c3f4d4632d8f1f3e82",
                "shasum": ""
            },
            "require": {
                "league/oauth2-client": "~1.0"
            },
            "require-dev": {
                "mockery/mockery": "~0.9",
                "phpunit/phpunit": "~4.0",
                "squizlabs/php_codesniffer": "~2.0"
            },
            "type": "library",
            "autoload": {
                "psr-4": {
                    "League\\OAuth2\\Client\\": "src/"
                }
            },
            "notification-url": "https://packagist.org/downloads/",
            "license": [
                "MIT"
            ],
            "authors": [
                {
                    "name": "Woody Gilk",
                    "email": "woody.gilk@gmail.com",
                    "homepage": "http://shadowhand.me"
                }
            ],
            "description": "Google OAuth 2.0 Client Provider for The PHP League OAuth2-Client",
            "keywords": [
                "Authentication",
                "authorization",
                "client",
                "google",
                "oauth",
                "oauth2"
            ],
            "time": "2015-08-28T18:33:30+00:00"
        },
        {
            "name": "league/oauth2-instagram",
            "version": "0.2.3",
            "source": {
                "type": "git",
                "url": "https://github.com/thephpleague/oauth2-instagram.git",
                "reference": "6b4a86bfdc0aa361ba06562de9cb16db0900794d"
            },
            "dist": {
                "type": "zip",
                "url": "https://api.github.com/repos/thephpleague/oauth2-instagram/zipball/6b4a86bfdc0aa361ba06562de9cb16db0900794d",
                "reference": "6b4a86bfdc0aa361ba06562de9cb16db0900794d",
                "shasum": ""
            },
            "require": {
                "jakeasmith/http_build_url": "^1.0",
                "league/oauth2-client": "~1.0",
                "php": ">=5.5.0"
            },
            "require-dev": {
                "mockery/mockery": "~0.9",
                "phpunit/phpunit": "~4.0",
                "squizlabs/php_codesniffer": "~2.0"
            },
            "type": "library",
            "extra": {
                "branch-alias": {
                    "dev-master": "1.0.x-dev"
                }
            },
            "autoload": {
                "psr-4": {
                    "League\\OAuth2\\Client\\": "src/"
                }
            },
            "notification-url": "https://packagist.org/downloads/",
            "license": [
                "MIT"
            ],
            "authors": [
                {
                    "name": "Steven Maguire",
                    "email": "stevenmaguire@gmail.com",
                    "homepage": "https://github.com/stevenmaguire"
                }
            ],
            "description": "Instagram OAuth 2.0 Client Provider for The PHP League OAuth2-Client",
            "keywords": [
                "authorisation",
                "authorization",
                "client",
                "instagram",
                "oauth",
                "oauth2"
            ],
            "time": "2016-12-22T17:27:15+00:00"
        },
        {
            "name": "league/oauth2-linkedin",
            "version": "0.4.2",
            "source": {
                "type": "git",
                "url": "https://github.com/thephpleague/oauth2-linkedin.git",
                "reference": "a55463659dd97a7051b10fd654f96dc3b66b1fb4"
            },
            "dist": {
                "type": "zip",
                "url": "https://api.github.com/repos/thephpleague/oauth2-linkedin/zipball/a55463659dd97a7051b10fd654f96dc3b66b1fb4",
                "reference": "a55463659dd97a7051b10fd654f96dc3b66b1fb4",
                "shasum": ""
            },
            "require": {
                "league/oauth2-client": "~1.0",
                "php": ">=5.5.0"
            },
            "require-dev": {
                "mockery/mockery": "~0.9",
                "phpunit/phpunit": "~4.0",
                "squizlabs/php_codesniffer": "~2.0"
            },
            "type": "library",
            "extra": {
                "branch-alias": {
                    "dev-master": "1.0.x-dev"
                }
            },
            "autoload": {
                "psr-4": {
                    "League\\OAuth2\\Client\\": "src/"
                }
            },
            "notification-url": "https://packagist.org/downloads/",
            "license": [
                "MIT"
            ],
            "authors": [
                {
                    "name": "Steven Maguire",
                    "email": "stevenmaguire@gmail.com",
                    "homepage": "https://github.com/stevenmaguire"
                }
            ],
            "description": "LinkedIn OAuth 2.0 Client Provider for The PHP League OAuth2-Client",
            "keywords": [
                "authorisation",
                "authorization",
                "client",
                "linkedin",
                "oauth",
                "oauth2"
            ],
            "time": "2016-11-09T17:01:43+00:00"
        },
        {
            "name": "liip/imagine-bundle",
            "version": "1.8.0",
            "source": {
                "type": "git",
                "url": "https://github.com/liip/LiipImagineBundle.git",
                "reference": "d2551d8560212d440b4a6483236005957fbd4bff"
            },
            "dist": {
                "type": "zip",
                "url": "https://api.github.com/repos/liip/LiipImagineBundle/zipball/d2551d8560212d440b4a6483236005957fbd4bff",
                "reference": "d2551d8560212d440b4a6483236005957fbd4bff",
                "shasum": ""
            },
            "require": {
                "imagine/imagine": "^0.6.3,<0.7",
                "php": "^5.3.9|^7.0",
                "symfony/asset": "~2.3|~3.0",
                "symfony/filesystem": "~2.3|~3.0",
                "symfony/finder": "~2.3|~3.0",
                "symfony/framework-bundle": "~2.3|~3.0",
                "symfony/options-resolver": "~2.3|~3.0",
                "symfony/process": "~2.3|~3.0",
                "symfony/templating": "~2.3|~3.0",
                "symfony/translation": "~2.3|~3.0"
            },
            "require-dev": {
                "amazonwebservices/aws-sdk-for-php": "~1.0",
                "aws/aws-sdk-php": "~2.4",
                "doctrine/cache": "~1.1",
                "doctrine/orm": "~2.3",
                "ext-gd": "*",
                "friendsofphp/php-cs-fixer": "~1.0",
                "phpunit/phpunit": "~4.3|~5.0",
                "psr/log": "~1.0",
                "satooshi/php-coveralls": "~1.0",
                "sllh/php-cs-fixer-styleci-bridge": "~2.1",
                "symfony/browser-kit": "~2.3|~3.0",
                "symfony/console": "~2.3|~3.0",
                "symfony/dependency-injection": "~2.3|~3.0",
                "symfony/form": "~2.3|~3.0",
                "symfony/phpunit-bridge": "~2.3|~3.0",
                "symfony/validator": "~2.3|~3.0",
                "symfony/yaml": "~2.3|~3.0",
                "twig/twig": "~1.12|~2.0"
            },
            "suggest": {
                "alcaeus/mongo-php-adapter": "required on PHP >= 7.0 to use mongo components with mongodb extension",
                "amazonwebservices/aws-sdk-for-php": "required to use AWS version 1 cache resolver",
                "aws/aws-sdk-php": "required to use AWS version 2/3 cache resolver",
                "doctrine/mongodb-odm": "required to use mongodb-backed doctrine components",
                "enqueue/enqueue-bundle": "add if you like to process images in background",
                "ext-exif": "required to read EXIF metadata from images",
                "ext-gd": "required to use gd driver",
                "ext-gmagick": "required to use gmagick driver",
                "ext-imagick": "required to use imagick driver",
                "ext-mongo": "required for mongodb components on PHP <7.0",
                "ext-mongodb": "required for mongodb components on PHP >=7.0",
                "league/flysystem": "required to use FlySystem data loader or cache resolver",
                "monolog/monolog": "A psr/log compatible logger is required to enable logging",
                "twig/twig": "required to use the provided Twig extension. Version 1.12 or greater needed"
            },
            "type": "symfony-bundle",
            "extra": {
                "branch-alias": {
                    "dev-1.0": "1.7-dev"
                }
            },
            "autoload": {
                "psr-4": {
                    "Liip\\ImagineBundle\\": ""
                },
                "exclude-from-classmap": [
                    "/Tests/"
                ]
            },
            "notification-url": "https://packagist.org/downloads/",
            "license": [
                "MIT"
            ],
            "authors": [
                {
                    "name": "Liip and other contributors",
                    "homepage": "https://github.com/liip/LiipImagineBundle/contributors"
                }
            ],
            "description": "This bundle provides an image manipulation abstraction toolkit for Symfony-based projects.",
            "homepage": "http://liip.ch",
            "keywords": [
                "bundle",
                "image",
                "imagine",
                "liip",
                "manipulation",
                "photos",
                "pictures",
                "symfony",
                "transformation"
            ],
            "time": "2017-05-09T14:18:19+00:00"
        },
        {
            "name": "matthiasnoback/symfony-console-form",
            "version": "v2.3.0",
            "source": {
                "type": "git",
                "url": "https://github.com/matthiasnoback/symfony-console-form.git",
                "reference": "56433b5bf9e58e7f37228955e56a290cdc53eb69"
            },
            "dist": {
                "type": "zip",
                "url": "https://api.github.com/repos/matthiasnoback/symfony-console-form/zipball/56433b5bf9e58e7f37228955e56a290cdc53eb69",
                "reference": "56433b5bf9e58e7f37228955e56a290cdc53eb69",
                "shasum": ""
            },
            "require": {
                "php": ">=5.5",
                "symfony/console": "~2.8|~3.0",
                "symfony/form": "~2.8|~3.0"
            },
            "require-dev": {
                "beberlei/assert": "~2.1",
                "behat/behat": "~3.0",
                "friendsofphp/php-cs-fixer": "^1.10",
                "phpunit/phpunit": "^4.8",
                "symfony/finder": "~2.8|~3.0",
                "symfony/framework-bundle": "~2.8|~3.0",
                "symfony/security": "~2.8|~3.0",
                "symfony/validator": "~2.8|~3.0",
                "symfony/yaml": "~2.8|~3.0"
            },
            "type": "library",
            "autoload": {
                "psr-4": {
                    "Matthias\\SymfonyConsoleForm\\": "src/"
                }
            },
            "notification-url": "https://packagist.org/downloads/",
            "license": [
                "MIT"
            ],
            "authors": [
                {
                    "name": "Matthias Noback",
                    "email": "matthiasnoback@gmail.com",
                    "homepage": "http://php-and-symfony.matthiasnoback.nl"
                }
            ],
            "description": "Use Symfony forms for Console command input",
            "homepage": "http://github.com/matthiasnoback/symfony-console-form",
            "keywords": [
                "console",
                "form",
                "symfony"
            ],
            "time": "2017-02-09T16:06:51+00:00"
        },
        {
            "name": "matthiasnoback/symfony-service-definition-validator",
            "version": "1.2.6.1",
            "source": {
                "type": "git",
                "url": "https://github.com/zikula/symfony-service-definition-validator.git",
                "reference": "63ea5ce7883c1dba23e74ada7906dbd2bb51ce13"
            },
            "dist": {
                "type": "zip",
                "url": "https://api.github.com/repos/zikula/symfony-service-definition-validator/zipball/63ea5ce7883c1dba23e74ada7906dbd2bb51ce13",
                "reference": "63ea5ce7883c1dba23e74ada7906dbd2bb51ce13",
                "shasum": ""
            },
            "require": {
                "symfony/dependency-injection": "~2.0|~3.0"
            },
            "require-dev": {
                "phpunit/phpunit": "~4.0",
                "symfony/config": "~2.0|~3.0",
                "symfony/expression-language": "~2.4|~3.0"
            },
            "type": "library",
            "autoload": {
                "psr-4": {
                    "Matthias\\SymfonyServiceDefinitionValidator\\": ""
                }
            },
            "autoload-dev": {
                "files": [
                    "Tests/Fixtures/FactoryCallback.php"
                ]
            },
            "license": [
                "MIT"
            ],
            "authors": [
                {
                    "name": "Matthias Noback",
                    "email": "matthiasnoback@gmail.com",
                    "homepage": "http://php-and-symfony.matthiasnoback.nl"
                }
            ],
            "description": "Library for validating service definitions created with the Symfony Dependency Injection Component",
            "homepage": "http://github.com/matthiasnoback/symfony-service-definition-validator",
            "keywords": [
                "dependency injection",
                "symfony2"
            ],
            "support": {
                "source": "https://github.com/zikula/symfony-service-definition-validator/tree/1.2.6.1"
            },
            "time": "2017-06-18T20:04:57+00:00"
        },
        {
            "name": "michelf/php-markdown",
            "version": "1.7.0",
            "source": {
                "type": "git",
                "url": "https://github.com/michelf/php-markdown.git",
                "reference": "1f51cc520948f66cd2af8cbc45a5ee175e774220"
            },
            "dist": {
                "type": "zip",
                "url": "https://api.github.com/repos/michelf/php-markdown/zipball/1f51cc520948f66cd2af8cbc45a5ee175e774220",
                "reference": "1f51cc520948f66cd2af8cbc45a5ee175e774220",
                "shasum": ""
            },
            "require": {
                "php": ">=5.3.0"
            },
            "type": "library",
            "extra": {
                "branch-alias": {
                    "dev-lib": "1.4.x-dev"
                }
            },
            "autoload": {
                "psr-0": {
                    "Michelf": ""
                }
            },
            "notification-url": "https://packagist.org/downloads/",
            "license": [
                "BSD-3-Clause"
            ],
            "authors": [
                {
                    "name": "Michel Fortin",
                    "email": "michel.fortin@michelf.ca",
                    "homepage": "https://michelf.ca/",
                    "role": "Developer"
                },
                {
                    "name": "John Gruber",
                    "homepage": "https://daringfireball.net/"
                }
            ],
            "description": "PHP Markdown",
            "homepage": "https://michelf.ca/projects/php-markdown/",
            "keywords": [
                "markdown"
            ],
            "time": "2016-10-29T18:58:20+00:00"
        },
        {
            "name": "monolog/monolog",
            "version": "1.22.1",
            "source": {
                "type": "git",
                "url": "https://github.com/Seldaek/monolog.git",
                "reference": "1e044bc4b34e91743943479f1be7a1d5eb93add0"
            },
            "dist": {
                "type": "zip",
                "url": "https://api.github.com/repos/Seldaek/monolog/zipball/1e044bc4b34e91743943479f1be7a1d5eb93add0",
                "reference": "1e044bc4b34e91743943479f1be7a1d5eb93add0",
                "shasum": ""
            },
            "require": {
                "php": ">=5.3.0",
                "psr/log": "~1.0"
            },
            "provide": {
                "psr/log-implementation": "1.0.0"
            },
            "require-dev": {
                "aws/aws-sdk-php": "^2.4.9 || ^3.0",
                "doctrine/couchdb": "~1.0@dev",
                "graylog2/gelf-php": "~1.0",
                "jakub-onderka/php-parallel-lint": "0.9",
                "php-amqplib/php-amqplib": "~2.4",
                "php-console/php-console": "^3.1.3",
                "phpunit/phpunit": "~4.5",
                "phpunit/phpunit-mock-objects": "2.3.0",
                "ruflin/elastica": ">=0.90 <3.0",
                "sentry/sentry": "^0.13",
                "swiftmailer/swiftmailer": "~5.3"
            },
            "suggest": {
                "aws/aws-sdk-php": "Allow sending log messages to AWS services like DynamoDB",
                "doctrine/couchdb": "Allow sending log messages to a CouchDB server",
                "ext-amqp": "Allow sending log messages to an AMQP server (1.0+ required)",
                "ext-mongo": "Allow sending log messages to a MongoDB server",
                "graylog2/gelf-php": "Allow sending log messages to a GrayLog2 server",
                "mongodb/mongodb": "Allow sending log messages to a MongoDB server via PHP Driver",
                "php-amqplib/php-amqplib": "Allow sending log messages to an AMQP server using php-amqplib",
                "php-console/php-console": "Allow sending log messages to Google Chrome",
                "rollbar/rollbar": "Allow sending log messages to Rollbar",
                "ruflin/elastica": "Allow sending log messages to an Elastic Search server",
                "sentry/sentry": "Allow sending log messages to a Sentry server"
            },
            "type": "library",
            "extra": {
                "branch-alias": {
                    "dev-master": "2.0.x-dev"
                }
            },
            "autoload": {
                "psr-4": {
                    "Monolog\\": "src/Monolog"
                }
            },
            "notification-url": "https://packagist.org/downloads/",
            "license": [
                "MIT"
            ],
            "authors": [
                {
                    "name": "Jordi Boggiano",
                    "email": "j.boggiano@seld.be",
                    "homepage": "http://seld.be"
                }
            ],
            "description": "Sends your logs to files, sockets, inboxes, databases and various web services",
            "homepage": "http://github.com/Seldaek/monolog",
            "keywords": [
                "log",
                "logging",
                "psr-3"
            ],
            "time": "2017-03-13T07:08:03+00:00"
        },
        {
            "name": "nikic/php-parser",
            "version": "v1.4.1",
            "source": {
                "type": "git",
                "url": "https://github.com/nikic/PHP-Parser.git",
                "reference": "f78af2c9c86107aa1a34cd1dbb5bbe9eeb0d9f51"
            },
            "dist": {
                "type": "zip",
                "url": "https://api.github.com/repos/nikic/PHP-Parser/zipball/f78af2c9c86107aa1a34cd1dbb5bbe9eeb0d9f51",
                "reference": "f78af2c9c86107aa1a34cd1dbb5bbe9eeb0d9f51",
                "shasum": ""
            },
            "require": {
                "ext-tokenizer": "*",
                "php": ">=5.3"
            },
            "type": "library",
            "extra": {
                "branch-alias": {
                    "dev-master": "1.4-dev"
                }
            },
            "autoload": {
                "files": [
                    "lib/bootstrap.php"
                ]
            },
            "notification-url": "https://packagist.org/downloads/",
            "license": [
                "BSD-3-Clause"
            ],
            "authors": [
                {
                    "name": "Nikita Popov"
                }
            ],
            "description": "A PHP parser written in PHP",
            "keywords": [
                "parser",
                "php"
            ],
            "time": "2015-09-19T14:15:08+00:00"
        },
        {
            "name": "oyejorge/less.php",
            "version": "dev-master",
            "source": {
                "type": "git",
                "url": "https://github.com/oyejorge/less.php.git",
                "reference": "42925c5a01a07d67ca7e82dfc8fb31814d557bc9"
            },
            "dist": {
                "type": "zip",
                "url": "https://api.github.com/repos/oyejorge/less.php/zipball/42925c5a01a07d67ca7e82dfc8fb31814d557bc9",
                "reference": "42925c5a01a07d67ca7e82dfc8fb31814d557bc9",
                "shasum": ""
            },
            "require": {
                "php": ">=5.3"
            },
            "require-dev": {
                "phpunit/phpunit": "~4.8.24"
            },
            "bin": [
                "bin/lessc"
            ],
            "type": "library",
            "autoload": {
                "psr-0": {
                    "Less": "lib/"
                },
                "classmap": [
                    "lessc.inc.php"
                ]
            },
            "notification-url": "https://packagist.org/downloads/",
            "license": [
                "Apache-2.0"
            ],
            "authors": [
                {
                    "name": "Matt Agar",
                    "homepage": "https://github.com/agar"
                },
                {
                    "name": "Martin Jantošovič",
                    "homepage": "https://github.com/Mordred"
                },
                {
                    "name": "Josh Schmidt",
                    "homepage": "https://github.com/oyejorge"
                }
            ],
            "description": "PHP port of the Javascript version of LESS http://lesscss.org (Originally maintained by Josh Schmidt)",
            "homepage": "http://lessphp.gpeasy.com",
            "keywords": [
                "css",
                "less",
                "less.js",
                "lesscss",
                "php",
                "stylesheet"
            ],
            "time": "2017-03-28 22:19:25"
        },
        {
            "name": "paragonie/random_compat",
            "version": "v2.0.10",
            "source": {
                "type": "git",
                "url": "https://github.com/paragonie/random_compat.git",
                "reference": "634bae8e911eefa89c1abfbf1b66da679ac8f54d"
            },
            "dist": {
                "type": "zip",
                "url": "https://api.github.com/repos/paragonie/random_compat/zipball/634bae8e911eefa89c1abfbf1b66da679ac8f54d",
                "reference": "634bae8e911eefa89c1abfbf1b66da679ac8f54d",
                "shasum": ""
            },
            "require": {
                "php": ">=5.2.0"
            },
            "require-dev": {
                "phpunit/phpunit": "4.*|5.*"
            },
            "suggest": {
                "ext-libsodium": "Provides a modern crypto API that can be used to generate random bytes."
            },
            "type": "library",
            "autoload": {
                "files": [
                    "lib/random.php"
                ]
            },
            "notification-url": "https://packagist.org/downloads/",
            "license": [
                "MIT"
            ],
            "authors": [
                {
                    "name": "Paragon Initiative Enterprises",
                    "email": "security@paragonie.com",
                    "homepage": "https://paragonie.com"
                }
            ],
            "description": "PHP 5.x polyfill for random_bytes() and random_int() from PHP 7",
            "keywords": [
                "csprng",
                "pseudorandom",
                "random"
            ],
            "time": "2017-03-13T16:27:32+00:00"
        },
        {
            "name": "phpids/phpids",
            "version": "dev-master",
            "source": {
                "type": "git",
                "url": "https://github.com/PHPIDS/PHPIDS.git",
                "reference": "dfc1476e4ffe9f1dde72c0954912411082a17597"
            },
            "dist": {
                "type": "zip",
                "url": "https://api.github.com/repos/PHPIDS/PHPIDS/zipball/dfc1476e4ffe9f1dde72c0954912411082a17597",
                "reference": "dfc1476e4ffe9f1dde72c0954912411082a17597",
                "shasum": ""
            },
            "require": {
                "ezyang/htmlpurifier": "dev-master"
            },
            "type": "library",
            "autoload": {
                "psr-0": {
                    "IDS\\Tests": "tests/",
                    "IDS": "lib/"
                }
            },
            "notification-url": "https://packagist.org/downloads/",
            "license": [
                "LGPL-3.0+"
            ],
            "authors": [
                {
                    "name": "Lars Strojny",
                    "email": "lars@strojny.net"
                }
            ],
            "description": "PHPIDS (PHP-Intrusion Detection System) is a simple to use, well structured, fast and state-of-the-art security layer for your PHP based web application",
            "homepage": "http://phpids.org",
            "time": "2014-09-03 11:39:39"
        },
        {
            "name": "psr/cache",
            "version": "1.0.1",
            "source": {
                "type": "git",
                "url": "https://github.com/php-fig/cache.git",
                "reference": "d11b50ad223250cf17b86e38383413f5a6764bf8"
            },
            "dist": {
                "type": "zip",
                "url": "https://api.github.com/repos/php-fig/cache/zipball/d11b50ad223250cf17b86e38383413f5a6764bf8",
                "reference": "d11b50ad223250cf17b86e38383413f5a6764bf8",
                "shasum": ""
            },
            "require": {
                "php": ">=5.3.0"
            },
            "type": "library",
            "extra": {
                "branch-alias": {
                    "dev-master": "1.0.x-dev"
                }
            },
            "autoload": {
                "psr-4": {
                    "Psr\\Cache\\": "src/"
                }
            },
            "notification-url": "https://packagist.org/downloads/",
            "license": [
                "MIT"
            ],
            "authors": [
                {
                    "name": "PHP-FIG",
                    "homepage": "http://www.php-fig.org/"
                }
            ],
            "description": "Common interface for caching libraries",
            "keywords": [
                "cache",
                "psr",
                "psr-6"
            ],
            "time": "2016-08-06T20:24:11+00:00"
        },
        {
            "name": "psr/http-message",
            "version": "1.0.1",
            "source": {
                "type": "git",
                "url": "https://github.com/php-fig/http-message.git",
                "reference": "f6561bf28d520154e4b0ec72be95418abe6d9363"
            },
            "dist": {
                "type": "zip",
                "url": "https://api.github.com/repos/php-fig/http-message/zipball/f6561bf28d520154e4b0ec72be95418abe6d9363",
                "reference": "f6561bf28d520154e4b0ec72be95418abe6d9363",
                "shasum": ""
            },
            "require": {
                "php": ">=5.3.0"
            },
            "type": "library",
            "extra": {
                "branch-alias": {
                    "dev-master": "1.0.x-dev"
                }
            },
            "autoload": {
                "psr-4": {
                    "Psr\\Http\\Message\\": "src/"
                }
            },
            "notification-url": "https://packagist.org/downloads/",
            "license": [
                "MIT"
            ],
            "authors": [
                {
                    "name": "PHP-FIG",
                    "homepage": "http://www.php-fig.org/"
                }
            ],
            "description": "Common interface for HTTP messages",
            "homepage": "https://github.com/php-fig/http-message",
            "keywords": [
                "http",
                "http-message",
                "psr",
                "psr-7",
                "request",
                "response"
            ],
            "time": "2016-08-06T14:39:51+00:00"
        },
        {
            "name": "psr/log",
            "version": "1.0.2",
            "source": {
                "type": "git",
                "url": "https://github.com/php-fig/log.git",
                "reference": "4ebe3a8bf773a19edfe0a84b6585ba3d401b724d"
            },
            "dist": {
                "type": "zip",
                "url": "https://api.github.com/repos/php-fig/log/zipball/4ebe3a8bf773a19edfe0a84b6585ba3d401b724d",
                "reference": "4ebe3a8bf773a19edfe0a84b6585ba3d401b724d",
                "shasum": ""
            },
            "require": {
                "php": ">=5.3.0"
            },
            "type": "library",
            "extra": {
                "branch-alias": {
                    "dev-master": "1.0.x-dev"
                }
            },
            "autoload": {
                "psr-4": {
                    "Psr\\Log\\": "Psr/Log/"
                }
            },
            "notification-url": "https://packagist.org/downloads/",
            "license": [
                "MIT"
            ],
            "authors": [
                {
                    "name": "PHP-FIG",
                    "homepage": "http://www.php-fig.org/"
                }
            ],
            "description": "Common interface for logging libraries",
            "homepage": "https://github.com/php-fig/log",
            "keywords": [
                "log",
                "psr",
                "psr-3"
            ],
            "time": "2016-10-10T12:19:37+00:00"
        },
        {
            "name": "ramsey/array_column",
            "version": "1.1.3",
            "source": {
                "type": "git",
                "url": "https://github.com/ramsey/array_column.git",
                "reference": "f8e52eb28e67eb50e613b451dd916abcf783c1db"
            },
            "dist": {
                "type": "zip",
                "url": "https://api.github.com/repos/ramsey/array_column/zipball/f8e52eb28e67eb50e613b451dd916abcf783c1db",
                "reference": "f8e52eb28e67eb50e613b451dd916abcf783c1db",
                "shasum": ""
            },
            "require-dev": {
                "jakub-onderka/php-parallel-lint": "0.8.*",
                "phpunit/phpunit": "~4.5",
                "satooshi/php-coveralls": "0.6.*",
                "squizlabs/php_codesniffer": "~2.2"
            },
            "type": "library",
            "autoload": {
                "files": [
                    "src/array_column.php"
                ]
            },
            "notification-url": "https://packagist.org/downloads/",
            "license": [
                "MIT"
            ],
            "authors": [
                {
                    "name": "Ben Ramsey",
                    "homepage": "http://benramsey.com"
                }
            ],
            "description": "Provides functionality for array_column() to projects using PHP earlier than version 5.5.",
            "homepage": "https://github.com/ramsey/array_column",
            "keywords": [
                "array",
                "array_column",
                "column"
            ],
            "time": "2015-03-20T22:07:39+00:00"
        },
        {
            "name": "robloach/component-installer",
            "version": "0.2.3",
            "source": {
                "type": "git",
                "url": "https://github.com/RobLoach/component-installer.git",
                "reference": "908a859aa7c4949ba9ad67091e67bac10b66d3d7"
            },
            "dist": {
                "type": "zip",
                "url": "https://api.github.com/repos/RobLoach/component-installer/zipball/908a859aa7c4949ba9ad67091e67bac10b66d3d7",
                "reference": "908a859aa7c4949ba9ad67091e67bac10b66d3d7",
                "shasum": ""
            },
            "require": {
                "composer-plugin-api": "^1.0",
                "kriswallsmith/assetic": "1.*",
                "php": ">=5.3.2"
            },
            "require-dev": {
                "composer/composer": "1.*@alpha",
                "phpunit/phpunit": "4.*"
            },
            "type": "composer-plugin",
            "extra": {
                "branch-alias": {
                    "dev-master": "1.0.x-dev"
                },
                "class": "ComponentInstaller\\ComponentInstallerPlugin"
            },
            "autoload": {
                "psr-0": {
                    "ComponentInstaller": "src/"
                }
            },
            "notification-url": "https://packagist.org/downloads/",
            "license": [
                "MIT"
            ],
            "authors": [
                {
                    "name": "Rob Loach",
                    "homepage": "http://robloach.net"
                }
            ],
            "description": "Allows installation of Components via Composer.",
            "time": "2015-08-10T12:35:38+00:00"
        },
        {
            "name": "sensio/distribution-bundle",
            "version": "v5.0.20",
            "source": {
                "type": "git",
                "url": "https://github.com/sensiolabs/SensioDistributionBundle.git",
                "reference": "4b019d4c0bd64438c42e4b6b0726085b409be8d9"
            },
            "dist": {
                "type": "zip",
                "url": "https://api.github.com/repos/sensiolabs/SensioDistributionBundle/zipball/4b019d4c0bd64438c42e4b6b0726085b409be8d9",
                "reference": "4b019d4c0bd64438c42e4b6b0726085b409be8d9",
                "shasum": ""
            },
            "require": {
                "php": ">=5.3.9",
                "sensiolabs/security-checker": "~3.0|~4.0",
                "symfony/class-loader": "~2.3|~3.0",
                "symfony/config": "~2.3|~3.0",
                "symfony/dependency-injection": "~2.3|~3.0",
                "symfony/filesystem": "~2.3|~3.0",
                "symfony/http-kernel": "~2.3|~3.0",
                "symfony/process": "~2.3|~3.0"
            },
            "type": "symfony-bundle",
            "extra": {
                "branch-alias": {
                    "dev-master": "5.0.x-dev"
                }
            },
            "autoload": {
                "psr-4": {
                    "Sensio\\Bundle\\DistributionBundle\\": ""
                }
            },
            "notification-url": "https://packagist.org/downloads/",
            "license": [
                "MIT"
            ],
            "authors": [
                {
                    "name": "Fabien Potencier",
                    "email": "fabien@symfony.com"
                }
            ],
            "description": "Base bundle for Symfony Distributions",
            "keywords": [
                "configuration",
                "distribution"
            ],
            "time": "2017-05-11T16:21:03+00:00"
        },
        {
            "name": "sensio/framework-extra-bundle",
            "version": "dev-master",
            "source": {
                "type": "git",
                "url": "https://github.com/sensiolabs/SensioFrameworkExtraBundle.git",
                "reference": "beb48d061ef93cfb0ad4908f5196afcd62f5a0d7"
            },
            "dist": {
                "type": "zip",
                "url": "https://api.github.com/repos/sensiolabs/SensioFrameworkExtraBundle/zipball/beb48d061ef93cfb0ad4908f5196afcd62f5a0d7",
                "reference": "beb48d061ef93cfb0ad4908f5196afcd62f5a0d7",
                "shasum": ""
            },
            "require": {
                "doctrine/common": "^2.2",
                "symfony/config": "^3.2|^4.0",
                "symfony/dependency-injection": "^3.0|^4.0",
                "symfony/framework-bundle": "^3.1|^4.0",
                "symfony/http-kernel": "^3.1|^4.0"
            },
            "require-dev": {
                "doctrine/doctrine-bundle": "^1.5",
                "doctrine/orm": "^2.4.5",
                "symfony/browser-kit": "^3.0|^4.0",
                "symfony/dom-crawler": "^3.0|^4.0",
                "symfony/expression-language": "^3.0|^4.0",
                "symfony/finder": "^3.0|^4.0",
                "symfony/phpunit-bridge": "^3.2|^4.0",
                "symfony/psr-http-message-bridge": "^0.3",
                "symfony/security-bundle": "^3.0|^4.0",
                "symfony/twig-bundle": "^3.0|^4.0",
                "symfony/yaml": "^3.0|^4.0",
                "twig/twig": "~1.12|~2.0",
                "zendframework/zend-diactoros": "^1.3"
            },
            "suggest": {
                "symfony/expression-language": "",
                "symfony/psr-http-message-bridge": "To use the PSR-7 converters",
                "symfony/security-bundle": ""
            },
            "type": "symfony-bundle",
            "extra": {
                "branch-alias": {
                    "dev-master": "4.0.x-dev"
                }
            },
            "autoload": {
                "psr-4": {
                    "Sensio\\Bundle\\FrameworkExtraBundle\\": ""
                }
            },
            "notification-url": "https://packagist.org/downloads/",
            "license": [
                "MIT"
            ],
            "authors": [
                {
                    "name": "Fabien Potencier",
                    "email": "fabien@symfony.com"
                }
            ],
            "description": "This bundle provides a way to configure your controllers with annotations",
            "keywords": [
                "annotations",
                "controllers"
            ],
            "time": "2017-05-23 07:03:24"
        },
        {
            "name": "sensio/generator-bundle",
            "version": "v3.1.4",
            "source": {
                "type": "git",
                "url": "https://github.com/sensiolabs/SensioGeneratorBundle.git",
                "reference": "37f9f4e165b033fb76cc2320838321cc57140e65"
            },
            "dist": {
                "type": "zip",
                "url": "https://api.github.com/repos/sensiolabs/SensioGeneratorBundle/zipball/37f9f4e165b033fb76cc2320838321cc57140e65",
                "reference": "37f9f4e165b033fb76cc2320838321cc57140e65",
                "shasum": ""
            },
            "require": {
                "symfony/console": "~2.7|~3.0",
                "symfony/framework-bundle": "~2.7|~3.0",
                "symfony/process": "~2.7|~3.0",
                "symfony/yaml": "~2.7|~3.0",
                "twig/twig": "^1.28.2|^2.0"
            },
            "require-dev": {
                "doctrine/orm": "~2.4",
                "symfony/doctrine-bridge": "~2.7|~3.0",
                "symfony/filesystem": "~2.7|~3.0",
                "symfony/phpunit-bridge": "^3.3"
            },
            "type": "symfony-bundle",
            "extra": {
                "branch-alias": {
                    "dev-master": "3.1.x-dev"
                }
            },
            "autoload": {
                "psr-4": {
                    "Sensio\\Bundle\\GeneratorBundle\\": ""
                },
                "exclude-from-classmap": [
                    "/Tests/"
                ]
            },
            "notification-url": "https://packagist.org/downloads/",
            "license": [
                "MIT"
            ],
            "authors": [
                {
                    "name": "Fabien Potencier",
                    "email": "fabien@symfony.com"
                }
            ],
            "description": "This bundle generates code for you",
            "time": "2017-03-15T01:02:10+00:00"
        },
        {
            "name": "sensiolabs/security-checker",
            "version": "v4.0.4",
            "source": {
                "type": "git",
                "url": "https://github.com/sensiolabs/security-checker.git",
                "reference": "9e69eddf3bc49d1ee5c7908564da3141796d4bbc"
            },
            "dist": {
                "type": "zip",
                "url": "https://api.github.com/repos/sensiolabs/security-checker/zipball/9e69eddf3bc49d1ee5c7908564da3141796d4bbc",
                "reference": "9e69eddf3bc49d1ee5c7908564da3141796d4bbc",
                "shasum": ""
            },
            "require": {
                "composer/ca-bundle": "^1.0",
                "symfony/console": "~2.7|~3.0"
            },
            "bin": [
                "security-checker"
            ],
            "type": "library",
            "extra": {
                "branch-alias": {
                    "dev-master": "4.0-dev"
                }
            },
            "autoload": {
                "psr-0": {
                    "SensioLabs\\Security": ""
                }
            },
            "notification-url": "https://packagist.org/downloads/",
            "license": [
                "MIT"
            ],
            "authors": [
                {
                    "name": "Fabien Potencier",
                    "email": "fabien.potencier@gmail.com"
                }
            ],
            "description": "A security checker for your composer.lock",
            "time": "2017-03-31T14:50:32+00:00"
        },
        {
            "name": "stof/doctrine-extensions-bundle",
            "version": "v1.2.2",
            "source": {
                "type": "git",
                "url": "https://github.com/stof/StofDoctrineExtensionsBundle.git",
                "reference": "4e7499d25dc5d0862da09fa8e336164948a29a25"
            },
            "dist": {
                "type": "zip",
                "url": "https://api.github.com/repos/stof/StofDoctrineExtensionsBundle/zipball/4e7499d25dc5d0862da09fa8e336164948a29a25",
                "reference": "4e7499d25dc5d0862da09fa8e336164948a29a25",
                "shasum": ""
            },
            "require": {
                "gedmo/doctrine-extensions": "^2.3.1",
                "php": ">=5.3.2",
                "symfony/framework-bundle": "~2.1|~3.0"
            },
            "suggest": {
                "doctrine/doctrine-bundle": "to use the ORM extensions",
                "doctrine/mongodb-odm-bundle": "to use the MongoDB ODM extensions"
            },
            "type": "symfony-bundle",
            "extra": {
                "branch-alias": {
                    "dev-master": "1.2.x-dev"
                }
            },
            "autoload": {
                "psr-4": {
                    "Stof\\DoctrineExtensionsBundle\\": ""
                }
            },
            "notification-url": "https://packagist.org/downloads/",
            "license": [
                "MIT"
            ],
            "authors": [
                {
                    "name": "Christophe Coevoet",
                    "email": "stof@notk.org"
                }
            ],
            "description": "Integration of the gedmo/doctrine-extensions with Symfony2",
            "homepage": "https://github.com/stof/StofDoctrineExtensionsBundle",
            "keywords": [
                "behaviors",
                "doctrine2",
                "extensions",
                "gedmo",
                "loggable",
                "nestedset",
                "sluggable",
                "sortable",
                "timestampable",
                "translatable",
                "tree"
            ],
            "time": "2016-01-26T23:58:32+00:00"
        },
        {
            "name": "swiftmailer/swiftmailer",
            "version": "v5.4.8",
            "source": {
                "type": "git",
                "url": "https://github.com/swiftmailer/swiftmailer.git",
                "reference": "9a06dc570a0367850280eefd3f1dc2da45aef517"
            },
            "dist": {
                "type": "zip",
                "url": "https://api.github.com/repos/swiftmailer/swiftmailer/zipball/9a06dc570a0367850280eefd3f1dc2da45aef517",
                "reference": "9a06dc570a0367850280eefd3f1dc2da45aef517",
                "shasum": ""
            },
            "require": {
                "php": ">=5.3.3"
            },
            "require-dev": {
                "mockery/mockery": "~0.9.1",
                "symfony/phpunit-bridge": "~3.2"
            },
            "type": "library",
            "extra": {
                "branch-alias": {
                    "dev-master": "5.4-dev"
                }
            },
            "autoload": {
                "files": [
                    "lib/swift_required.php"
                ]
            },
            "notification-url": "https://packagist.org/downloads/",
            "license": [
                "MIT"
            ],
            "authors": [
                {
                    "name": "Chris Corbyn"
                },
                {
                    "name": "Fabien Potencier",
                    "email": "fabien@symfony.com"
                }
            ],
            "description": "Swiftmailer, free feature-rich PHP mailer",
            "homepage": "http://swiftmailer.org",
            "keywords": [
                "email",
                "mail",
                "mailer"
            ],
            "time": "2017-05-01T15:54:03+00:00"
        },
        {
            "name": "symfony/monolog-bundle",
            "version": "v2.12.1",
            "source": {
                "type": "git",
                "url": "https://github.com/symfony/monolog-bundle.git",
                "reference": "b0146bdca7ba2a65f3bbe7010423c7393b29ec3f"
            },
            "dist": {
                "type": "zip",
                "url": "https://api.github.com/repos/symfony/monolog-bundle/zipball/b0146bdca7ba2a65f3bbe7010423c7393b29ec3f",
                "reference": "b0146bdca7ba2a65f3bbe7010423c7393b29ec3f",
                "shasum": ""
            },
            "require": {
                "monolog/monolog": "~1.18",
                "php": ">=5.3.2",
                "symfony/config": "~2.3|~3.0",
                "symfony/dependency-injection": "~2.3|~3.0",
                "symfony/http-kernel": "~2.3|~3.0",
                "symfony/monolog-bridge": "~2.3|~3.0"
            },
            "require-dev": {
                "phpunit/phpunit": "^4.8",
                "symfony/console": "~2.3|~3.0",
                "symfony/yaml": "~2.3|~3.0"
            },
            "type": "symfony-bundle",
            "extra": {
                "branch-alias": {
                    "dev-master": "2.x-dev"
                }
            },
            "autoload": {
                "psr-4": {
                    "Symfony\\Bundle\\MonologBundle\\": ""
                }
            },
            "notification-url": "https://packagist.org/downloads/",
            "license": [
                "MIT"
            ],
            "authors": [
                {
                    "name": "Symfony Community",
                    "homepage": "http://symfony.com/contributors"
                },
                {
                    "name": "Fabien Potencier",
                    "email": "fabien@symfony.com"
                }
            ],
            "description": "Symfony MonologBundle",
            "homepage": "http://symfony.com",
            "keywords": [
                "log",
                "logging"
            ],
            "time": "2017-01-02T19:04:26+00:00"
        },
        {
<<<<<<< HEAD
            "name": "symfony/polyfill-intl-icu",
            "version": "v1.3.0",
            "source": {
                "type": "git",
                "url": "https://github.com/symfony/polyfill-intl-icu.git",
                "reference": "2d6e2b20d457603eefb6e614286c22efca30fdb4"
            },
            "dist": {
                "type": "zip",
                "url": "https://api.github.com/repos/symfony/polyfill-intl-icu/zipball/2d6e2b20d457603eefb6e614286c22efca30fdb4",
                "reference": "2d6e2b20d457603eefb6e614286c22efca30fdb4",
=======
            "name": "symfony/polyfill-apcu",
            "version": "v1.4.0",
            "source": {
                "type": "git",
                "url": "https://github.com/symfony/polyfill-apcu.git",
                "reference": "2e7965b8cdfbba50d0092d3f6dca97dddec409e2"
            },
            "dist": {
                "type": "zip",
                "url": "https://api.github.com/repos/symfony/polyfill-apcu/zipball/2e7965b8cdfbba50d0092d3f6dca97dddec409e2",
                "reference": "2e7965b8cdfbba50d0092d3f6dca97dddec409e2",
>>>>>>> 2e60b652
                "shasum": ""
            },
            "require": {
                "php": ">=5.3.3",
                "symfony/intl": "~2.3|~3.0"
            },
            "suggest": {
                "ext-intl": "For best performance"
            },
            "type": "library",
            "extra": {
                "branch-alias": {
                    "dev-master": "1.4-dev"
                }
            },
            "autoload": {
                "files": [
                    "bootstrap.php"
                ]
            },
            "notification-url": "https://packagist.org/downloads/",
            "license": [
                "MIT"
            ],
            "authors": [
                {
                    "name": "Nicolas Grekas",
                    "email": "p@tchwork.com"
                },
                {
                    "name": "Symfony Community",
                    "homepage": "https://symfony.com/contributors"
                }
            ],
            "description": "Symfony polyfill for intl's ICU-related data and classes",
            "homepage": "https://symfony.com",
            "keywords": [
                "compatibility",
                "icu",
                "intl",
                "polyfill",
                "portable",
                "shim"
            ],
            "time": "2017-06-09T08:25:21+00:00"
        },
        {
<<<<<<< HEAD
            "name": "symfony/polyfill-mbstring",
            "version": "v1.3.0",
=======
            "name": "symfony/polyfill-intl-icu",
            "version": "v1.4.0",
            "source": {
                "type": "git",
                "url": "https://github.com/symfony/polyfill-intl-icu.git",
                "reference": "3191cbe0ce64987bd382daf6724af31c53daae01"
            },
            "dist": {
                "type": "zip",
                "url": "https://api.github.com/repos/symfony/polyfill-intl-icu/zipball/3191cbe0ce64987bd382daf6724af31c53daae01",
                "reference": "3191cbe0ce64987bd382daf6724af31c53daae01",
                "shasum": ""
            },
            "require": {
                "php": ">=5.3.3",
                "symfony/intl": "~2.3|~3.0|~4.0"
            },
            "suggest": {
                "ext-intl": "For best performance"
            },
            "type": "library",
            "extra": {
                "branch-alias": {
                    "dev-master": "1.4-dev"
                }
            },
            "autoload": {
                "files": [
                    "bootstrap.php"
                ]
            },
            "notification-url": "https://packagist.org/downloads/",
            "license": [
                "MIT"
            ],
            "authors": [
                {
                    "name": "Nicolas Grekas",
                    "email": "p@tchwork.com"
                },
                {
                    "name": "Symfony Community",
                    "homepage": "https://symfony.com/contributors"
                }
            ],
            "description": "Symfony polyfill for intl's ICU-related data and classes",
            "homepage": "https://symfony.com",
            "keywords": [
                "compatibility",
                "icu",
                "intl",
                "polyfill",
                "portable",
                "shim"
            ],
            "time": "2017-06-09T08:25:21+00:00"
        },
        {
            "name": "symfony/polyfill-mbstring",
            "version": "v1.4.0",
>>>>>>> 2e60b652
            "source": {
                "type": "git",
                "url": "https://github.com/symfony/polyfill-mbstring.git",
                "reference": "f29dca382a6485c3cbe6379f0c61230167681937"
            },
            "dist": {
                "type": "zip",
                "url": "https://api.github.com/repos/symfony/polyfill-mbstring/zipball/f29dca382a6485c3cbe6379f0c61230167681937",
                "reference": "f29dca382a6485c3cbe6379f0c61230167681937",
                "shasum": ""
            },
            "require": {
                "php": ">=5.3.3"
            },
            "suggest": {
                "ext-mbstring": "For best performance"
            },
            "type": "library",
            "extra": {
                "branch-alias": {
                    "dev-master": "1.4-dev"
                }
            },
            "autoload": {
                "psr-4": {
                    "Symfony\\Polyfill\\Mbstring\\": ""
                },
                "files": [
                    "bootstrap.php"
                ]
            },
            "notification-url": "https://packagist.org/downloads/",
            "license": [
                "MIT"
            ],
            "authors": [
                {
                    "name": "Nicolas Grekas",
                    "email": "p@tchwork.com"
                },
                {
                    "name": "Symfony Community",
                    "homepage": "https://symfony.com/contributors"
                }
            ],
            "description": "Symfony polyfill for the Mbstring extension",
            "homepage": "https://symfony.com",
            "keywords": [
                "compatibility",
                "mbstring",
                "polyfill",
                "portable",
                "shim"
            ],
            "time": "2017-06-09T14:24:12+00:00"
        },
        {
<<<<<<< HEAD
=======
            "name": "symfony/polyfill-php54",
            "version": "v1.4.0",
            "source": {
                "type": "git",
                "url": "https://github.com/symfony/polyfill-php54.git",
                "reference": "7dd1a8b9f0442273fdfeb1c4f5eaff6890a82789"
            },
            "dist": {
                "type": "zip",
                "url": "https://api.github.com/repos/symfony/polyfill-php54/zipball/7dd1a8b9f0442273fdfeb1c4f5eaff6890a82789",
                "reference": "7dd1a8b9f0442273fdfeb1c4f5eaff6890a82789",
                "shasum": ""
            },
            "require": {
                "php": ">=5.3.3"
            },
            "type": "library",
            "extra": {
                "branch-alias": {
                    "dev-master": "1.4-dev"
                }
            },
            "autoload": {
                "psr-4": {
                    "Symfony\\Polyfill\\Php54\\": ""
                },
                "files": [
                    "bootstrap.php"
                ],
                "classmap": [
                    "Resources/stubs"
                ]
            },
            "notification-url": "https://packagist.org/downloads/",
            "license": [
                "MIT"
            ],
            "authors": [
                {
                    "name": "Nicolas Grekas",
                    "email": "p@tchwork.com"
                },
                {
                    "name": "Symfony Community",
                    "homepage": "https://symfony.com/contributors"
                }
            ],
            "description": "Symfony polyfill backporting some PHP 5.4+ features to lower PHP versions",
            "homepage": "https://symfony.com",
            "keywords": [
                "compatibility",
                "polyfill",
                "portable",
                "shim"
            ],
            "time": "2017-06-09T08:25:21+00:00"
        },
        {
            "name": "symfony/polyfill-php55",
            "version": "v1.4.0",
            "source": {
                "type": "git",
                "url": "https://github.com/symfony/polyfill-php55.git",
                "reference": "94566239a7720cde0820f15f0cc348ddb51ba51d"
            },
            "dist": {
                "type": "zip",
                "url": "https://api.github.com/repos/symfony/polyfill-php55/zipball/94566239a7720cde0820f15f0cc348ddb51ba51d",
                "reference": "94566239a7720cde0820f15f0cc348ddb51ba51d",
                "shasum": ""
            },
            "require": {
                "ircmaxell/password-compat": "~1.0",
                "php": ">=5.3.3"
            },
            "type": "library",
            "extra": {
                "branch-alias": {
                    "dev-master": "1.4-dev"
                }
            },
            "autoload": {
                "psr-4": {
                    "Symfony\\Polyfill\\Php55\\": ""
                },
                "files": [
                    "bootstrap.php"
                ]
            },
            "notification-url": "https://packagist.org/downloads/",
            "license": [
                "MIT"
            ],
            "authors": [
                {
                    "name": "Nicolas Grekas",
                    "email": "p@tchwork.com"
                },
                {
                    "name": "Symfony Community",
                    "homepage": "https://symfony.com/contributors"
                }
            ],
            "description": "Symfony polyfill backporting some PHP 5.5+ features to lower PHP versions",
            "homepage": "https://symfony.com",
            "keywords": [
                "compatibility",
                "polyfill",
                "portable",
                "shim"
            ],
            "time": "2017-06-09T08:25:21+00:00"
        },
        {
>>>>>>> 2e60b652
            "name": "symfony/polyfill-php56",
            "version": "v1.4.0",
            "source": {
                "type": "git",
                "url": "https://github.com/symfony/polyfill-php56.git",
                "reference": "bc0b7d6cb36b10cfabb170a3e359944a95174929"
            },
            "dist": {
                "type": "zip",
                "url": "https://api.github.com/repos/symfony/polyfill-php56/zipball/bc0b7d6cb36b10cfabb170a3e359944a95174929",
                "reference": "bc0b7d6cb36b10cfabb170a3e359944a95174929",
                "shasum": ""
            },
            "require": {
                "php": ">=5.3.3",
                "symfony/polyfill-util": "~1.0"
            },
            "type": "library",
            "extra": {
                "branch-alias": {
                    "dev-master": "1.4-dev"
                }
            },
            "autoload": {
                "psr-4": {
                    "Symfony\\Polyfill\\Php56\\": ""
                },
                "files": [
                    "bootstrap.php"
                ]
            },
            "notification-url": "https://packagist.org/downloads/",
            "license": [
                "MIT"
            ],
            "authors": [
                {
                    "name": "Nicolas Grekas",
                    "email": "p@tchwork.com"
                },
                {
                    "name": "Symfony Community",
                    "homepage": "https://symfony.com/contributors"
                }
            ],
            "description": "Symfony polyfill backporting some PHP 5.6+ features to lower PHP versions",
            "homepage": "https://symfony.com",
            "keywords": [
                "compatibility",
                "polyfill",
                "portable",
                "shim"
            ],
            "time": "2017-06-09T08:25:21+00:00"
        },
        {
            "name": "symfony/polyfill-php70",
            "version": "v1.4.0",
            "source": {
                "type": "git",
                "url": "https://github.com/symfony/polyfill-php70.git",
                "reference": "032fd647d5c11a9ceab8ee8747e13b5448e93874"
            },
            "dist": {
                "type": "zip",
                "url": "https://api.github.com/repos/symfony/polyfill-php70/zipball/032fd647d5c11a9ceab8ee8747e13b5448e93874",
                "reference": "032fd647d5c11a9ceab8ee8747e13b5448e93874",
                "shasum": ""
            },
            "require": {
                "paragonie/random_compat": "~1.0|~2.0",
                "php": ">=5.3.3"
            },
            "type": "library",
            "extra": {
                "branch-alias": {
                    "dev-master": "1.4-dev"
                }
            },
            "autoload": {
                "psr-4": {
                    "Symfony\\Polyfill\\Php70\\": ""
                },
                "files": [
                    "bootstrap.php"
                ],
                "classmap": [
                    "Resources/stubs"
                ]
            },
            "notification-url": "https://packagist.org/downloads/",
            "license": [
                "MIT"
            ],
            "authors": [
                {
                    "name": "Nicolas Grekas",
                    "email": "p@tchwork.com"
                },
                {
                    "name": "Symfony Community",
                    "homepage": "https://symfony.com/contributors"
                }
            ],
            "description": "Symfony polyfill backporting some PHP 7.0+ features to lower PHP versions",
            "homepage": "https://symfony.com",
            "keywords": [
                "compatibility",
                "polyfill",
                "portable",
                "shim"
            ],
            "time": "2017-06-09T14:24:12+00:00"
        },
        {
            "name": "symfony/polyfill-util",
            "version": "v1.4.0",
            "source": {
                "type": "git",
                "url": "https://github.com/symfony/polyfill-util.git",
                "reference": "ebccbde4aad410f6438d86d7d261c6b4d2b9a51d"
            },
            "dist": {
                "type": "zip",
                "url": "https://api.github.com/repos/symfony/polyfill-util/zipball/ebccbde4aad410f6438d86d7d261c6b4d2b9a51d",
                "reference": "ebccbde4aad410f6438d86d7d261c6b4d2b9a51d",
                "shasum": ""
            },
            "require": {
                "php": ">=5.3.3"
            },
            "type": "library",
            "extra": {
                "branch-alias": {
                    "dev-master": "1.4-dev"
                }
            },
            "autoload": {
                "psr-4": {
                    "Symfony\\Polyfill\\Util\\": ""
                }
            },
            "notification-url": "https://packagist.org/downloads/",
            "license": [
                "MIT"
            ],
            "authors": [
                {
                    "name": "Nicolas Grekas",
                    "email": "p@tchwork.com"
                },
                {
                    "name": "Symfony Community",
                    "homepage": "https://symfony.com/contributors"
                }
            ],
            "description": "Symfony utilities for portability of PHP codes",
            "homepage": "https://symfony.com",
            "keywords": [
                "compat",
                "compatibility",
                "polyfill",
                "shim"
            ],
            "time": "2017-06-09T08:25:21+00:00"
        },
        {
            "name": "symfony/swiftmailer-bundle",
            "version": "v2.4.3",
            "source": {
                "type": "git",
                "url": "https://github.com/symfony/swiftmailer-bundle.git",
                "reference": "bdc1024a33cc2fbb3d02b13ae11240f0c5ed9648"
            },
            "dist": {
                "type": "zip",
                "url": "https://api.github.com/repos/symfony/swiftmailer-bundle/zipball/bdc1024a33cc2fbb3d02b13ae11240f0c5ed9648",
                "reference": "bdc1024a33cc2fbb3d02b13ae11240f0c5ed9648",
                "shasum": ""
            },
            "require": {
                "php": ">=5.3.2",
                "swiftmailer/swiftmailer": "~4.2|~5.0",
                "symfony/config": "~2.7|~3.0",
                "symfony/dependency-injection": "~2.7|~3.0",
                "symfony/http-kernel": "~2.7|~3.0"
            },
            "require-dev": {
                "symfony/console": "~2.7|~3.0",
                "symfony/framework-bundle": "~2.7|~3.0",
                "symfony/phpunit-bridge": "~2.7|~3.0",
                "symfony/yaml": "~2.7|~3.0"
            },
            "suggest": {
                "psr/log": "Allows logging"
            },
            "type": "symfony-bundle",
            "extra": {
                "branch-alias": {
                    "dev-master": "2.4-dev"
                }
            },
            "autoload": {
                "psr-4": {
                    "Symfony\\Bundle\\SwiftmailerBundle\\": ""
                }
            },
            "notification-url": "https://packagist.org/downloads/",
            "license": [
                "MIT"
            ],
            "authors": [
                {
                    "name": "Symfony Community",
                    "homepage": "http://symfony.com/contributors"
                },
                {
                    "name": "Fabien Potencier",
                    "email": "fabien@symfony.com"
                }
            ],
            "description": "Symfony SwiftmailerBundle",
            "homepage": "http://symfony.com",
            "time": "2017-05-22T05:02:30+00:00"
        },
        {
            "name": "symfony/symfony",
<<<<<<< HEAD
            "version": "v3.2.9",
            "source": {
                "type": "git",
                "url": "https://github.com/symfony/symfony.git",
                "reference": "78c08f2faa42210db4fe6f4ece73891ca546a9a0"
            },
            "dist": {
                "type": "zip",
                "url": "https://api.github.com/repos/symfony/symfony/zipball/78c08f2faa42210db4fe6f4ece73891ca546a9a0",
                "reference": "78c08f2faa42210db4fe6f4ece73891ca546a9a0",
=======
            "version": "v2.8.22",
            "source": {
                "type": "git",
                "url": "https://github.com/symfony/symfony.git",
                "reference": "2404550f13f71470206227c98c2d53f0f4cbbb3e"
            },
            "dist": {
                "type": "zip",
                "url": "https://api.github.com/repos/symfony/symfony/zipball/2404550f13f71470206227c98c2d53f0f4cbbb3e",
                "reference": "2404550f13f71470206227c98c2d53f0f4cbbb3e",
>>>>>>> 2e60b652
                "shasum": ""
            },
            "require": {
                "doctrine/common": "~2.4",
                "php": ">=5.5.9",
                "psr/cache": "~1.0",
                "psr/log": "~1.0",
                "symfony/polyfill-intl-icu": "~1.0",
                "symfony/polyfill-mbstring": "~1.0",
                "symfony/polyfill-php56": "~1.0",
                "symfony/polyfill-php70": "~1.0",
                "symfony/polyfill-util": "~1.0",
<<<<<<< HEAD
                "twig/twig": "~1.28|~2.0"
=======
                "symfony/security-acl": "~2.7|~3.0.0",
                "twig/twig": "~1.34|~2.4"
>>>>>>> 2e60b652
            },
            "conflict": {
                "phpdocumentor/reflection-docblock": "<3.0",
                "phpdocumentor/type-resolver": "<0.2.0",
                "phpunit/phpunit": "<4.8.35|<5.4.3,>=5.0"
            },
            "provide": {
                "psr/cache-implementation": "1.0"
            },
            "replace": {
                "symfony/asset": "self.version",
                "symfony/browser-kit": "self.version",
                "symfony/cache": "self.version",
                "symfony/class-loader": "self.version",
                "symfony/config": "self.version",
                "symfony/console": "self.version",
                "symfony/css-selector": "self.version",
                "symfony/debug": "self.version",
                "symfony/debug-bundle": "self.version",
                "symfony/dependency-injection": "self.version",
                "symfony/doctrine-bridge": "self.version",
                "symfony/dom-crawler": "self.version",
                "symfony/event-dispatcher": "self.version",
                "symfony/expression-language": "self.version",
                "symfony/filesystem": "self.version",
                "symfony/finder": "self.version",
                "symfony/form": "self.version",
                "symfony/framework-bundle": "self.version",
                "symfony/http-foundation": "self.version",
                "symfony/http-kernel": "self.version",
                "symfony/inflector": "self.version",
                "symfony/intl": "self.version",
                "symfony/ldap": "self.version",
                "symfony/monolog-bridge": "self.version",
                "symfony/options-resolver": "self.version",
                "symfony/process": "self.version",
                "symfony/property-access": "self.version",
                "symfony/property-info": "self.version",
                "symfony/proxy-manager-bridge": "self.version",
                "symfony/routing": "self.version",
                "symfony/security": "self.version",
                "symfony/security-bundle": "self.version",
                "symfony/security-core": "self.version",
                "symfony/security-csrf": "self.version",
                "symfony/security-guard": "self.version",
                "symfony/security-http": "self.version",
                "symfony/serializer": "self.version",
                "symfony/stopwatch": "self.version",
                "symfony/templating": "self.version",
                "symfony/translation": "self.version",
                "symfony/twig-bridge": "self.version",
                "symfony/twig-bundle": "self.version",
                "symfony/validator": "self.version",
                "symfony/var-dumper": "self.version",
                "symfony/web-profiler-bundle": "self.version",
                "symfony/workflow": "self.version",
                "symfony/yaml": "self.version"
            },
            "require-dev": {
                "cache/integration-tests": "dev-master",
                "doctrine/cache": "~1.6",
                "doctrine/data-fixtures": "1.0.*",
                "doctrine/dbal": "~2.4",
                "doctrine/doctrine-bundle": "~1.4",
                "doctrine/orm": "~2.4,>=2.4.5",
                "egulias/email-validator": "~1.2,>=1.2.8|~2.0",
                "monolog/monolog": "~1.11",
                "ocramius/proxy-manager": "~0.4|~1.0|~2.0",
                "phpdocumentor/reflection-docblock": "^3.0",
                "predis/predis": "~1.0",
                "sensio/framework-extra-bundle": "^3.0.2",
                "symfony/phpunit-bridge": "~3.2",
                "symfony/polyfill-apcu": "~1.1",
                "symfony/security-acl": "~2.8|~3.0"
            },
            "type": "library",
            "extra": {
                "branch-alias": {
                    "dev-master": "3.2-dev"
                }
            },
            "autoload": {
                "psr-4": {
                    "Symfony\\Bridge\\Doctrine\\": "src/Symfony/Bridge/Doctrine/",
                    "Symfony\\Bridge\\Monolog\\": "src/Symfony/Bridge/Monolog/",
                    "Symfony\\Bridge\\ProxyManager\\": "src/Symfony/Bridge/ProxyManager/",
                    "Symfony\\Bridge\\Swiftmailer\\": "src/Symfony/Bridge/Swiftmailer/",
                    "Symfony\\Bridge\\Twig\\": "src/Symfony/Bridge/Twig/",
                    "Symfony\\Bundle\\": "src/Symfony/Bundle/",
                    "Symfony\\Component\\": "src/Symfony/Component/"
                },
                "classmap": [
                    "src/Symfony/Component/Intl/Resources/stubs"
                ],
                "exclude-from-classmap": [
                    "**/Tests/"
                ]
            },
            "notification-url": "https://packagist.org/downloads/",
            "license": [
                "MIT"
            ],
            "authors": [
                {
                    "name": "Fabien Potencier",
                    "email": "fabien@symfony.com"
                },
                {
                    "name": "Symfony Community",
                    "homepage": "https://symfony.com/contributors"
                }
            ],
            "description": "The Symfony PHP framework",
            "homepage": "https://symfony.com",
            "keywords": [
                "framework"
            ],
<<<<<<< HEAD
            "time": "2017-05-29T19:32:17+00:00"
=======
            "time": "2017-06-07T20:12:45+00:00"
        },
        {
            "name": "symfony/workflow",
            "version": "v3.3.2",
            "source": {
                "type": "git",
                "url": "https://github.com/symfony/workflow.git",
                "reference": "a1d4ed0077d7b2e434e55d7e73f9f046911d3a61"
            },
            "dist": {
                "type": "zip",
                "url": "https://api.github.com/repos/symfony/workflow/zipball/a1d4ed0077d7b2e434e55d7e73f9f046911d3a61",
                "reference": "a1d4ed0077d7b2e434e55d7e73f9f046911d3a61",
                "shasum": ""
            },
            "require": {
                "php": ">=5.5.9",
                "symfony/property-access": "~2.3|~3.0"
            },
            "require-dev": {
                "psr/log": "~1.0",
                "symfony/dependency-injection": "~2.8|~3.0",
                "symfony/event-dispatcher": "~2.1|~3.0",
                "symfony/expression-language": "~2.8|~3.0",
                "symfony/security-core": "~2.8|~3.0"
            },
            "type": "library",
            "extra": {
                "branch-alias": {
                    "dev-master": "3.3-dev"
                }
            },
            "autoload": {
                "psr-4": {
                    "Symfony\\Component\\Workflow\\": ""
                }
            },
            "notification-url": "https://packagist.org/downloads/",
            "license": [
                "MIT"
            ],
            "authors": [
                {
                    "name": "Symfony Community",
                    "homepage": "http://symfony.com/contributors"
                },
                {
                    "name": "Fabien Potencier",
                    "email": "fabien@symfony.com"
                },
                {
                    "name": "Grégoire Pineau",
                    "email": "lyrixx@lyrixx.info"
                }
            ],
            "description": "Symfony Workflow Component",
            "homepage": "http://symfony.com",
            "keywords": [
                "petrinet",
                "place",
                "transition",
                "workflow"
            ],
            "time": "2017-05-11T16:47:52+00:00"
>>>>>>> 2e60b652
        },
        {
            "name": "twig/extensions",
            "version": "v1.4.1",
            "source": {
                "type": "git",
                "url": "https://github.com/twigphp/Twig-extensions.git",
                "reference": "f0bb8431c8691f5a39f1017d9a5967a082bf01ff"
            },
            "dist": {
                "type": "zip",
                "url": "https://api.github.com/repos/twigphp/Twig-extensions/zipball/f0bb8431c8691f5a39f1017d9a5967a082bf01ff",
                "reference": "f0bb8431c8691f5a39f1017d9a5967a082bf01ff",
                "shasum": ""
            },
            "require": {
                "twig/twig": "~1.20|~2.0"
            },
            "require-dev": {
                "symfony/translation": "~2.3"
            },
            "suggest": {
                "symfony/translation": "Allow the time_diff output to be translated"
            },
            "type": "library",
            "extra": {
                "branch-alias": {
                    "dev-master": "1.4-dev"
                }
            },
            "autoload": {
                "psr-0": {
                    "Twig_Extensions_": "lib/"
                }
            },
            "notification-url": "https://packagist.org/downloads/",
            "license": [
                "MIT"
            ],
            "authors": [
                {
                    "name": "Fabien Potencier",
                    "email": "fabien@symfony.com"
                }
            ],
            "description": "Common additional features for Twig that do not directly belong in core",
            "homepage": "http://twig.sensiolabs.org/doc/extensions/index.html",
            "keywords": [
                "i18n",
                "text"
            ],
            "time": "2016-10-25T17:34:14+00:00"
        },
        {
            "name": "twig/twig",
            "version": "v1.34.3",
            "source": {
                "type": "git",
                "url": "https://github.com/twigphp/Twig.git",
                "reference": "451c6f4197e113e24c1c85bc3fc8c2d77adeff2e"
            },
            "dist": {
                "type": "zip",
                "url": "https://api.github.com/repos/twigphp/Twig/zipball/451c6f4197e113e24c1c85bc3fc8c2d77adeff2e",
                "reference": "451c6f4197e113e24c1c85bc3fc8c2d77adeff2e",
                "shasum": ""
            },
            "require": {
                "php": ">=5.3.3"
            },
            "require-dev": {
                "psr/container": "^1.0",
                "symfony/debug": "~2.7",
                "symfony/phpunit-bridge": "~3.3@dev"
            },
            "type": "library",
            "extra": {
                "branch-alias": {
                    "dev-master": "1.34-dev"
                }
            },
            "autoload": {
                "psr-0": {
                    "Twig_": "lib/"
                },
                "psr-4": {
                    "Twig\\": "src/"
                }
            },
            "notification-url": "https://packagist.org/downloads/",
            "license": [
                "BSD-3-Clause"
            ],
            "authors": [
                {
                    "name": "Fabien Potencier",
                    "email": "fabien@symfony.com",
                    "homepage": "http://fabien.potencier.org",
                    "role": "Lead Developer"
                },
                {
                    "name": "Armin Ronacher",
                    "email": "armin.ronacher@active-4.com",
                    "role": "Project Founder"
                },
                {
                    "name": "Twig Team",
                    "homepage": "http://twig.sensiolabs.org/contributors",
                    "role": "Contributors"
                }
            ],
            "description": "Twig, the flexible, fast, and secure template language for PHP",
            "homepage": "http://twig.sensiolabs.org",
            "keywords": [
                "templating"
            ],
            "time": "2017-06-07T18:45:17+00:00"
        },
        {
            "name": "vakata/jstree",
            "version": "3.3.4",
            "source": {
                "type": "git",
                "url": "https://github.com/vakata/jstree.git",
                "reference": "a6a0d0dfb784d5ef0b3415d847ac7b6bfbab1f16"
            },
            "dist": {
                "type": "zip",
                "url": "https://api.github.com/repos/vakata/jstree/zipball/a6a0d0dfb784d5ef0b3415d847ac7b6bfbab1f16",
                "reference": "a6a0d0dfb784d5ef0b3415d847ac7b6bfbab1f16",
                "shasum": ""
            },
            "require": {
                "components/jquery": ">=1.9.1"
            },
            "suggest": {
                "robloach/component-installer": "Allows installation of Components via Composer"
            },
            "type": "component",
            "extra": {
                "component": {
                    "scripts": [
                        "dist/jstree.js"
                    ],
                    "styles": [
                        "dist/themes/default/style.css"
                    ],
                    "images": [
                        "dist/themes/default/32px.png",
                        "dist/themes/default/40px.png",
                        "dist/themes/default/throbber.gif"
                    ],
                    "files": [
                        "dist/jstree.min.js",
                        "dist/themes/default/style.min.css",
                        "dist/themes/default/32px.png",
                        "dist/themes/default/40px.png",
                        "dist/themes/default/throbber.gif"
                    ]
                }
            },
            "notification-url": "https://packagist.org/downloads/",
            "license": [
                "MIT"
            ],
            "authors": [
                {
                    "name": "Ivan Bozhanov",
                    "email": "jstree@jstree.com"
                }
            ],
            "description": "jsTree is jquery plugin, that provides interactive trees.",
            "homepage": "http://jstree.com",
            "time": "2017-04-06T14:23:09+00:00"
        },
        {
            "name": "wikimedia/composer-merge-plugin",
            "version": "dev-master",
            "source": {
                "type": "git",
                "url": "https://github.com/wikimedia/composer-merge-plugin.git",
                "reference": "81c6ac72a24a67383419c7eb9aa2b3437f2ab100"
            },
            "dist": {
                "type": "zip",
                "url": "https://api.github.com/repos/wikimedia/composer-merge-plugin/zipball/81c6ac72a24a67383419c7eb9aa2b3437f2ab100",
                "reference": "81c6ac72a24a67383419c7eb9aa2b3437f2ab100",
                "shasum": ""
            },
            "require": {
                "composer-plugin-api": "^1.0",
                "php": ">=5.3.2"
            },
            "require-dev": {
                "composer/composer": "~1.0.0",
                "jakub-onderka/php-parallel-lint": "~0.8",
                "phpunit/phpunit": "~4.8|~5.0",
                "squizlabs/php_codesniffer": "~2.1.0"
            },
            "type": "composer-plugin",
            "extra": {
                "branch-alias": {
                    "dev-master": "1.3.x-dev"
                },
                "class": "Wikimedia\\Composer\\MergePlugin"
            },
            "autoload": {
                "psr-4": {
                    "Wikimedia\\Composer\\": "src/"
                }
            },
            "notification-url": "https://packagist.org/downloads/",
            "license": [
                "MIT"
            ],
            "authors": [
                {
                    "name": "Bryan Davis",
                    "email": "bd808@wikimedia.org"
                }
            ],
            "description": "Composer plugin to merge multiple composer.json files",
            "time": "2017-04-25 02:31:25"
        },
        {
            "name": "willdurand/js-translation-bundle",
            "version": "2.6.5",
            "source": {
                "type": "git",
                "url": "https://github.com/willdurand/BazingaJsTranslationBundle.git",
                "reference": "d9cb848fc66b502658994cf86e63ed3d940e1095"
            },
            "dist": {
                "type": "zip",
                "url": "https://api.github.com/repos/willdurand/BazingaJsTranslationBundle/zipball/d9cb848fc66b502658994cf86e63ed3d940e1095",
                "reference": "d9cb848fc66b502658994cf86e63ed3d940e1095",
                "shasum": ""
            },
            "require": {
                "symfony/console": "~2.7|~3.1",
                "symfony/finder": "~2.7|~3.1",
                "symfony/framework-bundle": "~2.7|~3.1",
                "symfony/intl": "~2.7|~3.1",
                "symfony/templating": "~2.7|~3.1",
                "symfony/translation": "~2.7|~3.1"
            },
            "replace": {
                "willdurand/expose-translation-bundle": "2.5.*"
            },
            "require-dev": {
                "phpunit/phpunit": "^4.8|~5.7",
                "symfony/asset": "~2.7|~3.1",
                "symfony/browser-kit": "~2.7|~3.1",
                "symfony/phpunit-bridge": "~2.7|~3.1",
                "symfony/twig-bundle": "~2.7|~3.1",
                "symfony/yaml": "~2.7|~3.1"
            },
            "type": "symfony-bundle",
            "extra": {
                "branch-alias": {
                    "dev-master": "2.7-dev"
                }
            },
            "autoload": {
                "psr-4": {
                    "Bazinga\\Bundle\\JsTranslationBundle\\": ""
                }
            },
            "notification-url": "https://packagist.org/downloads/",
            "license": [
                "MIT"
            ],
            "authors": [
                {
                    "name": "William Durand",
                    "email": "will+git@drnd.me"
                }
            ],
            "description": "A pretty nice way to expose your translation messages to your JavaScript.",
            "keywords": [
                "javascript",
                "symfony",
                "translation"
            ],
            "time": "2017-05-17T21:16:31+00:00"
        },
        {
            "name": "willdurand/jsonp-callback-validator",
            "version": "v1.1.0",
            "source": {
                "type": "git",
                "url": "https://github.com/willdurand/JsonpCallbackValidator.git",
                "reference": "1a7d388bb521959e612ef50c5c7b1691b097e909"
            },
            "dist": {
                "type": "zip",
                "url": "https://api.github.com/repos/willdurand/JsonpCallbackValidator/zipball/1a7d388bb521959e612ef50c5c7b1691b097e909",
                "reference": "1a7d388bb521959e612ef50c5c7b1691b097e909",
                "shasum": ""
            },
            "require": {
                "php": ">=5.3.0"
            },
            "require-dev": {
                "phpunit/phpunit": "~3.7"
            },
            "type": "library",
            "autoload": {
                "psr-0": {
                    "JsonpCallbackValidator": "src/"
                }
            },
            "notification-url": "https://packagist.org/downloads/",
            "license": [
                "MIT"
            ],
            "authors": [
                {
                    "name": "William Durand",
                    "email": "william.durand1@gmail.com",
                    "homepage": "http://www.willdurand.fr"
                }
            ],
            "description": "JSONP callback validator.",
            "time": "2014-01-20T22:35:06+00:00"
        },
        {
            "name": "zikula/andreas08-theme",
            "version": "2.0.0",
            "source": {
                "type": "git",
                "url": "https://github.com/zikula/ZikulaAndreas08Theme.git",
                "reference": "60b9452ea1c49896e4ac988e51190d54fe19ec6a"
            },
            "dist": {
                "type": "zip",
                "url": "https://api.github.com/repos/zikula/ZikulaAndreas08Theme/zipball/60b9452ea1c49896e4ac988e51190d54fe19ec6a",
                "reference": "60b9452ea1c49896e4ac988e51190d54fe19ec6a",
                "shasum": ""
            },
            "require": {
                "php": ">=5.4.1"
            },
            "type": "zikula-theme",
            "extra": {
                "zikula": {
                    "core-compatibility": ">=1.4.1",
                    "class": "Zikula\\Andreas08Theme\\ZikulaAndreas08Theme",
                    "displayname": "Andreas08",
                    "capabilities": {
                        "user": true,
                        "admin": true
                    }
                }
            },
            "autoload": {
                "psr-4": {
                    "Zikula\\Andreas08Theme\\": ""
                }
            },
            "license": [
                "LGPL-3.0+"
            ],
            "authors": [
                {
                    "name": "Zikula",
                    "homepage": "http://zikula.org/"
                }
            ],
            "description": "Based on the theme Andreas08 by Andreas Viklund",
            "support": {
                "source": "https://github.com/zikula/ZikulaAndreas08Theme/tree/2.0.0",
                "issues": "https://github.com/zikula/ZikulaAndreas08Theme/issues"
            },
            "time": "2017-04-05T15:20:06+00:00"
        },
        {
            "name": "zikula/bootstrap-bundle",
            "version": "dev-master",
            "source": {
                "type": "git",
                "url": "https://github.com/zikula/BootstrapBundle.git",
                "reference": "ffb6f6188160dbef8732de872ba2699cd6e9fb54"
            },
            "dist": {
                "type": "zip",
                "url": "https://api.github.com/repos/zikula/BootstrapBundle/zipball/ffb6f6188160dbef8732de872ba2699cd6e9fb54",
                "reference": "ffb6f6188160dbef8732de872ba2699cd6e9fb54",
                "shasum": ""
            },
            "require": {
                "components/bootstrap": "~3.0",
                "php": ">=5.3.2"
            },
            "type": "symfony-bundle",
            "autoload": {
                "psr-0": {
                    "Zikula\\Bundle\\BootstrapBundle\\": ""
                }
            },
            "notification-url": "https://packagist.org/downloads/",
            "license": [
                "MIT"
            ],
            "authors": [
                {
                    "name": "Zikula",
                    "homepage": "http://zikula.org"
                }
            ],
            "description": "Zikula Bootstrap bundle",
            "homepage": "http://zikula.org",
            "keywords": [
                "bootstrap",
                "bundle",
                "css",
                "zikula"
            ],
            "time": "2014-02-03 01:01:00"
        },
        {
            "name": "zikula/filesystem",
            "version": "dev-master",
            "target-dir": "Zikula/Component/FileSystem",
            "source": {
                "type": "git",
                "url": "https://github.com/zikula/FileSystem.git",
                "reference": "8e12d6839aa50a7590f5ad22cc2d33c8f88ff726"
            },
            "dist": {
                "type": "zip",
                "url": "https://api.github.com/repos/zikula/FileSystem/zipball/8e12d6839aa50a7590f5ad22cc2d33c8f88ff726",
                "reference": "8e12d6839aa50a7590f5ad22cc2d33c8f88ff726",
                "shasum": ""
            },
            "require": {
                "php": ">=5.3.3"
            },
            "type": "library",
            "autoload": {
                "psr-0": {
                    "Zikula\\Component\\FileSystem": ""
                }
            },
            "notification-url": "https://packagist.org/downloads/",
            "license": [
                "MIT"
            ],
            "authors": [
                {
                    "name": "Karma Dordrak",
                    "email": "drak@zikula.org",
                    "homepage": "http://zikula.org",
                    "role": "OO & PSR-4 migration"
                },
                {
                    "name": "Kyle Giovannetti",
                    "email": "kylegio@gmail.com"
                },
                {
                    "name": "Zikula Community",
                    "homepage": "http://zikula.org/"
                }
            ],
            "description": "Zikula FileSystem Component",
            "homepage": "http://zikula.org",
            "time": "2012-12-11 23:50:23"
        },
        {
            "name": "zikula/fontawesome-bundle",
            "version": "dev-master",
            "source": {
                "type": "git",
                "url": "https://github.com/zikula/FontAwesomeBundle.git",
                "reference": "ea184aaef6d746085c38fbeb2ff34bf30d48ca40"
            },
            "dist": {
                "type": "zip",
                "url": "https://api.github.com/repos/zikula/FontAwesomeBundle/zipball/ea184aaef6d746085c38fbeb2ff34bf30d48ca40",
                "reference": "ea184aaef6d746085c38fbeb2ff34bf30d48ca40",
                "shasum": ""
            },
            "require": {
                "components/font-awesome": "~4.0"
            },
            "type": "symfony-bundle",
            "autoload": {
                "psr-0": {
                    "Zikula\\Bundle\\FontAwesomeBundle\\": ""
                }
            },
            "notification-url": "https://packagist.org/downloads/",
            "license": [
                "MIT"
            ],
            "authors": [
                {
                    "name": "Zikula",
                    "homepage": "http://zikula.org"
                }
            ],
            "description": "FontAwesome Bundle for Zikula",
            "homepage": "http://zikula.org",
            "keywords": [
                "css",
                "graphics",
                "symfony",
                "typography",
                "webfonts"
            ],
            "time": "2014-06-07 22:21:47"
        },
        {
            "name": "zikula/generator-bundle",
            "version": "dev-master",
            "target-dir": "Zikula/Bundle/GeneratorBundle",
            "source": {
                "type": "git",
                "url": "https://github.com/zikula/GeneratorBundle.git",
                "reference": "3bd0eda8f9b6a7c3bde15e51650203fc3ec170f7"
            },
            "dist": {
                "type": "zip",
                "url": "https://api.github.com/repos/zikula/GeneratorBundle/zipball/3bd0eda8f9b6a7c3bde15e51650203fc3ec170f7",
                "reference": "3bd0eda8f9b6a7c3bde15e51650203fc3ec170f7",
                "shasum": ""
            },
            "require": {
                "symfony/console": "3.*",
                "symfony/finder": "3.*",
                "symfony/framework-bundle": "3.*"
            },
            "require-dev": {
                "doctrine/orm": "2.5.*",
                "symfony/doctrine-bridge": "3.2.*",
                "twig/twig": "~1.28"
            },
            "type": "symfony-bundle",
            "extra": {
                "branch-alias": {
                    "dev-master": "2.2.x-dev"
                }
            },
            "autoload": {
                "psr-0": {
                    "Zikula\\Bundle\\GeneratorBundle\\": ""
                }
            },
            "notification-url": "https://packagist.org/downloads/",
            "license": [
                "MIT"
            ],
            "authors": [
                {
                    "name": "Zikula Community",
                    "homepage": "http://zikula.org/"
                },
                {
                    "name": "Fabien Potencier",
                    "email": "fabien@symfony.com"
                }
            ],
            "description": "This module generates code for you",
            "time": "2017-06-03 21:19:39"
        },
        {
            "name": "zikula/jquery-bundle",
            "version": "dev-master",
            "source": {
                "type": "git",
                "url": "https://github.com/zikula/JQueryBundle.git",
                "reference": "5b6275c58da00d191c38d428d7a14d71c791d4e2"
            },
            "dist": {
                "type": "zip",
                "url": "https://api.github.com/repos/zikula/JQueryBundle/zipball/5b6275c58da00d191c38d428d7a14d71c791d4e2",
                "reference": "5b6275c58da00d191c38d428d7a14d71c791d4e2",
                "shasum": ""
            },
            "require": {
                "components/jquery": "2.1.*",
                "php": ">=5.3.3"
            },
            "type": "symfony-bundle",
            "autoload": {
                "psr-0": {
                    "Zikula\\Bundle\\JQueryBundle\\": ""
                }
            },
            "notification-url": "https://packagist.org/downloads/",
            "license": [
                "MIT"
            ],
            "authors": [
                {
                    "name": "Zikula",
                    "homepage": "http://zikula.org"
                }
            ],
            "description": "Zikula jQuery bundle",
            "homepage": "http://zikula.org",
            "keywords": [
                "bundle",
                "jquery",
                "zikula"
            ],
            "time": "2016-01-16 01:13:55"
        },
        {
            "name": "zikula/jquery-ui-bundle",
            "version": "dev-master",
            "source": {
                "type": "git",
                "url": "https://github.com/zikula/JQueryUIBundle.git",
                "reference": "cfff4251ce451a6681b0cc592e1e7a3c9f3d4a95"
            },
            "dist": {
                "type": "zip",
                "url": "https://api.github.com/repos/zikula/JQueryUIBundle/zipball/cfff4251ce451a6681b0cc592e1e7a3c9f3d4a95",
                "reference": "cfff4251ce451a6681b0cc592e1e7a3c9f3d4a95",
                "shasum": ""
            },
            "require": {
                "components/jqueryui": "~1",
                "php": ">=5.3.2"
            },
            "type": "symfony-bundle",
            "autoload": {
                "psr-0": {
                    "Zikula\\Bundle\\JQueryUIBundle\\": ""
                }
            },
            "notification-url": "https://packagist.org/downloads/",
            "license": [
                "MIT"
            ],
            "authors": [
                {
                    "name": "Zikula",
                    "homepage": "http://zikula.org"
                }
            ],
            "description": "Zikula jQuery UI bundle",
            "homepage": "http://zikula.org",
            "keywords": [
                "bundle",
                "jQuery UI",
                "jquery",
                "zikula"
            ],
            "time": "2013-08-16 17:00:32"
        },
        {
            "name": "zikula/legal-module",
            "version": "dev-master",
            "source": {
                "type": "git",
                "url": "https://github.com/zikula-modules/Legal.git",
                "reference": "09a19095e07a3964f0d7f1e3d5557be5c07c608e"
            },
            "dist": {
                "type": "zip",
                "url": "https://api.github.com/repos/zikula-modules/Legal/zipball/09a19095e07a3964f0d7f1e3d5557be5c07c608e",
                "reference": "09a19095e07a3964f0d7f1e3d5557be5c07c608e",
                "shasum": ""
            },
            "require": {
                "php": ">=5.5.9"
            },
            "type": "zikula-module",
            "extra": {
                "zikula": {
                    "class": "Zikula\\LegalModule\\ZikulaLegalModule",
                    "core-compatibility": ">=1.5.0",
                    "displayname": "Legal",
                    "url": "legal",
                    "oldnames": [
                        "Legal"
                    ],
                    "capabilities": {
                        "admin": {
                            "route": "zikulalegalmodule_config_config"
                        },
                        "user": {
                            "route": "zikulalegalmodule_user_termsofuse"
                        }
                    },
                    "securityschema": {
                        "ZikulaLegalModule::": "::",
                        "ZikulaLegalModule::legalNotice": "::",
                        "ZikulaLegalModule::termsOfUse": "::",
                        "ZikulaLegalModule::privacyPolicy": "::",
                        "ZikulaLegalModule::agePolicy": "::",
                        "ZikulaLegalModule::accessibilityStatement": "::",
                        "ZikulaLegalModule::cancellationRightPolicy": "::",
                        "ZikulaLegalModule::tradeConditions": "::"
                    }
                }
            },
            "autoload": {
                "psr-4": {
                    "Zikula\\LegalModule\\": ""
                }
            },
            "license": [
                "LGPL-3.0+"
            ],
            "authors": [
                {
                    "name": "Zikula Development Team",
                    "homepage": "http://zikula.org"
                }
            ],
            "description": "Provides an interface for managing the site's legal documents.",
            "support": {
                "source": "https://github.com/zikula-modules/Legal/tree/master",
                "issues": "https://github.com/zikula-modules/Legal/issues"
            },
            "time": "2017-06-18 12:39:01"
        },
        {
            "name": "zikula/oauth-module",
            "version": "dev-master",
            "source": {
                "type": "git",
                "url": "https://github.com/zikula/OAuth.git",
                "reference": "78eb4a2e7d5e6faad9200deb8332d8f461fa9a68"
            },
            "dist": {
                "type": "zip",
                "url": "https://api.github.com/repos/zikula/OAuth/zipball/78eb4a2e7d5e6faad9200deb8332d8f461fa9a68",
                "reference": "78eb4a2e7d5e6faad9200deb8332d8f461fa9a68",
                "shasum": ""
            },
            "require": {
                "league/oauth2-facebook": "~1.4.1",
                "league/oauth2-github": "~0.2.1",
                "league/oauth2-google": "~1.0.1",
                "league/oauth2-instagram": "~0.2.2",
                "league/oauth2-linkedin": "~0.4.0",
                "php": ">5.4.1"
            },
            "type": "zikula-module",
            "extra": {
                "zikula": {
                    "core-compatibility": ">=1.4.3",
                    "class": "Zikula\\OAuthModule\\ZikulaOAuthModule",
                    "displayname": "OAuthModule",
                    "capabilities": {
                        "admin": {
                            "route": "zikulaoauthmodule_config_settings"
                        }
                    },
                    "url": "oauth",
                    "oldnames": [],
                    "securityschema": {
                        "ZikulaOAuthModule::": "::"
                    }
                }
            },
            "autoload": {
                "psr-4": {
                    "Zikula\\OAuthModule\\": ""
                }
            },
            "license": [
                "MIT"
            ],
            "authors": [
                {
                    "name": "Zikula Team",
                    "homepage": "http://zikula.org/"
                }
            ],
            "description": "Integrates league/oauth2-client and various providers.",
            "support": {
                "source": "https://github.com/zikula/OAuth/tree/1.0.1",
                "issues": "https://github.com/zikula/OAuth/issues"
            },
            "time": "2017-05-10 21:19:54"
        },
        {
            "name": "zikula/pagelock-module",
            "version": "dev-master",
            "source": {
                "type": "git",
                "url": "https://github.com/zikula-modules/PageLock.git",
                "reference": "9cbf1b046804c898a6bb57f333f27ae8aa015d05"
            },
            "dist": {
                "type": "zip",
                "url": "https://api.github.com/repos/zikula-modules/PageLock/zipball/9cbf1b046804c898a6bb57f333f27ae8aa015d05",
                "reference": "9cbf1b046804c898a6bb57f333f27ae8aa015d05",
                "shasum": ""
            },
            "require": {
                "php": ">5.4.0"
            },
            "type": "zikula-module",
            "extra": {
                "zikula": {
                    "class": "Zikula\\PageLockModule\\ZikulaPageLockModule",
                    "core-compatibility": ">=1.4.1",
                    "displayname": "Page lock",
                    "url": "pagelock",
                    "securityschema": {
                        "ZikulaPageLockModule::": "::"
                    }
                }
            },
            "autoload": {
                "psr-4": {
                    "Zikula\\PageLockModule\\": ""
                }
            },
            "license": [
                "LGPL-3.0+"
            ],
            "authors": [
                {
                    "name": "Zikula",
                    "homepage": "http://zikula.org/"
                }
            ],
            "description": "Page locking support",
            "support": {
                "source": "https://github.com/zikula-modules/PageLock/tree/master",
                "issues": "https://github.com/zikula-modules/PageLock/issues"
            },
            "time": "2017-06-04 12:45:14"
        },
        {
            "name": "zikula/profile-module",
            "version": "dev-master",
            "source": {
                "type": "git",
                "url": "https://github.com/zikula-modules/Profile.git",
<<<<<<< HEAD
                "reference": "f806758b24ba48970c5537a6232011bd86d11d1d"
            },
            "dist": {
                "type": "zip",
                "url": "https://api.github.com/repos/zikula-modules/Profile/zipball/f806758b24ba48970c5537a6232011bd86d11d1d",
                "reference": "f806758b24ba48970c5537a6232011bd86d11d1d",
=======
                "reference": "bfbe24dba5add366e8e87d5529bb7694b6877dff"
            },
            "dist": {
                "type": "zip",
                "url": "https://api.github.com/repos/zikula-modules/Profile/zipball/bfbe24dba5add366e8e87d5529bb7694b6877dff",
                "reference": "bfbe24dba5add366e8e87d5529bb7694b6877dff",
>>>>>>> 2e60b652
                "shasum": ""
            },
            "require": {
                "php": ">=5.5.9"
            },
            "type": "zikula-module",
            "extra": {
                "zikula": {
                    "class": "Zikula\\ProfileModule\\ZikulaProfileModule",
                    "core-compatibility": ">=1.5.0",
                    "displayname": "Profile",
                    "url": "profile",
                    "oldnames": [
                        "Profile"
                    ],
                    "capabilities": {
                        "admin": {
                            "route": "zikulaprofilemodule_config_config"
                        },
                        "user": {
                            "route": "zikulaprofilemodule_profile_display"
                        }
                    },
                    "securityschema": {
                        "ZikulaProfileModule::": "::",
                        "ZikulaProfileModule::view": "::",
                        "ZikulaProfileModule::item": "PropertyId::",
                        "ZikulaProfileModule:Members": "::",
                        "ZikulaProfileModule:Members:recent": "::",
                        "ZikulaProfileModule:Members:online": "::",
                        "ZikulaProfileModule:FeaturedUserblock:": "Block title::",
                        "ZikulaProfileModule:LastSeenblock:": "Block title::",
                        "ZikulaProfileModule:LastXUsersblock:": "Block title::",
                        "ZikulaProfileModule:MembersOnlineblock:": "Block title::",
                        "Userblock::": "Block title::"
                    }
                }
            },
            "autoload": {
                "psr-4": {
                    "Zikula\\ProfileModule\\": ""
                }
            },
            "license": [
                "LGPL-3.0+"
            ],
            "authors": [
                {
                    "name": "Zikula Development Team",
                    "homepage": "http://zikula.org"
                }
            ],
            "description": "User profiles and member list",
            "support": {
                "source": "https://github.com/zikula-modules/Profile/tree/master",
                "issues": "https://github.com/zikula-modules/Profile/issues"
            },
<<<<<<< HEAD
            "time": "2017-06-11 11:24:12"
=======
            "time": "2017-06-18 19:18:05"
>>>>>>> 2e60b652
        },
        {
            "name": "zikula/seabreeze-theme",
            "version": "4.0.1",
            "source": {
                "type": "git",
                "url": "https://github.com/zikula/ZikulaSeaBreezeTheme.git",
                "reference": "2dc2e9558f9ace415566815c292d1645cf86b092"
            },
            "dist": {
                "type": "zip",
                "url": "https://api.github.com/repos/zikula/ZikulaSeaBreezeTheme/zipball/2dc2e9558f9ace415566815c292d1645cf86b092",
                "reference": "2dc2e9558f9ace415566815c292d1645cf86b092",
                "shasum": ""
            },
            "require": {
                "php": ">=5.4.1"
            },
            "type": "zikula-theme",
            "extra": {
                "zikula": {
                    "core-compatibility": ">=1.4.1",
                    "class": "Zikula\\SeaBreezeTheme\\ZikulaSeaBreezeTheme",
                    "displayname": "SeaBreeze",
                    "capabilities": {
                        "user": true,
                        "admin": true
                    }
                }
            },
            "autoload": {
                "psr-4": {
                    "Zikula\\SeaBreezeTheme\\": ""
                }
            },
            "license": [
                "LGPL-3.0+"
            ],
            "authors": [
                {
                    "name": "Zikula",
                    "homepage": "http://zikula.org/"
                }
            ],
            "description": "The SeaBreeze theme is a browser-oriented theme.",
            "support": {
                "source": "https://github.com/zikula/ZikulaSeaBreezeTheme/tree/4.0.1",
                "issues": "https://github.com/zikula/ZikulaSeaBreezeTheme/issues"
            },
            "time": "2017-04-06T11:44:56+00:00"
        },
        {
            "name": "zikula/wizard",
            "version": "dev-master",
            "source": {
                "type": "git",
                "url": "https://github.com/zikula/Wizard.git",
                "reference": "4f245d6e05d7b828dacd188a82664d56263df0af"
            },
            "dist": {
                "type": "zip",
                "url": "https://api.github.com/repos/zikula/Wizard/zipball/4f245d6e05d7b828dacd188a82664d56263df0af",
                "reference": "4f245d6e05d7b828dacd188a82664d56263df0af",
                "shasum": ""
            },
            "require": {
                "php": ">=5.4.1",
                "symfony/symfony": "3.*"
            },
            "type": "library",
            "autoload": {
                "psr-4": {
                    "Zikula\\Component\\Wizard\\": ""
                }
            },
            "notification-url": "https://packagist.org/downloads/",
            "license": [
                "MIT"
            ],
            "authors": [
                {
                    "name": "Craig Heydenburg",
                    "email": "craig@zikula.org"
                }
            ],
            "description": "Wizard for multi-stage interaction including Symfony Forms",
            "homepage": "http://zikula.org",
            "keywords": [
                "Forms",
                "Symfony2",
                "stage",
                "step",
                "wizard"
            ],
            "time": "2017-06-03 21:24:37"
        }
    ],
    "packages-dev": [
        {
            "name": "phpdocumentor/reflection-common",
            "version": "1.0",
            "source": {
                "type": "git",
                "url": "https://github.com/phpDocumentor/ReflectionCommon.git",
                "reference": "144c307535e82c8fdcaacbcfc1d6d8eeb896687c"
            },
            "dist": {
                "type": "zip",
                "url": "https://api.github.com/repos/phpDocumentor/ReflectionCommon/zipball/144c307535e82c8fdcaacbcfc1d6d8eeb896687c",
                "reference": "144c307535e82c8fdcaacbcfc1d6d8eeb896687c",
                "shasum": ""
            },
            "require": {
                "php": ">=5.5"
            },
            "require-dev": {
                "phpunit/phpunit": "^4.6"
            },
            "type": "library",
            "extra": {
                "branch-alias": {
                    "dev-master": "1.0.x-dev"
                }
            },
            "autoload": {
                "psr-4": {
                    "phpDocumentor\\Reflection\\": [
                        "src"
                    ]
                }
            },
            "notification-url": "https://packagist.org/downloads/",
            "license": [
                "MIT"
            ],
            "authors": [
                {
                    "name": "Jaap van Otterdijk",
                    "email": "opensource@ijaap.nl"
                }
            ],
            "description": "Common reflection classes used by phpdocumentor to reflect the code structure",
            "homepage": "http://www.phpdoc.org",
            "keywords": [
                "FQSEN",
                "phpDocumentor",
                "phpdoc",
                "reflection",
                "static analysis"
            ],
            "time": "2015-12-27T11:43:31+00:00"
        },
        {
            "name": "phpdocumentor/reflection-docblock",
            "version": "3.1.1",
            "source": {
                "type": "git",
                "url": "https://github.com/phpDocumentor/ReflectionDocBlock.git",
                "reference": "8331b5efe816ae05461b7ca1e721c01b46bafb3e"
            },
            "dist": {
                "type": "zip",
                "url": "https://api.github.com/repos/phpDocumentor/ReflectionDocBlock/zipball/8331b5efe816ae05461b7ca1e721c01b46bafb3e",
                "reference": "8331b5efe816ae05461b7ca1e721c01b46bafb3e",
                "shasum": ""
            },
            "require": {
                "php": ">=5.5",
                "phpdocumentor/reflection-common": "^1.0@dev",
                "phpdocumentor/type-resolver": "^0.2.0",
                "webmozart/assert": "^1.0"
            },
            "require-dev": {
                "mockery/mockery": "^0.9.4",
                "phpunit/phpunit": "^4.4"
            },
            "type": "library",
            "autoload": {
                "psr-4": {
                    "phpDocumentor\\Reflection\\": [
                        "src/"
                    ]
                }
            },
            "notification-url": "https://packagist.org/downloads/",
            "license": [
                "MIT"
            ],
            "authors": [
                {
                    "name": "Mike van Riel",
                    "email": "me@mikevanriel.com"
                }
            ],
            "description": "With this component, a library can provide support for annotations via DocBlocks or otherwise retrieve information that is embedded in a DocBlock.",
            "time": "2016-09-30T07:12:33+00:00"
        },
        {
            "name": "phpdocumentor/type-resolver",
            "version": "0.2.1",
            "source": {
                "type": "git",
                "url": "https://github.com/phpDocumentor/TypeResolver.git",
                "reference": "e224fb2ea2fba6d3ad6fdaef91cd09a172155ccb"
            },
            "dist": {
                "type": "zip",
                "url": "https://api.github.com/repos/phpDocumentor/TypeResolver/zipball/e224fb2ea2fba6d3ad6fdaef91cd09a172155ccb",
                "reference": "e224fb2ea2fba6d3ad6fdaef91cd09a172155ccb",
                "shasum": ""
            },
            "require": {
                "php": ">=5.5",
                "phpdocumentor/reflection-common": "^1.0"
            },
            "require-dev": {
                "mockery/mockery": "^0.9.4",
                "phpunit/phpunit": "^5.2||^4.8.24"
            },
            "type": "library",
            "extra": {
                "branch-alias": {
                    "dev-master": "1.0.x-dev"
                }
            },
            "autoload": {
                "psr-4": {
                    "phpDocumentor\\Reflection\\": [
                        "src/"
                    ]
                }
            },
            "notification-url": "https://packagist.org/downloads/",
            "license": [
                "MIT"
            ],
            "authors": [
                {
                    "name": "Mike van Riel",
                    "email": "me@mikevanriel.com"
                }
            ],
            "time": "2016-11-25T06:54:22+00:00"
        },
        {
            "name": "phpspec/prophecy",
            "version": "v1.7.0",
            "source": {
                "type": "git",
                "url": "https://github.com/phpspec/prophecy.git",
                "reference": "93d39f1f7f9326d746203c7c056f300f7f126073"
            },
            "dist": {
                "type": "zip",
                "url": "https://api.github.com/repos/phpspec/prophecy/zipball/93d39f1f7f9326d746203c7c056f300f7f126073",
                "reference": "93d39f1f7f9326d746203c7c056f300f7f126073",
                "shasum": ""
            },
            "require": {
                "doctrine/instantiator": "^1.0.2",
                "php": "^5.3|^7.0",
                "phpdocumentor/reflection-docblock": "^2.0|^3.0.2",
                "sebastian/comparator": "^1.1|^2.0",
                "sebastian/recursion-context": "^1.0|^2.0|^3.0"
            },
            "require-dev": {
                "phpspec/phpspec": "^2.5|^3.2",
                "phpunit/phpunit": "^4.8 || ^5.6.5"
            },
            "type": "library",
            "extra": {
                "branch-alias": {
                    "dev-master": "1.6.x-dev"
                }
            },
            "autoload": {
                "psr-0": {
                    "Prophecy\\": "src/"
                }
            },
            "notification-url": "https://packagist.org/downloads/",
            "license": [
                "MIT"
            ],
            "authors": [
                {
                    "name": "Konstantin Kudryashov",
                    "email": "ever.zet@gmail.com",
                    "homepage": "http://everzet.com"
                },
                {
                    "name": "Marcello Duarte",
                    "email": "marcello.duarte@gmail.com"
                }
            ],
            "description": "Highly opinionated mocking framework for PHP 5.3+",
            "homepage": "https://github.com/phpspec/prophecy",
            "keywords": [
                "Double",
                "Dummy",
                "fake",
                "mock",
                "spy",
                "stub"
            ],
            "time": "2017-03-02T20:05:34+00:00"
        },
        {
            "name": "phpunit/php-code-coverage",
            "version": "2.2.4",
            "source": {
                "type": "git",
                "url": "https://github.com/sebastianbergmann/php-code-coverage.git",
                "reference": "eabf68b476ac7d0f73793aada060f1c1a9bf8979"
            },
            "dist": {
                "type": "zip",
                "url": "https://api.github.com/repos/sebastianbergmann/php-code-coverage/zipball/eabf68b476ac7d0f73793aada060f1c1a9bf8979",
                "reference": "eabf68b476ac7d0f73793aada060f1c1a9bf8979",
                "shasum": ""
            },
            "require": {
                "php": ">=5.3.3",
                "phpunit/php-file-iterator": "~1.3",
                "phpunit/php-text-template": "~1.2",
                "phpunit/php-token-stream": "~1.3",
                "sebastian/environment": "^1.3.2",
                "sebastian/version": "~1.0"
            },
            "require-dev": {
                "ext-xdebug": ">=2.1.4",
                "phpunit/phpunit": "~4"
            },
            "suggest": {
                "ext-dom": "*",
                "ext-xdebug": ">=2.2.1",
                "ext-xmlwriter": "*"
            },
            "type": "library",
            "extra": {
                "branch-alias": {
                    "dev-master": "2.2.x-dev"
                }
            },
            "autoload": {
                "classmap": [
                    "src/"
                ]
            },
            "notification-url": "https://packagist.org/downloads/",
            "license": [
                "BSD-3-Clause"
            ],
            "authors": [
                {
                    "name": "Sebastian Bergmann",
                    "email": "sb@sebastian-bergmann.de",
                    "role": "lead"
                }
            ],
            "description": "Library that provides collection, processing, and rendering functionality for PHP code coverage information.",
            "homepage": "https://github.com/sebastianbergmann/php-code-coverage",
            "keywords": [
                "coverage",
                "testing",
                "xunit"
            ],
            "time": "2015-10-06T15:47:00+00:00"
        },
        {
            "name": "phpunit/php-file-iterator",
            "version": "1.4.2",
            "source": {
                "type": "git",
                "url": "https://github.com/sebastianbergmann/php-file-iterator.git",
                "reference": "3cc8f69b3028d0f96a9078e6295d86e9bf019be5"
            },
            "dist": {
                "type": "zip",
                "url": "https://api.github.com/repos/sebastianbergmann/php-file-iterator/zipball/3cc8f69b3028d0f96a9078e6295d86e9bf019be5",
                "reference": "3cc8f69b3028d0f96a9078e6295d86e9bf019be5",
                "shasum": ""
            },
            "require": {
                "php": ">=5.3.3"
            },
            "type": "library",
            "extra": {
                "branch-alias": {
                    "dev-master": "1.4.x-dev"
                }
            },
            "autoload": {
                "classmap": [
                    "src/"
                ]
            },
            "notification-url": "https://packagist.org/downloads/",
            "license": [
                "BSD-3-Clause"
            ],
            "authors": [
                {
                    "name": "Sebastian Bergmann",
                    "email": "sb@sebastian-bergmann.de",
                    "role": "lead"
                }
            ],
            "description": "FilterIterator implementation that filters files based on a list of suffixes.",
            "homepage": "https://github.com/sebastianbergmann/php-file-iterator/",
            "keywords": [
                "filesystem",
                "iterator"
            ],
            "time": "2016-10-03T07:40:28+00:00"
        },
        {
            "name": "phpunit/php-text-template",
            "version": "1.2.1",
            "source": {
                "type": "git",
                "url": "https://github.com/sebastianbergmann/php-text-template.git",
                "reference": "31f8b717e51d9a2afca6c9f046f5d69fc27c8686"
            },
            "dist": {
                "type": "zip",
                "url": "https://api.github.com/repos/sebastianbergmann/php-text-template/zipball/31f8b717e51d9a2afca6c9f046f5d69fc27c8686",
                "reference": "31f8b717e51d9a2afca6c9f046f5d69fc27c8686",
                "shasum": ""
            },
            "require": {
                "php": ">=5.3.3"
            },
            "type": "library",
            "autoload": {
                "classmap": [
                    "src/"
                ]
            },
            "notification-url": "https://packagist.org/downloads/",
            "license": [
                "BSD-3-Clause"
            ],
            "authors": [
                {
                    "name": "Sebastian Bergmann",
                    "email": "sebastian@phpunit.de",
                    "role": "lead"
                }
            ],
            "description": "Simple template engine.",
            "homepage": "https://github.com/sebastianbergmann/php-text-template/",
            "keywords": [
                "template"
            ],
            "time": "2015-06-21T13:50:34+00:00"
        },
        {
            "name": "phpunit/php-timer",
            "version": "1.0.9",
            "source": {
                "type": "git",
                "url": "https://github.com/sebastianbergmann/php-timer.git",
                "reference": "3dcf38ca72b158baf0bc245e9184d3fdffa9c46f"
            },
            "dist": {
                "type": "zip",
                "url": "https://api.github.com/repos/sebastianbergmann/php-timer/zipball/3dcf38ca72b158baf0bc245e9184d3fdffa9c46f",
                "reference": "3dcf38ca72b158baf0bc245e9184d3fdffa9c46f",
                "shasum": ""
            },
            "require": {
                "php": "^5.3.3 || ^7.0"
            },
            "require-dev": {
                "phpunit/phpunit": "^4.8.35 || ^5.7 || ^6.0"
            },
            "type": "library",
            "extra": {
                "branch-alias": {
                    "dev-master": "1.0-dev"
                }
            },
            "autoload": {
                "classmap": [
                    "src/"
                ]
            },
            "notification-url": "https://packagist.org/downloads/",
            "license": [
                "BSD-3-Clause"
            ],
            "authors": [
                {
                    "name": "Sebastian Bergmann",
                    "email": "sb@sebastian-bergmann.de",
                    "role": "lead"
                }
            ],
            "description": "Utility class for timing",
            "homepage": "https://github.com/sebastianbergmann/php-timer/",
            "keywords": [
                "timer"
            ],
            "time": "2017-02-26T11:10:40+00:00"
        },
        {
            "name": "phpunit/php-token-stream",
            "version": "1.4.11",
            "source": {
                "type": "git",
                "url": "https://github.com/sebastianbergmann/php-token-stream.git",
                "reference": "e03f8f67534427a787e21a385a67ec3ca6978ea7"
            },
            "dist": {
                "type": "zip",
                "url": "https://api.github.com/repos/sebastianbergmann/php-token-stream/zipball/e03f8f67534427a787e21a385a67ec3ca6978ea7",
                "reference": "e03f8f67534427a787e21a385a67ec3ca6978ea7",
                "shasum": ""
            },
            "require": {
                "ext-tokenizer": "*",
                "php": ">=5.3.3"
            },
            "require-dev": {
                "phpunit/phpunit": "~4.2"
            },
            "type": "library",
            "extra": {
                "branch-alias": {
                    "dev-master": "1.4-dev"
                }
            },
            "autoload": {
                "classmap": [
                    "src/"
                ]
            },
            "notification-url": "https://packagist.org/downloads/",
            "license": [
                "BSD-3-Clause"
            ],
            "authors": [
                {
                    "name": "Sebastian Bergmann",
                    "email": "sebastian@phpunit.de"
                }
            ],
            "description": "Wrapper around PHP's tokenizer extension.",
            "homepage": "https://github.com/sebastianbergmann/php-token-stream/",
            "keywords": [
                "tokenizer"
            ],
            "time": "2017-02-27T10:12:30+00:00"
        },
        {
            "name": "phpunit/phpunit",
            "version": "4.8.35",
            "source": {
                "type": "git",
                "url": "https://github.com/sebastianbergmann/phpunit.git",
                "reference": "791b1a67c25af50e230f841ee7a9c6eba507dc87"
            },
            "dist": {
                "type": "zip",
                "url": "https://api.github.com/repos/sebastianbergmann/phpunit/zipball/791b1a67c25af50e230f841ee7a9c6eba507dc87",
                "reference": "791b1a67c25af50e230f841ee7a9c6eba507dc87",
                "shasum": ""
            },
            "require": {
                "ext-dom": "*",
                "ext-json": "*",
                "ext-pcre": "*",
                "ext-reflection": "*",
                "ext-spl": "*",
                "php": ">=5.3.3",
                "phpspec/prophecy": "^1.3.1",
                "phpunit/php-code-coverage": "~2.1",
                "phpunit/php-file-iterator": "~1.4",
                "phpunit/php-text-template": "~1.2",
                "phpunit/php-timer": "^1.0.6",
                "phpunit/phpunit-mock-objects": "~2.3",
                "sebastian/comparator": "~1.2.2",
                "sebastian/diff": "~1.2",
                "sebastian/environment": "~1.3",
                "sebastian/exporter": "~1.2",
                "sebastian/global-state": "~1.0",
                "sebastian/version": "~1.0",
                "symfony/yaml": "~2.1|~3.0"
            },
            "suggest": {
                "phpunit/php-invoker": "~1.1"
            },
            "bin": [
                "phpunit"
            ],
            "type": "library",
            "extra": {
                "branch-alias": {
                    "dev-master": "4.8.x-dev"
                }
            },
            "autoload": {
                "classmap": [
                    "src/"
                ]
            },
            "notification-url": "https://packagist.org/downloads/",
            "license": [
                "BSD-3-Clause"
            ],
            "authors": [
                {
                    "name": "Sebastian Bergmann",
                    "email": "sebastian@phpunit.de",
                    "role": "lead"
                }
            ],
            "description": "The PHP Unit Testing framework.",
            "homepage": "https://phpunit.de/",
            "keywords": [
                "phpunit",
                "testing",
                "xunit"
            ],
            "time": "2017-02-06T05:18:07+00:00"
        },
        {
            "name": "phpunit/phpunit-mock-objects",
            "version": "2.3.8",
            "source": {
                "type": "git",
                "url": "https://github.com/sebastianbergmann/phpunit-mock-objects.git",
                "reference": "ac8e7a3db35738d56ee9a76e78a4e03d97628983"
            },
            "dist": {
                "type": "zip",
                "url": "https://api.github.com/repos/sebastianbergmann/phpunit-mock-objects/zipball/ac8e7a3db35738d56ee9a76e78a4e03d97628983",
                "reference": "ac8e7a3db35738d56ee9a76e78a4e03d97628983",
                "shasum": ""
            },
            "require": {
                "doctrine/instantiator": "^1.0.2",
                "php": ">=5.3.3",
                "phpunit/php-text-template": "~1.2",
                "sebastian/exporter": "~1.2"
            },
            "require-dev": {
                "phpunit/phpunit": "~4.4"
            },
            "suggest": {
                "ext-soap": "*"
            },
            "type": "library",
            "extra": {
                "branch-alias": {
                    "dev-master": "2.3.x-dev"
                }
            },
            "autoload": {
                "classmap": [
                    "src/"
                ]
            },
            "notification-url": "https://packagist.org/downloads/",
            "license": [
                "BSD-3-Clause"
            ],
            "authors": [
                {
                    "name": "Sebastian Bergmann",
                    "email": "sb@sebastian-bergmann.de",
                    "role": "lead"
                }
            ],
            "description": "Mock Object library for PHPUnit",
            "homepage": "https://github.com/sebastianbergmann/phpunit-mock-objects/",
            "keywords": [
                "mock",
                "xunit"
            ],
            "time": "2015-10-02T06:51:40+00:00"
        },
        {
            "name": "sebastian/comparator",
            "version": "1.2.4",
            "source": {
                "type": "git",
                "url": "https://github.com/sebastianbergmann/comparator.git",
                "reference": "2b7424b55f5047b47ac6e5ccb20b2aea4011d9be"
            },
            "dist": {
                "type": "zip",
                "url": "https://api.github.com/repos/sebastianbergmann/comparator/zipball/2b7424b55f5047b47ac6e5ccb20b2aea4011d9be",
                "reference": "2b7424b55f5047b47ac6e5ccb20b2aea4011d9be",
                "shasum": ""
            },
            "require": {
                "php": ">=5.3.3",
                "sebastian/diff": "~1.2",
                "sebastian/exporter": "~1.2 || ~2.0"
            },
            "require-dev": {
                "phpunit/phpunit": "~4.4"
            },
            "type": "library",
            "extra": {
                "branch-alias": {
                    "dev-master": "1.2.x-dev"
                }
            },
            "autoload": {
                "classmap": [
                    "src/"
                ]
            },
            "notification-url": "https://packagist.org/downloads/",
            "license": [
                "BSD-3-Clause"
            ],
            "authors": [
                {
                    "name": "Jeff Welch",
                    "email": "whatthejeff@gmail.com"
                },
                {
                    "name": "Volker Dusch",
                    "email": "github@wallbash.com"
                },
                {
                    "name": "Bernhard Schussek",
                    "email": "bschussek@2bepublished.at"
                },
                {
                    "name": "Sebastian Bergmann",
                    "email": "sebastian@phpunit.de"
                }
            ],
            "description": "Provides the functionality to compare PHP values for equality",
            "homepage": "http://www.github.com/sebastianbergmann/comparator",
            "keywords": [
                "comparator",
                "compare",
                "equality"
            ],
            "time": "2017-01-29T09:50:25+00:00"
        },
        {
            "name": "sebastian/diff",
            "version": "1.4.3",
            "source": {
                "type": "git",
                "url": "https://github.com/sebastianbergmann/diff.git",
                "reference": "7f066a26a962dbe58ddea9f72a4e82874a3975a4"
            },
            "dist": {
                "type": "zip",
                "url": "https://api.github.com/repos/sebastianbergmann/diff/zipball/7f066a26a962dbe58ddea9f72a4e82874a3975a4",
                "reference": "7f066a26a962dbe58ddea9f72a4e82874a3975a4",
                "shasum": ""
            },
            "require": {
                "php": "^5.3.3 || ^7.0"
            },
            "require-dev": {
                "phpunit/phpunit": "^4.8.35 || ^5.7 || ^6.0"
            },
            "type": "library",
            "extra": {
                "branch-alias": {
                    "dev-master": "1.4-dev"
                }
            },
            "autoload": {
                "classmap": [
                    "src/"
                ]
            },
            "notification-url": "https://packagist.org/downloads/",
            "license": [
                "BSD-3-Clause"
            ],
            "authors": [
                {
                    "name": "Kore Nordmann",
                    "email": "mail@kore-nordmann.de"
                },
                {
                    "name": "Sebastian Bergmann",
                    "email": "sebastian@phpunit.de"
                }
            ],
            "description": "Diff implementation",
            "homepage": "https://github.com/sebastianbergmann/diff",
            "keywords": [
                "diff"
            ],
            "time": "2017-05-22T07:24:03+00:00"
        },
        {
            "name": "sebastian/environment",
            "version": "1.3.8",
            "source": {
                "type": "git",
                "url": "https://github.com/sebastianbergmann/environment.git",
                "reference": "be2c607e43ce4c89ecd60e75c6a85c126e754aea"
            },
            "dist": {
                "type": "zip",
                "url": "https://api.github.com/repos/sebastianbergmann/environment/zipball/be2c607e43ce4c89ecd60e75c6a85c126e754aea",
                "reference": "be2c607e43ce4c89ecd60e75c6a85c126e754aea",
                "shasum": ""
            },
            "require": {
                "php": "^5.3.3 || ^7.0"
            },
            "require-dev": {
                "phpunit/phpunit": "^4.8 || ^5.0"
            },
            "type": "library",
            "extra": {
                "branch-alias": {
                    "dev-master": "1.3.x-dev"
                }
            },
            "autoload": {
                "classmap": [
                    "src/"
                ]
            },
            "notification-url": "https://packagist.org/downloads/",
            "license": [
                "BSD-3-Clause"
            ],
            "authors": [
                {
                    "name": "Sebastian Bergmann",
                    "email": "sebastian@phpunit.de"
                }
            ],
            "description": "Provides functionality to handle HHVM/PHP environments",
            "homepage": "http://www.github.com/sebastianbergmann/environment",
            "keywords": [
                "Xdebug",
                "environment",
                "hhvm"
            ],
            "time": "2016-08-18T05:49:44+00:00"
        },
        {
            "name": "sebastian/exporter",
            "version": "1.2.2",
            "source": {
                "type": "git",
                "url": "https://github.com/sebastianbergmann/exporter.git",
                "reference": "42c4c2eec485ee3e159ec9884f95b431287edde4"
            },
            "dist": {
                "type": "zip",
                "url": "https://api.github.com/repos/sebastianbergmann/exporter/zipball/42c4c2eec485ee3e159ec9884f95b431287edde4",
                "reference": "42c4c2eec485ee3e159ec9884f95b431287edde4",
                "shasum": ""
            },
            "require": {
                "php": ">=5.3.3",
                "sebastian/recursion-context": "~1.0"
            },
            "require-dev": {
                "ext-mbstring": "*",
                "phpunit/phpunit": "~4.4"
            },
            "type": "library",
            "extra": {
                "branch-alias": {
                    "dev-master": "1.3.x-dev"
                }
            },
            "autoload": {
                "classmap": [
                    "src/"
                ]
            },
            "notification-url": "https://packagist.org/downloads/",
            "license": [
                "BSD-3-Clause"
            ],
            "authors": [
                {
                    "name": "Jeff Welch",
                    "email": "whatthejeff@gmail.com"
                },
                {
                    "name": "Volker Dusch",
                    "email": "github@wallbash.com"
                },
                {
                    "name": "Bernhard Schussek",
                    "email": "bschussek@2bepublished.at"
                },
                {
                    "name": "Sebastian Bergmann",
                    "email": "sebastian@phpunit.de"
                },
                {
                    "name": "Adam Harvey",
                    "email": "aharvey@php.net"
                }
            ],
            "description": "Provides the functionality to export PHP variables for visualization",
            "homepage": "http://www.github.com/sebastianbergmann/exporter",
            "keywords": [
                "export",
                "exporter"
            ],
            "time": "2016-06-17T09:04:28+00:00"
        },
        {
            "name": "sebastian/global-state",
            "version": "1.1.1",
            "source": {
                "type": "git",
                "url": "https://github.com/sebastianbergmann/global-state.git",
                "reference": "bc37d50fea7d017d3d340f230811c9f1d7280af4"
            },
            "dist": {
                "type": "zip",
                "url": "https://api.github.com/repos/sebastianbergmann/global-state/zipball/bc37d50fea7d017d3d340f230811c9f1d7280af4",
                "reference": "bc37d50fea7d017d3d340f230811c9f1d7280af4",
                "shasum": ""
            },
            "require": {
                "php": ">=5.3.3"
            },
            "require-dev": {
                "phpunit/phpunit": "~4.2"
            },
            "suggest": {
                "ext-uopz": "*"
            },
            "type": "library",
            "extra": {
                "branch-alias": {
                    "dev-master": "1.0-dev"
                }
            },
            "autoload": {
                "classmap": [
                    "src/"
                ]
            },
            "notification-url": "https://packagist.org/downloads/",
            "license": [
                "BSD-3-Clause"
            ],
            "authors": [
                {
                    "name": "Sebastian Bergmann",
                    "email": "sebastian@phpunit.de"
                }
            ],
            "description": "Snapshotting of global state",
            "homepage": "http://www.github.com/sebastianbergmann/global-state",
            "keywords": [
                "global state"
            ],
            "time": "2015-10-12T03:26:01+00:00"
        },
        {
            "name": "sebastian/recursion-context",
            "version": "1.0.5",
            "source": {
                "type": "git",
                "url": "https://github.com/sebastianbergmann/recursion-context.git",
                "reference": "b19cc3298482a335a95f3016d2f8a6950f0fbcd7"
            },
            "dist": {
                "type": "zip",
                "url": "https://api.github.com/repos/sebastianbergmann/recursion-context/zipball/b19cc3298482a335a95f3016d2f8a6950f0fbcd7",
                "reference": "b19cc3298482a335a95f3016d2f8a6950f0fbcd7",
                "shasum": ""
            },
            "require": {
                "php": ">=5.3.3"
            },
            "require-dev": {
                "phpunit/phpunit": "~4.4"
            },
            "type": "library",
            "extra": {
                "branch-alias": {
                    "dev-master": "1.0.x-dev"
                }
            },
            "autoload": {
                "classmap": [
                    "src/"
                ]
            },
            "notification-url": "https://packagist.org/downloads/",
            "license": [
                "BSD-3-Clause"
            ],
            "authors": [
                {
                    "name": "Jeff Welch",
                    "email": "whatthejeff@gmail.com"
                },
                {
                    "name": "Sebastian Bergmann",
                    "email": "sebastian@phpunit.de"
                },
                {
                    "name": "Adam Harvey",
                    "email": "aharvey@php.net"
                }
            ],
            "description": "Provides functionality to recursively process PHP variables",
            "homepage": "http://www.github.com/sebastianbergmann/recursion-context",
            "time": "2016-10-03T07:41:43+00:00"
        },
        {
            "name": "sebastian/version",
            "version": "1.0.6",
            "source": {
                "type": "git",
                "url": "https://github.com/sebastianbergmann/version.git",
                "reference": "58b3a85e7999757d6ad81c787a1fbf5ff6c628c6"
            },
            "dist": {
                "type": "zip",
                "url": "https://api.github.com/repos/sebastianbergmann/version/zipball/58b3a85e7999757d6ad81c787a1fbf5ff6c628c6",
                "reference": "58b3a85e7999757d6ad81c787a1fbf5ff6c628c6",
                "shasum": ""
            },
            "type": "library",
            "autoload": {
                "classmap": [
                    "src/"
                ]
            },
            "notification-url": "https://packagist.org/downloads/",
            "license": [
                "BSD-3-Clause"
            ],
            "authors": [
                {
                    "name": "Sebastian Bergmann",
                    "email": "sebastian@phpunit.de",
                    "role": "lead"
                }
            ],
            "description": "Library that helps with managing the version number of Git-hosted PHP projects",
            "homepage": "https://github.com/sebastianbergmann/version",
            "time": "2015-06-21T13:59:46+00:00"
        },
        {
            "name": "webmozart/assert",
            "version": "1.2.0",
            "source": {
                "type": "git",
                "url": "https://github.com/webmozart/assert.git",
                "reference": "2db61e59ff05fe5126d152bd0655c9ea113e550f"
            },
            "dist": {
                "type": "zip",
                "url": "https://api.github.com/repos/webmozart/assert/zipball/2db61e59ff05fe5126d152bd0655c9ea113e550f",
                "reference": "2db61e59ff05fe5126d152bd0655c9ea113e550f",
                "shasum": ""
            },
            "require": {
                "php": "^5.3.3 || ^7.0"
            },
            "require-dev": {
                "phpunit/phpunit": "^4.6",
                "sebastian/version": "^1.0.1"
            },
            "type": "library",
            "extra": {
                "branch-alias": {
                    "dev-master": "1.3-dev"
                }
            },
            "autoload": {
                "psr-4": {
                    "Webmozart\\Assert\\": "src/"
                }
            },
            "notification-url": "https://packagist.org/downloads/",
            "license": [
                "MIT"
            ],
            "authors": [
                {
                    "name": "Bernhard Schussek",
                    "email": "bschussek@gmail.com"
                }
            ],
            "description": "Assertions to validate method input/output with nice error messages.",
            "keywords": [
                "assert",
                "check",
                "validate"
            ],
            "time": "2016-11-23T20:04:58+00:00"
        }
    ],
    "aliases": [],
    "minimum-stability": "dev",
    "stability-flags": {
        "wikimedia/composer-merge-plugin": 20,
        "zikula/legal-module": 20,
        "zikula/profile-module": 20,
        "zikula/oauth-module": 20,
        "zikula/pagelock-module": 20,
        "sensio/framework-extra-bundle": 20,
        "zikula/filesystem": 20,
        "oyejorge/less.php": 20,
        "zikula/generator-bundle": 20,
        "zikula/wizard": 20,
        "phpids/phpids": 20,
        "zikula/jquery-bundle": 20,
        "zikula/jquery-ui-bundle": 20,
        "zikula/bootstrap-bundle": 20,
        "zikula/fontawesome-bundle": 20,
        "bootstrap-plus/bootstrap-jqueryui": 20
    },
    "prefer-stable": true,
    "prefer-lowest": false,
    "platform": {
        "php": ">=5.5.9"
    },
    "platform-dev": [],
    "platform-overrides": {
        "php": "5.5.9"
    }
}<|MERGE_RESOLUTION|>--- conflicted
+++ resolved
@@ -1531,6 +1531,60 @@
             "time": "2017-06-10 19:57:51"
         },
         {
+            "name": "fig/link-util",
+            "version": "1.0.0",
+            "source": {
+                "type": "git",
+                "url": "https://github.com/php-fig/link-util.git",
+                "reference": "1a07821801a148be4add11ab0603e4af55a72fac"
+            },
+            "dist": {
+                "type": "zip",
+                "url": "https://api.github.com/repos/php-fig/link-util/zipball/1a07821801a148be4add11ab0603e4af55a72fac",
+                "reference": "1a07821801a148be4add11ab0603e4af55a72fac",
+                "shasum": ""
+            },
+            "require": {
+                "php": ">=5.5.0",
+                "psr/link": "~1.0@dev"
+            },
+            "require-dev": {
+                "phpunit/phpunit": "^5.1",
+                "squizlabs/php_codesniffer": "^2.3.1"
+            },
+            "type": "library",
+            "extra": {
+                "branch-alias": {
+                    "dev-master": "1.0.x-dev"
+                }
+            },
+            "autoload": {
+                "psr-4": {
+                    "Fig\\Link\\": "src/"
+                }
+            },
+            "notification-url": "https://packagist.org/downloads/",
+            "license": [
+                "MIT"
+            ],
+            "authors": [
+                {
+                    "name": "PHP-FIG",
+                    "homepage": "http://www.php-fig.org/"
+                }
+            ],
+            "description": "Common utility implementations for HTTP links",
+            "keywords": [
+                "http",
+                "http-link",
+                "link",
+                "psr",
+                "psr-13",
+                "rest"
+            ],
+            "time": "2016-10-17T18:31:11+00:00"
+        },
+        {
             "name": "friendsofsymfony/jsrouting-bundle",
             "version": "1.6.0",
             "source": {
@@ -3111,16 +3165,16 @@
         },
         {
             "name": "monolog/monolog",
-            "version": "1.22.1",
+            "version": "1.23.0",
             "source": {
                 "type": "git",
                 "url": "https://github.com/Seldaek/monolog.git",
-                "reference": "1e044bc4b34e91743943479f1be7a1d5eb93add0"
-            },
-            "dist": {
-                "type": "zip",
-                "url": "https://api.github.com/repos/Seldaek/monolog/zipball/1e044bc4b34e91743943479f1be7a1d5eb93add0",
-                "reference": "1e044bc4b34e91743943479f1be7a1d5eb93add0",
+                "reference": "fd8c787753b3a2ad11bc60c063cff1358a32a3b4"
+            },
+            "dist": {
+                "type": "zip",
+                "url": "https://api.github.com/repos/Seldaek/monolog/zipball/fd8c787753b3a2ad11bc60c063cff1358a32a3b4",
+                "reference": "fd8c787753b3a2ad11bc60c063cff1358a32a3b4",
                 "shasum": ""
             },
             "require": {
@@ -3141,7 +3195,7 @@
                 "phpunit/phpunit-mock-objects": "2.3.0",
                 "ruflin/elastica": ">=0.90 <3.0",
                 "sentry/sentry": "^0.13",
-                "swiftmailer/swiftmailer": "~5.3"
+                "swiftmailer/swiftmailer": "^5.3|^6.0"
             },
             "suggest": {
                 "aws/aws-sdk-php": "Allow sending log messages to AWS services like DynamoDB",
@@ -3185,7 +3239,7 @@
                 "logging",
                 "psr-3"
             ],
-            "time": "2017-03-13T07:08:03+00:00"
+            "time": "2017-06-19T01:22:40+00:00"
         },
         {
             "name": "nikic/php-parser",
@@ -3427,6 +3481,55 @@
             "time": "2016-08-06T20:24:11+00:00"
         },
         {
+            "name": "psr/container",
+            "version": "1.0.0",
+            "source": {
+                "type": "git",
+                "url": "https://github.com/php-fig/container.git",
+                "reference": "b7ce3b176482dbbc1245ebf52b181af44c2cf55f"
+            },
+            "dist": {
+                "type": "zip",
+                "url": "https://api.github.com/repos/php-fig/container/zipball/b7ce3b176482dbbc1245ebf52b181af44c2cf55f",
+                "reference": "b7ce3b176482dbbc1245ebf52b181af44c2cf55f",
+                "shasum": ""
+            },
+            "require": {
+                "php": ">=5.3.0"
+            },
+            "type": "library",
+            "extra": {
+                "branch-alias": {
+                    "dev-master": "1.0.x-dev"
+                }
+            },
+            "autoload": {
+                "psr-4": {
+                    "Psr\\Container\\": "src/"
+                }
+            },
+            "notification-url": "https://packagist.org/downloads/",
+            "license": [
+                "MIT"
+            ],
+            "authors": [
+                {
+                    "name": "PHP-FIG",
+                    "homepage": "http://www.php-fig.org/"
+                }
+            ],
+            "description": "Common Container Interface (PHP FIG PSR-11)",
+            "homepage": "https://github.com/php-fig/container",
+            "keywords": [
+                "PSR-11",
+                "container",
+                "container-interface",
+                "container-interop",
+                "psr"
+            ],
+            "time": "2017-02-14T16:28:37+00:00"
+        },
+        {
             "name": "psr/http-message",
             "version": "1.0.1",
             "source": {
@@ -3477,6 +3580,55 @@
             "time": "2016-08-06T14:39:51+00:00"
         },
         {
+            "name": "psr/link",
+            "version": "1.0.0",
+            "source": {
+                "type": "git",
+                "url": "https://github.com/php-fig/link.git",
+                "reference": "eea8e8662d5cd3ae4517c9b864493f59fca95562"
+            },
+            "dist": {
+                "type": "zip",
+                "url": "https://api.github.com/repos/php-fig/link/zipball/eea8e8662d5cd3ae4517c9b864493f59fca95562",
+                "reference": "eea8e8662d5cd3ae4517c9b864493f59fca95562",
+                "shasum": ""
+            },
+            "require": {
+                "php": ">=5.3.0"
+            },
+            "type": "library",
+            "extra": {
+                "branch-alias": {
+                    "dev-master": "1.0.x-dev"
+                }
+            },
+            "autoload": {
+                "psr-4": {
+                    "Psr\\Link\\": "src/"
+                }
+            },
+            "notification-url": "https://packagist.org/downloads/",
+            "license": [
+                "MIT"
+            ],
+            "authors": [
+                {
+                    "name": "PHP-FIG",
+                    "homepage": "http://www.php-fig.org/"
+                }
+            ],
+            "description": "Common interfaces for HTTP links",
+            "keywords": [
+                "http",
+                "http-link",
+                "link",
+                "psr",
+                "psr-13",
+                "rest"
+            ],
+            "time": "2016-10-28T16:06:13+00:00"
+        },
+        {
             "name": "psr/log",
             "version": "1.0.2",
             "source": {
@@ -3522,6 +3674,54 @@
                 "psr-3"
             ],
             "time": "2016-10-10T12:19:37+00:00"
+        },
+        {
+            "name": "psr/simple-cache",
+            "version": "1.0.0",
+            "source": {
+                "type": "git",
+                "url": "https://github.com/php-fig/simple-cache.git",
+                "reference": "753fa598e8f3b9966c886fe13f370baa45ef0e24"
+            },
+            "dist": {
+                "type": "zip",
+                "url": "https://api.github.com/repos/php-fig/simple-cache/zipball/753fa598e8f3b9966c886fe13f370baa45ef0e24",
+                "reference": "753fa598e8f3b9966c886fe13f370baa45ef0e24",
+                "shasum": ""
+            },
+            "require": {
+                "php": ">=5.3.0"
+            },
+            "type": "library",
+            "extra": {
+                "branch-alias": {
+                    "dev-master": "1.0.x-dev"
+                }
+            },
+            "autoload": {
+                "psr-4": {
+                    "Psr\\SimpleCache\\": "src/"
+                }
+            },
+            "notification-url": "https://packagist.org/downloads/",
+            "license": [
+                "MIT"
+            ],
+            "authors": [
+                {
+                    "name": "PHP-FIG",
+                    "homepage": "http://www.php-fig.org/"
+                }
+            ],
+            "description": "Common interfaces for simple caching",
+            "keywords": [
+                "cache",
+                "caching",
+                "psr",
+                "psr-16",
+                "simple-cache"
+            ],
+            "time": "2017-01-02T13:31:39+00:00"
         },
         {
             "name": "ramsey/array_column",
@@ -4012,36 +4212,22 @@
             "time": "2017-01-02T19:04:26+00:00"
         },
         {
-<<<<<<< HEAD
             "name": "symfony/polyfill-intl-icu",
-            "version": "v1.3.0",
+            "version": "v1.4.0",
             "source": {
                 "type": "git",
                 "url": "https://github.com/symfony/polyfill-intl-icu.git",
-                "reference": "2d6e2b20d457603eefb6e614286c22efca30fdb4"
-            },
-            "dist": {
-                "type": "zip",
-                "url": "https://api.github.com/repos/symfony/polyfill-intl-icu/zipball/2d6e2b20d457603eefb6e614286c22efca30fdb4",
-                "reference": "2d6e2b20d457603eefb6e614286c22efca30fdb4",
-=======
-            "name": "symfony/polyfill-apcu",
-            "version": "v1.4.0",
-            "source": {
-                "type": "git",
-                "url": "https://github.com/symfony/polyfill-apcu.git",
-                "reference": "2e7965b8cdfbba50d0092d3f6dca97dddec409e2"
-            },
-            "dist": {
-                "type": "zip",
-                "url": "https://api.github.com/repos/symfony/polyfill-apcu/zipball/2e7965b8cdfbba50d0092d3f6dca97dddec409e2",
-                "reference": "2e7965b8cdfbba50d0092d3f6dca97dddec409e2",
->>>>>>> 2e60b652
+                "reference": "3191cbe0ce64987bd382daf6724af31c53daae01"
+            },
+            "dist": {
+                "type": "zip",
+                "url": "https://api.github.com/repos/symfony/polyfill-intl-icu/zipball/3191cbe0ce64987bd382daf6724af31c53daae01",
+                "reference": "3191cbe0ce64987bd382daf6724af31c53daae01",
                 "shasum": ""
             },
             "require": {
                 "php": ">=5.3.3",
-                "symfony/intl": "~2.3|~3.0"
+                "symfony/intl": "~2.3|~3.0|~4.0"
             },
             "suggest": {
                 "ext-intl": "For best performance"
@@ -4084,71 +4270,8 @@
             "time": "2017-06-09T08:25:21+00:00"
         },
         {
-<<<<<<< HEAD
-            "name": "symfony/polyfill-mbstring",
-            "version": "v1.3.0",
-=======
-            "name": "symfony/polyfill-intl-icu",
-            "version": "v1.4.0",
-            "source": {
-                "type": "git",
-                "url": "https://github.com/symfony/polyfill-intl-icu.git",
-                "reference": "3191cbe0ce64987bd382daf6724af31c53daae01"
-            },
-            "dist": {
-                "type": "zip",
-                "url": "https://api.github.com/repos/symfony/polyfill-intl-icu/zipball/3191cbe0ce64987bd382daf6724af31c53daae01",
-                "reference": "3191cbe0ce64987bd382daf6724af31c53daae01",
-                "shasum": ""
-            },
-            "require": {
-                "php": ">=5.3.3",
-                "symfony/intl": "~2.3|~3.0|~4.0"
-            },
-            "suggest": {
-                "ext-intl": "For best performance"
-            },
-            "type": "library",
-            "extra": {
-                "branch-alias": {
-                    "dev-master": "1.4-dev"
-                }
-            },
-            "autoload": {
-                "files": [
-                    "bootstrap.php"
-                ]
-            },
-            "notification-url": "https://packagist.org/downloads/",
-            "license": [
-                "MIT"
-            ],
-            "authors": [
-                {
-                    "name": "Nicolas Grekas",
-                    "email": "p@tchwork.com"
-                },
-                {
-                    "name": "Symfony Community",
-                    "homepage": "https://symfony.com/contributors"
-                }
-            ],
-            "description": "Symfony polyfill for intl's ICU-related data and classes",
-            "homepage": "https://symfony.com",
-            "keywords": [
-                "compatibility",
-                "icu",
-                "intl",
-                "polyfill",
-                "portable",
-                "shim"
-            ],
-            "time": "2017-06-09T08:25:21+00:00"
-        },
-        {
             "name": "symfony/polyfill-mbstring",
             "version": "v1.4.0",
->>>>>>> 2e60b652
             "source": {
                 "type": "git",
                 "url": "https://github.com/symfony/polyfill-mbstring.git",
@@ -4206,22 +4329,77 @@
             "time": "2017-06-09T14:24:12+00:00"
         },
         {
-<<<<<<< HEAD
-=======
-            "name": "symfony/polyfill-php54",
+            "name": "symfony/polyfill-php56",
             "version": "v1.4.0",
             "source": {
                 "type": "git",
-                "url": "https://github.com/symfony/polyfill-php54.git",
-                "reference": "7dd1a8b9f0442273fdfeb1c4f5eaff6890a82789"
-            },
-            "dist": {
-                "type": "zip",
-                "url": "https://api.github.com/repos/symfony/polyfill-php54/zipball/7dd1a8b9f0442273fdfeb1c4f5eaff6890a82789",
-                "reference": "7dd1a8b9f0442273fdfeb1c4f5eaff6890a82789",
-                "shasum": ""
-            },
-            "require": {
+                "url": "https://github.com/symfony/polyfill-php56.git",
+                "reference": "bc0b7d6cb36b10cfabb170a3e359944a95174929"
+            },
+            "dist": {
+                "type": "zip",
+                "url": "https://api.github.com/repos/symfony/polyfill-php56/zipball/bc0b7d6cb36b10cfabb170a3e359944a95174929",
+                "reference": "bc0b7d6cb36b10cfabb170a3e359944a95174929",
+                "shasum": ""
+            },
+            "require": {
+                "php": ">=5.3.3",
+                "symfony/polyfill-util": "~1.0"
+            },
+            "type": "library",
+            "extra": {
+                "branch-alias": {
+                    "dev-master": "1.4-dev"
+                }
+            },
+            "autoload": {
+                "psr-4": {
+                    "Symfony\\Polyfill\\Php56\\": ""
+                },
+                "files": [
+                    "bootstrap.php"
+                ]
+            },
+            "notification-url": "https://packagist.org/downloads/",
+            "license": [
+                "MIT"
+            ],
+            "authors": [
+                {
+                    "name": "Nicolas Grekas",
+                    "email": "p@tchwork.com"
+                },
+                {
+                    "name": "Symfony Community",
+                    "homepage": "https://symfony.com/contributors"
+                }
+            ],
+            "description": "Symfony polyfill backporting some PHP 5.6+ features to lower PHP versions",
+            "homepage": "https://symfony.com",
+            "keywords": [
+                "compatibility",
+                "polyfill",
+                "portable",
+                "shim"
+            ],
+            "time": "2017-06-09T08:25:21+00:00"
+        },
+        {
+            "name": "symfony/polyfill-php70",
+            "version": "v1.4.0",
+            "source": {
+                "type": "git",
+                "url": "https://github.com/symfony/polyfill-php70.git",
+                "reference": "032fd647d5c11a9ceab8ee8747e13b5448e93874"
+            },
+            "dist": {
+                "type": "zip",
+                "url": "https://api.github.com/repos/symfony/polyfill-php70/zipball/032fd647d5c11a9ceab8ee8747e13b5448e93874",
+                "reference": "032fd647d5c11a9ceab8ee8747e13b5448e93874",
+                "shasum": ""
+            },
+            "require": {
+                "paragonie/random_compat": "~1.0|~2.0",
                 "php": ">=5.3.3"
             },
             "type": "library",
@@ -4232,7 +4410,7 @@
             },
             "autoload": {
                 "psr-4": {
-                    "Symfony\\Polyfill\\Php54\\": ""
+                    "Symfony\\Polyfill\\Php70\\": ""
                 },
                 "files": [
                     "bootstrap.php"
@@ -4255,178 +4433,6 @@
                     "homepage": "https://symfony.com/contributors"
                 }
             ],
-            "description": "Symfony polyfill backporting some PHP 5.4+ features to lower PHP versions",
-            "homepage": "https://symfony.com",
-            "keywords": [
-                "compatibility",
-                "polyfill",
-                "portable",
-                "shim"
-            ],
-            "time": "2017-06-09T08:25:21+00:00"
-        },
-        {
-            "name": "symfony/polyfill-php55",
-            "version": "v1.4.0",
-            "source": {
-                "type": "git",
-                "url": "https://github.com/symfony/polyfill-php55.git",
-                "reference": "94566239a7720cde0820f15f0cc348ddb51ba51d"
-            },
-            "dist": {
-                "type": "zip",
-                "url": "https://api.github.com/repos/symfony/polyfill-php55/zipball/94566239a7720cde0820f15f0cc348ddb51ba51d",
-                "reference": "94566239a7720cde0820f15f0cc348ddb51ba51d",
-                "shasum": ""
-            },
-            "require": {
-                "ircmaxell/password-compat": "~1.0",
-                "php": ">=5.3.3"
-            },
-            "type": "library",
-            "extra": {
-                "branch-alias": {
-                    "dev-master": "1.4-dev"
-                }
-            },
-            "autoload": {
-                "psr-4": {
-                    "Symfony\\Polyfill\\Php55\\": ""
-                },
-                "files": [
-                    "bootstrap.php"
-                ]
-            },
-            "notification-url": "https://packagist.org/downloads/",
-            "license": [
-                "MIT"
-            ],
-            "authors": [
-                {
-                    "name": "Nicolas Grekas",
-                    "email": "p@tchwork.com"
-                },
-                {
-                    "name": "Symfony Community",
-                    "homepage": "https://symfony.com/contributors"
-                }
-            ],
-            "description": "Symfony polyfill backporting some PHP 5.5+ features to lower PHP versions",
-            "homepage": "https://symfony.com",
-            "keywords": [
-                "compatibility",
-                "polyfill",
-                "portable",
-                "shim"
-            ],
-            "time": "2017-06-09T08:25:21+00:00"
-        },
-        {
->>>>>>> 2e60b652
-            "name": "symfony/polyfill-php56",
-            "version": "v1.4.0",
-            "source": {
-                "type": "git",
-                "url": "https://github.com/symfony/polyfill-php56.git",
-                "reference": "bc0b7d6cb36b10cfabb170a3e359944a95174929"
-            },
-            "dist": {
-                "type": "zip",
-                "url": "https://api.github.com/repos/symfony/polyfill-php56/zipball/bc0b7d6cb36b10cfabb170a3e359944a95174929",
-                "reference": "bc0b7d6cb36b10cfabb170a3e359944a95174929",
-                "shasum": ""
-            },
-            "require": {
-                "php": ">=5.3.3",
-                "symfony/polyfill-util": "~1.0"
-            },
-            "type": "library",
-            "extra": {
-                "branch-alias": {
-                    "dev-master": "1.4-dev"
-                }
-            },
-            "autoload": {
-                "psr-4": {
-                    "Symfony\\Polyfill\\Php56\\": ""
-                },
-                "files": [
-                    "bootstrap.php"
-                ]
-            },
-            "notification-url": "https://packagist.org/downloads/",
-            "license": [
-                "MIT"
-            ],
-            "authors": [
-                {
-                    "name": "Nicolas Grekas",
-                    "email": "p@tchwork.com"
-                },
-                {
-                    "name": "Symfony Community",
-                    "homepage": "https://symfony.com/contributors"
-                }
-            ],
-            "description": "Symfony polyfill backporting some PHP 5.6+ features to lower PHP versions",
-            "homepage": "https://symfony.com",
-            "keywords": [
-                "compatibility",
-                "polyfill",
-                "portable",
-                "shim"
-            ],
-            "time": "2017-06-09T08:25:21+00:00"
-        },
-        {
-            "name": "symfony/polyfill-php70",
-            "version": "v1.4.0",
-            "source": {
-                "type": "git",
-                "url": "https://github.com/symfony/polyfill-php70.git",
-                "reference": "032fd647d5c11a9ceab8ee8747e13b5448e93874"
-            },
-            "dist": {
-                "type": "zip",
-                "url": "https://api.github.com/repos/symfony/polyfill-php70/zipball/032fd647d5c11a9ceab8ee8747e13b5448e93874",
-                "reference": "032fd647d5c11a9ceab8ee8747e13b5448e93874",
-                "shasum": ""
-            },
-            "require": {
-                "paragonie/random_compat": "~1.0|~2.0",
-                "php": ">=5.3.3"
-            },
-            "type": "library",
-            "extra": {
-                "branch-alias": {
-                    "dev-master": "1.4-dev"
-                }
-            },
-            "autoload": {
-                "psr-4": {
-                    "Symfony\\Polyfill\\Php70\\": ""
-                },
-                "files": [
-                    "bootstrap.php"
-                ],
-                "classmap": [
-                    "Resources/stubs"
-                ]
-            },
-            "notification-url": "https://packagist.org/downloads/",
-            "license": [
-                "MIT"
-            ],
-            "authors": [
-                {
-                    "name": "Nicolas Grekas",
-                    "email": "p@tchwork.com"
-                },
-                {
-                    "name": "Symfony Community",
-                    "homepage": "https://symfony.com/contributors"
-                }
-            ],
             "description": "Symfony polyfill backporting some PHP 7.0+ features to lower PHP versions",
             "homepage": "https://symfony.com",
             "keywords": [
@@ -4550,47 +4556,33 @@
         },
         {
             "name": "symfony/symfony",
-<<<<<<< HEAD
-            "version": "v3.2.9",
+            "version": "v3.3.2",
             "source": {
                 "type": "git",
                 "url": "https://github.com/symfony/symfony.git",
-                "reference": "78c08f2faa42210db4fe6f4ece73891ca546a9a0"
-            },
-            "dist": {
-                "type": "zip",
-                "url": "https://api.github.com/repos/symfony/symfony/zipball/78c08f2faa42210db4fe6f4ece73891ca546a9a0",
-                "reference": "78c08f2faa42210db4fe6f4ece73891ca546a9a0",
-=======
-            "version": "v2.8.22",
-            "source": {
-                "type": "git",
-                "url": "https://github.com/symfony/symfony.git",
-                "reference": "2404550f13f71470206227c98c2d53f0f4cbbb3e"
-            },
-            "dist": {
-                "type": "zip",
-                "url": "https://api.github.com/repos/symfony/symfony/zipball/2404550f13f71470206227c98c2d53f0f4cbbb3e",
-                "reference": "2404550f13f71470206227c98c2d53f0f4cbbb3e",
->>>>>>> 2e60b652
+                "reference": "82bd7c039214b34bb5d12c04f996f05f6581c49f"
+            },
+            "dist": {
+                "type": "zip",
+                "url": "https://api.github.com/repos/symfony/symfony/zipball/82bd7c039214b34bb5d12c04f996f05f6581c49f",
+                "reference": "82bd7c039214b34bb5d12c04f996f05f6581c49f",
                 "shasum": ""
             },
             "require": {
                 "doctrine/common": "~2.4",
+                "fig/link-util": "^1.0",
                 "php": ">=5.5.9",
                 "psr/cache": "~1.0",
+                "psr/container": "^1.0",
+                "psr/link": "^1.0",
                 "psr/log": "~1.0",
+                "psr/simple-cache": "^1.0",
                 "symfony/polyfill-intl-icu": "~1.0",
                 "symfony/polyfill-mbstring": "~1.0",
                 "symfony/polyfill-php56": "~1.0",
                 "symfony/polyfill-php70": "~1.0",
                 "symfony/polyfill-util": "~1.0",
-<<<<<<< HEAD
-                "twig/twig": "~1.28|~2.0"
-=======
-                "symfony/security-acl": "~2.7|~3.0.0",
                 "twig/twig": "~1.34|~2.4"
->>>>>>> 2e60b652
             },
             "conflict": {
                 "phpdocumentor/reflection-docblock": "<3.0",
@@ -4598,7 +4590,9 @@
                 "phpunit/phpunit": "<4.8.35|<5.4.3,>=5.0"
             },
             "provide": {
-                "psr/cache-implementation": "1.0"
+                "psr/cache-implementation": "1.0",
+                "psr/container-implementation": "1.0",
+                "psr/simple-cache-implementation": "1.0"
             },
             "replace": {
                 "symfony/asset": "self.version",
@@ -4613,6 +4607,7 @@
                 "symfony/dependency-injection": "self.version",
                 "symfony/doctrine-bridge": "self.version",
                 "symfony/dom-crawler": "self.version",
+                "symfony/dotenv": "self.version",
                 "symfony/event-dispatcher": "self.version",
                 "symfony/expression-language": "self.version",
                 "symfony/filesystem": "self.version",
@@ -4645,7 +4640,9 @@
                 "symfony/twig-bundle": "self.version",
                 "symfony/validator": "self.version",
                 "symfony/var-dumper": "self.version",
+                "symfony/web-link": "self.version",
                 "symfony/web-profiler-bundle": "self.version",
+                "symfony/web-server-bundle": "self.version",
                 "symfony/workflow": "self.version",
                 "symfony/yaml": "self.version"
             },
@@ -4669,7 +4666,7 @@
             "type": "library",
             "extra": {
                 "branch-alias": {
-                    "dev-master": "3.2-dev"
+                    "dev-master": "3.3-dev"
                 }
             },
             "autoload": {
@@ -4708,75 +4705,7 @@
             "keywords": [
                 "framework"
             ],
-<<<<<<< HEAD
-            "time": "2017-05-29T19:32:17+00:00"
-=======
-            "time": "2017-06-07T20:12:45+00:00"
-        },
-        {
-            "name": "symfony/workflow",
-            "version": "v3.3.2",
-            "source": {
-                "type": "git",
-                "url": "https://github.com/symfony/workflow.git",
-                "reference": "a1d4ed0077d7b2e434e55d7e73f9f046911d3a61"
-            },
-            "dist": {
-                "type": "zip",
-                "url": "https://api.github.com/repos/symfony/workflow/zipball/a1d4ed0077d7b2e434e55d7e73f9f046911d3a61",
-                "reference": "a1d4ed0077d7b2e434e55d7e73f9f046911d3a61",
-                "shasum": ""
-            },
-            "require": {
-                "php": ">=5.5.9",
-                "symfony/property-access": "~2.3|~3.0"
-            },
-            "require-dev": {
-                "psr/log": "~1.0",
-                "symfony/dependency-injection": "~2.8|~3.0",
-                "symfony/event-dispatcher": "~2.1|~3.0",
-                "symfony/expression-language": "~2.8|~3.0",
-                "symfony/security-core": "~2.8|~3.0"
-            },
-            "type": "library",
-            "extra": {
-                "branch-alias": {
-                    "dev-master": "3.3-dev"
-                }
-            },
-            "autoload": {
-                "psr-4": {
-                    "Symfony\\Component\\Workflow\\": ""
-                }
-            },
-            "notification-url": "https://packagist.org/downloads/",
-            "license": [
-                "MIT"
-            ],
-            "authors": [
-                {
-                    "name": "Symfony Community",
-                    "homepage": "http://symfony.com/contributors"
-                },
-                {
-                    "name": "Fabien Potencier",
-                    "email": "fabien@symfony.com"
-                },
-                {
-                    "name": "Grégoire Pineau",
-                    "email": "lyrixx@lyrixx.info"
-                }
-            ],
-            "description": "Symfony Workflow Component",
-            "homepage": "http://symfony.com",
-            "keywords": [
-                "petrinet",
-                "place",
-                "transition",
-                "workflow"
-            ],
-            "time": "2017-05-11T16:47:52+00:00"
->>>>>>> 2e60b652
+            "time": "2017-06-06T04:00:14+00:00"
         },
         {
             "name": "twig/extensions",
@@ -5148,7 +5077,7 @@
             ],
             "description": "Based on the theme Andreas08 by Andreas Viklund",
             "support": {
-                "source": "https://github.com/zikula/ZikulaAndreas08Theme/tree/2.0.0",
+                "source": "https://github.com/zikula/ZikulaAndreas08Theme/tree/master",
                 "issues": "https://github.com/zikula/ZikulaAndreas08Theme/issues"
             },
             "time": "2017-04-05T15:20:06+00:00"
@@ -5614,21 +5543,12 @@
             "source": {
                 "type": "git",
                 "url": "https://github.com/zikula-modules/Profile.git",
-<<<<<<< HEAD
-                "reference": "f806758b24ba48970c5537a6232011bd86d11d1d"
-            },
-            "dist": {
-                "type": "zip",
-                "url": "https://api.github.com/repos/zikula-modules/Profile/zipball/f806758b24ba48970c5537a6232011bd86d11d1d",
-                "reference": "f806758b24ba48970c5537a6232011bd86d11d1d",
-=======
                 "reference": "bfbe24dba5add366e8e87d5529bb7694b6877dff"
             },
             "dist": {
                 "type": "zip",
                 "url": "https://api.github.com/repos/zikula-modules/Profile/zipball/bfbe24dba5add366e8e87d5529bb7694b6877dff",
                 "reference": "bfbe24dba5add366e8e87d5529bb7694b6877dff",
->>>>>>> 2e60b652
                 "shasum": ""
             },
             "require": {
@@ -5686,11 +5606,7 @@
                 "source": "https://github.com/zikula-modules/Profile/tree/master",
                 "issues": "https://github.com/zikula-modules/Profile/issues"
             },
-<<<<<<< HEAD
-            "time": "2017-06-11 11:24:12"
-=======
             "time": "2017-06-18 19:18:05"
->>>>>>> 2e60b652
         },
         {
             "name": "zikula/seabreeze-theme",
