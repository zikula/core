{
    "_readme": [
        "This file locks the dependencies of your project to a known state",
        "Read more about it at https://getcomposer.org/doc/01-basic-usage.md#composer-lock-the-lock-file",
        "This file is @generated automatically"
    ],
    "content-hash": "9ef904b10edb9956f730c6b0b2e36a20",
    "packages": [
        {
            "name": "afarkas/html5shiv",
            "version": "3.7.3",
            "source": {
                "type": "git",
                "url": "https://github.com/aFarkas/html5shiv.git",
                "reference": "ed28c56c071bddfe7d635ad88995674957a016be"
            },
            "dist": {
                "type": "zip",
                "url": "https://api.github.com/repos/aFarkas/html5shiv/zipball/ed28c56c071bddfe7d635ad88995674957a016be",
                "reference": "ed28c56c071bddfe7d635ad88995674957a016be",
                "shasum": ""
            },
            "type": "component",
            "extra": {
                "component": {
                    "scripts": [
                        "dist/html5shiv.js"
                    ]
                }
            },
            "notification-url": "https://packagist.org/downloads/",
            "license": [
                "MIT",
                "GPL-2.0"
            ],
            "description": "Defacto way to enable use of HTML5 sectioning elements in legacy Internet Explorer.",
            "homepage": "http://paulirish.com/2011/the-history-of-the-html5-shiv/",
            "time": "2015-07-20T20:04:00+00:00"
        },
        {
            "name": "afarkas/webshim",
            "version": "1.16.0",
            "source": {
                "type": "git",
                "url": "https://github.com/aFarkas/webshim.git",
                "reference": "1600cc692854ac06bf128681bb0f7dd3ccf6b35d"
            },
            "dist": {
                "type": "zip",
                "url": "https://api.github.com/repos/aFarkas/webshim/zipball/1600cc692854ac06bf128681bb0f7dd3ccf6b35d",
                "reference": "1600cc692854ac06bf128681bb0f7dd3ccf6b35d",
                "shasum": ""
            },
            "require": {
                "components/jquery": ">=1.8.2 <3.0",
                "robloach/component-installer": "^0.2"
            },
            "type": "component",
            "extra": {
                "component": {
                    "scripts": [
                        "js-webshim/minified/polyfiller.js"
                    ],
                    "files": [
                        "js-webshim/minified/shims/**"
                    ]
                }
            },
            "license": [
                "MIT"
            ],
            "authors": [
                {
                    "name": "Alexander Farkas",
                    "homepage": "https://github.com/aFarkas/"
                }
            ],
            "description": "The polyfilling, capability based loading JavaScript Library",
            "homepage": "http://afarkas.github.com/webshim/demos/index.html",
            "keywords": [
                "HTML5",
                "audio",
                "canvas",
                "forms",
                "geolocation",
                "getUserMedia",
                "localstorage",
                "polyfill",
                "ui",
                "validation",
                "video",
                "webshim",
                "webshims",
                "widgets"
            ],
            "support": {
                "source": "https://github.com/aFarkas/webshim/tree/1.16.0",
                "issues": "https://github.com/aFarkas/webshim/issues"
            },
            "time": "2016-11-13T20:27:50+00:00"
        },
        {
            "name": "behat/transliterator",
            "version": "v1.2.0",
            "source": {
                "type": "git",
                "url": "https://github.com/Behat/Transliterator.git",
                "reference": "826ce7e9c2a6664c0d1f381cbb38b1fb80a7ee2c"
            },
            "dist": {
                "type": "zip",
                "url": "https://api.github.com/repos/Behat/Transliterator/zipball/826ce7e9c2a6664c0d1f381cbb38b1fb80a7ee2c",
                "reference": "826ce7e9c2a6664c0d1f381cbb38b1fb80a7ee2c",
                "shasum": ""
            },
            "require": {
                "php": ">=5.3.3"
            },
            "require-dev": {
                "chuyskywalker/rolling-curl": "^3.1",
                "php-yaoi/php-yaoi": "^1.0"
            },
            "type": "library",
            "extra": {
                "branch-alias": {
                    "dev-master": "1.2-dev"
                }
            },
            "autoload": {
                "psr-0": {
                    "Behat\\Transliterator": "src/"
                }
            },
            "notification-url": "https://packagist.org/downloads/",
            "license": [
                "Artistic-1.0"
            ],
            "description": "String transliterator",
            "keywords": [
                "i18n",
                "slug",
                "transliterator"
            ],
            "time": "2017-04-04T11:38:05+00:00"
        },
        {
            "name": "bootstrap-plus/bootstrap-jqueryui",
            "version": "dev-master",
            "source": {
                "type": "git",
                "url": "https://github.com/bootstrap-plus/bootstrap-jqueryui.git",
                "reference": "ae53c890fa1445bc8361b85e63653bd0f282a104"
            },
            "dist": {
                "type": "zip",
                "url": "https://api.github.com/repos/bootstrap-plus/bootstrap-jqueryui/zipball/ae53c890fa1445bc8361b85e63653bd0f282a104",
                "reference": "ae53c890fa1445bc8361b85e63653bd0f282a104",
                "shasum": ""
            },
            "type": "component",
            "extra": {
                "component": {
                    "files": [
                        "bootstrap-jqueryui.js",
                        "bootstrap-jqueryui.min.js",
                        "bootstrap-jqueryui.css",
                        "bootstrap-jqueryui.min.css"
                    ]
                }
            },
            "notification-url": "https://packagist.org/downloads/",
            "license": [
                "MIT"
            ],
            "description": "A jqueryui version for bootstrap3.",
            "homepage": "http://bootstrap-plus.github.io/bootstrap-jqueryui/",
            "time": "2014-06-27T20:29:52+00:00"
        },
        {
            "name": "components/bootstrap",
            "version": "3.3.7",
            "source": {
                "type": "git",
                "url": "https://github.com/components/bootstrap.git",
                "reference": "fe6e7683be66ba45a725816efdb51d4566733043"
            },
            "dist": {
                "type": "zip",
                "url": "https://api.github.com/repos/components/bootstrap/zipball/fe6e7683be66ba45a725816efdb51d4566733043",
                "reference": "fe6e7683be66ba45a725816efdb51d4566733043",
                "shasum": ""
            },
            "require": {
                "components/jquery": "1.9.1 - 3"
            },
            "suggest": {
                "components/bootstrap-default": "Provide a theme for Bootstrap as components/bootstrap only provides the CSS as file assets"
            },
            "type": "component",
            "extra": {
                "component": {
                    "scripts": [
                        "js/bootstrap.js"
                    ],
                    "files": [
                        "js/*.js",
                        "css/*.css",
                        "css/*.map",
                        "fonts/*",
                        "less/mixins/*.less",
                        "less/*.less"
                    ],
                    "shim": {
                        "deps": [
                            "jquery"
                        ]
                    }
                }
            },
            "notification-url": "https://packagist.org/downloads/",
            "license": [
                "MIT"
            ],
            "authors": [
                {
                    "name": "Jacob Thornton",
                    "email": "jacobthornton@gmail.com"
                },
                {
                    "name": "Mark Otto",
                    "email": "markdotto@gmail.com"
                }
            ],
            "description": "The most popular front-end framework for developing responsive, mobile first projects on the web.",
            "homepage": "http://getbootstrap.com",
            "keywords": [
                "css",
                "framework",
                "front-end",
                "less",
                "mobile-first",
                "responsive",
                "web"
            ],
            "time": "2016-07-26T05:59:20+00:00"
        },
        {
            "name": "components/font-awesome",
            "version": "4.7.0",
            "source": {
                "type": "git",
                "url": "https://github.com/components/font-awesome.git",
                "reference": "885308b939369d147bec93174722786bc2c4eedd"
            },
            "dist": {
                "type": "zip",
                "url": "https://api.github.com/repos/components/font-awesome/zipball/885308b939369d147bec93174722786bc2c4eedd",
                "reference": "885308b939369d147bec93174722786bc2c4eedd",
                "shasum": ""
            },
            "type": "component",
            "extra": {
                "component": {
                    "styles": [
                        "css/font-awesome.css"
                    ],
                    "files": [
                        "css/font-awesome.min.css",
                        "css/font-awesome.css.map",
                        "fonts/*"
                    ]
                }
            },
            "notification-url": "https://packagist.org/downloads/",
            "license": [
                "MIT",
                "OFL-1.1"
            ],
            "description": "The iconic font designed for use with Twitter Bootstrap.",
            "time": "2016-10-25T10:56:23+00:00"
        },
        {
            "name": "components/jquery",
            "version": "2.1.4",
            "source": {
                "type": "git",
                "url": "https://github.com/components/jquery.git",
                "reference": "7b1d1104656a092423fbfba13c5920e9bbba290c"
            },
            "dist": {
                "type": "zip",
                "url": "https://api.github.com/repos/components/jquery/zipball/7b1d1104656a092423fbfba13c5920e9bbba290c",
                "reference": "7b1d1104656a092423fbfba13c5920e9bbba290c",
                "shasum": ""
            },
            "type": "component",
            "extra": {
                "component": {
                    "scripts": [
                        "jquery.js"
                    ],
                    "files": [
                        "jquery.min.js",
                        "jquery.min.map",
                        "jquery-migrate.js",
                        "jquery-migrate.min.js"
                    ]
                }
            },
            "notification-url": "https://packagist.org/downloads/",
            "license": [
                "MIT"
            ],
            "authors": [
                {
                    "name": "John Resig",
                    "email": "jeresig@gmail.com"
                }
            ],
            "description": "jQuery JavaScript Library",
            "homepage": "http://jquery.com",
            "time": "2015-05-08T05:04:47+00:00"
        },
        {
            "name": "components/jqueryui",
            "version": "1.12.1",
            "source": {
                "type": "git",
                "url": "https://github.com/components/jqueryui.git",
                "reference": "44ecf3794cc56b65954cc19737234a3119d036cc"
            },
            "dist": {
                "type": "zip",
                "url": "https://api.github.com/repos/components/jqueryui/zipball/44ecf3794cc56b65954cc19737234a3119d036cc",
                "reference": "44ecf3794cc56b65954cc19737234a3119d036cc",
                "shasum": ""
            },
            "require": {
                "components/jquery": ">=1.6"
            },
            "type": "component",
            "extra": {
                "component": {
                    "name": "jquery-ui",
                    "scripts": [
                        "jquery-ui.js"
                    ],
                    "files": [
                        "ui/**",
                        "themes/**",
                        "jquery-ui.min.js"
                    ],
                    "shim": {
                        "deps": [
                            "jquery"
                        ],
                        "exports": "jQuery"
                    }
                }
            },
            "notification-url": "https://packagist.org/downloads/",
            "license": [
                "MIT"
            ],
            "authors": [
                {
                    "name": "jQuery UI Team",
                    "homepage": "http://jqueryui.com/about"
                },
                {
                    "name": "Joern Zaefferer",
                    "email": "joern.zaefferer@gmail.com",
                    "homepage": "http://bassistance.de"
                },
                {
                    "name": "Scott Gonzalez",
                    "email": "scott.gonzalez@gmail.com",
                    "homepage": "http://scottgonzalez.com"
                },
                {
                    "name": "Kris Borchers",
                    "email": "kris.borchers@gmail.com",
                    "homepage": "http://krisborchers.com"
                },
                {
                    "name": "Mike Sherov",
                    "email": "mike.sherov@gmail.com",
                    "homepage": "http://mike.sherov.com"
                },
                {
                    "name": "TJ VanToll",
                    "email": "tj.vantoll@gmail.com",
                    "homepage": "http://tjvantoll.com"
                },
                {
                    "name": "Corey Frang",
                    "email": "gnarf37@gmail.com",
                    "homepage": "http://gnarf.net"
                },
                {
                    "name": "Felix Nagel",
                    "email": "info@felixnagel.com",
                    "homepage": "http://www.felixnagel.com"
                }
            ],
            "description": "jQuery UI is a curated set of user interface interactions, effects, widgets, and themes built on top of the jQuery JavaScript Library. Whether you're building highly interactive web applications or you just need to add a date picker to a form control, jQuery UI is the perfect choice.",
            "time": "2016-09-16T05:47:55+00:00"
        },
        {
            "name": "composer/ca-bundle",
            "version": "1.0.8",
            "source": {
                "type": "git",
                "url": "https://github.com/composer/ca-bundle.git",
                "reference": "9dd73a03951357922d8aee6cc084500de93e2343"
            },
            "dist": {
                "type": "zip",
                "url": "https://api.github.com/repos/composer/ca-bundle/zipball/9dd73a03951357922d8aee6cc084500de93e2343",
                "reference": "9dd73a03951357922d8aee6cc084500de93e2343",
                "shasum": ""
            },
            "require": {
                "ext-openssl": "*",
                "ext-pcre": "*",
                "php": "^5.3.2 || ^7.0"
            },
            "require-dev": {
                "phpunit/phpunit": "^4.5",
                "psr/log": "^1.0",
                "symfony/process": "^2.5 || ^3.0"
            },
            "suggest": {
                "symfony/process": "This is necessary to reliably check whether openssl_x509_parse is vulnerable on older php versions, but can be ignored on PHP 5.5.6+"
            },
            "type": "library",
            "extra": {
                "branch-alias": {
                    "dev-master": "1.x-dev"
                }
            },
            "autoload": {
                "psr-4": {
                    "Composer\\CaBundle\\": "src"
                }
            },
            "notification-url": "https://packagist.org/downloads/",
            "license": [
                "MIT"
            ],
            "authors": [
                {
                    "name": "Jordi Boggiano",
                    "email": "j.boggiano@seld.be",
                    "homepage": "http://seld.be"
                }
            ],
            "description": "Lets you find a path to the system CA bundle, and includes a fallback to the Mozilla CA bundle.",
            "keywords": [
                "cabundle",
                "cacert",
                "certificate",
                "ssl",
                "tls"
            ],
            "time": "2017-09-11T07:24:36+00:00"
        },
        {
            "name": "composer/installers",
            "version": "v1.4.0",
            "source": {
                "type": "git",
                "url": "https://github.com/composer/installers.git",
                "reference": "9ce17fb70e9a38dd8acff0636a29f5cf4d575c1b"
            },
            "dist": {
                "type": "zip",
                "url": "https://api.github.com/repos/composer/installers/zipball/9ce17fb70e9a38dd8acff0636a29f5cf4d575c1b",
                "reference": "9ce17fb70e9a38dd8acff0636a29f5cf4d575c1b",
                "shasum": ""
            },
            "require": {
                "composer-plugin-api": "^1.0"
            },
            "replace": {
                "roundcube/plugin-installer": "*",
                "shama/baton": "*"
            },
            "require-dev": {
                "composer/composer": "1.0.*@dev",
                "phpunit/phpunit": "4.1.*"
            },
            "type": "composer-plugin",
            "extra": {
                "class": "Composer\\Installers\\Plugin",
                "branch-alias": {
                    "dev-master": "1.0-dev"
                }
            },
            "autoload": {
                "psr-4": {
                    "Composer\\Installers\\": "src/Composer/Installers"
                }
            },
            "notification-url": "https://packagist.org/downloads/",
            "license": [
                "MIT"
            ],
            "authors": [
                {
                    "name": "Kyle Robinson Young",
                    "email": "kyle@dontkry.com",
                    "homepage": "https://github.com/shama"
                }
            ],
            "description": "A multi-framework Composer library installer",
            "homepage": "https://composer.github.io/installers/",
            "keywords": [
                "Craft",
                "Dolibarr",
                "Eliasis",
                "Hurad",
                "ImageCMS",
                "Kanboard",
                "Lan Management System",
                "MODX Evo",
                "Mautic",
                "Maya",
                "OXID",
                "Plentymarkets",
                "Porto",
                "RadPHP",
                "SMF",
                "Thelia",
                "WolfCMS",
                "agl",
                "aimeos",
                "annotatecms",
                "attogram",
                "bitrix",
                "cakephp",
                "chef",
                "cockpit",
                "codeigniter",
                "concrete5",
                "croogo",
                "dokuwiki",
                "drupal",
                "eZ Platform",
                "elgg",
                "expressionengine",
                "fuelphp",
                "grav",
                "installer",
                "itop",
                "joomla",
                "kohana",
                "laravel",
                "lavalite",
                "lithium",
                "magento",
                "mako",
                "mediawiki",
                "modulework",
                "moodle",
                "osclass",
                "phpbb",
                "piwik",
                "ppi",
                "puppet",
                "reindex",
                "roundcube",
                "shopware",
                "silverstripe",
                "sydes",
                "symfony",
                "typo3",
                "wordpress",
                "yawik",
                "zend",
                "zikula"
            ],
            "time": "2017-08-09T07:53:48+00:00"
        },
        {
            "name": "composer/semver",
            "version": "1.4.2",
            "source": {
                "type": "git",
                "url": "https://github.com/composer/semver.git",
                "reference": "c7cb9a2095a074d131b65a8a0cd294479d785573"
            },
            "dist": {
                "type": "zip",
                "url": "https://api.github.com/repos/composer/semver/zipball/c7cb9a2095a074d131b65a8a0cd294479d785573",
                "reference": "c7cb9a2095a074d131b65a8a0cd294479d785573",
                "shasum": ""
            },
            "require": {
                "php": "^5.3.2 || ^7.0"
            },
            "require-dev": {
                "phpunit/phpunit": "^4.5 || ^5.0.5",
                "phpunit/phpunit-mock-objects": "2.3.0 || ^3.0"
            },
            "type": "library",
            "extra": {
                "branch-alias": {
                    "dev-master": "1.x-dev"
                }
            },
            "autoload": {
                "psr-4": {
                    "Composer\\Semver\\": "src"
                }
            },
            "notification-url": "https://packagist.org/downloads/",
            "license": [
                "MIT"
            ],
            "authors": [
                {
                    "name": "Nils Adermann",
                    "email": "naderman@naderman.de",
                    "homepage": "http://www.naderman.de"
                },
                {
                    "name": "Jordi Boggiano",
                    "email": "j.boggiano@seld.be",
                    "homepage": "http://seld.be"
                },
                {
                    "name": "Rob Bast",
                    "email": "rob.bast@gmail.com",
                    "homepage": "http://robbast.nl"
                }
            ],
            "description": "Semver library that offers utilities, version constraint parsing and validation.",
            "keywords": [
                "semantic",
                "semver",
                "validation",
                "versioning"
            ],
            "time": "2016-08-30T16:08:34+00:00"
        },
        {
            "name": "dimsemenov/magnific-popup",
            "version": "1.1.0",
            "source": {
                "type": "git",
                "url": "https://github.com/dimsemenov/Magnific-Popup.git",
                "reference": "6b7a8088783cbce01034414c1fd2d8e1889093ae"
            },
            "dist": {
                "type": "zip",
                "url": "https://api.github.com/repos/dimsemenov/Magnific-Popup/zipball/6b7a8088783cbce01034414c1fd2d8e1889093ae",
                "reference": "6b7a8088783cbce01034414c1fd2d8e1889093ae",
                "shasum": ""
            },
            "type": "library",
            "notification-url": "https://packagist.org/downloads/",
            "description": "Light and responsive lightbox script with focus on performance.",
            "homepage": "http://dimsemenov.com/plugins/magnific-popup/",
            "time": "2016-02-20T09:06:30+00:00"
        },
        {
            "name": "doctrine/annotations",
            "version": "v1.2.7",
            "source": {
                "type": "git",
                "url": "https://github.com/doctrine/annotations.git",
                "reference": "f25c8aab83e0c3e976fd7d19875f198ccf2f7535"
            },
            "dist": {
                "type": "zip",
                "url": "https://api.github.com/repos/doctrine/annotations/zipball/f25c8aab83e0c3e976fd7d19875f198ccf2f7535",
                "reference": "f25c8aab83e0c3e976fd7d19875f198ccf2f7535",
                "shasum": ""
            },
            "require": {
                "doctrine/lexer": "1.*",
                "php": ">=5.3.2"
            },
            "require-dev": {
                "doctrine/cache": "1.*",
                "phpunit/phpunit": "4.*"
            },
            "type": "library",
            "extra": {
                "branch-alias": {
                    "dev-master": "1.3.x-dev"
                }
            },
            "autoload": {
                "psr-0": {
                    "Doctrine\\Common\\Annotations\\": "lib/"
                }
            },
            "notification-url": "https://packagist.org/downloads/",
            "license": [
                "MIT"
            ],
            "authors": [
                {
                    "name": "Roman Borschel",
                    "email": "roman@code-factory.org"
                },
                {
                    "name": "Benjamin Eberlei",
                    "email": "kontakt@beberlei.de"
                },
                {
                    "name": "Guilherme Blanco",
                    "email": "guilhermeblanco@gmail.com"
                },
                {
                    "name": "Jonathan Wage",
                    "email": "jonwage@gmail.com"
                },
                {
                    "name": "Johannes Schmitt",
                    "email": "schmittjoh@gmail.com"
                }
            ],
            "description": "Docblock Annotations Parser",
            "homepage": "http://www.doctrine-project.org",
            "keywords": [
                "annotations",
                "docblock",
                "parser"
            ],
            "time": "2015-08-31T12:32:49+00:00"
        },
        {
            "name": "doctrine/cache",
            "version": "v1.6.2",
            "source": {
                "type": "git",
                "url": "https://github.com/doctrine/cache.git",
                "reference": "eb152c5100571c7a45470ff2a35095ab3f3b900b"
            },
            "dist": {
                "type": "zip",
                "url": "https://api.github.com/repos/doctrine/cache/zipball/eb152c5100571c7a45470ff2a35095ab3f3b900b",
                "reference": "eb152c5100571c7a45470ff2a35095ab3f3b900b",
                "shasum": ""
            },
            "require": {
                "php": "~5.5|~7.0"
            },
            "conflict": {
                "doctrine/common": ">2.2,<2.4"
            },
            "require-dev": {
                "phpunit/phpunit": "~4.8|~5.0",
                "predis/predis": "~1.0",
                "satooshi/php-coveralls": "~0.6"
            },
            "type": "library",
            "extra": {
                "branch-alias": {
                    "dev-master": "1.6.x-dev"
                }
            },
            "autoload": {
                "psr-4": {
                    "Doctrine\\Common\\Cache\\": "lib/Doctrine/Common/Cache"
                }
            },
            "notification-url": "https://packagist.org/downloads/",
            "license": [
                "MIT"
            ],
            "authors": [
                {
                    "name": "Roman Borschel",
                    "email": "roman@code-factory.org"
                },
                {
                    "name": "Benjamin Eberlei",
                    "email": "kontakt@beberlei.de"
                },
                {
                    "name": "Guilherme Blanco",
                    "email": "guilhermeblanco@gmail.com"
                },
                {
                    "name": "Jonathan Wage",
                    "email": "jonwage@gmail.com"
                },
                {
                    "name": "Johannes Schmitt",
                    "email": "schmittjoh@gmail.com"
                }
            ],
            "description": "Caching library offering an object-oriented API for many cache backends",
            "homepage": "http://www.doctrine-project.org",
            "keywords": [
                "cache",
                "caching"
            ],
            "time": "2017-07-22T12:49:21+00:00"
        },
        {
            "name": "doctrine/collections",
            "version": "v1.3.0",
            "source": {
                "type": "git",
                "url": "https://github.com/doctrine/collections.git",
                "reference": "6c1e4eef75f310ea1b3e30945e9f06e652128b8a"
            },
            "dist": {
                "type": "zip",
                "url": "https://api.github.com/repos/doctrine/collections/zipball/6c1e4eef75f310ea1b3e30945e9f06e652128b8a",
                "reference": "6c1e4eef75f310ea1b3e30945e9f06e652128b8a",
                "shasum": ""
            },
            "require": {
                "php": ">=5.3.2"
            },
            "require-dev": {
                "phpunit/phpunit": "~4.0"
            },
            "type": "library",
            "extra": {
                "branch-alias": {
                    "dev-master": "1.2.x-dev"
                }
            },
            "autoload": {
                "psr-0": {
                    "Doctrine\\Common\\Collections\\": "lib/"
                }
            },
            "notification-url": "https://packagist.org/downloads/",
            "license": [
                "MIT"
            ],
            "authors": [
                {
                    "name": "Roman Borschel",
                    "email": "roman@code-factory.org"
                },
                {
                    "name": "Benjamin Eberlei",
                    "email": "kontakt@beberlei.de"
                },
                {
                    "name": "Guilherme Blanco",
                    "email": "guilhermeblanco@gmail.com"
                },
                {
                    "name": "Jonathan Wage",
                    "email": "jonwage@gmail.com"
                },
                {
                    "name": "Johannes Schmitt",
                    "email": "schmittjoh@gmail.com"
                }
            ],
            "description": "Collections Abstraction library",
            "homepage": "http://www.doctrine-project.org",
            "keywords": [
                "array",
                "collections",
                "iterator"
            ],
            "time": "2015-04-14T22:21:58+00:00"
        },
        {
            "name": "doctrine/common",
            "version": "v2.6.2",
            "source": {
                "type": "git",
                "url": "https://github.com/doctrine/common.git",
                "reference": "7bce00698899aa2c06fe7365c76e4d78ddb15fa3"
            },
            "dist": {
                "type": "zip",
                "url": "https://api.github.com/repos/doctrine/common/zipball/7bce00698899aa2c06fe7365c76e4d78ddb15fa3",
                "reference": "7bce00698899aa2c06fe7365c76e4d78ddb15fa3",
                "shasum": ""
            },
            "require": {
                "doctrine/annotations": "1.*",
                "doctrine/cache": "1.*",
                "doctrine/collections": "1.*",
                "doctrine/inflector": "1.*",
                "doctrine/lexer": "1.*",
                "php": "~5.5|~7.0"
            },
            "require-dev": {
                "phpunit/phpunit": "~4.8|~5.0"
            },
            "type": "library",
            "extra": {
                "branch-alias": {
                    "dev-master": "2.7.x-dev"
                }
            },
            "autoload": {
                "psr-4": {
                    "Doctrine\\Common\\": "lib/Doctrine/Common"
                }
            },
            "notification-url": "https://packagist.org/downloads/",
            "license": [
                "MIT"
            ],
            "authors": [
                {
                    "name": "Roman Borschel",
                    "email": "roman@code-factory.org"
                },
                {
                    "name": "Benjamin Eberlei",
                    "email": "kontakt@beberlei.de"
                },
                {
                    "name": "Guilherme Blanco",
                    "email": "guilhermeblanco@gmail.com"
                },
                {
                    "name": "Jonathan Wage",
                    "email": "jonwage@gmail.com"
                },
                {
                    "name": "Johannes Schmitt",
                    "email": "schmittjoh@gmail.com"
                }
            ],
            "description": "Common Library for Doctrine projects",
            "homepage": "http://www.doctrine-project.org",
            "keywords": [
                "annotations",
                "collections",
                "eventmanager",
                "persistence",
                "spl"
            ],
            "time": "2016-11-30T16:50:46+00:00"
        },
        {
            "name": "doctrine/dbal",
            "version": "v2.5.13",
            "source": {
                "type": "git",
                "url": "https://github.com/doctrine/dbal.git",
                "reference": "729340d8d1eec8f01bff708e12e449a3415af873"
            },
            "dist": {
                "type": "zip",
                "url": "https://api.github.com/repos/doctrine/dbal/zipball/729340d8d1eec8f01bff708e12e449a3415af873",
                "reference": "729340d8d1eec8f01bff708e12e449a3415af873",
                "shasum": ""
            },
            "require": {
                "doctrine/common": ">=2.4,<2.8-dev",
                "php": ">=5.3.2"
            },
            "require-dev": {
                "phpunit/phpunit": "4.*",
                "symfony/console": "2.*||^3.0"
            },
            "suggest": {
                "symfony/console": "For helpful console commands such as SQL execution and import of files."
            },
            "bin": [
                "bin/doctrine-dbal"
            ],
            "type": "library",
            "extra": {
                "branch-alias": {
                    "dev-master": "2.5.x-dev"
                }
            },
            "autoload": {
                "psr-0": {
                    "Doctrine\\DBAL\\": "lib/"
                }
            },
            "notification-url": "https://packagist.org/downloads/",
            "license": [
                "MIT"
            ],
            "authors": [
                {
                    "name": "Roman Borschel",
                    "email": "roman@code-factory.org"
                },
                {
                    "name": "Benjamin Eberlei",
                    "email": "kontakt@beberlei.de"
                },
                {
                    "name": "Guilherme Blanco",
                    "email": "guilhermeblanco@gmail.com"
                },
                {
                    "name": "Jonathan Wage",
                    "email": "jonwage@gmail.com"
                }
            ],
            "description": "Database Abstraction Layer",
            "homepage": "http://www.doctrine-project.org",
            "keywords": [
                "database",
                "dbal",
                "persistence",
                "queryobject"
            ],
            "time": "2017-07-22T20:44:48+00:00"
        },
        {
            "name": "doctrine/doctrine-bundle",
            "version": "1.6.13",
            "source": {
                "type": "git",
                "url": "https://github.com/doctrine/DoctrineBundle.git",
                "reference": "8cd4c2921b6cef14a78d98cd3f0fb81ba6a976f9"
            },
            "dist": {
                "type": "zip",
                "url": "https://api.github.com/repos/doctrine/DoctrineBundle/zipball/8cd4c2921b6cef14a78d98cd3f0fb81ba6a976f9",
                "reference": "8cd4c2921b6cef14a78d98cd3f0fb81ba6a976f9",
                "shasum": ""
            },
            "require": {
                "doctrine/dbal": "~2.3",
                "doctrine/doctrine-cache-bundle": "~1.2",
                "jdorn/sql-formatter": "~1.1",
                "php": ">=5.5.9",
                "symfony/console": "~2.7|~3.0|~4.0",
                "symfony/dependency-injection": "~2.7|~3.0|~4.0",
                "symfony/doctrine-bridge": "~2.7|~3.0|~4.0",
                "symfony/framework-bundle": "~2.7|~3.0|~4.0"
            },
            "require-dev": {
                "doctrine/orm": "~2.3",
                "phpunit/phpunit": "~4",
                "satooshi/php-coveralls": "^1.0",
                "symfony/phpunit-bridge": "~2.7|~3.0|~4.0",
                "symfony/property-info": "~2.8|~3.0|~4.0",
                "symfony/validator": "~2.7|~3.0|~4.0",
                "symfony/yaml": "~2.7|~3.0|~4.0",
                "twig/twig": "~1.12|~2.0"
            },
            "suggest": {
                "doctrine/orm": "The Doctrine ORM integration is optional in the bundle.",
                "symfony/web-profiler-bundle": "To use the data collector."
            },
            "type": "symfony-bundle",
            "extra": {
                "branch-alias": {
                    "dev-master": "1.6.x-dev"
                }
            },
            "autoload": {
                "psr-4": {
                    "Doctrine\\Bundle\\DoctrineBundle\\": ""
                }
            },
            "notification-url": "https://packagist.org/downloads/",
            "license": [
                "MIT"
            ],
            "authors": [
                {
                    "name": "Symfony Community",
                    "homepage": "http://symfony.com/contributors"
                },
                {
                    "name": "Benjamin Eberlei",
                    "email": "kontakt@beberlei.de"
                },
                {
                    "name": "Doctrine Project",
                    "homepage": "http://www.doctrine-project.org/"
                },
                {
                    "name": "Fabien Potencier",
                    "email": "fabien@symfony.com"
                }
            ],
            "description": "Symfony DoctrineBundle",
            "homepage": "http://www.doctrine-project.org",
            "keywords": [
                "database",
                "dbal",
                "orm",
                "persistence"
            ],
            "time": "2017-10-11T19:48:03+00:00"
        },
        {
            "name": "doctrine/doctrine-cache-bundle",
            "version": "1.3.2",
            "source": {
                "type": "git",
                "url": "https://github.com/doctrine/DoctrineCacheBundle.git",
                "reference": "9baecbd6bfdd1123b0cf8c1b88fee0170a84ddd1"
            },
            "dist": {
                "type": "zip",
                "url": "https://api.github.com/repos/doctrine/DoctrineCacheBundle/zipball/9baecbd6bfdd1123b0cf8c1b88fee0170a84ddd1",
                "reference": "9baecbd6bfdd1123b0cf8c1b88fee0170a84ddd1",
                "shasum": ""
            },
            "require": {
                "doctrine/cache": "^1.4.2",
                "doctrine/inflector": "~1.0",
                "php": ">=5.3.2",
                "symfony/doctrine-bridge": "~2.2|~3.0|~4.0"
            },
            "require-dev": {
                "instaclick/coding-standard": "~1.1",
                "instaclick/object-calisthenics-sniffs": "dev-master",
                "instaclick/symfony2-coding-standard": "dev-remaster",
                "phpunit/phpunit": "~4",
                "predis/predis": "~0.8",
                "satooshi/php-coveralls": "^1.0",
                "squizlabs/php_codesniffer": "~1.5",
                "symfony/console": "~2.2|~3.0|~4.0",
                "symfony/finder": "~2.2|~3.0|~4.0",
                "symfony/framework-bundle": "~2.2|~3.0|~4.0",
                "symfony/phpunit-bridge": "~2.7|~3.0|~4.0",
                "symfony/security-acl": "~2.3|~3.0",
                "symfony/validator": "~2.2|~3.0|~4.0",
                "symfony/yaml": "~2.2|~3.0|~4.0"
            },
            "suggest": {
                "symfony/security-acl": "For using this bundle to cache ACLs"
            },
            "type": "symfony-bundle",
            "extra": {
                "branch-alias": {
                    "dev-master": "1.3.x-dev"
                }
            },
            "autoload": {
                "psr-4": {
                    "Doctrine\\Bundle\\DoctrineCacheBundle\\": ""
                }
            },
            "notification-url": "https://packagist.org/downloads/",
            "license": [
                "MIT"
            ],
            "authors": [
                {
                    "name": "Symfony Community",
                    "homepage": "http://symfony.com/contributors"
                },
                {
                    "name": "Benjamin Eberlei",
                    "email": "kontakt@beberlei.de"
                },
                {
                    "name": "Fabio B. Silva",
                    "email": "fabio.bat.silva@gmail.com"
                },
                {
                    "name": "Guilherme Blanco",
                    "email": "guilhermeblanco@hotmail.com"
                },
                {
                    "name": "Doctrine Project",
                    "homepage": "http://www.doctrine-project.org/"
                },
                {
                    "name": "Fabien Potencier",
                    "email": "fabien@symfony.com"
                }
            ],
            "description": "Symfony Bundle for Doctrine Cache",
            "homepage": "http://www.doctrine-project.org",
            "keywords": [
                "cache",
                "caching"
            ],
            "time": "2017-10-12T17:23:29+00:00"
        },
        {
            "name": "doctrine/inflector",
            "version": "v1.1.0",
            "source": {
                "type": "git",
                "url": "https://github.com/doctrine/inflector.git",
                "reference": "90b2128806bfde671b6952ab8bea493942c1fdae"
            },
            "dist": {
                "type": "zip",
                "url": "https://api.github.com/repos/doctrine/inflector/zipball/90b2128806bfde671b6952ab8bea493942c1fdae",
                "reference": "90b2128806bfde671b6952ab8bea493942c1fdae",
                "shasum": ""
            },
            "require": {
                "php": ">=5.3.2"
            },
            "require-dev": {
                "phpunit/phpunit": "4.*"
            },
            "type": "library",
            "extra": {
                "branch-alias": {
                    "dev-master": "1.1.x-dev"
                }
            },
            "autoload": {
                "psr-0": {
                    "Doctrine\\Common\\Inflector\\": "lib/"
                }
            },
            "notification-url": "https://packagist.org/downloads/",
            "license": [
                "MIT"
            ],
            "authors": [
                {
                    "name": "Roman Borschel",
                    "email": "roman@code-factory.org"
                },
                {
                    "name": "Benjamin Eberlei",
                    "email": "kontakt@beberlei.de"
                },
                {
                    "name": "Guilherme Blanco",
                    "email": "guilhermeblanco@gmail.com"
                },
                {
                    "name": "Jonathan Wage",
                    "email": "jonwage@gmail.com"
                },
                {
                    "name": "Johannes Schmitt",
                    "email": "schmittjoh@gmail.com"
                }
            ],
            "description": "Common String Manipulations with regard to casing and singular/plural rules.",
            "homepage": "http://www.doctrine-project.org",
            "keywords": [
                "inflection",
                "pluralize",
                "singularize",
                "string"
            ],
            "time": "2015-11-06T14:35:42+00:00"
        },
        {
            "name": "doctrine/instantiator",
            "version": "1.0.5",
            "source": {
                "type": "git",
                "url": "https://github.com/doctrine/instantiator.git",
                "reference": "8e884e78f9f0eb1329e445619e04456e64d8051d"
            },
            "dist": {
                "type": "zip",
                "url": "https://api.github.com/repos/doctrine/instantiator/zipball/8e884e78f9f0eb1329e445619e04456e64d8051d",
                "reference": "8e884e78f9f0eb1329e445619e04456e64d8051d",
                "shasum": ""
            },
            "require": {
                "php": ">=5.3,<8.0-DEV"
            },
            "require-dev": {
                "athletic/athletic": "~0.1.8",
                "ext-pdo": "*",
                "ext-phar": "*",
                "phpunit/phpunit": "~4.0",
                "squizlabs/php_codesniffer": "~2.0"
            },
            "type": "library",
            "extra": {
                "branch-alias": {
                    "dev-master": "1.0.x-dev"
                }
            },
            "autoload": {
                "psr-4": {
                    "Doctrine\\Instantiator\\": "src/Doctrine/Instantiator/"
                }
            },
            "notification-url": "https://packagist.org/downloads/",
            "license": [
                "MIT"
            ],
            "authors": [
                {
                    "name": "Marco Pivetta",
                    "email": "ocramius@gmail.com",
                    "homepage": "http://ocramius.github.com/"
                }
            ],
            "description": "A small, lightweight utility to instantiate objects in PHP without invoking their constructors",
            "homepage": "https://github.com/doctrine/instantiator",
            "keywords": [
                "constructor",
                "instantiate"
            ],
            "time": "2015-06-14T21:17:01+00:00"
        },
        {
            "name": "doctrine/lexer",
            "version": "v1.0.1",
            "source": {
                "type": "git",
                "url": "https://github.com/doctrine/lexer.git",
                "reference": "83893c552fd2045dd78aef794c31e694c37c0b8c"
            },
            "dist": {
                "type": "zip",
                "url": "https://api.github.com/repos/doctrine/lexer/zipball/83893c552fd2045dd78aef794c31e694c37c0b8c",
                "reference": "83893c552fd2045dd78aef794c31e694c37c0b8c",
                "shasum": ""
            },
            "require": {
                "php": ">=5.3.2"
            },
            "type": "library",
            "extra": {
                "branch-alias": {
                    "dev-master": "1.0.x-dev"
                }
            },
            "autoload": {
                "psr-0": {
                    "Doctrine\\Common\\Lexer\\": "lib/"
                }
            },
            "notification-url": "https://packagist.org/downloads/",
            "license": [
                "MIT"
            ],
            "authors": [
                {
                    "name": "Roman Borschel",
                    "email": "roman@code-factory.org"
                },
                {
                    "name": "Guilherme Blanco",
                    "email": "guilhermeblanco@gmail.com"
                },
                {
                    "name": "Johannes Schmitt",
                    "email": "schmittjoh@gmail.com"
                }
            ],
            "description": "Base library for a lexer that can be used in Top-Down, Recursive Descent Parsers.",
            "homepage": "http://www.doctrine-project.org",
            "keywords": [
                "lexer",
                "parser"
            ],
            "time": "2014-09-09T13:34:57+00:00"
        },
        {
            "name": "doctrine/orm",
            "version": "v2.5.12",
            "source": {
                "type": "git",
                "url": "https://github.com/doctrine/doctrine2.git",
                "reference": "984535cadc609e9eef8c89414aa3568ee97aa79f"
            },
            "dist": {
                "type": "zip",
                "url": "https://api.github.com/repos/doctrine/doctrine2/zipball/984535cadc609e9eef8c89414aa3568ee97aa79f",
                "reference": "984535cadc609e9eef8c89414aa3568ee97aa79f",
                "shasum": ""
            },
            "require": {
                "doctrine/cache": "~1.4",
                "doctrine/collections": "~1.2",
                "doctrine/common": ">=2.5-dev,<2.9-dev",
                "doctrine/dbal": ">=2.5-dev,<2.7-dev",
                "doctrine/instantiator": "^1.0.1",
                "ext-pdo": "*",
                "php": ">=5.4",
                "symfony/console": "~2.5|~3.0|~4.0"
            },
            "require-dev": {
                "phpunit/phpunit": "~4.0",
                "symfony/yaml": "~2.3|~3.0|~4.0"
            },
            "suggest": {
                "symfony/yaml": "If you want to use YAML Metadata Mapping Driver"
            },
            "bin": [
                "bin/doctrine",
                "bin/doctrine.php"
            ],
            "type": "library",
            "extra": {
                "branch-alias": {
                    "dev-master": "2.6.x-dev"
                }
            },
            "autoload": {
                "psr-0": {
                    "Doctrine\\ORM\\": "lib/"
                }
            },
            "notification-url": "https://packagist.org/downloads/",
            "license": [
                "MIT"
            ],
            "authors": [
                {
                    "name": "Roman Borschel",
                    "email": "roman@code-factory.org"
                },
                {
                    "name": "Benjamin Eberlei",
                    "email": "kontakt@beberlei.de"
                },
                {
                    "name": "Guilherme Blanco",
                    "email": "guilhermeblanco@gmail.com"
                },
                {
                    "name": "Jonathan Wage",
                    "email": "jonwage@gmail.com"
                }
            ],
            "description": "Object-Relational-Mapper for PHP",
            "homepage": "http://www.doctrine-project.org",
            "keywords": [
                "database",
                "orm"
            ],
            "time": "2017-10-23T18:21:04+00:00"
        },
        {
            "name": "elao/web-profiler-extra-bundle",
            "version": "v2.3.4",
            "source": {
                "type": "git",
                "url": "https://github.com/Elao/WebProfilerExtraBundle.git",
                "reference": "befa5280d2b9a01587404e219b02af4f9272c6bf"
            },
            "dist": {
                "type": "zip",
                "url": "https://api.github.com/repos/Elao/WebProfilerExtraBundle/zipball/befa5280d2b9a01587404e219b02af4f9272c6bf",
                "reference": "befa5280d2b9a01587404e219b02af4f9272c6bf",
                "shasum": ""
            },
            "require": {
                "symfony/framework-bundle": "~2.1|~3.0",
                "symfony/twig-bundle": "~2.0|~3.0",
                "twig/twig": "~1.12|~2.0"
            },
            "type": "symfony-bundle",
            "extra": {
                "branch-alias": {
                    "dev-master": "2.3-dev"
                }
            },
            "autoload": {
                "psr-4": {
                    "Elao\\WebProfilerExtraBundle\\": "."
                }
            },
            "notification-url": "https://packagist.org/downloads/",
            "license": [
                "MIT"
            ],
            "authors": [
                {
                    "name": "Elao Team",
                    "homepage": "http://www.elao.com"
                },
                {
                    "name": "Contributors",
                    "homepage": "http://github.com/Elao/WebProfilerExtraBundle/contributors"
                }
            ],
            "description": "Add routing, container, assetic & twig information inside the profiler",
            "homepage": "http://github.com/Elao/WebProfilerExtraBundle",
            "keywords": [
                "bundle",
                "elao",
                "extra",
                "profiler"
            ],
            "time": "2017-01-27T16:54:42+00:00"
        },
        {
            "name": "ezyang/htmlpurifier",
            "version": "dev-master",
            "source": {
                "type": "git",
                "url": "https://github.com/ezyang/htmlpurifier.git",
                "reference": "5988f2958346b0f8f3acee0de36ff8954594c64b"
            },
            "dist": {
                "type": "zip",
                "url": "https://api.github.com/repos/ezyang/htmlpurifier/zipball/5988f2958346b0f8f3acee0de36ff8954594c64b",
                "reference": "5988f2958346b0f8f3acee0de36ff8954594c64b",
                "shasum": ""
            },
            "require": {
                "php": ">=5.2"
            },
            "require-dev": {
                "simpletest/simpletest": "^1.1"
            },
            "type": "library",
            "autoload": {
                "psr-0": {
                    "HTMLPurifier": "library/"
                },
                "files": [
                    "library/HTMLPurifier.composer.php"
                ]
            },
            "notification-url": "https://packagist.org/downloads/",
            "license": [
                "LGPL"
            ],
            "authors": [
                {
                    "name": "Edward Z. Yang",
                    "email": "admin@htmlpurifier.org",
                    "homepage": "http://ezyang.com"
                }
            ],
            "description": "Standards compliant HTML filter written in PHP",
            "homepage": "http://htmlpurifier.org/",
            "keywords": [
                "html"
            ],
            "time": "2017-10-08T23:52:05+00:00"
        },
        {
            "name": "fig/link-util",
            "version": "1.0.0",
            "source": {
                "type": "git",
                "url": "https://github.com/php-fig/link-util.git",
                "reference": "1a07821801a148be4add11ab0603e4af55a72fac"
            },
            "dist": {
                "type": "zip",
                "url": "https://api.github.com/repos/php-fig/link-util/zipball/1a07821801a148be4add11ab0603e4af55a72fac",
                "reference": "1a07821801a148be4add11ab0603e4af55a72fac",
                "shasum": ""
            },
            "require": {
                "php": ">=5.5.0",
                "psr/link": "~1.0@dev"
            },
            "require-dev": {
                "phpunit/phpunit": "^5.1",
                "squizlabs/php_codesniffer": "^2.3.1"
            },
            "type": "library",
            "extra": {
                "branch-alias": {
                    "dev-master": "1.0.x-dev"
                }
            },
            "autoload": {
                "psr-4": {
                    "Fig\\Link\\": "src/"
                }
            },
            "notification-url": "https://packagist.org/downloads/",
            "license": [
                "MIT"
            ],
            "authors": [
                {
                    "name": "PHP-FIG",
                    "homepage": "http://www.php-fig.org/"
                }
            ],
            "description": "Common utility implementations for HTTP links",
            "keywords": [
                "http",
                "http-link",
                "link",
                "psr",
                "psr-13",
                "rest"
            ],
            "time": "2016-10-17T18:31:11+00:00"
        },
        {
            "name": "friendsofsymfony/jsrouting-bundle",
            "version": "1.6.3",
            "source": {
                "type": "git",
                "url": "https://github.com/FriendsOfSymfony/FOSJsRoutingBundle.git",
                "reference": "49c1069132dcef371fb526351569deabeb6f0d8e"
            },
            "dist": {
                "type": "zip",
                "url": "https://api.github.com/repos/FriendsOfSymfony/FOSJsRoutingBundle/zipball/49c1069132dcef371fb526351569deabeb6f0d8e",
                "reference": "49c1069132dcef371fb526351569deabeb6f0d8e",
                "shasum": ""
            },
            "require": {
                "php": ">=5.3.2",
                "symfony/console": "~2.3|3.*",
                "symfony/framework-bundle": "~2.3|3.*",
                "symfony/serializer": "~2.3|3.*",
                "willdurand/jsonp-callback-validator": "~1.0"
            },
            "require-dev": {
                "symfony/expression-language": "~2.4|3.*",
                "symfony/phpunit-bridge": "^3.3"
            },
            "type": "symfony-bundle",
            "extra": {
                "branch-alias": {
                    "dev-master": "1.6-dev"
                }
            },
            "autoload": {
                "psr-4": {
                    "FOS\\JsRoutingBundle\\": ""
                }
            },
            "notification-url": "https://packagist.org/downloads/",
            "license": [
                "MIT"
            ],
            "authors": [
                {
                    "name": "FriendsOfSymfony Community",
                    "homepage": "https://github.com/friendsofsymfony/FOSJsRoutingBundle/contributors"
                },
                {
                    "name": "William Durand",
                    "email": "william.durand1@gmail.com"
                }
            ],
            "description": "A pretty nice way to expose your Symfony2 routing to client applications.",
            "homepage": "http://friendsofsymfony.github.com",
            "keywords": [
                "Js Routing",
                "javascript",
                "routing"
            ],
            "time": "2017-08-25T15:21:42+00:00"
        },
        {
            "name": "gedmo/doctrine-extensions",
            "version": "v2.4.31",
            "source": {
                "type": "git",
                "url": "https://github.com/Atlantic18/DoctrineExtensions.git",
                "reference": "79cd1d49898a21ede9a5dfad41c021abd9a14339"
            },
            "dist": {
                "type": "zip",
                "url": "https://api.github.com/repos/Atlantic18/DoctrineExtensions/zipball/79cd1d49898a21ede9a5dfad41c021abd9a14339",
                "reference": "79cd1d49898a21ede9a5dfad41c021abd9a14339",
                "shasum": ""
            },
            "require": {
                "behat/transliterator": "~1.2",
                "doctrine/common": "~2.4",
                "php": ">=5.3.2"
            },
            "require-dev": {
                "doctrine/common": ">=2.5.0",
                "doctrine/mongodb-odm": ">=1.0.2",
                "doctrine/orm": ">=2.5.0",
                "phpunit/phpunit": "*",
                "symfony/yaml": "~2.6|~3.0"
            },
            "suggest": {
                "doctrine/mongodb-odm": "to use the extensions with the MongoDB ODM",
                "doctrine/orm": "to use the extensions with the ORM"
            },
            "type": "library",
            "extra": {
                "branch-alias": {
                    "dev-master": "2.4.x-dev"
                }
            },
            "autoload": {
                "psr-0": {
                    "Gedmo\\": "lib/"
                }
            },
            "notification-url": "https://packagist.org/downloads/",
            "license": [
                "MIT"
            ],
            "authors": [
                {
                    "name": "David Buchmann",
                    "email": "david@liip.ch"
                },
                {
                    "name": "Gediminas Morkevicius",
                    "email": "gediminas.morkevicius@gmail.com"
                },
                {
                    "name": "Gustavo Falco",
                    "email": "comfortablynumb84@gmail.com"
                }
            ],
            "description": "Doctrine2 behavioral extensions",
            "homepage": "http://gediminasm.org/",
            "keywords": [
                "Blameable",
                "behaviors",
                "doctrine2",
                "extensions",
                "gedmo",
                "loggable",
                "nestedset",
                "sluggable",
                "sortable",
                "timestampable",
                "translatable",
                "tree",
                "uploadable"
            ],
            "time": "2017-10-12T06:26:21+00:00"
        },
        {
            "name": "guzzlehttp/guzzle",
            "version": "6.3.0",
            "source": {
                "type": "git",
                "url": "https://github.com/guzzle/guzzle.git",
                "reference": "f4db5a78a5ea468d4831de7f0bf9d9415e348699"
            },
            "dist": {
                "type": "zip",
                "url": "https://api.github.com/repos/guzzle/guzzle/zipball/f4db5a78a5ea468d4831de7f0bf9d9415e348699",
                "reference": "f4db5a78a5ea468d4831de7f0bf9d9415e348699",
                "shasum": ""
            },
            "require": {
                "guzzlehttp/promises": "^1.0",
                "guzzlehttp/psr7": "^1.4",
                "php": ">=5.5"
            },
            "require-dev": {
                "ext-curl": "*",
                "phpunit/phpunit": "^4.0 || ^5.0",
                "psr/log": "^1.0"
            },
            "suggest": {
                "psr/log": "Required for using the Log middleware"
            },
            "type": "library",
            "extra": {
                "branch-alias": {
                    "dev-master": "6.2-dev"
                }
            },
            "autoload": {
                "files": [
                    "src/functions_include.php"
                ],
                "psr-4": {
                    "GuzzleHttp\\": "src/"
                }
            },
            "notification-url": "https://packagist.org/downloads/",
            "license": [
                "MIT"
            ],
            "authors": [
                {
                    "name": "Michael Dowling",
                    "email": "mtdowling@gmail.com",
                    "homepage": "https://github.com/mtdowling"
                }
            ],
            "description": "Guzzle is a PHP HTTP client library",
            "homepage": "http://guzzlephp.org/",
            "keywords": [
                "client",
                "curl",
                "framework",
                "http",
                "http client",
                "rest",
                "web service"
            ],
            "time": "2017-06-22T18:50:49+00:00"
        },
        {
            "name": "guzzlehttp/promises",
            "version": "v1.3.1",
            "source": {
                "type": "git",
                "url": "https://github.com/guzzle/promises.git",
                "reference": "a59da6cf61d80060647ff4d3eb2c03a2bc694646"
            },
            "dist": {
                "type": "zip",
                "url": "https://api.github.com/repos/guzzle/promises/zipball/a59da6cf61d80060647ff4d3eb2c03a2bc694646",
                "reference": "a59da6cf61d80060647ff4d3eb2c03a2bc694646",
                "shasum": ""
            },
            "require": {
                "php": ">=5.5.0"
            },
            "require-dev": {
                "phpunit/phpunit": "^4.0"
            },
            "type": "library",
            "extra": {
                "branch-alias": {
                    "dev-master": "1.4-dev"
                }
            },
            "autoload": {
                "psr-4": {
                    "GuzzleHttp\\Promise\\": "src/"
                },
                "files": [
                    "src/functions_include.php"
                ]
            },
            "notification-url": "https://packagist.org/downloads/",
            "license": [
                "MIT"
            ],
            "authors": [
                {
                    "name": "Michael Dowling",
                    "email": "mtdowling@gmail.com",
                    "homepage": "https://github.com/mtdowling"
                }
            ],
            "description": "Guzzle promises library",
            "keywords": [
                "promise"
            ],
            "time": "2016-12-20T10:07:11+00:00"
        },
        {
            "name": "guzzlehttp/psr7",
            "version": "1.4.2",
            "source": {
                "type": "git",
                "url": "https://github.com/guzzle/psr7.git",
                "reference": "f5b8a8512e2b58b0071a7280e39f14f72e05d87c"
            },
            "dist": {
                "type": "zip",
                "url": "https://api.github.com/repos/guzzle/psr7/zipball/f5b8a8512e2b58b0071a7280e39f14f72e05d87c",
                "reference": "f5b8a8512e2b58b0071a7280e39f14f72e05d87c",
                "shasum": ""
            },
            "require": {
                "php": ">=5.4.0",
                "psr/http-message": "~1.0"
            },
            "provide": {
                "psr/http-message-implementation": "1.0"
            },
            "require-dev": {
                "phpunit/phpunit": "~4.0"
            },
            "type": "library",
            "extra": {
                "branch-alias": {
                    "dev-master": "1.4-dev"
                }
            },
            "autoload": {
                "psr-4": {
                    "GuzzleHttp\\Psr7\\": "src/"
                },
                "files": [
                    "src/functions_include.php"
                ]
            },
            "notification-url": "https://packagist.org/downloads/",
            "license": [
                "MIT"
            ],
            "authors": [
                {
                    "name": "Michael Dowling",
                    "email": "mtdowling@gmail.com",
                    "homepage": "https://github.com/mtdowling"
                },
                {
                    "name": "Tobias Schultze",
                    "homepage": "https://github.com/Tobion"
                }
            ],
            "description": "PSR-7 message implementation that also provides common utility methods",
            "keywords": [
                "http",
                "message",
                "request",
                "response",
                "stream",
                "uri",
                "url"
            ],
            "time": "2017-03-20T17:10:46+00:00"
        },
        {
            "name": "imagine/imagine",
            "version": "v0.7.1",
            "source": {
                "type": "git",
                "url": "https://github.com/avalanche123/Imagine.git",
                "reference": "a9a702a946073cbca166718f1b02a1e72d742daa"
            },
            "dist": {
                "type": "zip",
                "url": "https://api.github.com/repos/avalanche123/Imagine/zipball/a9a702a946073cbca166718f1b02a1e72d742daa",
                "reference": "a9a702a946073cbca166718f1b02a1e72d742daa",
                "shasum": ""
            },
            "require": {
                "php": ">=5.3.2"
            },
            "require-dev": {
                "sami/sami": "^3.3",
                "symfony/phpunit-bridge": "^3.2"
            },
            "suggest": {
                "ext-gd": "to use the GD implementation",
                "ext-gmagick": "to use the Gmagick implementation",
                "ext-imagick": "to use the Imagick implementation"
            },
            "type": "library",
            "extra": {
                "branch-alias": {
                    "dev-develop": "0.7-dev"
                }
            },
            "autoload": {
                "psr-0": {
                    "Imagine": "lib/"
                }
            },
            "notification-url": "https://packagist.org/downloads/",
            "license": [
                "MIT"
            ],
            "authors": [
                {
                    "name": "Bulat Shakirzyanov",
                    "email": "mallluhuct@gmail.com",
                    "homepage": "http://avalanche123.com"
                }
            ],
            "description": "Image processing for PHP 5.3",
            "homepage": "http://imagine.readthedocs.org/",
            "keywords": [
                "drawing",
                "graphics",
                "image manipulation",
                "image processing"
            ],
            "time": "2017-05-16T10:31:22+00:00"
        },
        {
            "name": "ircmaxell/random-lib",
            "version": "v1.2.0",
            "source": {
                "type": "git",
                "url": "https://github.com/ircmaxell/RandomLib.git",
                "reference": "e9e0204f40e49fa4419946c677eccd3fa25b8cf4"
            },
            "dist": {
                "type": "zip",
                "url": "https://api.github.com/repos/ircmaxell/RandomLib/zipball/e9e0204f40e49fa4419946c677eccd3fa25b8cf4",
                "reference": "e9e0204f40e49fa4419946c677eccd3fa25b8cf4",
                "shasum": ""
            },
            "require": {
                "ircmaxell/security-lib": "^1.1",
                "php": ">=5.3.2"
            },
            "require-dev": {
                "friendsofphp/php-cs-fixer": "^1.11",
                "mikey179/vfsstream": "^1.6",
                "phpunit/phpunit": "^4.8|^5.0"
            },
            "type": "library",
            "extra": {
                "branch-alias": {
                    "dev-master": "1.1.x-dev"
                }
            },
            "autoload": {
                "psr-0": {
                    "RandomLib": "lib"
                }
            },
            "notification-url": "https://packagist.org/downloads/",
            "license": [
                "MIT"
            ],
            "authors": [
                {
                    "name": "Anthony Ferrara",
                    "email": "ircmaxell@ircmaxell.com",
                    "homepage": "http://blog.ircmaxell.com"
                }
            ],
            "description": "A Library For Generating Secure Random Numbers",
            "homepage": "https://github.com/ircmaxell/RandomLib",
            "keywords": [
                "cryptography",
                "random",
                "random-numbers",
                "random-strings"
            ],
            "time": "2016-09-07T15:52:06+00:00"
        },
        {
            "name": "ircmaxell/security-lib",
            "version": "v1.1.0",
            "source": {
                "type": "git",
                "url": "https://github.com/ircmaxell/SecurityLib.git",
                "reference": "f3db6de12c20c9bcd1aa3db4353a1bbe0e44e1b5"
            },
            "dist": {
                "type": "zip",
                "url": "https://api.github.com/repos/ircmaxell/SecurityLib/zipball/f3db6de12c20c9bcd1aa3db4353a1bbe0e44e1b5",
                "reference": "f3db6de12c20c9bcd1aa3db4353a1bbe0e44e1b5",
                "shasum": ""
            },
            "require": {
                "php": ">=5.3.2"
            },
            "require-dev": {
                "mikey179/vfsstream": "1.1.*"
            },
            "type": "library",
            "extra": {
                "branch-alias": {
                    "dev-master": "1.0.x-dev"
                }
            },
            "autoload": {
                "psr-0": {
                    "SecurityLib": "lib"
                }
            },
            "notification-url": "https://packagist.org/downloads/",
            "license": [
                "MIT"
            ],
            "authors": [
                {
                    "name": "Anthony Ferrara",
                    "email": "ircmaxell@ircmaxell.com",
                    "homepage": "http://blog.ircmaxell.com"
                }
            ],
            "description": "A Base Security Library",
            "homepage": "https://github.com/ircmaxell/SecurityLib",
            "time": "2015-03-20T14:31:23+00:00"
        },
        {
            "name": "jQuery.mmenu",
            "version": "6.1.8",
            "source": {
                "type": "git",
                "url": "https://github.com/FrDH/jQuery.mmenu.git",
                "reference": "8fa929ef37de5007c5d32e9588280d07d5feb359"
            },
            "dist": {
                "type": "zip",
                "url": "https://api.github.com/repos/FrDH/jQuery.mmenu/zipball/8fa929ef37de5007c5d32e9588280d07d5feb359",
                "reference": "8fa929ef37de5007c5d32e9588280d07d5feb359",
                "shasum": ""
            },
            "type": "library",
            "license": [
                "CC-BY-NC-4.0"
            ],
            "description": "The best jQuery plugin for app look-alike on- and off-canvas menus with sliding submenus for your website and webapp.",
            "keywords": [
                "app",
                "curtain",
                "list",
                "listview",
                "megamenu",
                "menu",
                "mmenu",
                "mobile",
                "navigation",
                "off-canvas",
                "on-canvas",
                "panels",
                "submenu"
            ],
            "support": {
                "source": "https://github.com/FrDH/jQuery.mmenu/tree/v6.1.8",
                "issues": "https://github.com/FrDH/jQuery.mmenu/issues"
            },
            "time": "2017-10-02T21:08:29+00:00"
        },
        {
            "name": "jakeasmith/http_build_url",
            "version": "1.0.1",
            "source": {
                "type": "git",
                "url": "https://github.com/jakeasmith/http_build_url.git",
                "reference": "93c273e77cb1edead0cf8bcf8cd2003428e74e37"
            },
            "dist": {
                "type": "zip",
                "url": "https://api.github.com/repos/jakeasmith/http_build_url/zipball/93c273e77cb1edead0cf8bcf8cd2003428e74e37",
                "reference": "93c273e77cb1edead0cf8bcf8cd2003428e74e37",
                "shasum": ""
            },
            "type": "library",
            "autoload": {
                "files": [
                    "src/http_build_url.php"
                ]
            },
            "notification-url": "https://packagist.org/downloads/",
            "license": [
                "MIT"
            ],
            "authors": [
                {
                    "name": "Jake A. Smith",
                    "email": "theman@jakeasmith.com"
                }
            ],
            "description": "Provides functionality for http_build_url() to environments without pecl_http.",
            "time": "2017-05-01T15:36:40+00:00"
        },
        {
            "name": "jdorn/sql-formatter",
            "version": "v1.2.17",
            "source": {
                "type": "git",
                "url": "https://github.com/jdorn/sql-formatter.git",
                "reference": "64990d96e0959dff8e059dfcdc1af130728d92bc"
            },
            "dist": {
                "type": "zip",
                "url": "https://api.github.com/repos/jdorn/sql-formatter/zipball/64990d96e0959dff8e059dfcdc1af130728d92bc",
                "reference": "64990d96e0959dff8e059dfcdc1af130728d92bc",
                "shasum": ""
            },
            "require": {
                "php": ">=5.2.4"
            },
            "require-dev": {
                "phpunit/phpunit": "3.7.*"
            },
            "type": "library",
            "extra": {
                "branch-alias": {
                    "dev-master": "1.3.x-dev"
                }
            },
            "autoload": {
                "classmap": [
                    "lib"
                ]
            },
            "notification-url": "https://packagist.org/downloads/",
            "license": [
                "MIT"
            ],
            "authors": [
                {
                    "name": "Jeremy Dorn",
                    "email": "jeremy@jeremydorn.com",
                    "homepage": "http://jeremydorn.com/"
                }
            ],
            "description": "a PHP SQL highlighting library",
            "homepage": "https://github.com/jdorn/sql-formatter/",
            "keywords": [
                "highlight",
                "sql"
            ],
            "time": "2014-01-12T16:20:24+00:00"
        },
        {
            "name": "jms/i18n-routing-bundle",
            "version": "2.0.0",
            "target-dir": "JMS/I18nRoutingBundle",
            "source": {
                "type": "git",
                "url": "https://github.com/schmittjoh/JMSI18nRoutingBundle.git",
                "reference": "9e87d4da564069ffe67234c4326e138236519fc2"
            },
            "dist": {
                "type": "zip",
                "url": "https://api.github.com/repos/schmittjoh/JMSI18nRoutingBundle/zipball/9e87d4da564069ffe67234c4326e138236519fc2",
                "reference": "9e87d4da564069ffe67234c4326e138236519fc2",
                "shasum": ""
            },
            "require": {
                "symfony/framework-bundle": "~2.3|~3.0"
            },
            "require-dev": {
                "jms/di-extra-bundle": "~1.1",
                "phpunit/phpunit": "~4",
                "sensio/framework-extra-bundle": "*",
                "symfony/symfony": "~2.3|~3.0"
            },
            "suggest": {
                "jms/translation-bundle": "If you want to use the RouteTranslation extractor"
            },
            "type": "symfony-bundle",
            "autoload": {
                "psr-0": {
                    "JMS\\I18nRoutingBundle": ""
                }
            },
            "notification-url": "https://packagist.org/downloads/",
            "license": [
                "Apache2"
            ],
            "authors": [
                {
                    "name": "Johannes M. Schmitt",
                    "email": "schmittjoh@gmail.com"
                },
                {
                    "name": "Albert Casademont",
                    "email": "albertcasademont@gmail.com"
                }
            ],
            "description": "This bundle allows you to create i18n routes. Fork of the jms/i18n-routing-bundle",
            "homepage": "http://jmsyst.com/bundles/JMSI18nRoutingBundle",
            "keywords": [
                "multilanguage",
                "routing",
                "translation"
            ],
            "time": "2015-12-01T23:14:47+00:00"
        },
        {
            "name": "jms/translation-bundle",
            "version": "1.3.2",
            "target-dir": "JMS/TranslationBundle",
            "source": {
                "type": "git",
                "url": "https://github.com/schmittjoh/JMSTranslationBundle.git",
                "reference": "08b8db92aa376b8e50ce4e779e849916abffd805"
            },
            "dist": {
                "type": "zip",
                "url": "https://api.github.com/repos/schmittjoh/JMSTranslationBundle/zipball/08b8db92aa376b8e50ce4e779e849916abffd805",
                "reference": "08b8db92aa376b8e50ce4e779e849916abffd805",
                "shasum": ""
            },
            "require": {
                "nikic/php-parser": "^1.4 || ^2.0 || ^3.0",
                "php": "^5.3.3 || ^7.0",
                "symfony/console": "^2.3 || ^3.0",
                "symfony/framework-bundle": "^2.3 || ^3.0",
                "twig/twig": "^1.27 || ^2.0"
            },
            "require-dev": {
                "jms/di-extra-bundle": "^1.1",
                "matthiasnoback/symfony-dependency-injection-test": "^0.7.6",
                "nyholm/nsa": "^1.0.1",
                "phpunit/phpunit": "4.8.27",
                "psr/log": "^1.0",
                "sensio/framework-extra-bundle": "^2.3 || ^3.0",
                "symfony/expression-language": "^2.6 || ^3.0",
                "symfony/symfony": "^2.3 || ^3.0"
            },
            "type": "symfony-bundle",
            "extra": {
                "branch-alias": {
                    "dev-master": "1.4-dev"
                }
            },
            "autoload": {
                "psr-0": {
                    "JMS\\TranslationBundle": ""
                }
            },
            "notification-url": "https://packagist.org/downloads/",
            "license": [
                "Apache2"
            ],
            "authors": [
                {
                    "name": "Johannes M. Schmitt",
                    "email": "schmittjoh@gmail.com"
                }
            ],
            "description": "Puts the Symfony Translation Component on steroids",
            "homepage": "http://jmsyst.com/bundles/JMSTranslationBundle",
            "keywords": [
                "extract",
                "extraction",
                "i18n",
                "interface",
                "multilanguage",
                "translation",
                "ui",
                "webinterface"
            ],
            "time": "2017-04-20T19:44:02+00:00"
        },
        {
            "name": "justinrainbow/json-schema",
            "version": "4.1.0",
            "source": {
                "type": "git",
                "url": "https://github.com/justinrainbow/json-schema.git",
                "reference": "d39c56a46b3ebe1f3696479966cd2b9f50aaa24f"
            },
            "dist": {
                "type": "zip",
                "url": "https://api.github.com/repos/justinrainbow/json-schema/zipball/d39c56a46b3ebe1f3696479966cd2b9f50aaa24f",
                "reference": "d39c56a46b3ebe1f3696479966cd2b9f50aaa24f",
                "shasum": ""
            },
            "require": {
                "php": ">=5.3.3"
            },
            "require-dev": {
                "json-schema/json-schema-test-suite": "1.2.0",
                "phpdocumentor/phpdocumentor": "~2",
                "phpunit/phpunit": "^4.8.22"
            },
            "bin": [
                "bin/validate-json"
            ],
            "type": "library",
            "extra": {
                "branch-alias": {
                    "dev-master": "4.0.x-dev"
                }
            },
            "autoload": {
                "psr-4": {
                    "JsonSchema\\": "src/JsonSchema/"
                }
            },
            "notification-url": "https://packagist.org/downloads/",
            "license": [
                "MIT"
            ],
            "authors": [
                {
                    "name": "Bruno Prieto Reis",
                    "email": "bruno.p.reis@gmail.com"
                },
                {
                    "name": "Justin Rainbow",
                    "email": "justin.rainbow@gmail.com"
                },
                {
                    "name": "Igor Wiedler",
                    "email": "igor@wiedler.ch"
                },
                {
                    "name": "Robert Schönthal",
                    "email": "seroscho@googlemail.com"
                }
            ],
            "description": "A library to validate a json schema.",
            "homepage": "https://github.com/justinrainbow/json-schema",
            "keywords": [
                "json",
                "schema"
            ],
            "time": "2016-12-22T16:43:46+00:00"
        },
        {
            "name": "knplabs/knp-menu",
            "version": "2.2.0",
            "source": {
                "type": "git",
                "url": "https://github.com/KnpLabs/KnpMenu.git",
                "reference": "964b5b3ca7fd23019147991f4f75f361d061eb20"
            },
            "dist": {
                "type": "zip",
                "url": "https://api.github.com/repos/KnpLabs/KnpMenu/zipball/964b5b3ca7fd23019147991f4f75f361d061eb20",
                "reference": "964b5b3ca7fd23019147991f4f75f361d061eb20",
                "shasum": ""
            },
            "require": {
                "php": ">=5.3.0"
            },
            "require-dev": {
                "pimple/pimple": "~1.0",
                "silex/silex": "~1.0",
                "symfony/phpunit-bridge": "~2.7|~3.0",
                "symfony/routing": "~2.3|~3.0",
                "twig/twig": "~1.16|~2.0"
            },
            "suggest": {
                "pimple/pimple": "for the built-in implementations of the menu provider and renderer provider",
                "silex/silex": "for the integration with your silex application",
                "twig/twig": "for the TwigRenderer and the integration with your templates"
            },
            "type": "library",
            "extra": {
                "branch-alias": {
                    "dev-master": "2.2-dev"
                }
            },
            "autoload": {
                "psr-4": {
                    "Knp\\Menu\\": "src/Knp/Menu"
                }
            },
            "notification-url": "https://packagist.org/downloads/",
            "license": [
                "MIT"
            ],
            "authors": [
                {
                    "name": "Christophe Coevoet",
                    "email": "stof@notk.org"
                },
                {
                    "name": "Knplabs",
                    "homepage": "http://knplabs.com"
                },
                {
                    "name": "Symfony Community",
                    "homepage": "https://github.com/KnpLabs/KnpMenu/contributors"
                }
            ],
            "description": "An object oriented menu library",
            "homepage": "http://knplabs.com",
            "keywords": [
                "menu",
                "tree"
            ],
            "time": "2016-09-22T07:36:19+00:00"
        },
        {
            "name": "knplabs/knp-menu-bundle",
            "version": "2.1.3",
            "source": {
                "type": "git",
                "url": "https://github.com/KnpLabs/KnpMenuBundle.git",
                "reference": "0e4af7209dc03e39c51ec70b68ab2ba3177c25de"
            },
            "dist": {
                "type": "zip",
                "url": "https://api.github.com/repos/KnpLabs/KnpMenuBundle/zipball/0e4af7209dc03e39c51ec70b68ab2ba3177c25de",
                "reference": "0e4af7209dc03e39c51ec70b68ab2ba3177c25de",
                "shasum": ""
            },
            "require": {
                "knplabs/knp-menu": "~2.2",
                "symfony/framework-bundle": "~2.3|~3.0"
            },
            "require-dev": {
                "symfony/expression-language": "~2.4|~3.0",
                "symfony/phpunit-bridge": "~2.7|~3.0"
            },
            "type": "symfony-bundle",
            "extra": {
                "branch-alias": {
                    "dev-master": "2.2.x-dev"
                }
            },
            "autoload": {
                "psr-4": {
                    "Knp\\Bundle\\MenuBundle\\": ""
                }
            },
            "notification-url": "https://packagist.org/downloads/",
            "license": [
                "MIT"
            ],
            "authors": [
                {
                    "name": "Christophe Coevoet",
                    "email": "stof@notk.org"
                },
                {
                    "name": "Knplabs",
                    "homepage": "http://knplabs.com"
                },
                {
                    "name": "Symfony Community",
                    "homepage": "https://github.com/KnpLabs/KnpMenuBundle/contributors"
                }
            ],
            "description": "This bundle provides an integration of the KnpMenu library",
            "keywords": [
                "menu"
            ],
            "time": "2016-09-22T12:24:40+00:00"
        },
        {
            "name": "kriswallsmith/assetic",
            "version": "v1.4.0",
            "source": {
                "type": "git",
                "url": "https://github.com/kriswallsmith/assetic.git",
                "reference": "e911c437dbdf006a8f62c2f59b15b2d69a5e0aa1"
            },
            "dist": {
                "type": "zip",
                "url": "https://api.github.com/repos/kriswallsmith/assetic/zipball/e911c437dbdf006a8f62c2f59b15b2d69a5e0aa1",
                "reference": "e911c437dbdf006a8f62c2f59b15b2d69a5e0aa1",
                "shasum": ""
            },
            "require": {
                "php": ">=5.3.1",
                "symfony/process": "~2.1|~3.0"
            },
            "conflict": {
                "twig/twig": "<1.27"
            },
            "require-dev": {
                "leafo/lessphp": "^0.3.7",
                "leafo/scssphp": "~0.1",
                "meenie/javascript-packer": "^1.1",
                "mrclay/minify": "<2.3",
                "natxet/cssmin": "3.0.4",
                "patchwork/jsqueeze": "~1.0|~2.0",
                "phpunit/phpunit": "~4.8 || ^5.6",
                "psr/log": "~1.0",
                "ptachoire/cssembed": "~1.0",
                "symfony/phpunit-bridge": "~2.7|~3.0",
                "twig/twig": "~1.23|~2.0",
                "yfix/packager": "dev-master"
            },
            "suggest": {
                "leafo/lessphp": "Assetic provides the integration with the lessphp LESS compiler",
                "leafo/scssphp": "Assetic provides the integration with the scssphp SCSS compiler",
                "leafo/scssphp-compass": "Assetic provides the integration with the SCSS compass plugin",
                "patchwork/jsqueeze": "Assetic provides the integration with the JSqueeze JavaScript compressor",
                "ptachoire/cssembed": "Assetic provides the integration with phpcssembed to embed data uris",
                "twig/twig": "Assetic provides the integration with the Twig templating engine"
            },
            "type": "library",
            "extra": {
                "branch-alias": {
                    "dev-master": "1.4-dev"
                }
            },
            "autoload": {
                "psr-0": {
                    "Assetic": "src/"
                },
                "files": [
                    "src/functions.php"
                ]
            },
            "notification-url": "https://packagist.org/downloads/",
            "license": [
                "MIT"
            ],
            "authors": [
                {
                    "name": "Kris Wallsmith",
                    "email": "kris.wallsmith@gmail.com",
                    "homepage": "http://kriswallsmith.net/"
                }
            ],
            "description": "Asset Management for PHP",
            "homepage": "https://github.com/kriswallsmith/assetic",
            "keywords": [
                "assets",
                "compression",
                "minification"
            ],
            "time": "2016-11-11T18:43:20+00:00"
        },
        {
            "name": "league/oauth2-client",
            "version": "1.4.2",
            "source": {
                "type": "git",
                "url": "https://github.com/thephpleague/oauth2-client.git",
                "reference": "01f955b85040b41cf48885b078f7fd39a8be5411"
            },
            "dist": {
                "type": "zip",
                "url": "https://api.github.com/repos/thephpleague/oauth2-client/zipball/01f955b85040b41cf48885b078f7fd39a8be5411",
                "reference": "01f955b85040b41cf48885b078f7fd39a8be5411",
                "shasum": ""
            },
            "require": {
                "ext-curl": "*",
                "guzzlehttp/guzzle": "~6.0",
                "ircmaxell/random-lib": "~1.1",
                "php": ">=5.5.0"
            },
            "require-dev": {
                "jakub-onderka/php-parallel-lint": "0.8.*",
                "mockery/mockery": "~0.9",
                "phpunit/phpunit": "~4.0",
                "satooshi/php-coveralls": "0.6.*",
                "squizlabs/php_codesniffer": "~2.0"
            },
            "type": "library",
            "extra": {
                "branch-alias": {
                    "dev-master": "1.0.x-dev"
                }
            },
            "autoload": {
                "psr-4": {
                    "League\\OAuth2\\Client\\": "src/"
                }
            },
            "notification-url": "https://packagist.org/downloads/",
            "license": [
                "MIT"
            ],
            "authors": [
                {
                    "name": "Alex Bilbie",
                    "email": "hello@alexbilbie.com",
                    "homepage": "http://www.alexbilbie.com",
                    "role": "Developer"
                }
            ],
            "description": "OAuth 2.0 Client Library",
            "keywords": [
                "Authentication",
                "SSO",
                "authorization",
                "identity",
                "idp",
                "oauth",
                "oauth2",
                "single sign on"
            ],
            "time": "2016-07-28T13:20:43+00:00"
        },
        {
            "name": "league/oauth2-facebook",
            "version": "1.4.5",
            "source": {
                "type": "git",
                "url": "https://github.com/thephpleague/oauth2-facebook.git",
                "reference": "c68e09f67b1364eefcc7614897100391dac71518"
            },
            "dist": {
                "type": "zip",
                "url": "https://api.github.com/repos/thephpleague/oauth2-facebook/zipball/c68e09f67b1364eefcc7614897100391dac71518",
                "reference": "c68e09f67b1364eefcc7614897100391dac71518",
                "shasum": ""
            },
            "require": {
                "league/oauth2-client": "~1.0",
                "php": ">=5.5.0"
            },
            "require-dev": {
                "mockery/mockery": "~0.9",
                "phpunit/phpunit": "~4.0",
                "squizlabs/php_codesniffer": "~2.0"
            },
            "type": "library",
            "autoload": {
                "psr-4": {
                    "League\\OAuth2\\Client\\": "src/"
                }
            },
            "notification-url": "https://packagist.org/downloads/",
            "license": [
                "MIT"
            ],
            "authors": [
                {
                    "name": "Sammy Kaye Powers",
                    "email": "me@sammyk.me",
                    "homepage": "http://www.sammyk.me"
                }
            ],
            "description": "Facebook OAuth 2.0 Client Provider for The PHP League OAuth2-Client",
            "keywords": [
                "Authentication",
                "authorization",
                "client",
                "facebook",
                "oauth",
                "oauth2"
            ],
            "time": "2017-07-22T01:43:12+00:00"
        },
        {
            "name": "league/oauth2-github",
            "version": "0.2.2",
            "source": {
                "type": "git",
                "url": "https://github.com/thephpleague/oauth2-github.git",
                "reference": "3d734abe82839fbffdf60ff1c2d019dc170b0c38"
            },
            "dist": {
                "type": "zip",
                "url": "https://api.github.com/repos/thephpleague/oauth2-github/zipball/3d734abe82839fbffdf60ff1c2d019dc170b0c38",
                "reference": "3d734abe82839fbffdf60ff1c2d019dc170b0c38",
                "shasum": ""
            },
            "require": {
                "league/oauth2-client": "~1.4",
                "php": ">=5.5.0"
            },
            "require-dev": {
                "mockery/mockery": "~0.9",
                "phpunit/phpunit": "~4.0",
                "squizlabs/php_codesniffer": "~2.0"
            },
            "type": "library",
            "extra": {
                "branch-alias": {
                    "dev-master": "1.0.x-dev"
                }
            },
            "autoload": {
                "psr-4": {
                    "League\\OAuth2\\Client\\": "src/"
                }
            },
            "notification-url": "https://packagist.org/downloads/",
            "license": [
                "MIT"
            ],
            "authors": [
                {
                    "name": "Steven Maguire",
                    "email": "stevenmaguire@gmail.com",
                    "homepage": "https://github.com/stevenmaguire"
                }
            ],
            "description": "Github OAuth 2.0 Client Provider for The PHP League OAuth2-Client",
            "keywords": [
                "authorisation",
                "authorization",
                "client",
                "github",
                "oauth",
                "oauth2"
            ],
            "time": "2016-11-22T05:14:51+00:00"
        },
        {
            "name": "league/oauth2-google",
            "version": "1.0.1",
            "source": {
                "type": "git",
                "url": "https://github.com/thephpleague/oauth2-google.git",
                "reference": "4788fcef5cf0fdb65e0322c3f4d4632d8f1f3e82"
            },
            "dist": {
                "type": "zip",
                "url": "https://api.github.com/repos/thephpleague/oauth2-google/zipball/4788fcef5cf0fdb65e0322c3f4d4632d8f1f3e82",
                "reference": "4788fcef5cf0fdb65e0322c3f4d4632d8f1f3e82",
                "shasum": ""
            },
            "require": {
                "league/oauth2-client": "~1.0"
            },
            "require-dev": {
                "mockery/mockery": "~0.9",
                "phpunit/phpunit": "~4.0",
                "squizlabs/php_codesniffer": "~2.0"
            },
            "type": "library",
            "autoload": {
                "psr-4": {
                    "League\\OAuth2\\Client\\": "src/"
                }
            },
            "notification-url": "https://packagist.org/downloads/",
            "license": [
                "MIT"
            ],
            "authors": [
                {
                    "name": "Woody Gilk",
                    "email": "woody.gilk@gmail.com",
                    "homepage": "http://shadowhand.me"
                }
            ],
            "description": "Google OAuth 2.0 Client Provider for The PHP League OAuth2-Client",
            "keywords": [
                "Authentication",
                "authorization",
                "client",
                "google",
                "oauth",
                "oauth2"
            ],
            "time": "2015-08-28T18:33:30+00:00"
        },
        {
            "name": "league/oauth2-instagram",
            "version": "0.2.3",
            "source": {
                "type": "git",
                "url": "https://github.com/thephpleague/oauth2-instagram.git",
                "reference": "6b4a86bfdc0aa361ba06562de9cb16db0900794d"
            },
            "dist": {
                "type": "zip",
                "url": "https://api.github.com/repos/thephpleague/oauth2-instagram/zipball/6b4a86bfdc0aa361ba06562de9cb16db0900794d",
                "reference": "6b4a86bfdc0aa361ba06562de9cb16db0900794d",
                "shasum": ""
            },
            "require": {
                "jakeasmith/http_build_url": "^1.0",
                "league/oauth2-client": "~1.0",
                "php": ">=5.5.0"
            },
            "require-dev": {
                "mockery/mockery": "~0.9",
                "phpunit/phpunit": "~4.0",
                "squizlabs/php_codesniffer": "~2.0"
            },
            "type": "library",
            "extra": {
                "branch-alias": {
                    "dev-master": "1.0.x-dev"
                }
            },
            "autoload": {
                "psr-4": {
                    "League\\OAuth2\\Client\\": "src/"
                }
            },
            "notification-url": "https://packagist.org/downloads/",
            "license": [
                "MIT"
            ],
            "authors": [
                {
                    "name": "Steven Maguire",
                    "email": "stevenmaguire@gmail.com",
                    "homepage": "https://github.com/stevenmaguire"
                }
            ],
            "description": "Instagram OAuth 2.0 Client Provider for The PHP League OAuth2-Client",
            "keywords": [
                "authorisation",
                "authorization",
                "client",
                "instagram",
                "oauth",
                "oauth2"
            ],
            "time": "2016-12-22T17:27:15+00:00"
        },
        {
            "name": "league/oauth2-linkedin",
            "version": "0.4.2",
            "source": {
                "type": "git",
                "url": "https://github.com/thephpleague/oauth2-linkedin.git",
                "reference": "a55463659dd97a7051b10fd654f96dc3b66b1fb4"
            },
            "dist": {
                "type": "zip",
                "url": "https://api.github.com/repos/thephpleague/oauth2-linkedin/zipball/a55463659dd97a7051b10fd654f96dc3b66b1fb4",
                "reference": "a55463659dd97a7051b10fd654f96dc3b66b1fb4",
                "shasum": ""
            },
            "require": {
                "league/oauth2-client": "~1.0",
                "php": ">=5.5.0"
            },
            "require-dev": {
                "mockery/mockery": "~0.9",
                "phpunit/phpunit": "~4.0",
                "squizlabs/php_codesniffer": "~2.0"
            },
            "type": "library",
            "extra": {
                "branch-alias": {
                    "dev-master": "1.0.x-dev"
                }
            },
            "autoload": {
                "psr-4": {
                    "League\\OAuth2\\Client\\": "src/"
                }
            },
            "notification-url": "https://packagist.org/downloads/",
            "license": [
                "MIT"
            ],
            "authors": [
                {
                    "name": "Steven Maguire",
                    "email": "stevenmaguire@gmail.com",
                    "homepage": "https://github.com/stevenmaguire"
                }
            ],
            "description": "LinkedIn OAuth 2.0 Client Provider for The PHP League OAuth2-Client",
            "keywords": [
                "authorisation",
                "authorization",
                "client",
                "linkedin",
                "oauth",
                "oauth2"
            ],
            "time": "2016-11-09T17:01:43+00:00"
        },
        {
            "name": "liip/imagine-bundle",
            "version": "1.9.1",
            "source": {
                "type": "git",
                "url": "https://github.com/liip/LiipImagineBundle.git",
                "reference": "3084c77e984ec669e0d645250a3cb1077d8b92f6"
            },
            "dist": {
                "type": "zip",
                "url": "https://api.github.com/repos/liip/LiipImagineBundle/zipball/3084c77e984ec669e0d645250a3cb1077d8b92f6",
                "reference": "3084c77e984ec669e0d645250a3cb1077d8b92f6",
                "shasum": ""
            },
            "require": {
                "imagine/imagine": "^0.6.3|^0.7.0,<0.8",
                "php": "^5.3.9|^7.0",
                "symfony/asset": "~2.3|~3.0",
                "symfony/filesystem": "~2.3|~3.0",
                "symfony/finder": "~2.3|~3.0",
                "symfony/framework-bundle": "~2.3|~3.0",
                "symfony/options-resolver": "~2.3|~3.0",
                "symfony/process": "~2.3|~3.0",
                "symfony/templating": "~2.3|~3.0",
                "symfony/translation": "~2.3|~3.0"
            },
            "require-dev": {
                "amazonwebservices/aws-sdk-for-php": "~1.0",
                "aws/aws-sdk-php": "~2.4",
                "doctrine/cache": "~1.1",
                "doctrine/orm": "~2.3",
                "ext-gd": "*",
                "friendsofphp/php-cs-fixer": "~1.0",
                "phpunit/phpunit": "~4.3|~5.0",
                "psr/log": "~1.0",
                "satooshi/php-coveralls": "~1.0",
                "sllh/php-cs-fixer-styleci-bridge": "~2.1",
                "symfony/browser-kit": "~2.3|~3.0",
                "symfony/console": "~2.3|~3.0",
                "symfony/dependency-injection": "~2.3|~3.0",
                "symfony/form": "~2.3|~3.0",
                "symfony/phpunit-bridge": "~2.3|~3.0",
                "symfony/validator": "~2.3|~3.0",
                "symfony/yaml": "~2.3|~3.0",
                "twig/twig": "~1.12|~2.0"
            },
            "suggest": {
                "alcaeus/mongo-php-adapter": "required on PHP >= 7.0 to use mongo components with mongodb extension",
                "amazonwebservices/aws-sdk-for-php": "required to use AWS version 1 cache resolver",
                "aws/aws-sdk-php": "required to use AWS version 2/3 cache resolver",
                "doctrine/mongodb-odm": "required to use mongodb-backed doctrine components",
                "enqueue/enqueue-bundle": "add if you like to process images in background",
                "ext-exif": "required to read EXIF metadata from images",
                "ext-gd": "required to use gd driver",
                "ext-gmagick": "required to use gmagick driver",
                "ext-imagick": "required to use imagick driver",
                "ext-mongo": "required for mongodb components on PHP <7.0",
                "ext-mongodb": "required for mongodb components on PHP >=7.0",
                "league/flysystem": "required to use FlySystem data loader or cache resolver",
                "monolog/monolog": "A psr/log compatible logger is required to enable logging",
                "twig/twig": "required to use the provided Twig extension. Version 1.12 or greater needed"
            },
            "type": "symfony-bundle",
            "extra": {
                "branch-alias": {
                    "dev-1.0": "1.7-dev"
                }
            },
            "autoload": {
                "psr-4": {
                    "Liip\\ImagineBundle\\": ""
                },
                "exclude-from-classmap": [
                    "/Tests/"
                ]
            },
            "notification-url": "https://packagist.org/downloads/",
            "license": [
                "MIT"
            ],
            "authors": [
                {
                    "name": "Liip and other contributors",
                    "homepage": "https://github.com/liip/LiipImagineBundle/contributors"
                }
            ],
            "description": "This bundle provides an image manipulation abstraction toolkit for Symfony-based projects.",
            "homepage": "http://liip.ch",
            "keywords": [
                "bundle",
                "image",
                "imagine",
                "liip",
                "manipulation",
                "photos",
                "pictures",
                "symfony",
                "transformation"
            ],
            "time": "2017-09-09T03:53:30+00:00"
        },
        {
            "name": "matthiasnoback/symfony-console-form",
            "version": "v2.3.0",
            "source": {
                "type": "git",
                "url": "https://github.com/matthiasnoback/symfony-console-form.git",
                "reference": "56433b5bf9e58e7f37228955e56a290cdc53eb69"
            },
            "dist": {
                "type": "zip",
                "url": "https://api.github.com/repos/matthiasnoback/symfony-console-form/zipball/56433b5bf9e58e7f37228955e56a290cdc53eb69",
                "reference": "56433b5bf9e58e7f37228955e56a290cdc53eb69",
                "shasum": ""
            },
            "require": {
                "php": ">=5.5",
                "symfony/console": "~2.8|~3.0",
                "symfony/form": "~2.8|~3.0"
            },
            "require-dev": {
                "beberlei/assert": "~2.1",
                "behat/behat": "~3.0",
                "friendsofphp/php-cs-fixer": "^1.10",
                "phpunit/phpunit": "^4.8",
                "symfony/finder": "~2.8|~3.0",
                "symfony/framework-bundle": "~2.8|~3.0",
                "symfony/security": "~2.8|~3.0",
                "symfony/validator": "~2.8|~3.0",
                "symfony/yaml": "~2.8|~3.0"
            },
            "type": "library",
            "autoload": {
                "psr-4": {
                    "Matthias\\SymfonyConsoleForm\\": "src/"
                }
            },
            "notification-url": "https://packagist.org/downloads/",
            "license": [
                "MIT"
            ],
            "authors": [
                {
                    "name": "Matthias Noback",
                    "email": "matthiasnoback@gmail.com",
                    "homepage": "http://php-and-symfony.matthiasnoback.nl"
                }
            ],
            "description": "Use Symfony forms for Console command input",
            "homepage": "http://github.com/matthiasnoback/symfony-console-form",
            "keywords": [
                "console",
                "form",
                "symfony"
            ],
            "time": "2017-02-09T16:06:51+00:00"
        },
        {
            "name": "matthiasnoback/symfony-service-definition-validator",
            "version": "v1.2.8",
            "source": {
                "type": "git",
                "url": "https://github.com/matthiasnoback/symfony-service-definition-validator.git",
                "reference": "b79f25ae389a024d329a53159737742351c080e8"
            },
            "dist": {
                "type": "zip",
                "url": "https://api.github.com/repos/matthiasnoback/symfony-service-definition-validator/zipball/b79f25ae389a024d329a53159737742351c080e8",
                "reference": "b79f25ae389a024d329a53159737742351c080e8",
                "shasum": ""
            },
            "require": {
                "symfony/dependency-injection": "~2.0|~3.0"
            },
            "require-dev": {
                "phpunit/phpunit": "~4.0",
                "symfony/config": "~2.0|~3.0",
                "symfony/expression-language": "~2.4|~3.0"
            },
            "type": "library",
            "autoload": {
                "psr-4": {
                    "Matthias\\SymfonyServiceDefinitionValidator\\": ""
                }
            },
            "notification-url": "https://packagist.org/downloads/",
            "license": [
                "MIT"
            ],
            "authors": [
                {
                    "name": "Matthias Noback",
                    "email": "matthiasnoback@gmail.com",
                    "homepage": "http://php-and-symfony.matthiasnoback.nl"
                }
            ],
            "description": "Library for validating service definitions created with the Symfony Dependency Injection Component",
            "homepage": "http://github.com/matthiasnoback/symfony-service-definition-validator",
            "keywords": [
                "Symfony2",
                "dependency injection"
            ],
            "time": "2017-06-20T08:37:20+00:00"
        },
        {
            "name": "michelf/php-markdown",
            "version": "1.7.0",
            "source": {
                "type": "git",
                "url": "https://github.com/michelf/php-markdown.git",
                "reference": "1f51cc520948f66cd2af8cbc45a5ee175e774220"
            },
            "dist": {
                "type": "zip",
                "url": "https://api.github.com/repos/michelf/php-markdown/zipball/1f51cc520948f66cd2af8cbc45a5ee175e774220",
                "reference": "1f51cc520948f66cd2af8cbc45a5ee175e774220",
                "shasum": ""
            },
            "require": {
                "php": ">=5.3.0"
            },
            "type": "library",
            "extra": {
                "branch-alias": {
                    "dev-lib": "1.4.x-dev"
                }
            },
            "autoload": {
                "psr-0": {
                    "Michelf": ""
                }
            },
            "notification-url": "https://packagist.org/downloads/",
            "license": [
                "BSD-3-Clause"
            ],
            "authors": [
                {
                    "name": "Michel Fortin",
                    "email": "michel.fortin@michelf.ca",
                    "homepage": "https://michelf.ca/",
                    "role": "Developer"
                },
                {
                    "name": "John Gruber",
                    "homepage": "https://daringfireball.net/"
                }
            ],
            "description": "PHP Markdown",
            "homepage": "https://michelf.ca/projects/php-markdown/",
            "keywords": [
                "markdown"
            ],
            "time": "2016-10-29T18:58:20+00:00"
        },
        {
            "name": "monolog/monolog",
            "version": "1.23.0",
            "source": {
                "type": "git",
                "url": "https://github.com/Seldaek/monolog.git",
                "reference": "fd8c787753b3a2ad11bc60c063cff1358a32a3b4"
            },
            "dist": {
                "type": "zip",
                "url": "https://api.github.com/repos/Seldaek/monolog/zipball/fd8c787753b3a2ad11bc60c063cff1358a32a3b4",
                "reference": "fd8c787753b3a2ad11bc60c063cff1358a32a3b4",
                "shasum": ""
            },
            "require": {
                "php": ">=5.3.0",
                "psr/log": "~1.0"
            },
            "provide": {
                "psr/log-implementation": "1.0.0"
            },
            "require-dev": {
                "aws/aws-sdk-php": "^2.4.9 || ^3.0",
                "doctrine/couchdb": "~1.0@dev",
                "graylog2/gelf-php": "~1.0",
                "jakub-onderka/php-parallel-lint": "0.9",
                "php-amqplib/php-amqplib": "~2.4",
                "php-console/php-console": "^3.1.3",
                "phpunit/phpunit": "~4.5",
                "phpunit/phpunit-mock-objects": "2.3.0",
                "ruflin/elastica": ">=0.90 <3.0",
                "sentry/sentry": "^0.13",
                "swiftmailer/swiftmailer": "^5.3|^6.0"
            },
            "suggest": {
                "aws/aws-sdk-php": "Allow sending log messages to AWS services like DynamoDB",
                "doctrine/couchdb": "Allow sending log messages to a CouchDB server",
                "ext-amqp": "Allow sending log messages to an AMQP server (1.0+ required)",
                "ext-mongo": "Allow sending log messages to a MongoDB server",
                "graylog2/gelf-php": "Allow sending log messages to a GrayLog2 server",
                "mongodb/mongodb": "Allow sending log messages to a MongoDB server via PHP Driver",
                "php-amqplib/php-amqplib": "Allow sending log messages to an AMQP server using php-amqplib",
                "php-console/php-console": "Allow sending log messages to Google Chrome",
                "rollbar/rollbar": "Allow sending log messages to Rollbar",
                "ruflin/elastica": "Allow sending log messages to an Elastic Search server",
                "sentry/sentry": "Allow sending log messages to a Sentry server"
            },
            "type": "library",
            "extra": {
                "branch-alias": {
                    "dev-master": "2.0.x-dev"
                }
            },
            "autoload": {
                "psr-4": {
                    "Monolog\\": "src/Monolog"
                }
            },
            "notification-url": "https://packagist.org/downloads/",
            "license": [
                "MIT"
            ],
            "authors": [
                {
                    "name": "Jordi Boggiano",
                    "email": "j.boggiano@seld.be",
                    "homepage": "http://seld.be"
                }
            ],
            "description": "Sends your logs to files, sockets, inboxes, databases and various web services",
            "homepage": "http://github.com/Seldaek/monolog",
            "keywords": [
                "log",
                "logging",
                "psr-3"
            ],
            "time": "2017-06-19T01:22:40+00:00"
        },
        {
            "name": "nikic/php-parser",
            "version": "v1.4.1",
            "source": {
                "type": "git",
                "url": "https://github.com/nikic/PHP-Parser.git",
                "reference": "f78af2c9c86107aa1a34cd1dbb5bbe9eeb0d9f51"
            },
            "dist": {
                "type": "zip",
                "url": "https://api.github.com/repos/nikic/PHP-Parser/zipball/f78af2c9c86107aa1a34cd1dbb5bbe9eeb0d9f51",
                "reference": "f78af2c9c86107aa1a34cd1dbb5bbe9eeb0d9f51",
                "shasum": ""
            },
            "require": {
                "ext-tokenizer": "*",
                "php": ">=5.3"
            },
            "type": "library",
            "extra": {
                "branch-alias": {
                    "dev-master": "1.4-dev"
                }
            },
            "autoload": {
                "files": [
                    "lib/bootstrap.php"
                ]
            },
            "notification-url": "https://packagist.org/downloads/",
            "license": [
                "BSD-3-Clause"
            ],
            "authors": [
                {
                    "name": "Nikita Popov"
                }
            ],
            "description": "A PHP parser written in PHP",
            "keywords": [
                "parser",
                "php"
            ],
            "time": "2015-09-19T14:15:08+00:00"
        },
        {
            "name": "oyejorge/less.php",
            "version": "dev-master",
            "source": {
                "type": "git",
                "url": "https://github.com/oyejorge/less.php.git",
                "reference": "42925c5a01a07d67ca7e82dfc8fb31814d557bc9"
            },
            "dist": {
                "type": "zip",
                "url": "https://api.github.com/repos/oyejorge/less.php/zipball/42925c5a01a07d67ca7e82dfc8fb31814d557bc9",
                "reference": "42925c5a01a07d67ca7e82dfc8fb31814d557bc9",
                "shasum": ""
            },
            "require": {
                "php": ">=5.3"
            },
            "require-dev": {
                "phpunit/phpunit": "~4.8.24"
            },
            "bin": [
                "bin/lessc"
            ],
            "type": "library",
            "autoload": {
                "psr-0": {
                    "Less": "lib/"
                },
                "classmap": [
                    "lessc.inc.php"
                ]
            },
            "notification-url": "https://packagist.org/downloads/",
            "license": [
                "Apache-2.0"
            ],
            "authors": [
                {
                    "name": "Matt Agar",
                    "homepage": "https://github.com/agar"
                },
                {
                    "name": "Martin Jantošovič",
                    "homepage": "https://github.com/Mordred"
                },
                {
                    "name": "Josh Schmidt",
                    "homepage": "https://github.com/oyejorge"
                }
            ],
            "description": "PHP port of the Javascript version of LESS http://lesscss.org (Originally maintained by Josh Schmidt)",
            "homepage": "http://lessphp.gpeasy.com",
            "keywords": [
                "css",
                "less",
                "less.js",
                "lesscss",
                "php",
                "stylesheet"
            ],
            "time": "2017-03-28T22:19:25+00:00"
        },
        {
            "name": "paragonie/random_compat",
            "version": "v2.0.11",
            "source": {
                "type": "git",
                "url": "https://github.com/paragonie/random_compat.git",
                "reference": "5da4d3c796c275c55f057af5a643ae297d96b4d8"
            },
            "dist": {
                "type": "zip",
                "url": "https://api.github.com/repos/paragonie/random_compat/zipball/5da4d3c796c275c55f057af5a643ae297d96b4d8",
                "reference": "5da4d3c796c275c55f057af5a643ae297d96b4d8",
                "shasum": ""
            },
            "require": {
                "php": ">=5.2.0"
            },
            "require-dev": {
                "phpunit/phpunit": "4.*|5.*"
            },
            "suggest": {
                "ext-libsodium": "Provides a modern crypto API that can be used to generate random bytes."
            },
            "type": "library",
            "autoload": {
                "files": [
                    "lib/random.php"
                ]
            },
            "notification-url": "https://packagist.org/downloads/",
            "license": [
                "MIT"
            ],
            "authors": [
                {
                    "name": "Paragon Initiative Enterprises",
                    "email": "security@paragonie.com",
                    "homepage": "https://paragonie.com"
                }
            ],
            "description": "PHP 5.x polyfill for random_bytes() and random_int() from PHP 7",
            "keywords": [
                "csprng",
                "pseudorandom",
                "random"
            ],
            "time": "2017-09-27T21:40:39+00:00"
        },
        {
            "name": "phpids/phpids",
            "version": "dev-master",
            "source": {
                "type": "git",
                "url": "https://github.com/PHPIDS/PHPIDS.git",
                "reference": "dfc1476e4ffe9f1dde72c0954912411082a17597"
            },
            "dist": {
                "type": "zip",
                "url": "https://api.github.com/repos/PHPIDS/PHPIDS/zipball/dfc1476e4ffe9f1dde72c0954912411082a17597",
                "reference": "dfc1476e4ffe9f1dde72c0954912411082a17597",
                "shasum": ""
            },
            "require": {
                "ezyang/htmlpurifier": "dev-master"
            },
            "type": "library",
            "autoload": {
                "psr-0": {
                    "IDS\\Tests": "tests/",
                    "IDS": "lib/"
                }
            },
            "notification-url": "https://packagist.org/downloads/",
            "license": [
                "LGPL-3.0+"
            ],
            "authors": [
                {
                    "name": "Lars Strojny",
                    "email": "lars@strojny.net"
                }
            ],
            "description": "PHPIDS (PHP-Intrusion Detection System) is a simple to use, well structured, fast and state-of-the-art security layer for your PHP based web application",
            "homepage": "http://phpids.org",
            "time": "2014-09-03T11:39:39+00:00"
        },
        {
            "name": "psr/cache",
            "version": "1.0.1",
            "source": {
                "type": "git",
                "url": "https://github.com/php-fig/cache.git",
                "reference": "d11b50ad223250cf17b86e38383413f5a6764bf8"
            },
            "dist": {
                "type": "zip",
                "url": "https://api.github.com/repos/php-fig/cache/zipball/d11b50ad223250cf17b86e38383413f5a6764bf8",
                "reference": "d11b50ad223250cf17b86e38383413f5a6764bf8",
                "shasum": ""
            },
            "require": {
                "php": ">=5.3.0"
            },
            "type": "library",
            "extra": {
                "branch-alias": {
                    "dev-master": "1.0.x-dev"
                }
            },
            "autoload": {
                "psr-4": {
                    "Psr\\Cache\\": "src/"
                }
            },
            "notification-url": "https://packagist.org/downloads/",
            "license": [
                "MIT"
            ],
            "authors": [
                {
                    "name": "PHP-FIG",
                    "homepage": "http://www.php-fig.org/"
                }
            ],
            "description": "Common interface for caching libraries",
            "keywords": [
                "cache",
                "psr",
                "psr-6"
            ],
            "time": "2016-08-06T20:24:11+00:00"
        },
        {
            "name": "psr/container",
            "version": "1.0.0",
            "source": {
                "type": "git",
                "url": "https://github.com/php-fig/container.git",
                "reference": "b7ce3b176482dbbc1245ebf52b181af44c2cf55f"
            },
            "dist": {
                "type": "zip",
                "url": "https://api.github.com/repos/php-fig/container/zipball/b7ce3b176482dbbc1245ebf52b181af44c2cf55f",
                "reference": "b7ce3b176482dbbc1245ebf52b181af44c2cf55f",
                "shasum": ""
            },
            "require": {
                "php": ">=5.3.0"
            },
            "type": "library",
            "extra": {
                "branch-alias": {
                    "dev-master": "1.0.x-dev"
                }
            },
            "autoload": {
                "psr-4": {
                    "Psr\\Container\\": "src/"
                }
            },
            "notification-url": "https://packagist.org/downloads/",
            "license": [
                "MIT"
            ],
            "authors": [
                {
                    "name": "PHP-FIG",
                    "homepage": "http://www.php-fig.org/"
                }
            ],
            "description": "Common Container Interface (PHP FIG PSR-11)",
            "homepage": "https://github.com/php-fig/container",
            "keywords": [
                "PSR-11",
                "container",
                "container-interface",
                "container-interop",
                "psr"
            ],
            "time": "2017-02-14T16:28:37+00:00"
        },
        {
            "name": "psr/http-message",
            "version": "1.0.1",
            "source": {
                "type": "git",
                "url": "https://github.com/php-fig/http-message.git",
                "reference": "f6561bf28d520154e4b0ec72be95418abe6d9363"
            },
            "dist": {
                "type": "zip",
                "url": "https://api.github.com/repos/php-fig/http-message/zipball/f6561bf28d520154e4b0ec72be95418abe6d9363",
                "reference": "f6561bf28d520154e4b0ec72be95418abe6d9363",
                "shasum": ""
            },
            "require": {
                "php": ">=5.3.0"
            },
            "type": "library",
            "extra": {
                "branch-alias": {
                    "dev-master": "1.0.x-dev"
                }
            },
            "autoload": {
                "psr-4": {
                    "Psr\\Http\\Message\\": "src/"
                }
            },
            "notification-url": "https://packagist.org/downloads/",
            "license": [
                "MIT"
            ],
            "authors": [
                {
                    "name": "PHP-FIG",
                    "homepage": "http://www.php-fig.org/"
                }
            ],
            "description": "Common interface for HTTP messages",
            "homepage": "https://github.com/php-fig/http-message",
            "keywords": [
                "http",
                "http-message",
                "psr",
                "psr-7",
                "request",
                "response"
            ],
            "time": "2016-08-06T14:39:51+00:00"
        },
        {
            "name": "psr/link",
            "version": "1.0.0",
            "source": {
                "type": "git",
                "url": "https://github.com/php-fig/link.git",
                "reference": "eea8e8662d5cd3ae4517c9b864493f59fca95562"
            },
            "dist": {
                "type": "zip",
                "url": "https://api.github.com/repos/php-fig/link/zipball/eea8e8662d5cd3ae4517c9b864493f59fca95562",
                "reference": "eea8e8662d5cd3ae4517c9b864493f59fca95562",
                "shasum": ""
            },
            "require": {
                "php": ">=5.3.0"
            },
            "type": "library",
            "extra": {
                "branch-alias": {
                    "dev-master": "1.0.x-dev"
                }
            },
            "autoload": {
                "psr-4": {
                    "Psr\\Link\\": "src/"
                }
            },
            "notification-url": "https://packagist.org/downloads/",
            "license": [
                "MIT"
            ],
            "authors": [
                {
                    "name": "PHP-FIG",
                    "homepage": "http://www.php-fig.org/"
                }
            ],
            "description": "Common interfaces for HTTP links",
            "keywords": [
                "http",
                "http-link",
                "link",
                "psr",
                "psr-13",
                "rest"
            ],
            "time": "2016-10-28T16:06:13+00:00"
        },
        {
            "name": "psr/log",
            "version": "1.0.2",
            "source": {
                "type": "git",
                "url": "https://github.com/php-fig/log.git",
                "reference": "4ebe3a8bf773a19edfe0a84b6585ba3d401b724d"
            },
            "dist": {
                "type": "zip",
                "url": "https://api.github.com/repos/php-fig/log/zipball/4ebe3a8bf773a19edfe0a84b6585ba3d401b724d",
                "reference": "4ebe3a8bf773a19edfe0a84b6585ba3d401b724d",
                "shasum": ""
            },
            "require": {
                "php": ">=5.3.0"
            },
            "type": "library",
            "extra": {
                "branch-alias": {
                    "dev-master": "1.0.x-dev"
                }
            },
            "autoload": {
                "psr-4": {
                    "Psr\\Log\\": "Psr/Log/"
                }
            },
            "notification-url": "https://packagist.org/downloads/",
            "license": [
                "MIT"
            ],
            "authors": [
                {
                    "name": "PHP-FIG",
                    "homepage": "http://www.php-fig.org/"
                }
            ],
            "description": "Common interface for logging libraries",
            "homepage": "https://github.com/php-fig/log",
            "keywords": [
                "log",
                "psr",
                "psr-3"
            ],
            "time": "2016-10-10T12:19:37+00:00"
        },
        {
            "name": "psr/simple-cache",
            "version": "1.0.0",
            "source": {
                "type": "git",
                "url": "https://github.com/php-fig/simple-cache.git",
                "reference": "753fa598e8f3b9966c886fe13f370baa45ef0e24"
            },
            "dist": {
                "type": "zip",
                "url": "https://api.github.com/repos/php-fig/simple-cache/zipball/753fa598e8f3b9966c886fe13f370baa45ef0e24",
                "reference": "753fa598e8f3b9966c886fe13f370baa45ef0e24",
                "shasum": ""
            },
            "require": {
                "php": ">=5.3.0"
            },
            "type": "library",
            "extra": {
                "branch-alias": {
                    "dev-master": "1.0.x-dev"
                }
            },
            "autoload": {
                "psr-4": {
                    "Psr\\SimpleCache\\": "src/"
                }
            },
            "notification-url": "https://packagist.org/downloads/",
            "license": [
                "MIT"
            ],
            "authors": [
                {
                    "name": "PHP-FIG",
                    "homepage": "http://www.php-fig.org/"
                }
            ],
            "description": "Common interfaces for simple caching",
            "keywords": [
                "cache",
                "caching",
                "psr",
                "psr-16",
                "simple-cache"
            ],
            "time": "2017-01-02T13:31:39+00:00"
        },
        {
            "name": "ramsey/array_column",
            "version": "1.1.3",
            "source": {
                "type": "git",
                "url": "https://github.com/ramsey/array_column.git",
                "reference": "f8e52eb28e67eb50e613b451dd916abcf783c1db"
            },
            "dist": {
                "type": "zip",
                "url": "https://api.github.com/repos/ramsey/array_column/zipball/f8e52eb28e67eb50e613b451dd916abcf783c1db",
                "reference": "f8e52eb28e67eb50e613b451dd916abcf783c1db",
                "shasum": ""
            },
            "require-dev": {
                "jakub-onderka/php-parallel-lint": "0.8.*",
                "phpunit/phpunit": "~4.5",
                "satooshi/php-coveralls": "0.6.*",
                "squizlabs/php_codesniffer": "~2.2"
            },
            "type": "library",
            "autoload": {
                "files": [
                    "src/array_column.php"
                ]
            },
            "notification-url": "https://packagist.org/downloads/",
            "license": [
                "MIT"
            ],
            "authors": [
                {
                    "name": "Ben Ramsey",
                    "homepage": "http://benramsey.com"
                }
            ],
            "description": "Provides functionality for array_column() to projects using PHP earlier than version 5.5.",
            "homepage": "https://github.com/ramsey/array_column",
            "keywords": [
                "array",
                "array_column",
                "column"
            ],
            "time": "2015-03-20T22:07:39+00:00"
        },
        {
            "name": "robloach/component-installer",
            "version": "0.2.3",
            "source": {
                "type": "git",
                "url": "https://github.com/RobLoach/component-installer.git",
                "reference": "908a859aa7c4949ba9ad67091e67bac10b66d3d7"
            },
            "dist": {
                "type": "zip",
                "url": "https://api.github.com/repos/RobLoach/component-installer/zipball/908a859aa7c4949ba9ad67091e67bac10b66d3d7",
                "reference": "908a859aa7c4949ba9ad67091e67bac10b66d3d7",
                "shasum": ""
            },
            "require": {
                "composer-plugin-api": "^1.0",
                "kriswallsmith/assetic": "1.*",
                "php": ">=5.3.2"
            },
            "require-dev": {
                "composer/composer": "1.*@alpha",
                "phpunit/phpunit": "4.*"
            },
            "type": "composer-plugin",
            "extra": {
                "branch-alias": {
                    "dev-master": "1.0.x-dev"
                },
                "class": "ComponentInstaller\\ComponentInstallerPlugin"
            },
            "autoload": {
                "psr-0": {
                    "ComponentInstaller": "src/"
                }
            },
            "notification-url": "https://packagist.org/downloads/",
            "license": [
                "MIT"
            ],
            "authors": [
                {
                    "name": "Rob Loach",
                    "homepage": "http://robloach.net"
                }
            ],
            "description": "Allows installation of Components via Composer.",
            "time": "2015-08-10T12:35:38+00:00"
        },
        {
            "name": "sensio/distribution-bundle",
            "version": "v5.0.21",
            "source": {
                "type": "git",
                "url": "https://github.com/sensiolabs/SensioDistributionBundle.git",
                "reference": "eb6266b3b472e4002538610b28a0a04bcf94891a"
            },
            "dist": {
                "type": "zip",
                "url": "https://api.github.com/repos/sensiolabs/SensioDistributionBundle/zipball/eb6266b3b472e4002538610b28a0a04bcf94891a",
                "reference": "eb6266b3b472e4002538610b28a0a04bcf94891a",
                "shasum": ""
            },
            "require": {
                "php": ">=5.3.9",
                "sensiolabs/security-checker": "~3.0|~4.0",
                "symfony/class-loader": "~2.3|~3.0",
                "symfony/config": "~2.3|~3.0",
                "symfony/dependency-injection": "~2.3|~3.0",
                "symfony/filesystem": "~2.3|~3.0",
                "symfony/http-kernel": "~2.3|~3.0",
                "symfony/process": "~2.3|~3.0"
            },
            "type": "symfony-bundle",
            "extra": {
                "branch-alias": {
                    "dev-master": "5.0.x-dev"
                }
            },
            "autoload": {
                "psr-4": {
                    "Sensio\\Bundle\\DistributionBundle\\": ""
                }
            },
            "notification-url": "https://packagist.org/downloads/",
            "license": [
                "MIT"
            ],
            "authors": [
                {
                    "name": "Fabien Potencier",
                    "email": "fabien@symfony.com"
                }
            ],
            "description": "Base bundle for Symfony Distributions",
            "keywords": [
                "configuration",
                "distribution"
            ],
            "time": "2017-08-25T16:55:44+00:00"
        },
        {
            "name": "sensio/framework-extra-bundle",
            "version": "dev-master",
            "source": {
                "type": "git",
                "url": "https://github.com/sensiolabs/SensioFrameworkExtraBundle.git",
                "reference": "ee2b0a85d07542699138e3bfed405c15a973245d"
            },
            "dist": {
                "type": "zip",
                "url": "https://api.github.com/repos/sensiolabs/SensioFrameworkExtraBundle/zipball/ee2b0a85d07542699138e3bfed405c15a973245d",
                "reference": "ee2b0a85d07542699138e3bfed405c15a973245d",
                "shasum": ""
            },
            "require": {
                "doctrine/common": "^2.2",
                "symfony/config": "^3.3|^4.0",
                "symfony/dependency-injection": "^3.3|^4.0",
                "symfony/framework-bundle": "^3.3|^4.0",
                "symfony/http-kernel": "^3.3|^4.0"
            },
            "require-dev": {
                "doctrine/doctrine-bundle": "^1.6",
                "doctrine/orm": "^2.5",
                "symfony/browser-kit": "^3.3|^4.0",
                "symfony/dom-crawler": "^3.3|^4.0",
                "symfony/expression-language": "^3.3|^4.0",
                "symfony/finder": "^3.3|^4.0",
                "symfony/phpunit-bridge": "^3.3|^4.0",
                "symfony/psr-http-message-bridge": "^0.3",
                "symfony/security-bundle": "^3.3|^4.0",
                "symfony/twig-bundle": "^3.3|^4.0",
                "symfony/yaml": "^3.3|^4.0",
                "twig/twig": "~1.12|~2.0",
                "zendframework/zend-diactoros": "^1.3"
            },
            "suggest": {
                "symfony/expression-language": "",
                "symfony/psr-http-message-bridge": "To use the PSR-7 converters",
                "symfony/security-bundle": ""
            },
            "type": "symfony-bundle",
            "extra": {
                "branch-alias": {
                    "dev-master": "5.0.x-dev"
                }
            },
            "autoload": {
                "psr-4": {
                    "Sensio\\Bundle\\FrameworkExtraBundle\\": ""
                }
            },
            "notification-url": "https://packagist.org/downloads/",
            "license": [
                "MIT"
            ],
            "authors": [
                {
                    "name": "Fabien Potencier",
                    "email": "fabien@symfony.com"
                }
            ],
            "description": "This bundle provides a way to configure your controllers with annotations",
            "keywords": [
                "annotations",
                "controllers"
            ],
            "time": "2017-10-20T14:04:00+00:00"
        },
        {
            "name": "sensio/generator-bundle",
            "version": "v3.1.6",
            "source": {
                "type": "git",
                "url": "https://github.com/sensiolabs/SensioGeneratorBundle.git",
                "reference": "128bc5dabc91ca40b7445f094968dd70ccd58305"
            },
            "dist": {
                "type": "zip",
                "url": "https://api.github.com/repos/sensiolabs/SensioGeneratorBundle/zipball/128bc5dabc91ca40b7445f094968dd70ccd58305",
                "reference": "128bc5dabc91ca40b7445f094968dd70ccd58305",
                "shasum": ""
            },
            "require": {
                "symfony/console": "~2.7|~3.0",
                "symfony/framework-bundle": "~2.7|~3.0",
                "symfony/process": "~2.7|~3.0",
                "symfony/yaml": "~2.7|~3.0",
                "twig/twig": "^1.28.2|^2.0"
            },
            "require-dev": {
                "doctrine/orm": "~2.4",
                "symfony/doctrine-bridge": "~2.7|~3.0",
                "symfony/filesystem": "~2.7|~3.0",
                "symfony/phpunit-bridge": "^3.3"
            },
            "type": "symfony-bundle",
            "extra": {
                "branch-alias": {
                    "dev-master": "3.1.x-dev"
                }
            },
            "autoload": {
                "psr-4": {
                    "Sensio\\Bundle\\GeneratorBundle\\": ""
                },
                "exclude-from-classmap": [
                    "/Tests/"
                ]
            },
            "notification-url": "https://packagist.org/downloads/",
            "license": [
                "MIT"
            ],
            "authors": [
                {
                    "name": "Fabien Potencier",
                    "email": "fabien@symfony.com"
                }
            ],
            "description": "This bundle generates code for you",
            "time": "2017-07-18T07:57:44+00:00"
        },
        {
            "name": "sensiolabs/security-checker",
            "version": "v4.1.6",
            "source": {
                "type": "git",
                "url": "https://github.com/sensiolabs/security-checker.git",
                "reference": "387b6a3b723ba35588b33d5f8d14e28ed608bd30"
            },
            "dist": {
                "type": "zip",
                "url": "https://api.github.com/repos/sensiolabs/security-checker/zipball/387b6a3b723ba35588b33d5f8d14e28ed608bd30",
                "reference": "387b6a3b723ba35588b33d5f8d14e28ed608bd30",
                "shasum": ""
            },
            "require": {
                "composer/ca-bundle": "^1.0",
                "symfony/console": "~2.7|~3.0|~4.0"
            },
            "bin": [
                "security-checker"
            ],
            "type": "library",
            "extra": {
                "branch-alias": {
                    "dev-master": "4.1-dev"
                }
            },
            "autoload": {
                "psr-0": {
                    "SensioLabs\\Security": ""
                }
            },
            "notification-url": "https://packagist.org/downloads/",
            "license": [
                "MIT"
            ],
            "authors": [
                {
                    "name": "Fabien Potencier",
                    "email": "fabien.potencier@gmail.com"
                }
            ],
            "description": "A security checker for your composer.lock",
            "time": "2017-10-29T18:48:08+00:00"
        },
        {
            "name": "stof/doctrine-extensions-bundle",
            "version": "v1.2.2",
            "source": {
                "type": "git",
                "url": "https://github.com/stof/StofDoctrineExtensionsBundle.git",
                "reference": "4e7499d25dc5d0862da09fa8e336164948a29a25"
            },
            "dist": {
                "type": "zip",
                "url": "https://api.github.com/repos/stof/StofDoctrineExtensionsBundle/zipball/4e7499d25dc5d0862da09fa8e336164948a29a25",
                "reference": "4e7499d25dc5d0862da09fa8e336164948a29a25",
                "shasum": ""
            },
            "require": {
                "gedmo/doctrine-extensions": "^2.3.1",
                "php": ">=5.3.2",
                "symfony/framework-bundle": "~2.1|~3.0"
            },
            "suggest": {
                "doctrine/doctrine-bundle": "to use the ORM extensions",
                "doctrine/mongodb-odm-bundle": "to use the MongoDB ODM extensions"
            },
            "type": "symfony-bundle",
            "extra": {
                "branch-alias": {
                    "dev-master": "1.2.x-dev"
                }
            },
            "autoload": {
                "psr-4": {
                    "Stof\\DoctrineExtensionsBundle\\": ""
                }
            },
            "notification-url": "https://packagist.org/downloads/",
            "license": [
                "MIT"
            ],
            "authors": [
                {
                    "name": "Christophe Coevoet",
                    "email": "stof@notk.org"
                }
            ],
            "description": "Integration of the gedmo/doctrine-extensions with Symfony2",
            "homepage": "https://github.com/stof/StofDoctrineExtensionsBundle",
            "keywords": [
                "behaviors",
                "doctrine2",
                "extensions",
                "gedmo",
                "loggable",
                "nestedset",
                "sluggable",
                "sortable",
                "timestampable",
                "translatable",
                "tree"
            ],
            "time": "2016-01-26T23:58:32+00:00"
        },
        {
            "name": "swiftmailer/swiftmailer",
            "version": "v5.4.8",
            "source": {
                "type": "git",
                "url": "https://github.com/swiftmailer/swiftmailer.git",
                "reference": "9a06dc570a0367850280eefd3f1dc2da45aef517"
            },
            "dist": {
                "type": "zip",
                "url": "https://api.github.com/repos/swiftmailer/swiftmailer/zipball/9a06dc570a0367850280eefd3f1dc2da45aef517",
                "reference": "9a06dc570a0367850280eefd3f1dc2da45aef517",
                "shasum": ""
            },
            "require": {
                "php": ">=5.3.3"
            },
            "require-dev": {
                "mockery/mockery": "~0.9.1",
                "symfony/phpunit-bridge": "~3.2"
            },
            "type": "library",
            "extra": {
                "branch-alias": {
                    "dev-master": "5.4-dev"
                }
            },
            "autoload": {
                "files": [
                    "lib/swift_required.php"
                ]
            },
            "notification-url": "https://packagist.org/downloads/",
            "license": [
                "MIT"
            ],
            "authors": [
                {
                    "name": "Chris Corbyn"
                },
                {
                    "name": "Fabien Potencier",
                    "email": "fabien@symfony.com"
                }
            ],
            "description": "Swiftmailer, free feature-rich PHP mailer",
            "homepage": "http://swiftmailer.org",
            "keywords": [
                "email",
                "mail",
                "mailer"
            ],
            "time": "2017-05-01T15:54:03+00:00"
        },
        {
            "name": "symfony/monolog-bundle",
            "version": "v2.12.1",
            "source": {
                "type": "git",
                "url": "https://github.com/symfony/monolog-bundle.git",
                "reference": "b0146bdca7ba2a65f3bbe7010423c7393b29ec3f"
            },
            "dist": {
                "type": "zip",
                "url": "https://api.github.com/repos/symfony/monolog-bundle/zipball/b0146bdca7ba2a65f3bbe7010423c7393b29ec3f",
                "reference": "b0146bdca7ba2a65f3bbe7010423c7393b29ec3f",
                "shasum": ""
            },
            "require": {
                "monolog/monolog": "~1.18",
                "php": ">=5.3.2",
                "symfony/config": "~2.3|~3.0",
                "symfony/dependency-injection": "~2.3|~3.0",
                "symfony/http-kernel": "~2.3|~3.0",
                "symfony/monolog-bridge": "~2.3|~3.0"
            },
            "require-dev": {
                "phpunit/phpunit": "^4.8",
                "symfony/console": "~2.3|~3.0",
                "symfony/yaml": "~2.3|~3.0"
            },
            "type": "symfony-bundle",
            "extra": {
                "branch-alias": {
                    "dev-master": "2.x-dev"
                }
            },
            "autoload": {
                "psr-4": {
                    "Symfony\\Bundle\\MonologBundle\\": ""
                }
            },
            "notification-url": "https://packagist.org/downloads/",
            "license": [
                "MIT"
            ],
            "authors": [
                {
                    "name": "Symfony Community",
                    "homepage": "http://symfony.com/contributors"
                },
                {
                    "name": "Fabien Potencier",
                    "email": "fabien@symfony.com"
                }
            ],
            "description": "Symfony MonologBundle",
            "homepage": "http://symfony.com",
            "keywords": [
                "log",
                "logging"
            ],
            "time": "2017-01-02T19:04:26+00:00"
        },
        {
            "name": "symfony/polyfill-apcu",
            "version": "v1.6.0",
            "source": {
                "type": "git",
                "url": "https://github.com/symfony/polyfill-apcu.git",
                "reference": "04f62674339602def515bff4bc6901fc1d4951e8"
            },
            "dist": {
                "type": "zip",
                "url": "https://api.github.com/repos/symfony/polyfill-apcu/zipball/04f62674339602def515bff4bc6901fc1d4951e8",
                "reference": "04f62674339602def515bff4bc6901fc1d4951e8",
                "shasum": ""
            },
            "require": {
                "php": ">=5.3.3"
            },
            "type": "library",
            "extra": {
                "branch-alias": {
                    "dev-master": "1.6-dev"
                }
            },
            "autoload": {
                "psr-4": {
                    "Symfony\\Polyfill\\Apcu\\": ""
                },
                "files": [
                    "bootstrap.php"
                ]
            },
            "notification-url": "https://packagist.org/downloads/",
            "license": [
                "MIT"
            ],
            "authors": [
                {
                    "name": "Nicolas Grekas",
                    "email": "p@tchwork.com"
                },
                {
                    "name": "Symfony Community",
                    "homepage": "https://symfony.com/contributors"
                }
            ],
            "description": "Symfony polyfill backporting apcu_* functions to lower PHP versions",
            "homepage": "https://symfony.com",
            "keywords": [
                "apcu",
                "compatibility",
                "polyfill",
                "portable",
                "shim"
            ],
            "time": "2017-10-11T12:05:26+00:00"
        },
        {
            "name": "symfony/polyfill-intl-icu",
            "version": "v1.6.0",
            "source": {
                "type": "git",
                "url": "https://github.com/symfony/polyfill-intl-icu.git",
                "reference": "d2bb2ef00dd8605d6fbd4db53ed4af1395953497"
            },
            "dist": {
                "type": "zip",
                "url": "https://api.github.com/repos/symfony/polyfill-intl-icu/zipball/d2bb2ef00dd8605d6fbd4db53ed4af1395953497",
                "reference": "d2bb2ef00dd8605d6fbd4db53ed4af1395953497",
                "shasum": ""
            },
            "require": {
                "php": ">=5.3.3",
                "symfony/intl": "~2.3|~3.0|~4.0"
            },
            "suggest": {
                "ext-intl": "For best performance"
            },
            "type": "library",
            "extra": {
                "branch-alias": {
                    "dev-master": "1.6-dev"
                }
            },
            "autoload": {
                "files": [
                    "bootstrap.php"
                ]
            },
            "notification-url": "https://packagist.org/downloads/",
            "license": [
                "MIT"
            ],
            "authors": [
                {
                    "name": "Nicolas Grekas",
                    "email": "p@tchwork.com"
                },
                {
                    "name": "Symfony Community",
                    "homepage": "https://symfony.com/contributors"
                }
            ],
            "description": "Symfony polyfill for intl's ICU-related data and classes",
            "homepage": "https://symfony.com",
            "keywords": [
                "compatibility",
                "icu",
                "intl",
                "polyfill",
                "portable",
                "shim"
            ],
            "time": "2017-10-11T12:05:26+00:00"
        },
        {
            "name": "symfony/polyfill-mbstring",
            "version": "v1.6.0",
            "source": {
                "type": "git",
                "url": "https://github.com/symfony/polyfill-mbstring.git",
                "reference": "2ec8b39c38cb16674bbf3fea2b6ce5bf117e1296"
            },
            "dist": {
                "type": "zip",
                "url": "https://api.github.com/repos/symfony/polyfill-mbstring/zipball/2ec8b39c38cb16674bbf3fea2b6ce5bf117e1296",
                "reference": "2ec8b39c38cb16674bbf3fea2b6ce5bf117e1296",
                "shasum": ""
            },
            "require": {
                "php": ">=5.3.3"
            },
            "suggest": {
                "ext-mbstring": "For best performance"
            },
            "type": "library",
            "extra": {
                "branch-alias": {
                    "dev-master": "1.6-dev"
                }
            },
            "autoload": {
                "psr-4": {
                    "Symfony\\Polyfill\\Mbstring\\": ""
                },
                "files": [
                    "bootstrap.php"
                ]
            },
            "notification-url": "https://packagist.org/downloads/",
            "license": [
                "MIT"
            ],
            "authors": [
                {
                    "name": "Nicolas Grekas",
                    "email": "p@tchwork.com"
                },
                {
                    "name": "Symfony Community",
                    "homepage": "https://symfony.com/contributors"
                }
            ],
            "description": "Symfony polyfill for the Mbstring extension",
            "homepage": "https://symfony.com",
            "keywords": [
                "compatibility",
                "mbstring",
                "polyfill",
                "portable",
                "shim"
            ],
            "time": "2017-10-11T12:05:26+00:00"
        },
        {
            "name": "symfony/polyfill-php56",
            "version": "v1.6.0",
            "source": {
                "type": "git",
                "url": "https://github.com/symfony/polyfill-php56.git",
                "reference": "265fc96795492430762c29be291a371494ba3a5b"
            },
            "dist": {
                "type": "zip",
                "url": "https://api.github.com/repos/symfony/polyfill-php56/zipball/265fc96795492430762c29be291a371494ba3a5b",
                "reference": "265fc96795492430762c29be291a371494ba3a5b",
                "shasum": ""
            },
            "require": {
                "php": ">=5.3.3",
                "symfony/polyfill-util": "~1.0"
            },
            "type": "library",
            "extra": {
                "branch-alias": {
                    "dev-master": "1.6-dev"
                }
            },
            "autoload": {
                "psr-4": {
                    "Symfony\\Polyfill\\Php56\\": ""
                },
                "files": [
                    "bootstrap.php"
                ]
            },
            "notification-url": "https://packagist.org/downloads/",
            "license": [
                "MIT"
            ],
            "authors": [
                {
                    "name": "Nicolas Grekas",
                    "email": "p@tchwork.com"
                },
                {
                    "name": "Symfony Community",
                    "homepage": "https://symfony.com/contributors"
                }
            ],
            "description": "Symfony polyfill backporting some PHP 5.6+ features to lower PHP versions",
            "homepage": "https://symfony.com",
            "keywords": [
                "compatibility",
                "polyfill",
                "portable",
                "shim"
            ],
            "time": "2017-10-11T12:05:26+00:00"
        },
        {
            "name": "symfony/polyfill-php70",
            "version": "v1.6.0",
            "source": {
                "type": "git",
                "url": "https://github.com/symfony/polyfill-php70.git",
                "reference": "0442b9c0596610bd24ae7b5f0a6cdbbc16d9fcff"
            },
            "dist": {
                "type": "zip",
                "url": "https://api.github.com/repos/symfony/polyfill-php70/zipball/0442b9c0596610bd24ae7b5f0a6cdbbc16d9fcff",
                "reference": "0442b9c0596610bd24ae7b5f0a6cdbbc16d9fcff",
                "shasum": ""
            },
            "require": {
                "paragonie/random_compat": "~1.0|~2.0",
                "php": ">=5.3.3"
            },
            "type": "library",
            "extra": {
                "branch-alias": {
                    "dev-master": "1.6-dev"
                }
            },
            "autoload": {
                "psr-4": {
                    "Symfony\\Polyfill\\Php70\\": ""
                },
                "files": [
                    "bootstrap.php"
                ],
                "classmap": [
                    "Resources/stubs"
                ]
            },
            "notification-url": "https://packagist.org/downloads/",
            "license": [
                "MIT"
            ],
            "authors": [
                {
                    "name": "Nicolas Grekas",
                    "email": "p@tchwork.com"
                },
                {
                    "name": "Symfony Community",
                    "homepage": "https://symfony.com/contributors"
                }
            ],
            "description": "Symfony polyfill backporting some PHP 7.0+ features to lower PHP versions",
            "homepage": "https://symfony.com",
            "keywords": [
                "compatibility",
                "polyfill",
                "portable",
                "shim"
            ],
            "time": "2017-10-11T12:05:26+00:00"
        },
        {
            "name": "symfony/polyfill-util",
            "version": "v1.6.0",
            "source": {
                "type": "git",
                "url": "https://github.com/symfony/polyfill-util.git",
                "reference": "6e719200c8e540e0c0effeb31f96bdb344b94176"
            },
            "dist": {
                "type": "zip",
                "url": "https://api.github.com/repos/symfony/polyfill-util/zipball/6e719200c8e540e0c0effeb31f96bdb344b94176",
                "reference": "6e719200c8e540e0c0effeb31f96bdb344b94176",
                "shasum": ""
            },
            "require": {
                "php": ">=5.3.3"
            },
            "type": "library",
            "extra": {
                "branch-alias": {
                    "dev-master": "1.6-dev"
                }
            },
            "autoload": {
                "psr-4": {
                    "Symfony\\Polyfill\\Util\\": ""
                }
            },
            "notification-url": "https://packagist.org/downloads/",
            "license": [
                "MIT"
            ],
            "authors": [
                {
                    "name": "Nicolas Grekas",
                    "email": "p@tchwork.com"
                },
                {
                    "name": "Symfony Community",
                    "homepage": "https://symfony.com/contributors"
                }
            ],
            "description": "Symfony utilities for portability of PHP codes",
            "homepage": "https://symfony.com",
            "keywords": [
                "compat",
                "compatibility",
                "polyfill",
                "shim"
            ],
            "time": "2017-10-11T12:05:26+00:00"
        },
        {
            "name": "symfony/swiftmailer-bundle",
            "version": "v2.4.3",
            "source": {
                "type": "git",
                "url": "https://github.com/symfony/swiftmailer-bundle.git",
                "reference": "bdc1024a33cc2fbb3d02b13ae11240f0c5ed9648"
            },
            "dist": {
                "type": "zip",
                "url": "https://api.github.com/repos/symfony/swiftmailer-bundle/zipball/bdc1024a33cc2fbb3d02b13ae11240f0c5ed9648",
                "reference": "bdc1024a33cc2fbb3d02b13ae11240f0c5ed9648",
                "shasum": ""
            },
            "require": {
                "php": ">=5.3.2",
                "swiftmailer/swiftmailer": "~4.2|~5.0",
                "symfony/config": "~2.7|~3.0",
                "symfony/dependency-injection": "~2.7|~3.0",
                "symfony/http-kernel": "~2.7|~3.0"
            },
            "require-dev": {
                "symfony/console": "~2.7|~3.0",
                "symfony/framework-bundle": "~2.7|~3.0",
                "symfony/phpunit-bridge": "~2.7|~3.0",
                "symfony/yaml": "~2.7|~3.0"
            },
            "suggest": {
                "psr/log": "Allows logging"
            },
            "type": "symfony-bundle",
            "extra": {
                "branch-alias": {
                    "dev-master": "2.4-dev"
                }
            },
            "autoload": {
                "psr-4": {
                    "Symfony\\Bundle\\SwiftmailerBundle\\": ""
                }
            },
            "notification-url": "https://packagist.org/downloads/",
            "license": [
                "MIT"
            ],
            "authors": [
                {
                    "name": "Symfony Community",
                    "homepage": "http://symfony.com/contributors"
                },
                {
                    "name": "Fabien Potencier",
                    "email": "fabien@symfony.com"
                }
            ],
            "description": "Symfony SwiftmailerBundle",
            "homepage": "http://symfony.com",
            "time": "2017-05-22T05:02:30+00:00"
        },
        {
            "name": "symfony/symfony",
<<<<<<< HEAD
            "version": "v3.3.10",
            "source": {
                "type": "git",
                "url": "https://github.com/symfony/symfony.git",
                "reference": "cfef3b2d505ae4375b17032bd03ed9a3da4b7b43"
            },
            "dist": {
                "type": "zip",
                "url": "https://api.github.com/repos/symfony/symfony/zipball/cfef3b2d505ae4375b17032bd03ed9a3da4b7b43",
                "reference": "cfef3b2d505ae4375b17032bd03ed9a3da4b7b43",
=======
            "version": "v2.8.29",
            "source": {
                "type": "git",
                "url": "https://github.com/symfony/symfony.git",
                "reference": "341df0d9ee359197061fc18a033a8532cb4d5d56"
            },
            "dist": {
                "type": "zip",
                "url": "https://api.github.com/repos/symfony/symfony/zipball/341df0d9ee359197061fc18a033a8532cb4d5d56",
                "reference": "341df0d9ee359197061fc18a033a8532cb4d5d56",
>>>>>>> 3362d891
                "shasum": ""
            },
            "require": {
                "doctrine/common": "~2.4",
                "ext-xml": "*",
                "fig/link-util": "^1.0",
                "php": "^5.5.9|>=7.0.8",
                "psr/cache": "~1.0",
                "psr/container": "^1.0",
                "psr/link": "^1.0",
                "psr/log": "~1.0",
                "psr/simple-cache": "^1.0",
                "symfony/polyfill-apcu": "~1.1",
                "symfony/polyfill-intl-icu": "~1.0",
                "symfony/polyfill-mbstring": "~1.0",
                "symfony/polyfill-php56": "~1.0",
                "symfony/polyfill-php70": "~1.0",
                "symfony/polyfill-util": "~1.0",
                "twig/twig": "~1.34|~2.4"
            },
            "conflict": {
                "phpdocumentor/reflection-docblock": "<3.0||>=3.2.0,<3.2.2",
                "phpdocumentor/type-resolver": "<0.2.0",
                "phpunit/phpunit": "<4.8.35|<5.4.3,>=5.0"
            },
            "provide": {
                "psr/cache-implementation": "1.0",
                "psr/container-implementation": "1.0",
                "psr/simple-cache-implementation": "1.0"
            },
            "replace": {
                "symfony/asset": "self.version",
                "symfony/browser-kit": "self.version",
                "symfony/cache": "self.version",
                "symfony/class-loader": "self.version",
                "symfony/config": "self.version",
                "symfony/console": "self.version",
                "symfony/css-selector": "self.version",
                "symfony/debug": "self.version",
                "symfony/debug-bundle": "self.version",
                "symfony/dependency-injection": "self.version",
                "symfony/doctrine-bridge": "self.version",
                "symfony/dom-crawler": "self.version",
                "symfony/dotenv": "self.version",
                "symfony/event-dispatcher": "self.version",
                "symfony/expression-language": "self.version",
                "symfony/filesystem": "self.version",
                "symfony/finder": "self.version",
                "symfony/form": "self.version",
                "symfony/framework-bundle": "self.version",
                "symfony/http-foundation": "self.version",
                "symfony/http-kernel": "self.version",
                "symfony/inflector": "self.version",
                "symfony/intl": "self.version",
                "symfony/ldap": "self.version",
                "symfony/monolog-bridge": "self.version",
                "symfony/options-resolver": "self.version",
                "symfony/process": "self.version",
                "symfony/property-access": "self.version",
                "symfony/property-info": "self.version",
                "symfony/proxy-manager-bridge": "self.version",
                "symfony/routing": "self.version",
                "symfony/security": "self.version",
                "symfony/security-bundle": "self.version",
                "symfony/security-core": "self.version",
                "symfony/security-csrf": "self.version",
                "symfony/security-guard": "self.version",
                "symfony/security-http": "self.version",
                "symfony/serializer": "self.version",
                "symfony/stopwatch": "self.version",
                "symfony/templating": "self.version",
                "symfony/translation": "self.version",
                "symfony/twig-bridge": "self.version",
                "symfony/twig-bundle": "self.version",
                "symfony/validator": "self.version",
                "symfony/var-dumper": "self.version",
                "symfony/web-link": "self.version",
                "symfony/web-profiler-bundle": "self.version",
                "symfony/web-server-bundle": "self.version",
                "symfony/workflow": "self.version",
                "symfony/yaml": "self.version"
            },
            "require-dev": {
<<<<<<< HEAD
                "cache/integration-tests": "dev-master",
                "doctrine/cache": "~1.6",
=======
                "doctrine/annotations": "~1.0",
>>>>>>> 3362d891
                "doctrine/data-fixtures": "1.0.*",
                "doctrine/dbal": "~2.4",
                "doctrine/doctrine-bundle": "~1.4",
                "doctrine/orm": "~2.4,>=2.4.5",
                "egulias/email-validator": "~1.2,>=1.2.8|~2.0",
                "monolog/monolog": "~1.11",
                "ocramius/proxy-manager": "~0.4|~1.0|~2.0",
                "phpdocumentor/reflection-docblock": "^3.0|^4.0",
                "predis/predis": "~1.0",
                "sensio/framework-extra-bundle": "^3.0.2",
                "symfony/phpunit-bridge": "~3.2",
                "symfony/security-acl": "~2.8|~3.0"
            },
            "type": "library",
            "extra": {
                "branch-alias": {
                    "dev-master": "3.3-dev"
                }
            },
            "autoload": {
                "psr-4": {
                    "Symfony\\Bridge\\Doctrine\\": "src/Symfony/Bridge/Doctrine/",
                    "Symfony\\Bridge\\Monolog\\": "src/Symfony/Bridge/Monolog/",
                    "Symfony\\Bridge\\ProxyManager\\": "src/Symfony/Bridge/ProxyManager/",
                    "Symfony\\Bridge\\Twig\\": "src/Symfony/Bridge/Twig/",
                    "Symfony\\Bundle\\": "src/Symfony/Bundle/",
                    "Symfony\\Component\\": "src/Symfony/Component/"
                },
                "classmap": [
                    "src/Symfony/Component/Intl/Resources/stubs"
                ],
                "exclude-from-classmap": [
                    "**/Tests/"
                ]
            },
            "notification-url": "https://packagist.org/downloads/",
            "license": [
                "MIT"
            ],
            "authors": [
                {
                    "name": "Fabien Potencier",
                    "email": "fabien@symfony.com"
                },
                {
                    "name": "Symfony Community",
                    "homepage": "https://symfony.com/contributors"
                }
            ],
            "description": "The Symfony PHP framework",
            "homepage": "https://symfony.com",
            "keywords": [
                "framework"
            ],
<<<<<<< HEAD
            "time": "2017-10-05T23:40:32+00:00"
=======
            "time": "2017-11-10T19:54:36+00:00"
        },
        {
            "name": "symfony/workflow",
            "version": "v3.3.11",
            "source": {
                "type": "git",
                "url": "https://github.com/symfony/workflow.git",
                "reference": "0b2d479ee1a0b6050994d3b170594f74352d7f2f"
            },
            "dist": {
                "type": "zip",
                "url": "https://api.github.com/repos/symfony/workflow/zipball/0b2d479ee1a0b6050994d3b170594f74352d7f2f",
                "reference": "0b2d479ee1a0b6050994d3b170594f74352d7f2f",
                "shasum": ""
            },
            "require": {
                "php": "^5.5.9|>=7.0.8",
                "symfony/property-access": "~2.3|~3.0"
            },
            "require-dev": {
                "psr/log": "~1.0",
                "symfony/dependency-injection": "~2.8|~3.0",
                "symfony/event-dispatcher": "~2.1|~3.0",
                "symfony/expression-language": "~2.8|~3.0",
                "symfony/security-core": "~2.8|~3.0"
            },
            "type": "library",
            "extra": {
                "branch-alias": {
                    "dev-master": "3.3-dev"
                }
            },
            "autoload": {
                "psr-4": {
                    "Symfony\\Component\\Workflow\\": ""
                }
            },
            "notification-url": "https://packagist.org/downloads/",
            "license": [
                "MIT"
            ],
            "authors": [
                {
                    "name": "Symfony Community",
                    "homepage": "http://symfony.com/contributors"
                },
                {
                    "name": "Fabien Potencier",
                    "email": "fabien@symfony.com"
                },
                {
                    "name": "Grégoire Pineau",
                    "email": "lyrixx@lyrixx.info"
                }
            ],
            "description": "Symfony Workflow Component",
            "homepage": "http://symfony.com",
            "keywords": [
                "petrinet",
                "place",
                "state",
                "statemachine",
                "transition",
                "workflow"
            ],
            "time": "2017-09-15T16:32:24+00:00"
>>>>>>> 3362d891
        },
        {
            "name": "twig/extensions",
            "version": "v1.4.1",
            "source": {
                "type": "git",
                "url": "https://github.com/twigphp/Twig-extensions.git",
                "reference": "f0bb8431c8691f5a39f1017d9a5967a082bf01ff"
            },
            "dist": {
                "type": "zip",
                "url": "https://api.github.com/repos/twigphp/Twig-extensions/zipball/f0bb8431c8691f5a39f1017d9a5967a082bf01ff",
                "reference": "f0bb8431c8691f5a39f1017d9a5967a082bf01ff",
                "shasum": ""
            },
            "require": {
                "twig/twig": "~1.20|~2.0"
            },
            "require-dev": {
                "symfony/translation": "~2.3"
            },
            "suggest": {
                "symfony/translation": "Allow the time_diff output to be translated"
            },
            "type": "library",
            "extra": {
                "branch-alias": {
                    "dev-master": "1.4-dev"
                }
            },
            "autoload": {
                "psr-0": {
                    "Twig_Extensions_": "lib/"
                }
            },
            "notification-url": "https://packagist.org/downloads/",
            "license": [
                "MIT"
            ],
            "authors": [
                {
                    "name": "Fabien Potencier",
                    "email": "fabien@symfony.com"
                }
            ],
            "description": "Common additional features for Twig that do not directly belong in core",
            "homepage": "http://twig.sensiolabs.org/doc/extensions/index.html",
            "keywords": [
                "i18n",
                "text"
            ],
            "time": "2016-10-25T17:34:14+00:00"
        },
        {
            "name": "twig/twig",
            "version": "v1.35.0",
            "source": {
                "type": "git",
                "url": "https://github.com/twigphp/Twig.git",
                "reference": "daa657073e55b0a78cce8fdd22682fddecc6385f"
            },
            "dist": {
                "type": "zip",
                "url": "https://api.github.com/repos/twigphp/Twig/zipball/daa657073e55b0a78cce8fdd22682fddecc6385f",
                "reference": "daa657073e55b0a78cce8fdd22682fddecc6385f",
                "shasum": ""
            },
            "require": {
                "php": ">=5.3.3"
            },
            "require-dev": {
                "psr/container": "^1.0",
                "symfony/debug": "~2.7",
                "symfony/phpunit-bridge": "~3.3@dev"
            },
            "type": "library",
            "extra": {
                "branch-alias": {
                    "dev-master": "1.35-dev"
                }
            },
            "autoload": {
                "psr-0": {
                    "Twig_": "lib/"
                },
                "psr-4": {
                    "Twig\\": "src/"
                }
            },
            "notification-url": "https://packagist.org/downloads/",
            "license": [
                "BSD-3-Clause"
            ],
            "authors": [
                {
                    "name": "Fabien Potencier",
                    "email": "fabien@symfony.com",
                    "homepage": "http://fabien.potencier.org",
                    "role": "Lead Developer"
                },
                {
                    "name": "Armin Ronacher",
                    "email": "armin.ronacher@active-4.com",
                    "role": "Project Founder"
                },
                {
                    "name": "Twig Team",
                    "homepage": "http://twig.sensiolabs.org/contributors",
                    "role": "Contributors"
                }
            ],
            "description": "Twig, the flexible, fast, and secure template language for PHP",
            "homepage": "http://twig.sensiolabs.org",
            "keywords": [
                "templating"
            ],
            "time": "2017-09-27T18:06:46+00:00"
        },
        {
            "name": "vakata/jstree",
            "version": "3.3.4",
            "source": {
                "type": "git",
                "url": "https://github.com/vakata/jstree.git",
                "reference": "a6a0d0dfb784d5ef0b3415d847ac7b6bfbab1f16"
            },
            "dist": {
                "type": "zip",
                "url": "https://api.github.com/repos/vakata/jstree/zipball/a6a0d0dfb784d5ef0b3415d847ac7b6bfbab1f16",
                "reference": "a6a0d0dfb784d5ef0b3415d847ac7b6bfbab1f16",
                "shasum": ""
            },
            "require": {
                "components/jquery": ">=1.9.1"
            },
            "suggest": {
                "robloach/component-installer": "Allows installation of Components via Composer"
            },
            "type": "component",
            "extra": {
                "component": {
                    "scripts": [
                        "dist/jstree.js"
                    ],
                    "styles": [
                        "dist/themes/default/style.css"
                    ],
                    "images": [
                        "dist/themes/default/32px.png",
                        "dist/themes/default/40px.png",
                        "dist/themes/default/throbber.gif"
                    ],
                    "files": [
                        "dist/jstree.min.js",
                        "dist/themes/default/style.min.css",
                        "dist/themes/default/32px.png",
                        "dist/themes/default/40px.png",
                        "dist/themes/default/throbber.gif"
                    ]
                }
            },
            "notification-url": "https://packagist.org/downloads/",
            "license": [
                "MIT"
            ],
            "authors": [
                {
                    "name": "Ivan Bozhanov",
                    "email": "jstree@jstree.com"
                }
            ],
            "description": "jsTree is jquery plugin, that provides interactive trees.",
            "homepage": "http://jstree.com",
            "time": "2017-04-06T14:23:09+00:00"
        },
        {
            "name": "wikimedia/composer-merge-plugin",
            "version": "v1.4.1",
            "source": {
                "type": "git",
                "url": "https://github.com/wikimedia/composer-merge-plugin.git",
                "reference": "81c6ac72a24a67383419c7eb9aa2b3437f2ab100"
            },
            "dist": {
                "type": "zip",
                "url": "https://api.github.com/repos/wikimedia/composer-merge-plugin/zipball/81c6ac72a24a67383419c7eb9aa2b3437f2ab100",
                "reference": "81c6ac72a24a67383419c7eb9aa2b3437f2ab100",
                "shasum": ""
            },
            "require": {
                "composer-plugin-api": "^1.0",
                "php": ">=5.3.2"
            },
            "require-dev": {
                "composer/composer": "~1.0.0",
                "jakub-onderka/php-parallel-lint": "~0.8",
                "phpunit/phpunit": "~4.8|~5.0",
                "squizlabs/php_codesniffer": "~2.1.0"
            },
            "type": "composer-plugin",
            "extra": {
                "branch-alias": {
                    "dev-master": "1.3.x-dev"
                },
                "class": "Wikimedia\\Composer\\MergePlugin"
            },
            "autoload": {
                "psr-4": {
                    "Wikimedia\\Composer\\": "src/"
                }
            },
            "notification-url": "https://packagist.org/downloads/",
            "license": [
                "MIT"
            ],
            "authors": [
                {
                    "name": "Bryan Davis",
                    "email": "bd808@wikimedia.org"
                }
            ],
            "description": "Composer plugin to merge multiple composer.json files",
            "time": "2017-04-25T02:31:25+00:00"
        },
        {
            "name": "willdurand/js-translation-bundle",
            "version": "2.6.5",
            "source": {
                "type": "git",
                "url": "https://github.com/willdurand/BazingaJsTranslationBundle.git",
                "reference": "d9cb848fc66b502658994cf86e63ed3d940e1095"
            },
            "dist": {
                "type": "zip",
                "url": "https://api.github.com/repos/willdurand/BazingaJsTranslationBundle/zipball/d9cb848fc66b502658994cf86e63ed3d940e1095",
                "reference": "d9cb848fc66b502658994cf86e63ed3d940e1095",
                "shasum": ""
            },
            "require": {
                "symfony/console": "~2.7|~3.1",
                "symfony/finder": "~2.7|~3.1",
                "symfony/framework-bundle": "~2.7|~3.1",
                "symfony/intl": "~2.7|~3.1",
                "symfony/templating": "~2.7|~3.1",
                "symfony/translation": "~2.7|~3.1"
            },
            "replace": {
                "willdurand/expose-translation-bundle": "2.5.*"
            },
            "require-dev": {
                "phpunit/phpunit": "^4.8|~5.7",
                "symfony/asset": "~2.7|~3.1",
                "symfony/browser-kit": "~2.7|~3.1",
                "symfony/phpunit-bridge": "~2.7|~3.1",
                "symfony/twig-bundle": "~2.7|~3.1",
                "symfony/yaml": "~2.7|~3.1"
            },
            "type": "symfony-bundle",
            "extra": {
                "branch-alias": {
                    "dev-master": "2.7-dev"
                }
            },
            "autoload": {
                "psr-4": {
                    "Bazinga\\Bundle\\JsTranslationBundle\\": ""
                }
            },
            "notification-url": "https://packagist.org/downloads/",
            "license": [
                "MIT"
            ],
            "authors": [
                {
                    "name": "William Durand",
                    "email": "will+git@drnd.me"
                }
            ],
            "description": "A pretty nice way to expose your translation messages to your JavaScript.",
            "keywords": [
                "javascript",
                "symfony",
                "translation"
            ],
            "time": "2017-05-17T21:16:31+00:00"
        },
        {
            "name": "willdurand/jsonp-callback-validator",
            "version": "v1.1.0",
            "source": {
                "type": "git",
                "url": "https://github.com/willdurand/JsonpCallbackValidator.git",
                "reference": "1a7d388bb521959e612ef50c5c7b1691b097e909"
            },
            "dist": {
                "type": "zip",
                "url": "https://api.github.com/repos/willdurand/JsonpCallbackValidator/zipball/1a7d388bb521959e612ef50c5c7b1691b097e909",
                "reference": "1a7d388bb521959e612ef50c5c7b1691b097e909",
                "shasum": ""
            },
            "require": {
                "php": ">=5.3.0"
            },
            "require-dev": {
                "phpunit/phpunit": "~3.7"
            },
            "type": "library",
            "autoload": {
                "psr-0": {
                    "JsonpCallbackValidator": "src/"
                }
            },
            "notification-url": "https://packagist.org/downloads/",
            "license": [
                "MIT"
            ],
            "authors": [
                {
                    "name": "William Durand",
                    "email": "william.durand1@gmail.com",
                    "homepage": "http://www.willdurand.fr"
                }
            ],
            "description": "JSONP callback validator.",
            "time": "2014-01-20T22:35:06+00:00"
        },
        {
            "name": "zikula/andreas08-theme",
            "version": "3.0.1",
            "source": {
                "type": "git",
                "url": "https://github.com/zikula/ZikulaAndreas08Theme.git",
                "reference": "407bd8ba2d51c7a8404cda75c9632173c4b28807"
            },
            "dist": {
                "type": "zip",
                "url": "https://api.github.com/repos/zikula/ZikulaAndreas08Theme/zipball/407bd8ba2d51c7a8404cda75c9632173c4b28807",
                "reference": "407bd8ba2d51c7a8404cda75c9632173c4b28807",
                "shasum": ""
            },
            "require": {
                "php": ">=5.5.9"
            },
            "type": "zikula-theme",
            "extra": {
                "zikula": {
                    "core-compatibility": ">=2.0.0",
                    "class": "Zikula\\Andreas08Theme\\ZikulaAndreas08Theme",
                    "displayname": "Andreas08",
                    "capabilities": {
                        "user": true,
                        "admin": true
                    }
                }
            },
            "autoload": {
                "psr-4": {
                    "Zikula\\Andreas08Theme\\": ""
                }
            },
            "license": [
                "LGPL-3.0+"
            ],
            "authors": [
                {
                    "name": "Zikula",
                    "homepage": "http://zikula.org/"
                }
            ],
            "description": "Based on the theme Andreas08 by Andreas Viklund",
            "support": {
                "source": "https://github.com/zikula/ZikulaAndreas08Theme/tree/3.0.1",
                "issues": "https://github.com/zikula/ZikulaAndreas08Theme/issues"
            },
            "time": "2017-07-07T20:05:50+00:00"
        },
        {
            "name": "zikula/bootstrap-bundle",
            "version": "3.0.1",
            "source": {
                "type": "git",
                "url": "https://github.com/zikula/BootstrapBundle.git",
                "reference": "ffb6f6188160dbef8732de872ba2699cd6e9fb54"
            },
            "dist": {
                "type": "zip",
                "url": "https://api.github.com/repos/zikula/BootstrapBundle/zipball/ffb6f6188160dbef8732de872ba2699cd6e9fb54",
                "reference": "ffb6f6188160dbef8732de872ba2699cd6e9fb54",
                "shasum": ""
            },
            "require": {
                "components/bootstrap": "~3.0",
                "php": ">=5.3.2"
            },
            "type": "symfony-bundle",
            "autoload": {
                "psr-0": {
                    "Zikula\\Bundle\\BootstrapBundle\\": ""
                }
            },
            "notification-url": "https://packagist.org/downloads/",
            "license": [
                "MIT"
            ],
            "authors": [
                {
                    "name": "Zikula",
                    "homepage": "http://zikula.org"
                }
            ],
            "description": "Zikula Bootstrap bundle",
            "homepage": "http://zikula.org",
            "keywords": [
                "bootstrap",
                "bundle",
                "css",
                "zikula"
            ],
            "time": "2014-02-03T01:01:00+00:00"
        },
        {
            "name": "zikula/filesystem",
            "version": "1.0.0",
            "target-dir": "Zikula/Component/FileSystem",
            "source": {
                "type": "git",
                "url": "https://github.com/zikula/FileSystem.git",
                "reference": "8e12d6839aa50a7590f5ad22cc2d33c8f88ff726"
            },
            "dist": {
                "type": "zip",
                "url": "https://api.github.com/repos/zikula/FileSystem/zipball/8e12d6839aa50a7590f5ad22cc2d33c8f88ff726",
                "reference": "8e12d6839aa50a7590f5ad22cc2d33c8f88ff726",
                "shasum": ""
            },
            "require": {
                "php": ">=5.3.3"
            },
            "type": "library",
            "autoload": {
                "psr-0": {
                    "Zikula\\Component\\FileSystem": ""
                }
            },
            "notification-url": "https://packagist.org/downloads/",
            "license": [
                "MIT"
            ],
            "authors": [
                {
                    "name": "Kyle Giovannetti",
                    "email": "kylegio@gmail.com"
                },
                {
                    "name": "Zikula Community",
                    "homepage": "http://zikula.org/"
                },
                {
                    "name": "Karma Dordrak",
                    "email": "drak@zikula.org"
                }
            ],
            "description": "Zikula FileSystem Component",
            "homepage": "http://zikula.org",
            "time": "2012-12-11T23:50:23+00:00"
        },
        {
            "name": "zikula/fontawesome-bundle",
            "version": "4.1.0",
            "source": {
                "type": "git",
                "url": "https://github.com/zikula/FontAwesomeBundle.git",
                "reference": "ea184aaef6d746085c38fbeb2ff34bf30d48ca40"
            },
            "dist": {
                "type": "zip",
                "url": "https://api.github.com/repos/zikula/FontAwesomeBundle/zipball/ea184aaef6d746085c38fbeb2ff34bf30d48ca40",
                "reference": "ea184aaef6d746085c38fbeb2ff34bf30d48ca40",
                "shasum": ""
            },
            "require": {
                "components/font-awesome": "~4.0"
            },
            "type": "symfony-bundle",
            "autoload": {
                "psr-0": {
                    "Zikula\\Bundle\\FontAwesomeBundle\\": ""
                }
            },
            "notification-url": "https://packagist.org/downloads/",
            "license": [
                "MIT"
            ],
            "authors": [
                {
                    "name": "Zikula",
                    "homepage": "http://zikula.org"
                }
            ],
            "description": "FontAwesome Bundle for Zikula",
            "homepage": "http://zikula.org",
            "keywords": [
                "css",
                "graphics",
                "symfony",
                "typography",
                "webfonts"
            ],
            "time": "2014-06-07T22:21:47+00:00"
        },
        {
            "name": "zikula/generator-bundle",
            "version": "2.0.1",
            "target-dir": "Zikula/Bundle/GeneratorBundle",
            "source": {
                "type": "git",
                "url": "https://github.com/zikula/GeneratorBundle.git",
                "reference": "d11abec26c4087e0791271ff9b8a232c997c1fce"
            },
            "dist": {
                "type": "zip",
                "url": "https://api.github.com/repos/zikula/GeneratorBundle/zipball/d11abec26c4087e0791271ff9b8a232c997c1fce",
                "reference": "d11abec26c4087e0791271ff9b8a232c997c1fce",
                "shasum": ""
            },
            "require": {
                "symfony/console": "3.*",
                "symfony/finder": "3.*",
                "symfony/framework-bundle": "3.*"
            },
            "require-dev": {
                "doctrine/orm": "2.5.*",
                "symfony/doctrine-bridge": "3.2.*",
                "twig/twig": "~1.28"
            },
            "type": "symfony-bundle",
            "extra": {
                "branch-alias": {
                    "dev-master": "2.2.x-dev"
                }
            },
            "autoload": {
                "psr-0": {
                    "Zikula\\Bundle\\GeneratorBundle\\": ""
                }
            },
            "notification-url": "https://packagist.org/downloads/",
            "license": [
                "MIT"
            ],
            "authors": [
                {
                    "name": "Zikula Community",
                    "homepage": "http://zikula.org/"
                },
                {
                    "name": "Fabien Potencier",
                    "email": "fabien@symfony.com"
                }
            ],
            "description": "This module generates code for you",
            "time": "2017-10-25T09:49:44+00:00"
        },
        {
            "name": "zikula/jquery-bundle",
            "version": "1.0.0",
            "source": {
                "type": "git",
                "url": "https://github.com/zikula/JQueryBundle.git",
                "reference": "5b6275c58da00d191c38d428d7a14d71c791d4e2"
            },
            "dist": {
                "type": "zip",
                "url": "https://api.github.com/repos/zikula/JQueryBundle/zipball/5b6275c58da00d191c38d428d7a14d71c791d4e2",
                "reference": "5b6275c58da00d191c38d428d7a14d71c791d4e2",
                "shasum": ""
            },
            "require": {
                "components/jquery": "2.1.*",
                "php": ">=5.3.3"
            },
            "type": "symfony-bundle",
            "autoload": {
                "psr-0": {
                    "Zikula\\Bundle\\JQueryBundle\\": ""
                }
            },
            "notification-url": "https://packagist.org/downloads/",
            "license": [
                "MIT"
            ],
            "authors": [
                {
                    "name": "Zikula",
                    "homepage": "http://zikula.org"
                }
            ],
            "description": "Zikula jQuery bundle",
            "homepage": "http://zikula.org",
            "keywords": [
                "bundle",
                "jquery",
                "zikula"
            ],
            "time": "2016-01-16T01:13:55+00:00"
        },
        {
            "name": "zikula/jquery-ui-bundle",
            "version": "1.0.0",
            "source": {
                "type": "git",
                "url": "https://github.com/zikula/JQueryUIBundle.git",
                "reference": "cfff4251ce451a6681b0cc592e1e7a3c9f3d4a95"
            },
            "dist": {
                "type": "zip",
                "url": "https://api.github.com/repos/zikula/JQueryUIBundle/zipball/cfff4251ce451a6681b0cc592e1e7a3c9f3d4a95",
                "reference": "cfff4251ce451a6681b0cc592e1e7a3c9f3d4a95",
                "shasum": ""
            },
            "require": {
                "components/jqueryui": "~1",
                "php": ">=5.3.2"
            },
            "type": "symfony-bundle",
            "autoload": {
                "psr-0": {
                    "Zikula\\Bundle\\JQueryUIBundle\\": ""
                }
            },
            "notification-url": "https://packagist.org/downloads/",
            "license": [
                "MIT"
            ],
            "authors": [
                {
                    "name": "Zikula",
                    "homepage": "http://zikula.org"
                }
            ],
            "description": "Zikula jQuery UI bundle",
            "homepage": "http://zikula.org",
            "keywords": [
                "bundle",
                "jQuery UI",
                "jquery",
                "zikula"
            ],
            "time": "2013-08-16T17:00:32+00:00"
        },
        {
            "name": "zikula/legal-module",
            "version": "3.1.1",
            "source": {
                "type": "git",
                "url": "https://github.com/zikula-modules/Legal.git",
                "reference": "04ea610a2110b77b359a8d813dac8f252af77789"
            },
            "dist": {
                "type": "zip",
                "url": "https://api.github.com/repos/zikula-modules/Legal/zipball/04ea610a2110b77b359a8d813dac8f252af77789",
                "reference": "04ea610a2110b77b359a8d813dac8f252af77789",
                "shasum": ""
            },
            "require": {
                "php": ">=5.5.9"
            },
            "type": "zikula-module",
            "extra": {
                "zikula": {
                    "class": "Zikula\\LegalModule\\ZikulaLegalModule",
                    "core-compatibility": ">=1.5.0",
                    "displayname": "Legal",
                    "url": "legal",
                    "oldnames": [
                        "Legal"
                    ],
                    "capabilities": {
                        "admin": {
                            "route": "zikulalegalmodule_config_config"
                        },
                        "user": {
                            "route": "zikulalegalmodule_user_termsofuse"
                        }
                    },
                    "securityschema": {
                        "ZikulaLegalModule::": "::",
                        "ZikulaLegalModule::legalNotice": "::",
                        "ZikulaLegalModule::termsOfUse": "::",
                        "ZikulaLegalModule::privacyPolicy": "::",
                        "ZikulaLegalModule::agePolicy": "::",
                        "ZikulaLegalModule::accessibilityStatement": "::",
                        "ZikulaLegalModule::cancellationRightPolicy": "::",
                        "ZikulaLegalModule::tradeConditions": "::"
                    }
                }
            },
            "autoload": {
                "psr-4": {
                    "Zikula\\LegalModule\\": ""
                }
            },
            "license": [
                "LGPL-3.0+"
            ],
            "authors": [
                {
                    "name": "Zikula Development Team",
                    "homepage": "http://zikula.org"
                }
            ],
            "description": "Provides an interface for managing the site's legal documents.",
            "support": {
                "source": "https://github.com/zikula-modules/Legal/tree/3.1.1",
                "issues": "https://github.com/zikula-modules/Legal/issues"
            },
            "time": "2017-11-04T15:42:12+00:00"
        },
        {
            "name": "zikula/oauth-module",
            "version": "1.0.4",
            "source": {
                "type": "git",
                "url": "https://github.com/zikula/OAuth.git",
                "reference": "3e3d4c05c335e3c44568523c131cc6ad0d483564"
            },
            "dist": {
                "type": "zip",
                "url": "https://api.github.com/repos/zikula/OAuth/zipball/3e3d4c05c335e3c44568523c131cc6ad0d483564",
                "reference": "3e3d4c05c335e3c44568523c131cc6ad0d483564",
                "shasum": ""
            },
            "require": {
                "league/oauth2-facebook": "~1.4.1",
                "league/oauth2-github": "~0.2.1",
                "league/oauth2-google": "~1.0.1",
                "league/oauth2-instagram": "~0.2.2",
                "league/oauth2-linkedin": "~0.4.0",
                "php": ">5.4.1"
            },
            "type": "zikula-module",
            "extra": {
                "zikula": {
                    "core-compatibility": ">=1.4.3",
                    "class": "Zikula\\OAuthModule\\ZikulaOAuthModule",
                    "displayname": "OAuthModule",
                    "capabilities": {
                        "admin": {
                            "route": "zikulaoauthmodule_config_settings"
                        }
                    },
                    "url": "oauth",
                    "oldnames": [],
                    "securityschema": {
                        "ZikulaOAuthModule::": "::"
                    }
                }
            },
            "autoload": {
                "psr-4": {
                    "Zikula\\OAuthModule\\": ""
                }
            },
            "license": [
                "MIT"
            ],
            "authors": [
                {
                    "name": "Zikula Team",
                    "homepage": "http://zikula.org/"
                }
            ],
            "description": "Integrates league/oauth2-client and various providers.",
            "support": {
                "source": "https://github.com/zikula/OAuth/tree/1.0.4",
                "issues": "https://github.com/zikula/OAuth/issues"
            },
            "time": "2017-11-05T09:50:18+00:00"
        },
        {
            "name": "zikula/pagelock-module",
            "version": "1.2.3",
            "source": {
                "type": "git",
                "url": "https://github.com/zikula-modules/PageLock.git",
                "reference": "64974be844a93a906b5a1e36c366e863e6fdcf88"
            },
            "dist": {
                "type": "zip",
                "url": "https://api.github.com/repos/zikula-modules/PageLock/zipball/64974be844a93a906b5a1e36c366e863e6fdcf88",
                "reference": "64974be844a93a906b5a1e36c366e863e6fdcf88",
                "shasum": ""
            },
            "require": {
                "php": ">5.4.0"
            },
            "type": "zikula-module",
            "extra": {
                "zikula": {
                    "class": "Zikula\\PageLockModule\\ZikulaPageLockModule",
                    "core-compatibility": ">=1.4.1",
                    "displayname": "Page lock",
                    "url": "pagelock",
                    "securityschema": {
                        "ZikulaPageLockModule::": "::"
                    }
                }
            },
            "autoload": {
                "psr-4": {
                    "Zikula\\PageLockModule\\": ""
                }
            },
            "license": [
                "LGPL-3.0+"
            ],
            "authors": [
                {
                    "name": "Zikula",
                    "homepage": "http://zikula.org/"
                }
            ],
            "description": "Page locking support",
            "support": {
                "source": "https://github.com/zikula-modules/PageLock/tree/1.2.3",
                "issues": "https://github.com/zikula-modules/PageLock/issues"
            },
            "time": "2017-07-24T10:54:55+00:00"
        },
        {
            "name": "zikula/profile-module",
            "version": "3.0.3",
            "source": {
                "type": "git",
                "url": "https://github.com/zikula-modules/Profile.git",
                "reference": "9303516f0aa181b8affd42f786e0f85b1619498c"
            },
            "dist": {
                "type": "zip",
                "url": "https://api.github.com/repos/zikula-modules/Profile/zipball/9303516f0aa181b8affd42f786e0f85b1619498c",
                "reference": "9303516f0aa181b8affd42f786e0f85b1619498c",
                "shasum": ""
            },
            "require": {
                "php": ">=5.5.9"
            },
            "type": "zikula-module",
            "extra": {
                "zikula": {
                    "class": "Zikula\\ProfileModule\\ZikulaProfileModule",
                    "core-compatibility": ">=1.5.0",
                    "displayname": "Profile",
                    "url": "profile",
                    "oldnames": [
                        "Profile"
                    ],
                    "capabilities": {
                        "admin": {
                            "route": "zikulaprofilemodule_property_list"
                        },
                        "user": {
                            "route": "zikulaprofilemodule_profile_display"
                        }
                    },
                    "securityschema": {
                        "ZikulaProfileModule::": "::",
                        "ZikulaProfileModule::view": "::",
                        "ZikulaProfileModule::item": "PropertyId::",
                        "ZikulaProfileModule:Members": "::",
                        "ZikulaProfileModule:Members:recent": "::",
                        "ZikulaProfileModule:Members:online": "::",
                        "ZikulaProfileModule:FeaturedUserblock:": "Block title::",
                        "ZikulaProfileModule:LastSeenblock:": "Block title::",
                        "ZikulaProfileModule:LastXUsersblock:": "Block title::",
                        "ZikulaProfileModule:MembersOnlineblock:": "Block title::",
                        "Userblock::": "Block title::"
                    }
                }
            },
            "autoload": {
                "psr-4": {
                    "Zikula\\ProfileModule\\": ""
                }
            },
            "license": [
                "LGPL-3.0+"
            ],
            "authors": [
                {
                    "name": "Zikula Development Team",
                    "homepage": "http://zikula.org"
                }
            ],
            "description": "User profiles and member list",
            "support": {
                "source": "https://github.com/zikula-modules/Profile/tree/3.0.3",
                "issues": "https://github.com/zikula-modules/Profile/issues"
            },
            "time": "2017-11-04T15:47:52+00:00"
        },
        {
            "name": "zikula/seabreeze-theme",
            "version": "4.0.2",
            "source": {
                "type": "git",
                "url": "https://github.com/zikula/ZikulaSeaBreezeTheme.git",
                "reference": "9fdbc4560521f7b1d6d45571edf1a263156b70f7"
            },
            "dist": {
                "type": "zip",
                "url": "https://api.github.com/repos/zikula/ZikulaSeaBreezeTheme/zipball/9fdbc4560521f7b1d6d45571edf1a263156b70f7",
                "reference": "9fdbc4560521f7b1d6d45571edf1a263156b70f7",
                "shasum": ""
            },
            "require": {
                "php": ">=5.4.1"
            },
            "type": "zikula-theme",
            "extra": {
                "zikula": {
                    "core-compatibility": ">=1.4.1",
                    "class": "Zikula\\SeaBreezeTheme\\ZikulaSeaBreezeTheme",
                    "displayname": "SeaBreeze",
                    "capabilities": {
                        "user": true,
                        "admin": true
                    }
                }
            },
            "autoload": {
                "psr-4": {
                    "Zikula\\SeaBreezeTheme\\": ""
                }
            },
            "license": [
                "LGPL-3.0+"
            ],
            "authors": [
                {
                    "name": "Zikula",
                    "homepage": "http://zikula.org/"
                }
            ],
            "description": "The SeaBreeze theme is a browser-oriented theme.",
            "support": {
                "source": "https://github.com/zikula/ZikulaSeaBreezeTheme/tree/4.0.2",
                "issues": "https://github.com/zikula/ZikulaSeaBreezeTheme/issues"
            },
            "time": "2017-07-07T20:08:08+00:00"
        },
        {
            "name": "zikula/wizard",
            "version": "2.0",
            "source": {
                "type": "git",
                "url": "https://github.com/zikula/Wizard.git",
                "reference": "4f245d6e05d7b828dacd188a82664d56263df0af"
            },
            "dist": {
                "type": "zip",
                "url": "https://api.github.com/repos/zikula/Wizard/zipball/4f245d6e05d7b828dacd188a82664d56263df0af",
                "reference": "4f245d6e05d7b828dacd188a82664d56263df0af",
                "shasum": ""
            },
            "require": {
                "php": ">=5.4.1",
                "symfony/symfony": "3.*"
            },
            "type": "library",
            "autoload": {
                "psr-4": {
                    "Zikula\\Component\\Wizard\\": ""
                }
            },
            "notification-url": "https://packagist.org/downloads/",
            "license": [
                "MIT"
            ],
            "authors": [
                {
                    "name": "Craig Heydenburg",
                    "email": "craig@zikula.org"
                }
            ],
            "description": "Wizard for multi-stage interaction including Symfony Forms",
            "homepage": "http://zikula.org",
            "keywords": [
                "Forms",
                "Symfony2",
                "stage",
                "step",
                "wizard"
            ],
            "time": "2017-06-03T21:24:37+00:00"
        }
    ],
    "packages-dev": [
        {
            "name": "phpdocumentor/reflection-common",
            "version": "1.0.1",
            "source": {
                "type": "git",
                "url": "https://github.com/phpDocumentor/ReflectionCommon.git",
                "reference": "21bdeb5f65d7ebf9f43b1b25d404f87deab5bfb6"
            },
            "dist": {
                "type": "zip",
                "url": "https://api.github.com/repos/phpDocumentor/ReflectionCommon/zipball/21bdeb5f65d7ebf9f43b1b25d404f87deab5bfb6",
                "reference": "21bdeb5f65d7ebf9f43b1b25d404f87deab5bfb6",
                "shasum": ""
            },
            "require": {
                "php": ">=5.5"
            },
            "require-dev": {
                "phpunit/phpunit": "^4.6"
            },
            "type": "library",
            "extra": {
                "branch-alias": {
                    "dev-master": "1.0.x-dev"
                }
            },
            "autoload": {
                "psr-4": {
                    "phpDocumentor\\Reflection\\": [
                        "src"
                    ]
                }
            },
            "notification-url": "https://packagist.org/downloads/",
            "license": [
                "MIT"
            ],
            "authors": [
                {
                    "name": "Jaap van Otterdijk",
                    "email": "opensource@ijaap.nl"
                }
            ],
            "description": "Common reflection classes used by phpdocumentor to reflect the code structure",
            "homepage": "http://www.phpdoc.org",
            "keywords": [
                "FQSEN",
                "phpDocumentor",
                "phpdoc",
                "reflection",
                "static analysis"
            ],
            "time": "2017-09-11T18:02:19+00:00"
        },
        {
            "name": "phpdocumentor/reflection-docblock",
            "version": "3.2.2",
            "source": {
                "type": "git",
                "url": "https://github.com/phpDocumentor/ReflectionDocBlock.git",
                "reference": "4aada1f93c72c35e22fb1383b47fee43b8f1d157"
            },
            "dist": {
                "type": "zip",
                "url": "https://api.github.com/repos/phpDocumentor/ReflectionDocBlock/zipball/4aada1f93c72c35e22fb1383b47fee43b8f1d157",
                "reference": "4aada1f93c72c35e22fb1383b47fee43b8f1d157",
                "shasum": ""
            },
            "require": {
                "php": ">=5.5",
                "phpdocumentor/reflection-common": "^1.0@dev",
                "phpdocumentor/type-resolver": "^0.3.0",
                "webmozart/assert": "^1.0"
            },
            "require-dev": {
                "mockery/mockery": "^0.9.4",
                "phpunit/phpunit": "^4.4"
            },
            "type": "library",
            "autoload": {
                "psr-4": {
                    "phpDocumentor\\Reflection\\": [
                        "src/"
                    ]
                }
            },
            "notification-url": "https://packagist.org/downloads/",
            "license": [
                "MIT"
            ],
            "authors": [
                {
                    "name": "Mike van Riel",
                    "email": "me@mikevanriel.com"
                }
            ],
            "description": "With this component, a library can provide support for annotations via DocBlocks or otherwise retrieve information that is embedded in a DocBlock.",
            "time": "2017-08-08T06:39:58+00:00"
        },
        {
            "name": "phpdocumentor/type-resolver",
            "version": "0.3.0",
            "source": {
                "type": "git",
                "url": "https://github.com/phpDocumentor/TypeResolver.git",
                "reference": "fb3933512008d8162b3cdf9e18dba9309b7c3773"
            },
            "dist": {
                "type": "zip",
                "url": "https://api.github.com/repos/phpDocumentor/TypeResolver/zipball/fb3933512008d8162b3cdf9e18dba9309b7c3773",
                "reference": "fb3933512008d8162b3cdf9e18dba9309b7c3773",
                "shasum": ""
            },
            "require": {
                "php": "^5.5 || ^7.0",
                "phpdocumentor/reflection-common": "^1.0"
            },
            "require-dev": {
                "mockery/mockery": "^0.9.4",
                "phpunit/phpunit": "^5.2||^4.8.24"
            },
            "type": "library",
            "extra": {
                "branch-alias": {
                    "dev-master": "1.0.x-dev"
                }
            },
            "autoload": {
                "psr-4": {
                    "phpDocumentor\\Reflection\\": [
                        "src/"
                    ]
                }
            },
            "notification-url": "https://packagist.org/downloads/",
            "license": [
                "MIT"
            ],
            "authors": [
                {
                    "name": "Mike van Riel",
                    "email": "me@mikevanriel.com"
                }
            ],
            "time": "2017-06-03T08:32:36+00:00"
        },
        {
            "name": "phpspec/prophecy",
            "version": "v1.7.2",
            "source": {
                "type": "git",
                "url": "https://github.com/phpspec/prophecy.git",
                "reference": "c9b8c6088acd19d769d4cc0ffa60a9fe34344bd6"
            },
            "dist": {
                "type": "zip",
                "url": "https://api.github.com/repos/phpspec/prophecy/zipball/c9b8c6088acd19d769d4cc0ffa60a9fe34344bd6",
                "reference": "c9b8c6088acd19d769d4cc0ffa60a9fe34344bd6",
                "shasum": ""
            },
            "require": {
                "doctrine/instantiator": "^1.0.2",
                "php": "^5.3|^7.0",
                "phpdocumentor/reflection-docblock": "^2.0|^3.0.2|^4.0",
                "sebastian/comparator": "^1.1|^2.0",
                "sebastian/recursion-context": "^1.0|^2.0|^3.0"
            },
            "require-dev": {
                "phpspec/phpspec": "^2.5|^3.2",
                "phpunit/phpunit": "^4.8 || ^5.6.5"
            },
            "type": "library",
            "extra": {
                "branch-alias": {
                    "dev-master": "1.7.x-dev"
                }
            },
            "autoload": {
                "psr-0": {
                    "Prophecy\\": "src/"
                }
            },
            "notification-url": "https://packagist.org/downloads/",
            "license": [
                "MIT"
            ],
            "authors": [
                {
                    "name": "Konstantin Kudryashov",
                    "email": "ever.zet@gmail.com",
                    "homepage": "http://everzet.com"
                },
                {
                    "name": "Marcello Duarte",
                    "email": "marcello.duarte@gmail.com"
                }
            ],
            "description": "Highly opinionated mocking framework for PHP 5.3+",
            "homepage": "https://github.com/phpspec/prophecy",
            "keywords": [
                "Double",
                "Dummy",
                "fake",
                "mock",
                "spy",
                "stub"
            ],
            "time": "2017-09-04T11:05:03+00:00"
        },
        {
            "name": "phpunit/php-code-coverage",
            "version": "2.2.4",
            "source": {
                "type": "git",
                "url": "https://github.com/sebastianbergmann/php-code-coverage.git",
                "reference": "eabf68b476ac7d0f73793aada060f1c1a9bf8979"
            },
            "dist": {
                "type": "zip",
                "url": "https://api.github.com/repos/sebastianbergmann/php-code-coverage/zipball/eabf68b476ac7d0f73793aada060f1c1a9bf8979",
                "reference": "eabf68b476ac7d0f73793aada060f1c1a9bf8979",
                "shasum": ""
            },
            "require": {
                "php": ">=5.3.3",
                "phpunit/php-file-iterator": "~1.3",
                "phpunit/php-text-template": "~1.2",
                "phpunit/php-token-stream": "~1.3",
                "sebastian/environment": "^1.3.2",
                "sebastian/version": "~1.0"
            },
            "require-dev": {
                "ext-xdebug": ">=2.1.4",
                "phpunit/phpunit": "~4"
            },
            "suggest": {
                "ext-dom": "*",
                "ext-xdebug": ">=2.2.1",
                "ext-xmlwriter": "*"
            },
            "type": "library",
            "extra": {
                "branch-alias": {
                    "dev-master": "2.2.x-dev"
                }
            },
            "autoload": {
                "classmap": [
                    "src/"
                ]
            },
            "notification-url": "https://packagist.org/downloads/",
            "license": [
                "BSD-3-Clause"
            ],
            "authors": [
                {
                    "name": "Sebastian Bergmann",
                    "email": "sb@sebastian-bergmann.de",
                    "role": "lead"
                }
            ],
            "description": "Library that provides collection, processing, and rendering functionality for PHP code coverage information.",
            "homepage": "https://github.com/sebastianbergmann/php-code-coverage",
            "keywords": [
                "coverage",
                "testing",
                "xunit"
            ],
            "time": "2015-10-06T15:47:00+00:00"
        },
        {
            "name": "phpunit/php-file-iterator",
            "version": "1.4.2",
            "source": {
                "type": "git",
                "url": "https://github.com/sebastianbergmann/php-file-iterator.git",
                "reference": "3cc8f69b3028d0f96a9078e6295d86e9bf019be5"
            },
            "dist": {
                "type": "zip",
                "url": "https://api.github.com/repos/sebastianbergmann/php-file-iterator/zipball/3cc8f69b3028d0f96a9078e6295d86e9bf019be5",
                "reference": "3cc8f69b3028d0f96a9078e6295d86e9bf019be5",
                "shasum": ""
            },
            "require": {
                "php": ">=5.3.3"
            },
            "type": "library",
            "extra": {
                "branch-alias": {
                    "dev-master": "1.4.x-dev"
                }
            },
            "autoload": {
                "classmap": [
                    "src/"
                ]
            },
            "notification-url": "https://packagist.org/downloads/",
            "license": [
                "BSD-3-Clause"
            ],
            "authors": [
                {
                    "name": "Sebastian Bergmann",
                    "email": "sb@sebastian-bergmann.de",
                    "role": "lead"
                }
            ],
            "description": "FilterIterator implementation that filters files based on a list of suffixes.",
            "homepage": "https://github.com/sebastianbergmann/php-file-iterator/",
            "keywords": [
                "filesystem",
                "iterator"
            ],
            "time": "2016-10-03T07:40:28+00:00"
        },
        {
            "name": "phpunit/php-text-template",
            "version": "1.2.1",
            "source": {
                "type": "git",
                "url": "https://github.com/sebastianbergmann/php-text-template.git",
                "reference": "31f8b717e51d9a2afca6c9f046f5d69fc27c8686"
            },
            "dist": {
                "type": "zip",
                "url": "https://api.github.com/repos/sebastianbergmann/php-text-template/zipball/31f8b717e51d9a2afca6c9f046f5d69fc27c8686",
                "reference": "31f8b717e51d9a2afca6c9f046f5d69fc27c8686",
                "shasum": ""
            },
            "require": {
                "php": ">=5.3.3"
            },
            "type": "library",
            "autoload": {
                "classmap": [
                    "src/"
                ]
            },
            "notification-url": "https://packagist.org/downloads/",
            "license": [
                "BSD-3-Clause"
            ],
            "authors": [
                {
                    "name": "Sebastian Bergmann",
                    "email": "sebastian@phpunit.de",
                    "role": "lead"
                }
            ],
            "description": "Simple template engine.",
            "homepage": "https://github.com/sebastianbergmann/php-text-template/",
            "keywords": [
                "template"
            ],
            "time": "2015-06-21T13:50:34+00:00"
        },
        {
            "name": "phpunit/php-timer",
            "version": "1.0.9",
            "source": {
                "type": "git",
                "url": "https://github.com/sebastianbergmann/php-timer.git",
                "reference": "3dcf38ca72b158baf0bc245e9184d3fdffa9c46f"
            },
            "dist": {
                "type": "zip",
                "url": "https://api.github.com/repos/sebastianbergmann/php-timer/zipball/3dcf38ca72b158baf0bc245e9184d3fdffa9c46f",
                "reference": "3dcf38ca72b158baf0bc245e9184d3fdffa9c46f",
                "shasum": ""
            },
            "require": {
                "php": "^5.3.3 || ^7.0"
            },
            "require-dev": {
                "phpunit/phpunit": "^4.8.35 || ^5.7 || ^6.0"
            },
            "type": "library",
            "extra": {
                "branch-alias": {
                    "dev-master": "1.0-dev"
                }
            },
            "autoload": {
                "classmap": [
                    "src/"
                ]
            },
            "notification-url": "https://packagist.org/downloads/",
            "license": [
                "BSD-3-Clause"
            ],
            "authors": [
                {
                    "name": "Sebastian Bergmann",
                    "email": "sb@sebastian-bergmann.de",
                    "role": "lead"
                }
            ],
            "description": "Utility class for timing",
            "homepage": "https://github.com/sebastianbergmann/php-timer/",
            "keywords": [
                "timer"
            ],
            "time": "2017-02-26T11:10:40+00:00"
        },
        {
            "name": "phpunit/php-token-stream",
            "version": "1.4.11",
            "source": {
                "type": "git",
                "url": "https://github.com/sebastianbergmann/php-token-stream.git",
                "reference": "e03f8f67534427a787e21a385a67ec3ca6978ea7"
            },
            "dist": {
                "type": "zip",
                "url": "https://api.github.com/repos/sebastianbergmann/php-token-stream/zipball/e03f8f67534427a787e21a385a67ec3ca6978ea7",
                "reference": "e03f8f67534427a787e21a385a67ec3ca6978ea7",
                "shasum": ""
            },
            "require": {
                "ext-tokenizer": "*",
                "php": ">=5.3.3"
            },
            "require-dev": {
                "phpunit/phpunit": "~4.2"
            },
            "type": "library",
            "extra": {
                "branch-alias": {
                    "dev-master": "1.4-dev"
                }
            },
            "autoload": {
                "classmap": [
                    "src/"
                ]
            },
            "notification-url": "https://packagist.org/downloads/",
            "license": [
                "BSD-3-Clause"
            ],
            "authors": [
                {
                    "name": "Sebastian Bergmann",
                    "email": "sebastian@phpunit.de"
                }
            ],
            "description": "Wrapper around PHP's tokenizer extension.",
            "homepage": "https://github.com/sebastianbergmann/php-token-stream/",
            "keywords": [
                "tokenizer"
            ],
            "time": "2017-02-27T10:12:30+00:00"
        },
        {
            "name": "phpunit/phpunit",
            "version": "4.8.36",
            "source": {
                "type": "git",
                "url": "https://github.com/sebastianbergmann/phpunit.git",
                "reference": "46023de9a91eec7dfb06cc56cb4e260017298517"
            },
            "dist": {
                "type": "zip",
                "url": "https://api.github.com/repos/sebastianbergmann/phpunit/zipball/46023de9a91eec7dfb06cc56cb4e260017298517",
                "reference": "46023de9a91eec7dfb06cc56cb4e260017298517",
                "shasum": ""
            },
            "require": {
                "ext-dom": "*",
                "ext-json": "*",
                "ext-pcre": "*",
                "ext-reflection": "*",
                "ext-spl": "*",
                "php": ">=5.3.3",
                "phpspec/prophecy": "^1.3.1",
                "phpunit/php-code-coverage": "~2.1",
                "phpunit/php-file-iterator": "~1.4",
                "phpunit/php-text-template": "~1.2",
                "phpunit/php-timer": "^1.0.6",
                "phpunit/phpunit-mock-objects": "~2.3",
                "sebastian/comparator": "~1.2.2",
                "sebastian/diff": "~1.2",
                "sebastian/environment": "~1.3",
                "sebastian/exporter": "~1.2",
                "sebastian/global-state": "~1.0",
                "sebastian/version": "~1.0",
                "symfony/yaml": "~2.1|~3.0"
            },
            "suggest": {
                "phpunit/php-invoker": "~1.1"
            },
            "bin": [
                "phpunit"
            ],
            "type": "library",
            "extra": {
                "branch-alias": {
                    "dev-master": "4.8.x-dev"
                }
            },
            "autoload": {
                "classmap": [
                    "src/"
                ]
            },
            "notification-url": "https://packagist.org/downloads/",
            "license": [
                "BSD-3-Clause"
            ],
            "authors": [
                {
                    "name": "Sebastian Bergmann",
                    "email": "sebastian@phpunit.de",
                    "role": "lead"
                }
            ],
            "description": "The PHP Unit Testing framework.",
            "homepage": "https://phpunit.de/",
            "keywords": [
                "phpunit",
                "testing",
                "xunit"
            ],
            "time": "2017-06-21T08:07:12+00:00"
        },
        {
            "name": "phpunit/phpunit-mock-objects",
            "version": "2.3.8",
            "source": {
                "type": "git",
                "url": "https://github.com/sebastianbergmann/phpunit-mock-objects.git",
                "reference": "ac8e7a3db35738d56ee9a76e78a4e03d97628983"
            },
            "dist": {
                "type": "zip",
                "url": "https://api.github.com/repos/sebastianbergmann/phpunit-mock-objects/zipball/ac8e7a3db35738d56ee9a76e78a4e03d97628983",
                "reference": "ac8e7a3db35738d56ee9a76e78a4e03d97628983",
                "shasum": ""
            },
            "require": {
                "doctrine/instantiator": "^1.0.2",
                "php": ">=5.3.3",
                "phpunit/php-text-template": "~1.2",
                "sebastian/exporter": "~1.2"
            },
            "require-dev": {
                "phpunit/phpunit": "~4.4"
            },
            "suggest": {
                "ext-soap": "*"
            },
            "type": "library",
            "extra": {
                "branch-alias": {
                    "dev-master": "2.3.x-dev"
                }
            },
            "autoload": {
                "classmap": [
                    "src/"
                ]
            },
            "notification-url": "https://packagist.org/downloads/",
            "license": [
                "BSD-3-Clause"
            ],
            "authors": [
                {
                    "name": "Sebastian Bergmann",
                    "email": "sb@sebastian-bergmann.de",
                    "role": "lead"
                }
            ],
            "description": "Mock Object library for PHPUnit",
            "homepage": "https://github.com/sebastianbergmann/phpunit-mock-objects/",
            "keywords": [
                "mock",
                "xunit"
            ],
            "time": "2015-10-02T06:51:40+00:00"
        },
        {
            "name": "sebastian/comparator",
            "version": "1.2.4",
            "source": {
                "type": "git",
                "url": "https://github.com/sebastianbergmann/comparator.git",
                "reference": "2b7424b55f5047b47ac6e5ccb20b2aea4011d9be"
            },
            "dist": {
                "type": "zip",
                "url": "https://api.github.com/repos/sebastianbergmann/comparator/zipball/2b7424b55f5047b47ac6e5ccb20b2aea4011d9be",
                "reference": "2b7424b55f5047b47ac6e5ccb20b2aea4011d9be",
                "shasum": ""
            },
            "require": {
                "php": ">=5.3.3",
                "sebastian/diff": "~1.2",
                "sebastian/exporter": "~1.2 || ~2.0"
            },
            "require-dev": {
                "phpunit/phpunit": "~4.4"
            },
            "type": "library",
            "extra": {
                "branch-alias": {
                    "dev-master": "1.2.x-dev"
                }
            },
            "autoload": {
                "classmap": [
                    "src/"
                ]
            },
            "notification-url": "https://packagist.org/downloads/",
            "license": [
                "BSD-3-Clause"
            ],
            "authors": [
                {
                    "name": "Jeff Welch",
                    "email": "whatthejeff@gmail.com"
                },
                {
                    "name": "Volker Dusch",
                    "email": "github@wallbash.com"
                },
                {
                    "name": "Bernhard Schussek",
                    "email": "bschussek@2bepublished.at"
                },
                {
                    "name": "Sebastian Bergmann",
                    "email": "sebastian@phpunit.de"
                }
            ],
            "description": "Provides the functionality to compare PHP values for equality",
            "homepage": "http://www.github.com/sebastianbergmann/comparator",
            "keywords": [
                "comparator",
                "compare",
                "equality"
            ],
            "time": "2017-01-29T09:50:25+00:00"
        },
        {
            "name": "sebastian/diff",
            "version": "1.4.3",
            "source": {
                "type": "git",
                "url": "https://github.com/sebastianbergmann/diff.git",
                "reference": "7f066a26a962dbe58ddea9f72a4e82874a3975a4"
            },
            "dist": {
                "type": "zip",
                "url": "https://api.github.com/repos/sebastianbergmann/diff/zipball/7f066a26a962dbe58ddea9f72a4e82874a3975a4",
                "reference": "7f066a26a962dbe58ddea9f72a4e82874a3975a4",
                "shasum": ""
            },
            "require": {
                "php": "^5.3.3 || ^7.0"
            },
            "require-dev": {
                "phpunit/phpunit": "^4.8.35 || ^5.7 || ^6.0"
            },
            "type": "library",
            "extra": {
                "branch-alias": {
                    "dev-master": "1.4-dev"
                }
            },
            "autoload": {
                "classmap": [
                    "src/"
                ]
            },
            "notification-url": "https://packagist.org/downloads/",
            "license": [
                "BSD-3-Clause"
            ],
            "authors": [
                {
                    "name": "Kore Nordmann",
                    "email": "mail@kore-nordmann.de"
                },
                {
                    "name": "Sebastian Bergmann",
                    "email": "sebastian@phpunit.de"
                }
            ],
            "description": "Diff implementation",
            "homepage": "https://github.com/sebastianbergmann/diff",
            "keywords": [
                "diff"
            ],
            "time": "2017-05-22T07:24:03+00:00"
        },
        {
            "name": "sebastian/environment",
            "version": "1.3.8",
            "source": {
                "type": "git",
                "url": "https://github.com/sebastianbergmann/environment.git",
                "reference": "be2c607e43ce4c89ecd60e75c6a85c126e754aea"
            },
            "dist": {
                "type": "zip",
                "url": "https://api.github.com/repos/sebastianbergmann/environment/zipball/be2c607e43ce4c89ecd60e75c6a85c126e754aea",
                "reference": "be2c607e43ce4c89ecd60e75c6a85c126e754aea",
                "shasum": ""
            },
            "require": {
                "php": "^5.3.3 || ^7.0"
            },
            "require-dev": {
                "phpunit/phpunit": "^4.8 || ^5.0"
            },
            "type": "library",
            "extra": {
                "branch-alias": {
                    "dev-master": "1.3.x-dev"
                }
            },
            "autoload": {
                "classmap": [
                    "src/"
                ]
            },
            "notification-url": "https://packagist.org/downloads/",
            "license": [
                "BSD-3-Clause"
            ],
            "authors": [
                {
                    "name": "Sebastian Bergmann",
                    "email": "sebastian@phpunit.de"
                }
            ],
            "description": "Provides functionality to handle HHVM/PHP environments",
            "homepage": "http://www.github.com/sebastianbergmann/environment",
            "keywords": [
                "Xdebug",
                "environment",
                "hhvm"
            ],
            "time": "2016-08-18T05:49:44+00:00"
        },
        {
            "name": "sebastian/exporter",
            "version": "1.2.2",
            "source": {
                "type": "git",
                "url": "https://github.com/sebastianbergmann/exporter.git",
                "reference": "42c4c2eec485ee3e159ec9884f95b431287edde4"
            },
            "dist": {
                "type": "zip",
                "url": "https://api.github.com/repos/sebastianbergmann/exporter/zipball/42c4c2eec485ee3e159ec9884f95b431287edde4",
                "reference": "42c4c2eec485ee3e159ec9884f95b431287edde4",
                "shasum": ""
            },
            "require": {
                "php": ">=5.3.3",
                "sebastian/recursion-context": "~1.0"
            },
            "require-dev": {
                "ext-mbstring": "*",
                "phpunit/phpunit": "~4.4"
            },
            "type": "library",
            "extra": {
                "branch-alias": {
                    "dev-master": "1.3.x-dev"
                }
            },
            "autoload": {
                "classmap": [
                    "src/"
                ]
            },
            "notification-url": "https://packagist.org/downloads/",
            "license": [
                "BSD-3-Clause"
            ],
            "authors": [
                {
                    "name": "Jeff Welch",
                    "email": "whatthejeff@gmail.com"
                },
                {
                    "name": "Volker Dusch",
                    "email": "github@wallbash.com"
                },
                {
                    "name": "Bernhard Schussek",
                    "email": "bschussek@2bepublished.at"
                },
                {
                    "name": "Sebastian Bergmann",
                    "email": "sebastian@phpunit.de"
                },
                {
                    "name": "Adam Harvey",
                    "email": "aharvey@php.net"
                }
            ],
            "description": "Provides the functionality to export PHP variables for visualization",
            "homepage": "http://www.github.com/sebastianbergmann/exporter",
            "keywords": [
                "export",
                "exporter"
            ],
            "time": "2016-06-17T09:04:28+00:00"
        },
        {
            "name": "sebastian/global-state",
            "version": "1.1.1",
            "source": {
                "type": "git",
                "url": "https://github.com/sebastianbergmann/global-state.git",
                "reference": "bc37d50fea7d017d3d340f230811c9f1d7280af4"
            },
            "dist": {
                "type": "zip",
                "url": "https://api.github.com/repos/sebastianbergmann/global-state/zipball/bc37d50fea7d017d3d340f230811c9f1d7280af4",
                "reference": "bc37d50fea7d017d3d340f230811c9f1d7280af4",
                "shasum": ""
            },
            "require": {
                "php": ">=5.3.3"
            },
            "require-dev": {
                "phpunit/phpunit": "~4.2"
            },
            "suggest": {
                "ext-uopz": "*"
            },
            "type": "library",
            "extra": {
                "branch-alias": {
                    "dev-master": "1.0-dev"
                }
            },
            "autoload": {
                "classmap": [
                    "src/"
                ]
            },
            "notification-url": "https://packagist.org/downloads/",
            "license": [
                "BSD-3-Clause"
            ],
            "authors": [
                {
                    "name": "Sebastian Bergmann",
                    "email": "sebastian@phpunit.de"
                }
            ],
            "description": "Snapshotting of global state",
            "homepage": "http://www.github.com/sebastianbergmann/global-state",
            "keywords": [
                "global state"
            ],
            "time": "2015-10-12T03:26:01+00:00"
        },
        {
            "name": "sebastian/recursion-context",
            "version": "1.0.5",
            "source": {
                "type": "git",
                "url": "https://github.com/sebastianbergmann/recursion-context.git",
                "reference": "b19cc3298482a335a95f3016d2f8a6950f0fbcd7"
            },
            "dist": {
                "type": "zip",
                "url": "https://api.github.com/repos/sebastianbergmann/recursion-context/zipball/b19cc3298482a335a95f3016d2f8a6950f0fbcd7",
                "reference": "b19cc3298482a335a95f3016d2f8a6950f0fbcd7",
                "shasum": ""
            },
            "require": {
                "php": ">=5.3.3"
            },
            "require-dev": {
                "phpunit/phpunit": "~4.4"
            },
            "type": "library",
            "extra": {
                "branch-alias": {
                    "dev-master": "1.0.x-dev"
                }
            },
            "autoload": {
                "classmap": [
                    "src/"
                ]
            },
            "notification-url": "https://packagist.org/downloads/",
            "license": [
                "BSD-3-Clause"
            ],
            "authors": [
                {
                    "name": "Jeff Welch",
                    "email": "whatthejeff@gmail.com"
                },
                {
                    "name": "Sebastian Bergmann",
                    "email": "sebastian@phpunit.de"
                },
                {
                    "name": "Adam Harvey",
                    "email": "aharvey@php.net"
                }
            ],
            "description": "Provides functionality to recursively process PHP variables",
            "homepage": "http://www.github.com/sebastianbergmann/recursion-context",
            "time": "2016-10-03T07:41:43+00:00"
        },
        {
            "name": "sebastian/version",
            "version": "1.0.6",
            "source": {
                "type": "git",
                "url": "https://github.com/sebastianbergmann/version.git",
                "reference": "58b3a85e7999757d6ad81c787a1fbf5ff6c628c6"
            },
            "dist": {
                "type": "zip",
                "url": "https://api.github.com/repos/sebastianbergmann/version/zipball/58b3a85e7999757d6ad81c787a1fbf5ff6c628c6",
                "reference": "58b3a85e7999757d6ad81c787a1fbf5ff6c628c6",
                "shasum": ""
            },
            "type": "library",
            "autoload": {
                "classmap": [
                    "src/"
                ]
            },
            "notification-url": "https://packagist.org/downloads/",
            "license": [
                "BSD-3-Clause"
            ],
            "authors": [
                {
                    "name": "Sebastian Bergmann",
                    "email": "sebastian@phpunit.de",
                    "role": "lead"
                }
            ],
            "description": "Library that helps with managing the version number of Git-hosted PHP projects",
            "homepage": "https://github.com/sebastianbergmann/version",
            "time": "2015-06-21T13:59:46+00:00"
        },
        {
            "name": "webmozart/assert",
            "version": "1.2.0",
            "source": {
                "type": "git",
                "url": "https://github.com/webmozart/assert.git",
                "reference": "2db61e59ff05fe5126d152bd0655c9ea113e550f"
            },
            "dist": {
                "type": "zip",
                "url": "https://api.github.com/repos/webmozart/assert/zipball/2db61e59ff05fe5126d152bd0655c9ea113e550f",
                "reference": "2db61e59ff05fe5126d152bd0655c9ea113e550f",
                "shasum": ""
            },
            "require": {
                "php": "^5.3.3 || ^7.0"
            },
            "require-dev": {
                "phpunit/phpunit": "^4.6",
                "sebastian/version": "^1.0.1"
            },
            "type": "library",
            "extra": {
                "branch-alias": {
                    "dev-master": "1.3-dev"
                }
            },
            "autoload": {
                "psr-4": {
                    "Webmozart\\Assert\\": "src/"
                }
            },
            "notification-url": "https://packagist.org/downloads/",
            "license": [
                "MIT"
            ],
            "authors": [
                {
                    "name": "Bernhard Schussek",
                    "email": "bschussek@gmail.com"
                }
            ],
            "description": "Assertions to validate method input/output with nice error messages.",
            "keywords": [
                "assert",
                "check",
                "validate"
            ],
            "time": "2016-11-23T20:04:58+00:00"
        }
    ],
    "aliases": [],
    "minimum-stability": "dev",
    "stability-flags": {
        "sensio/framework-extra-bundle": 20,
        "oyejorge/less.php": 20,
        "phpids/phpids": 20,
        "bootstrap-plus/bootstrap-jqueryui": 20
    },
    "prefer-stable": true,
    "prefer-lowest": false,
    "platform": {
        "php": ">=5.5.9"
    },
    "platform-dev": [],
    "platform-overrides": {
        "php": "5.5.9"
    }
}<|MERGE_RESOLUTION|>--- conflicted
+++ resolved
@@ -4613,29 +4613,16 @@
         },
         {
             "name": "symfony/symfony",
-<<<<<<< HEAD
-            "version": "v3.3.10",
+            "version": "v3.3.11",
             "source": {
                 "type": "git",
                 "url": "https://github.com/symfony/symfony.git",
-                "reference": "cfef3b2d505ae4375b17032bd03ed9a3da4b7b43"
-            },
-            "dist": {
-                "type": "zip",
-                "url": "https://api.github.com/repos/symfony/symfony/zipball/cfef3b2d505ae4375b17032bd03ed9a3da4b7b43",
-                "reference": "cfef3b2d505ae4375b17032bd03ed9a3da4b7b43",
-=======
-            "version": "v2.8.29",
-            "source": {
-                "type": "git",
-                "url": "https://github.com/symfony/symfony.git",
-                "reference": "341df0d9ee359197061fc18a033a8532cb4d5d56"
-            },
-            "dist": {
-                "type": "zip",
-                "url": "https://api.github.com/repos/symfony/symfony/zipball/341df0d9ee359197061fc18a033a8532cb4d5d56",
-                "reference": "341df0d9ee359197061fc18a033a8532cb4d5d56",
->>>>>>> 3362d891
+                "reference": "97e753fa58c6ab8751e5f77995d1ed7737a99f1b"
+            },
+            "dist": {
+                "type": "zip",
+                "url": "https://api.github.com/repos/symfony/symfony/zipball/97e753fa58c6ab8751e5f77995d1ed7737a99f1b",
+                "reference": "97e753fa58c6ab8751e5f77995d1ed7737a99f1b",
                 "shasum": ""
             },
             "require": {
@@ -4658,7 +4645,7 @@
             },
             "conflict": {
                 "phpdocumentor/reflection-docblock": "<3.0||>=3.2.0,<3.2.2",
-                "phpdocumentor/type-resolver": "<0.2.0",
+                "phpdocumentor/type-resolver": "<0.2.1",
                 "phpunit/phpunit": "<4.8.35|<5.4.3,>=5.0"
             },
             "provide": {
@@ -4719,12 +4706,9 @@
                 "symfony/yaml": "self.version"
             },
             "require-dev": {
-<<<<<<< HEAD
                 "cache/integration-tests": "dev-master",
+                "doctrine/annotations": "~1.0",
                 "doctrine/cache": "~1.6",
-=======
-                "doctrine/annotations": "~1.0",
->>>>>>> 3362d891
                 "doctrine/data-fixtures": "1.0.*",
                 "doctrine/dbal": "~2.4",
                 "doctrine/doctrine-bundle": "~1.4",
@@ -4779,77 +4763,7 @@
             "keywords": [
                 "framework"
             ],
-<<<<<<< HEAD
-            "time": "2017-10-05T23:40:32+00:00"
-=======
-            "time": "2017-11-10T19:54:36+00:00"
-        },
-        {
-            "name": "symfony/workflow",
-            "version": "v3.3.11",
-            "source": {
-                "type": "git",
-                "url": "https://github.com/symfony/workflow.git",
-                "reference": "0b2d479ee1a0b6050994d3b170594f74352d7f2f"
-            },
-            "dist": {
-                "type": "zip",
-                "url": "https://api.github.com/repos/symfony/workflow/zipball/0b2d479ee1a0b6050994d3b170594f74352d7f2f",
-                "reference": "0b2d479ee1a0b6050994d3b170594f74352d7f2f",
-                "shasum": ""
-            },
-            "require": {
-                "php": "^5.5.9|>=7.0.8",
-                "symfony/property-access": "~2.3|~3.0"
-            },
-            "require-dev": {
-                "psr/log": "~1.0",
-                "symfony/dependency-injection": "~2.8|~3.0",
-                "symfony/event-dispatcher": "~2.1|~3.0",
-                "symfony/expression-language": "~2.8|~3.0",
-                "symfony/security-core": "~2.8|~3.0"
-            },
-            "type": "library",
-            "extra": {
-                "branch-alias": {
-                    "dev-master": "3.3-dev"
-                }
-            },
-            "autoload": {
-                "psr-4": {
-                    "Symfony\\Component\\Workflow\\": ""
-                }
-            },
-            "notification-url": "https://packagist.org/downloads/",
-            "license": [
-                "MIT"
-            ],
-            "authors": [
-                {
-                    "name": "Symfony Community",
-                    "homepage": "http://symfony.com/contributors"
-                },
-                {
-                    "name": "Fabien Potencier",
-                    "email": "fabien@symfony.com"
-                },
-                {
-                    "name": "Grégoire Pineau",
-                    "email": "lyrixx@lyrixx.info"
-                }
-            ],
-            "description": "Symfony Workflow Component",
-            "homepage": "http://symfony.com",
-            "keywords": [
-                "petrinet",
-                "place",
-                "state",
-                "statemachine",
-                "transition",
-                "workflow"
-            ],
-            "time": "2017-09-15T16:32:24+00:00"
->>>>>>> 3362d891
+            "time": "2017-11-10T20:08:30+00:00"
         },
         {
             "name": "twig/extensions",
