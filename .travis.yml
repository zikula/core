language: php

sudo: false

php:
  - 5.5
  - 5.6
  - 7.0
  - 7.1
  - nightly

matrix:
  fast_finish: true
  allow_failures:
    - php: nightly

services:
  - mysql

before_install:
    - if [[ "$TRAVIS_PHP_VERSION" != "nightly" ]]; then phpenv config-rm xdebug.ini; fi;
    - if [[ "$TRAVIS_PHP_VERSION" != "nightly" ]] && [ $(php -r "echo PHP_MINOR_VERSION;") -le 4 ]; then echo "extension = apc.so" >> ~/.phpenv/versions/$(phpenv version-name)/etc/php.ini; fi;
    - if [[ "$TRAVIS_PHP_VERSION" != "nightly" ]]; then (pecl install -f memcached-2.1.0 && echo "extension = memcache.so" >> ~/.phpenv/versions/$(phpenv version-name)/etc/php.ini) || echo "Continuing without memcache extension"; fi;
    # Set the COMPOSER_ROOT_VERSION to the right version according to the branch being built
    - if [ "$TRAVIS_BRANCH" = "master" ]; then export COMPOSER_ROOT_VERSION=dev-master; else export COMPOSER_ROOT_VERSION="$TRAVIS_BRANCH".x-dev; fi;

<<<<<<< HEAD
    - composer install -o
=======
install:
    - composer install -o --no-scripts
    - composer run-script post-install-cmd
    - cd src
>>>>>>> 62e660eb

    - cd src
    - php bin/console lint:yaml app/config/
    - php bin/console lint:yaml system/
    - php bin/console lint:yaml themes/
    - php bin/console lint:yaml lib/Zikula/
    - php bin/console lint:twig system/ lib/Zikula/
    # twig linting in themes won't work because the themes are not active bundles

    - cd ..
    - phpunit

    - cd src

    # extract en translations
    - php -dmemory_limit=2G bin/console translation:extract en --output-format=po --output-dir=app/Resources/translations --enable-extractor=jms_i18n_routing --dir=system --dir=lib/Zikula/Bundle

install:
    # create test db
    - mysql -e 'create database zk_test;'
    # run the installer
    - php bin/console zikula:install:start -n --database_user=root --database_name=zk_test --password=12345678 --email=admin@example.com --router:request_context:host=localhost
    - php bin/console zikula:install:finish
    # drop the test db
    - mysql -e 'drop database zk_test'

    # create an upgrade db for 143
    - mysql -e 'create database zk_test;'
    - mysql zk_test < ../test_dbs/core143.sql
    # run the upgrade from the 143 db
    - 'sed -i -E "s/core_installed_version:(.*)/core_installed_version: ''1.4.3''/" app/config/custom_parameters.yml'
    - php bin/console zikula:upgrade -n --username=admin --password=12345678 --router:request_context:host=localhost --router:request_context:scheme=http --router:request_context:base_url='/'
    # drop the test db
    - mysql -e 'drop database zk_test'

    # create an upgrade db for 144
    - mysql -e 'create database zk_test;'
    - mysql zk_test < ../test_dbs/core144.sql
    # run the upgrade from the 144 db
    - 'sed -i -E "s/core_installed_version:(.*)/core_installed_version: ''1.4.4''/" app/config/custom_parameters.yml'
    - php bin/console zikula:upgrade -n --username=admin --password=12345678 --router:request_context:host=localhost --router:request_context:scheme=http --router:request_context:base_url='/'
    # drop the test db
    - mysql -e 'drop database zk_test'

    # create an upgrade db for 145
    - mysql -e 'create database zk_test;'
    - mysql zk_test < ../test_dbs/core145.sql
    # run the upgrade from the 145 db
    - 'sed -i -E "s/core_installed_version:(.*)/core_installed_version: ''1.4.5''/" app/config/custom_parameters.yml'
    - php bin/console zikula:upgrade -n --username=admin --password=12345678 --router:request_context:host=localhost --router:request_context:scheme=http --router:request_context:base_url='/'
    # drop the test db
    - mysql -e 'drop database zk_test'

    # create an upgrade db for 146
    - mysql -e 'create database zk_test;'
    - mysql zk_test < ../test_dbs/core146.sql
    # run the upgrade from the 146 db
    - 'sed -i -E "s/core_installed_version:(.*)/core_installed_version: ''1.4.6''/" app/config/custom_parameters.yml'
    - php bin/console zikula:upgrade -n --username=admin --password=12345678 --router:request_context:host=localhost --router:request_context:scheme=http --router:request_context:base_url='/'
    # drop the test db
    - mysql -e 'drop database zk_test'

script:
  - cd ..
  # execute Symfony deprecation detector
  - git clone https://github.com/sensiolabs-de/deprecation-detector.git
  - cd deprecation-detector
  - composer install
  - ./bin/deprecation-detector check ../src ../src/vendor<|MERGE_RESOLUTION|>--- conflicted
+++ resolved
@@ -24,14 +24,8 @@
     # Set the COMPOSER_ROOT_VERSION to the right version according to the branch being built
     - if [ "$TRAVIS_BRANCH" = "master" ]; then export COMPOSER_ROOT_VERSION=dev-master; else export COMPOSER_ROOT_VERSION="$TRAVIS_BRANCH".x-dev; fi;
 
-<<<<<<< HEAD
-    - composer install -o
-=======
-install:
     - composer install -o --no-scripts
     - composer run-script post-install-cmd
-    - cd src
->>>>>>> 62e660eb
 
     - cd src
     - php bin/console lint:yaml app/config/
