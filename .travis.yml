language: php

sudo: false

dist: bionic

php:
  - 7.2
  - 7.3
  - 7.4
  - 8.0.0
  - nightly

matrix:
  fast_finish: true
  allow_failures:
    - php: 8.0.0
    - php: nightly

services:
  - mysql

before_install:
    # disable xdebug
    - if [[ "$TRAVIS_PHP_VERSION" != "nightly" ]]; then phpenv config-rm xdebug.ini; fi;

    # load memcache.so
    #- pecl install -f memcached-3.1.3 && echo "extension = memcache.so" >> ~/.phpenv/versions/$(phpenv version-name)/etc/php.ini
    # Set the COMPOSER_ROOT_VERSION to the right version according to the branch being built
<<<<<<< HEAD
    - if [ "$TRAVIS_BRANCH" = "main" ]; then export COMPOSER_ROOT_VERSION=dev-main; else export COMPOSER_ROOT_VERSION=dev-"$TRAVIS_BRANCH"; fi;
=======
    - if [ "$TRAVIS_BRANCH" = "master" ]; then export COMPOSER_ROOT_VERSION=dev-master; else export COMPOSER_ROOT_VERSION=dev-"$TRAVIS_BRANCH"; fi;
>>>>>>> fe435369

    - composer validate --no-check-all --strict
    - composer install -o --no-scripts
    - composer run-script post-autoload-dump
    - composer run-script post-install-cmd

    - php bin/console lint:container
    - php bin/console lint:yaml config/
    - php bin/console lint:yaml src/system/ --parse-tags
    - php bin/console lint:yaml src/Zikula/ --parse-tags
    # DISABLED TEMPORARILY BECAUSE OF: Since symfony/http-foundation 5.3: "Symfony\Component\HttpFoundation\RequestStack::getMasterRequest()" is deprecated, use "getMainRequest()" instead.
    #- php bin/console lint:twig --show-deprecations src/system/ src/Zikula/
    - php bin/console lint:twig src/system/ src/Zikula/

    # see https://github.com/fabpot/local-php-security-checker/issues/11
    # and https://github.com/fabpot/local-php-security-checker/issues
    - "curl -s https://api.github.com/repos/fabpot/local-php-security-checker/releases/latest | grep -E \"browser_download_url(.+)linux_amd64\" | cut -d : -f 2,3 | tr -d \\\" | xargs -I{} wget -O local-php-security-checker {}"
    - sudo mv local-php-security-checker /usr/bin/local-php-security-checker
    - sudo chmod +x /usr/bin/local-php-security-checker
    - /usr/bin/local-php-security-checker

    - php bin/simple-phpunit

    # extract en translations
    - php bin/console translation:extract zikula en -vvv

install:
    # create test db
    - mysql -e 'create database zk_test;'
    # run the installer
    - php bin/console zikula:install:start -n --database_user=root --database_name=zk_test --password=12345678 --email=admin@example.com --router:request_context:host=localhost --router:request_context:base_url='/' -vvv
    - php bin/console zikula:install:finish -n -vvv
    # drop the test db
    - mysql -e 'drop database zk_test'

    # create an upgrade db for 143
    - mysql -e 'create database zk_test;'
    - mysql zk_test < tests/test_dbs/core143.sql
    # run the upgrade from the 143 db
    - cp .env .env.local # start with fresh copy of .env.local
    - cp tests/services_custom.yaml config/services_custom.yaml
    - php bin/console zikula:pre-upgrade
    - php bin/console zikula:upgrade -n --username=admin --password=12345678 --locale=en --router:request_context:host=localhost --router:request_context:scheme=http --router:request_context:base_url='/' -vvv
    # drop the test db
    - mysql -e 'drop database zk_test'

    # create an upgrade db for 144
    - mysql -e 'create database zk_test;'
    - mysql zk_test < tests/test_dbs/core144.sql
    # run the upgrade from the 144 db
    - cp .env .env.local # start with fresh copy of .env.local
    - cp tests/services_custom.yaml config/services_custom.yaml
    - 'sed -i -E "s/core_installed_version:(.*)/core_installed_version: ''1.4.4''/" config/services_custom.yaml'
    - php bin/console zikula:pre-upgrade
    - php bin/console zikula:upgrade -n --username=admin --password=12345678 --locale=en --router:request_context:host=localhost --router:request_context:scheme=http --router:request_context:base_url='/'
    # drop the test db
    - mysql -e 'drop database zk_test'

    # create an upgrade db for 145
    - mysql -e 'create database zk_test;'
    - mysql zk_test < tests/test_dbs/core145.sql
    # run the upgrade from the 145 db
    - cp .env .env.local # start with fresh copy of .env.local
    - cp tests/services_custom.yaml config/services_custom.yaml
    - 'sed -i -E "s/core_installed_version:(.*)/core_installed_version: ''1.4.5''/" config/services_custom.yaml'
    - php bin/console zikula:pre-upgrade
    - php bin/console zikula:upgrade -n --username=admin --password=12345678 --locale=en --router:request_context:host=localhost --router:request_context:scheme=http --router:request_context:base_url='/'
    # drop the test db
    - mysql -e 'drop database zk_test'

    # create an upgrade db for 146
    - mysql -e 'create database zk_test;'
    - mysql zk_test < tests/test_dbs/core146.sql
    # run the upgrade from the 146 db
    - cp .env .env.local # start with fresh copy of .env.local
    - cp tests/services_custom.yaml config/services_custom.yaml
    - 'sed -i -E "s/core_installed_version:(.*)/core_installed_version: ''1.4.6''/" config/services_custom.yaml'
    - php bin/console zikula:pre-upgrade
    - php bin/console zikula:upgrade -n --username=admin --password=12345678 --locale=en --router:request_context:host=localhost --router:request_context:scheme=http --router:request_context:base_url='/'
    # drop the test db
    - mysql -e 'drop database zk_test'

    # create an upgrade db for 1.5.9
    - mysql -e 'create database zk_test;'
    - mysql zk_test < tests/test_dbs/core159.sql
    # run the upgrade from the 1.5.9 db
    - cp .env .env.local # start with fresh copy of .env.local
    - cp tests/services_custom.yaml config/services_custom.yaml
    - 'sed -i -E "s/core_installed_version:(.*)/core_installed_version: ''1.5.9''/" config/services_custom.yaml'
    - php bin/console zikula:pre-upgrade
    - php bin/console zikula:upgrade -n --username=admin --password=12345678 --locale=en --router:request_context:host=localhost --router:request_context:scheme=http --router:request_context:base_url='/'
    # drop the test db
    - mysql -e 'drop database zk_test'

    # create an upgrade db for 2.0.15
    - mysql -e 'create database zk_test;'
    - mysql zk_test < tests/test_dbs/core2015.sql
    # run the upgrade from the 2.0.15 db
    - cp .env .env.local # start with fresh copy of .env.local
    - cp tests/services_custom.yaml config/services_custom.yaml
    - 'sed -i -E "s/core_installed_version:(.*)/core_installed_version: ''2.0.15''/" config/services_custom.yaml'
    - php bin/console zikula:pre-upgrade
    - php bin/console zikula:upgrade -n --username=admin --password=12345678 --locale=en --router:request_context:host=localhost --router:request_context:scheme=http --router:request_context:base_url='/'
    # drop the test db
    - mysql -e 'drop database zk_test'

    # create an upgrade db for 3.0.0
    - mysql -e 'create database zk_test;'
    - mysql zk_test < tests/test_dbs/core300.sql
    # run the upgrade from the 3.0.0 db
    # __intentionally__ using config/services_custom.yaml and .env.local from previous upgrade (would be same as 3.0.0 .env.local)
    - 'sed -i -E "s/ZIKULA_INSTALLED=(.*)/ZIKULA_INSTALLED=''3.0.0''/" .env.local'
    - php bin/console zikula:upgrade -n --username=admin --password=12345678 --locale=en --router:request_context:host=localhost --router:request_context:scheme=http --router:request_context:base_url='/'
    # drop the test db
    - mysql -e 'drop database zk_test'

script:
  # execute Symfony deprecation detector
<<<<<<< HEAD
#  - git clone https://github.com/sensiolabs-de/deprecation-detector.git
#  - cd deprecation-detector
#  - composer install
#  - cd ..
#  - ./deprecation-detector/bin/deprecation-detector check src vendor
=======
  #- git clone https://github.com/sensiolabs-de/deprecation-detector.git
  #- cd deprecation-detector
  #- composer install
  #- cd ..
  #- ./deprecation-detector/bin/deprecation-detector check src vendor
>>>>>>> fe435369

after_success:
  # dump vendors into doc
  - ./build.php build:generate_vendor_doc --write-to "docs/General/VendorInformation.md"
  # deploy docs
  - curl -OS https://couscous.io/couscous.phar
  - chmod +x couscous.phar
  - ./couscous.phar travis-auto-deploy --php-version=7.4

env:
  global:
    - GIT_NAME: "'Zikula docs auto deploy'"
    - GIT_EMAIL: info@ziku.la
    - GH_REF: github.com/zikula/core
    # deployment key for couscous
    - secure: C9Ewfm0pngHAK26vbcmfUXsiq0BT5psvyzBbCHnRoIcvFMscZ7o2afa57RSKWSmgPxo4DIonjhS726sGfN7lGWGjo40y905niDHWVmRsu0zeKaR65i2VltC1oOf/99F8ldK6JLyYk12Y+sZLkiqdJNmkdNFEMQVgVf+os223vYE=<|MERGE_RESOLUTION|>--- conflicted
+++ resolved
@@ -27,11 +27,7 @@
     # load memcache.so
     #- pecl install -f memcached-3.1.3 && echo "extension = memcache.so" >> ~/.phpenv/versions/$(phpenv version-name)/etc/php.ini
     # Set the COMPOSER_ROOT_VERSION to the right version according to the branch being built
-<<<<<<< HEAD
     - if [ "$TRAVIS_BRANCH" = "main" ]; then export COMPOSER_ROOT_VERSION=dev-main; else export COMPOSER_ROOT_VERSION=dev-"$TRAVIS_BRANCH"; fi;
-=======
-    - if [ "$TRAVIS_BRANCH" = "master" ]; then export COMPOSER_ROOT_VERSION=dev-master; else export COMPOSER_ROOT_VERSION=dev-"$TRAVIS_BRANCH"; fi;
->>>>>>> fe435369
 
     - composer validate --no-check-all --strict
     - composer install -o --no-scripts
@@ -150,19 +146,11 @@
 
 script:
   # execute Symfony deprecation detector
-<<<<<<< HEAD
-#  - git clone https://github.com/sensiolabs-de/deprecation-detector.git
-#  - cd deprecation-detector
-#  - composer install
-#  - cd ..
-#  - ./deprecation-detector/bin/deprecation-detector check src vendor
-=======
   #- git clone https://github.com/sensiolabs-de/deprecation-detector.git
   #- cd deprecation-detector
   #- composer install
   #- cd ..
   #- ./deprecation-detector/bin/deprecation-detector check src vendor
->>>>>>> fe435369
 
 after_success:
   # dump vendors into doc
