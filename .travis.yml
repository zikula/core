--- conflicted
+++ resolved
@@ -13,12 +13,6 @@
 matrix:
   fast_finish: true
   allow_failures:
-<<<<<<< HEAD
-=======
-    - php: 7.0
-    - php: 7.1
-    - php: 7.2
->>>>>>> 8c1d87b9
     - php: nightly
 
 services:
