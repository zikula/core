# Imagine

Imagine is implemented in Zikula Core by the installation and pre-configuration of the [LiipImagineBundle](https://github.com/liip/LiipImagineBundle).

Documentation: https://symfony.com/doc/current/bundles/LiipImagineBundle/index.html

Configuration is located at `/config/packages/imagine.yaml`

In order for the developer to create their own filter(s), one must edit this config file directly.

Once this is done, use the provided Twig filter to create the images you require.

```twig
<img src="{{ 'images/flowers.jpg'|imagine_filter('my_thumb') }}" />
<img src="{{ 'images/logo_with_title.png'|imagine_filter('z100x100') }}" />
```

Zikula Core provides a default cache resolver. By default images are cached to `/public/imagine/cache/<filterName>`.

<<<<<<< HEAD
Zikula Core provides a `zikula_root` loader if it is required to load images from locations other than `/web`.

Use this loader to locate images from the `web/uploads` directory:

=======
Zikula Core provides a `zikula_root` loader if it is required to load images from locations other than `/public/`.
Use this loader to locate images from the `/public/uploads` directory:
>>>>>>> 2c2e52e7
```yaml
# /config/packages/imagine.yaml
filter_sets:
    my_uploads_filter:
        data_loader: zikula_root
        jpeg_quality: 75
        filters:
            thumbnail: { size: [100, 100], mode: inset }
```

```twig
# my template
<img src="{{ 'public/uploads/flowers.jpg'|imagine_filter('my_uploads_filter') }}" />
```<|MERGE_RESOLUTION|>--- conflicted
+++ resolved
@@ -17,15 +17,10 @@
 
 Zikula Core provides a default cache resolver. By default images are cached to `/public/imagine/cache/<filterName>`.
 
-<<<<<<< HEAD
-Zikula Core provides a `zikula_root` loader if it is required to load images from locations other than `/web`.
+Zikula Core provides a `zikula_root` loader if it is required to load images from locations other than `/public/`.
 
-Use this loader to locate images from the `web/uploads` directory:
+Use this loader to locate images from the `/public/uploads` directory:
 
-=======
-Zikula Core provides a `zikula_root` loader if it is required to load images from locations other than `/public/`.
-Use this loader to locate images from the `/public/uploads` directory:
->>>>>>> 2c2e52e7
 ```yaml
 # /config/packages/imagine.yaml
 filter_sets:
