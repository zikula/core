--- conflicted
+++ resolved
@@ -34,9 +34,5 @@
 
    -----------------------------------------------------------------------------
    CONTACT
-<<<<<<< HEAD
-   
-=======
 
->>>>>>> c249e4ec
    The Zikula project website can be found at https://ziku.la/