   -----------------------------------------------------------------------------
   LICENSE

   This notice applies to the package called Zikula Application Framework
   Copyright (c) 2009 Zikula.

   This program is free software: you can redistribute it and/or modify
   it under the terms of the GNU LESSER GENERAL PUBLIC LICENSE as published by
   the Free Software Foundation, either version 3 of the License, or
   (at your option) any later version.

   This program is distributed in the hope that it will be useful,
   but WITHOUT ANY WARRANTY; without even the implied warranty of
   MERCHANTABILITY or FITNESS FOR A PARTICULAR PURPOSE.  See the
   GNU General Public License for more details.

   You should have received a copy of the GNU LESSER GENERAL PUBLIC LICENSE
   along with this software.  If not, see <http://www.gnu.org/licenses/>.

   -----------------------------------------------------------------------------
   NOTICE

   This distribution is licensed under the LGPL however, it contains some
   files that are licensed under other LGPL compatible licenses such as MIT,
   "new BSD" and others.  We have included the full text of these licenses
   in the 'docs/licenses/' folder as LGPL, MIT, BSD etc. Unless
   otherwise stated, all unmarked files are licensed under the LGPL license of
   the overall distribution.

<<<<<<< HEAD
   Unless otherwise stated, this work is copyright of Zikula.
=======
   Unless otherwise stated, this work is copyright of the Zikula Foundation.
>>>>>>> 80c565e3
   This distribution may contain portions of copyright works that are copyright
   of their respective authors and is usually noted in the source files where
   applicable.

   -----------------------------------------------------------------------------
   CONTACT
<<<<<<< HEAD
   
   The Zikula project website can be found at https://ziku.la/
=======

   The Zikula project website can be found at https://ziku.la/

>>>>>>> 80c565e3
<|MERGE_RESOLUTION|>--- conflicted
+++ resolved
@@ -27,22 +27,12 @@
    otherwise stated, all unmarked files are licensed under the LGPL license of
    the overall distribution.
 
-<<<<<<< HEAD
    Unless otherwise stated, this work is copyright of Zikula.
-=======
-   Unless otherwise stated, this work is copyright of the Zikula Foundation.
->>>>>>> 80c565e3
    This distribution may contain portions of copyright works that are copyright
    of their respective authors and is usually noted in the source files where
    applicable.
 
    -----------------------------------------------------------------------------
    CONTACT
-<<<<<<< HEAD
-   
-   The Zikula project website can be found at https://ziku.la/
-=======
 
-   The Zikula project website can be found at https://ziku.la/
-
->>>>>>> 80c565e3
+   The Zikula project website can be found at https://ziku.la/