{
    "name": "zikula/core1",
    "homepage": "http://zikula.org/",
    "license": "LGPL-3.0+",
    "description": "Zikula Application Framework",
    "minimum-stability": "dev",
    "autoload": {
        "psr-0": {
            "Zikula": "src/lib",
            "DoctrineExtensions\\StandardFields": "src/lib"
        },
        "classmap": [
            "src/lib/util/",
            "src/lib/i18n/",
            "src/lib/dbobject/"
        ],
        "files": [
            "src/lib/i18n/ZGettextFunctions.php",
            "src/lib/vendor/idn/idna_convert.class.php",
            "src/lib/vendor/encryption/rc4crypt.class.php",
            "src/lib/legacy/Loader.php"
        ]
    },
    "authors": [
        {
            "name": "Drak",
            "email": "drak@zikula.org"
        }
    ],
    "require": {
        "php": ">=5.3.3",
        "doctrine/doctrine-bundle": "1.2.*",
        "doctrine/orm": ">=2.2.3,<2.4-dev",
        "drak/doctrine1": "dev-master",
        "drak/smarty": "dev-master",
        "gedmo/doctrine-extensions": "dev-master",
        "imagine/Imagine": "dev-master",
        "michelf/php-markdown": "1.3.*@dev",
        "symfony/assetic-bundle": "2.1.*",
<<<<<<< HEAD
        "symfony/doctrine-bridge": "2.2.*",
=======
>>>>>>> 16a26b8f
        "symfony/browser-kit": "2.2.*",
        "symfony/class-loader": "2.2.*",
        "symfony/console": "2.2.*",
        "symfony/css-selector": "2.2.*",
        "symfony/doctrine-bridge": "2.2.*",
        "symfony/finder": "2.2.*",
        "symfony/filesystem": "2.2.*",
        "symfony/form": "2.2.*",
        "symfony/framework-bundle": "2.2.*",
        "symfony/http-foundation": "2.2.*",
        "symfony/monolog-bundle": "2.2.*",
        "symfony/process": "2.2.*",
        "symfony/twig-bundle": "2.2.*",
        "symfony/validator": "2.2.*",
        "symfony/yaml": "2.2.*",
        "twig/twig": "<2.0",
        "zikula/filesystem": "dev-master"
    },
    "config": {
        "vendor-dir": "src/vendor",
        "bin-dir": "bin"
    }
}<|MERGE_RESOLUTION|>--- conflicted
+++ resolved
@@ -37,10 +37,6 @@
         "imagine/Imagine": "dev-master",
         "michelf/php-markdown": "1.3.*@dev",
         "symfony/assetic-bundle": "2.1.*",
-<<<<<<< HEAD
-        "symfony/doctrine-bridge": "2.2.*",
-=======
->>>>>>> 16a26b8f
         "symfony/browser-kit": "2.2.*",
         "symfony/class-loader": "2.2.*",
         "symfony/console": "2.2.*",
