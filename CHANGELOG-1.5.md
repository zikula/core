--- conflicted
+++ resolved
@@ -31,11 +31,8 @@
     - doctrine/cache updated from 1.5.4 to 1.6.1
     - doctrine/common updated from 2.5.3 to 2.6.2
     - fduch/workflow-bundle installed as 2.0.2
-<<<<<<< HEAD
+    - gedmo/doctrine-extensions updated from 2.4.26 to 2.4.27
     - jquery.mmenu updated from 5.7.8 to 6.0.0
-=======
-    - gedmo/doctrine-extensions updated from 2.4.26 to 2.4.27
->>>>>>> ca4c59e8
     - liip/imagine-bundle updated from 1.7.2 to 1.7.4
     - monolog/monolog updated from 1.22.0 to 1.22.1
     - paragonie/random_compat updated from 2.0.9 to 2.0.10
