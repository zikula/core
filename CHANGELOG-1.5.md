CHANGELOG - ZIKULA 1.5.x
------------------------

* 1.5.0 (?)

 - BC Breaks:
    - PHP minimum version raised to >=5.5.9.
    - User Categories feature removed.
    - All categories configuration removed.
    - Many methods from CategoryUtil are no longer functional.
    - vierbergenlars/php-semver vendor removed, use composer/semver.
    - Global avatar management is moved to the Profile module.

 - Deprecated:
    - Search block templates have been modified. This will break existing overrides for
      `src/themes/BootstrapTheme/Resources/ZikulaSearchModule/views/Block/search.html.twig`
    - AbstractSearchable is deprecated. Use SearchableInterface instead.
    - CategoryApi deprecated. Use CategoryRepository instead.
    - CategoryRegistryApi deprecated. User CategoryRegistryRepository instead.
    - System vars 'timezone_server' and 'timezone_offset' are deprecated.
    - All contents of `src/javascript`, `src/style`, and `src/images` are deprecated.
        - Core Assets that will be maintained are copied to `CoreBundle/Resources/public/*`.
    - zikula/jquery-minicolors-bundle (which includes https://github.com/claviska/jquery-minicolors) is deprecated.
    - Metakeywords are deprecated as they are no longer considered 'good practice' for SEO (#3187).
    - Gedmo Doctrine extensions should be used by the stof listeners. The old listener names are deprecated.
    - Modernizr javascript library is deprecated and will not be included in Core-2.0.
    - Deprecate full path for bootstrap overrides and use zasset-style notation (#3357).
        - e.g. @AcmeFooModule:css/mybootstrap.css
    - Zikula\Core\Doctrine\Entity\AbstractEntityMetadata is deprecated.
    - Old Workflow feature with all related classes is deprecated.
    - Deprecate \Zikula\ExtensionsModule\Api\ExtensionApi and all constants within. 
        Use \Zikula\ExtensionsModule\Constant for constant values.
    - FilterUtil is deprecated. Use Doctrine's QueryBuilder directly instead (#3569).
    - Asset paths which are not using the bundle notation (starting with @) must not use a leading slash.
<<<<<<< HEAD
    - `PermissionApi::UNREGISTERED_USER` is deprecated. Use `UsersModule\Constant::USER_ID_ANONYMOUS`
=======
    - \Zikula\Common\ClassProperties class has been deprecated.
>>>>>>> 8697dc42

 - Fixes:
    - Corrected path to legacy module's admin icons.
    - Made display names of Menu and Theme modules more readable (#3448).
    - Added a general purpose deletion form type (#3333).
    - Fixed initialisation of JavaScript polyfills (#3348, #3486).
    - Fixed wrong link to HTML information pages in security center configuration (#3489).
    - Fixed storage of lastlogin in user object (#3383).
    - Fixed inability to store sessions in files (#2001).
    - Re-enabled CSRF token protection in forms in installer (#2186).
    - CategoryPermissionApi now works but implementation has changed since Core-1.3. Read the docs.
    - Fix minor display issue with admin panel menu (#3449).
    - Fix handling of 'anonymous' user in PermissionApi (#2800). 

 - Features:
    - Added Permission-based controls for MenuModule menu items (#3314).
    - SearchModule refactored to Core-2.0 standards.
    - SearchableInterface adds a method `amendForm()` to amend the search form instead of the old method `getOptions()`
    - Added support for including module dependencies in composer execution using composer merge plugin (#3388, #3437).
    - Added support for Symfony workflow component (#2423).
    - Added WorkflowBundle providing an UI for workflow management (#2423).
    - Automatically initialise basic JavaScript polyfills for forms (#3348, #3486).
    - Added system var 'timezone' for setting the timezone for guest users (replaces 'timezone_offset').
    - Added HtmlFilterApi to filter html strings.
    - Added 'utcdatetime' doctrine column type for storage of utc datetimes (#3383).
    - Added 'Either' authentication type - allows users to enter either uname or email (#2951).
    - Added method to manually convert all users to new ZAuth authentication table (#3278).
    - Improved LocaleApi to localize displayed language names.
    - Add PageAssetApi to ease addition of page assets from controllers and non-templates.

 - Vendor updates:
    - composer/installers updated from 1.2.0 to 1.3.0
    - composer/semver installed at 1.4.2
    - doctrine/cache updated from 1.5.4 to 1.6.1
    - doctrine/common updated from 2.5.3 to 2.6.2
    - doctrine/doctrine-bundle updated from 1.5.2 to 1.6.7
    - fduch/workflow-bundle installed at 2.0.2
    - gedmo/doctrine-extensions updated from 2.4.26 to 2.4.28
    - jms/translation-bundle updated from 1.3.1 to 1.3.2
    - jquery.mmenu updated from 5.7.8 to 6.0.2
    - liip/imagine-bundle updated from 1.7.2 to 1.7.4
    - matthiasnoback/symfony-console-form updated from 1.2.0 to 2.3.0
    - monolog/monolog updated from 1.22.0 to 1.22.1
    - paragonie/random_compat updated from 2.0.9 to 2.0.10
    - phpdocumentor/reflection-common installed at 1.0
    - phpdocumentor/type-resolver installed at 0.2.1
    - phpdocumentor/reflection-docblock updated from 2.0.4 to 3.1.1
    - sensio/framework-extra-bundle updated from 3.0.21 to 3.0.25
    - sensio/generator-bundle updated from 3.1.2 to 3.1.4
    - sensiolabs/security-checker updated from 4.0.0 to 4.0.4
    - swiftmailer/swiftmailer updated from v5.4.5 to v5.4.7
    - symfony updated from 2.8.17 to 2.8.20
    - symfony/security-acl update from 2.8.0 to 3.0.0
    - symfony/workflow installed at 3.2.8
    - twig updated from 1.31.0 to 1.33.2
    - vakata/jstree updated from 3.3.3 to 3.3.4
    - vierbergenlars/php-semver removed
    - webmozart/assert installed at 1.2.0
    - willdurand/js-translation-bundle updated from 2.6.3 to 2.6.4
    - wikimedia/composer-merge-plugin installed at dev-master 
    - zikula/andreas08-theme installed at 2.0.0
    - zikula/pagelock-module installed at 1.2.0
    - zikula/seabreeze-theme installed at 4.0.1<|MERGE_RESOLUTION|>--- conflicted
+++ resolved
@@ -32,11 +32,8 @@
         Use \Zikula\ExtensionsModule\Constant for constant values.
     - FilterUtil is deprecated. Use Doctrine's QueryBuilder directly instead (#3569).
     - Asset paths which are not using the bundle notation (starting with @) must not use a leading slash.
-<<<<<<< HEAD
     - `PermissionApi::UNREGISTERED_USER` is deprecated. Use `UsersModule\Constant::USER_ID_ANONYMOUS`
-=======
     - \Zikula\Common\ClassProperties class has been deprecated.
->>>>>>> 8697dc42
 
  - Fixes:
     - Corrected path to legacy module's admin icons.
