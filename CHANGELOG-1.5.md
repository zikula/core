--- conflicted
+++ resolved
@@ -9,11 +9,8 @@
  - Fixes:
     - Added missing action icons to admin menu sub entries and admin panel module links.
     - Fixed locale determination in legacy url creation.
-<<<<<<< HEAD
+    - Fixed admin category creation issues (#3826, #3827).
     - Disabling CSRF Protection for search results (#3831).
-=======
-    - Fixed admin category creation issues (#3826, #3827).
->>>>>>> 39d9ebe6
 
  - Vendor updates:
     - composer/ca-bundle updated from 1.0.7 to 1.0.8
