CHANGELOG - ZIKULA 1.5.x
------------------------

* 1.5.4 (?)

 - Fixes:
    - Use display name in category selection form type (#3828).
    - Provide showRegistryLabels option in category selection form type to show a label for each single selector based on the base category assigned in the corresponding registry.
<<<<<<< HEAD
    - Disabling CSRF Protection for search results (#3831).
=======
    - Correcting Category API to properly get the category by path (#3852). 
>>>>>>> 60cb20e9

 - Vendor updates:
    - symfony/symfony updated from 2.8.28 to 2.8.29
    - symfony/workflow updated from 3.3.10 to 3.3.11
    - zikula/oauth-module updated from 1.0.3 to 1.0.4


* 1.5.3 (2017-11-04)

 - Fixes:
    - Fixed getAttributeValue error in case attribute does not exist.
    - Added missing action icons to admin menu sub entries and admin panel module links.
    - Fixed locale determination in legacy url creation.
    - Fixed locale determination in legacy (Smarty) view class.
    - Fixed admin category creation issues (#3826, #3827).
    - Fixed several category editing problems (#3833, #3834).
    - Explicitly set template names in template annotations (#3835, #3836).
    - Fixed wrong argument in avatar detection during ajax-based user search.
    - Properly reset avatar image if user is removed after ajax-based user search.

 - Vendor updates:
    - composer/ca-bundle updated from 1.0.7 to 1.0.8
    - doctrine/doctrine-bundle updated from 1.6.8 to 1.6.13
    - doctrine/doctrine-cache-bundle updated from 1.3.0 to 1.3.2
    - doctrine/orm updated from 2.5.10 to 2.5.12
    - gedmo/doctrine-extensions updated from 2.4.30 to 2.4.31
    - imagine/imagine updated from 0.6.3 to 0.7.1
    - jquery.mmenu updated from 6.1.5 to 6.1.8
    - liip/imagine-bundle updated from 1.8.0 to 1.9.1
    - paragonie/random_compat updated from 2.0.10 to 2.0.11
    - phpdocumentor/reflection-common updated from 1.0 to 1.0.1
    - phpspec/prophecy updated from 1.7.0 to 1.7.2
    - sensio/framework-extra-bundle updated from 3.0.27 to 3.0.28
    - sensiolabs/security-checker updated from 4.1.5 to 4.1.6
    - symfony/polyfill-* updated from 1.5.0 to 1.6.0
    - symfony/symfony updated from 2.8.27 to 2.8.28
    - symfony/workflow updated from 3.3.8 to 3.3.10
    - twig/twig updated from 1.34.4 to 1.35.0
    - zikula/legal-module updated from 3.1.0 to 3.1.1
    - zikula/profile-module updated from 3.0.2 to 3.0.3


* 1.5.2 (2017-10-03)

 - Fixes:
    - Allow hooks to be managed in display (#3793).
    - Fixed broken search result url handling for new-style modules.
    - Improved detection and naming of available PDO drivers (#3785).
    - Use uncached JS routes (#3807).
    - Fixed issue with category retrieval by path (#3815).


* 1.5.1 (2017-09-01)

 - Fixes:
    - Corrected conditional statement for searchable modules (#3752).
    - Corrected path to recent search results in pager (#3654, #3760).
    - Corrected access to category properties on edit (#3763, #3762).
    - Corrected visibility of properties in \Zikula\Core\Doctrine\Entity\AbstractEntityAttribute (#3765).
    - Improved collecting module workflow definitions (#3767).
    - Updated field lengths in HookRuntimeEntity to facilitate longer classnames and serviceIds.
    - Fixed two category issues with legacy modules (#3775, News#172, News#174).
    - Corrected pdo driver name for pgsql (#3783).
    - Notify admin on registration if admin email is not empty (#3725).
    - Correct paging of search results (#3754).

 - Vendor updates:
    - composer/installers updated from 1.3.0 to 1.4.0
    - doctrine/orm updated from 2.5.6 to 2.5.10
    - elao/web-profiler-extra-bundle updated from 2.3.3 to 2.3.4
    - friendsofsymfony/jsrouting-bundle updated from 1.6.0 to 1.6.3
    - jquery.mmenu updated from 6.1.3 to 6.1.5
    - phpdocumentor/reflection-docblock updated from 3.2.0 to 3.2.2
    - phpdocumentor/type-resolver downgraded from 0.4.0 to 0.3.0
    - sensiolabs/security-checker updated from 4.1.1 to 4.1.5
    - sensio/distribution-bundle updated from 5.0.20 to 5.0.21
    - sensio/framework-extra-bundle updated from 3.0.26 to 3.0.27
    - symfony/polyfill-* updated from 1.4.0 to 1.5.0
    - symfony/symfony updated from 2.8.25 to 2.8.27
    - symfony/workflow updated from 3.3.5 to 3.3.8


* 1.5.0 (2017-08-05)

 - BC Breaks:
    - PHP minimum version raised to >=5.5.9.
    - User Categories feature removed.
    - All categories configuration removed.
    - Many methods from CategoryUtil are no longer functional.
    - `Zikula\CategoriesModule\Entity\CategoryRegistryEntity::setCategory_id()` removed. use `setCategory(CategoryEntity $c)` instead.
    - vierbergenlars/php-semver vendor removed, use composer/semver.
    - Global avatar management is moved to the Profile module.
    - typeahead.js removed, use jQuery UI.
    - Path to require.js changed (`web/require` instead of `web`) (#3669, #3671).

 - Deprecated:
    - Search block templates have been modified. This will break existing overrides for
      `src/themes/BootstrapTheme/Resources/ZikulaSearchModule/views/Block/search.html.twig`
    - AbstractSearchable is deprecated. Use SearchableInterface instead.
    - CategoryApi deprecated. Use CategoryRepository instead.
    - CategoryRegistryApi deprecated. User CategoryRegistryRepository instead.
    - System vars 'timezone_server' and 'timezone_offset' are deprecated.
    - All contents of `src/javascript`, `src/style`, and `src/images` are deprecated.
        - Core Assets that will be maintained are copied to `CoreBundle/Resources/public/*`.
    - zikula/jquery-minicolors-bundle (which includes https://github.com/claviska/jquery-minicolors) is deprecated.
    - Metakeywords are deprecated as they are no longer considered 'good practice' for SEO (#3187).
    - Gedmo Doctrine extensions should be used by the stof listeners. The old listener names are deprecated.
    - Modernizr javascript library is deprecated and will not be included in Core-2.0.
    - Deprecate full path for bootstrap overrides and use zasset-style notation (#3357).
        - e.g. `'@AcmeFooModule:css/mybootstrap.css'`
    - `Zikula\Core\Doctrine\Entity\AbstractEntityMetadata` is deprecated.
    - Old Workflow feature with all related classes is deprecated.
    - Deprecate `\Zikula\ExtensionsModule\Api\ExtensionApi` and all constants within. 
        Use `\Zikula\ExtensionsModule\Constant` for constant values.
    - `FilterUtil` is deprecated. Use Doctrine's QueryBuilder directly instead (#3569).
    - Asset paths which are not using the bundle notation (starting with `@`) must not use a leading slash.
    - `PermissionApi::UNREGISTERED_USER` is deprecated. Use `UsersModule\Constant::USER_ID_ANONYMOUS`
    - `\Zikula\Common\ClassProperties` class has been deprecated.
    - "Hook-like" events in both UserEvents, RegistrationEvents and AccessEvents classes are deprecated
        - These are replaced with other events. Please see the docs.
    - Persisted Hooks are deprecated in favor on tagged, service-defined classes. See docs for more infomation.
        - The concept of hook 'subowners' is fully deprecated and will not be part of Core-2.0
    - `\Zikula\Bundle\HookBundle\Api\HookApi` is deprecated.
    - `\Zikula\Bundle\CoreBundle\DependencyInjection\Compiler\RegisterCoreListenersPass` is deprecated.
    - Special `ZIKULA` environment variables are deprecated.
        - In Core-2.0 you can use runtime environment variables instead:
          https://symfony.com/blog/new-in-symfony-3-2-runtime-environment-variables
    - `\Zikula\Component\SortableColumns\Column#setIsSortColumn()` is deprecated. Use `setSortColumn() instead.
    - The `MetaTagExtension` class is deprecated which includes the Twig function named `setMetaTag`. Use `pageSetVar` instead.
    - Using simple strings as form types in a theme's variables.yml is deprecated, use FqCN instead.
        - Form options are similarly modified, for example a `choices` array must be formatted according to Symfony's
            rules with respect to `choices_as_values`, etc. This changes from Core-1.5 to Core-2.0 which adopts Symfony 3

 - Fixes:
    - Corrected path to legacy module's admin icons.
    - Made display names of Menu and Theme modules more readable (#3448).
    - Added a general purpose deletion form type (#3333).
    - Fixed initialisation of JavaScript polyfills (#3348, #3486).
    - Fixed wrong link to HTML information pages in security center configuration (#3489).
    - Fixed storage of lastlogin in user object (#3383).
    - Fixed inability to store sessions in files (#2001).
    - Re-enabled CSRF token protection in forms in installer (#2186).
    - CategoryPermissionApi now works but implementation has changed since Core-1.3. Read the docs.
    - Fix minor display issue with admin panel menu (#3449).
    - Fix handling of 'anonymous' user in PermissionApi (#2800). 

 - Features:
    - Added Permission-based controls for MenuModule menu items (#3314).
    - SearchModule refactored to Core-2.0 standards.
    - SearchableInterface adds a method `amendForm()` to amend the search form instead of the old method `getOptions()`
    - Added support for including module dependencies in composer execution using composer merge plugin (#3388, #3437).
    - Added support for Symfony workflow component (#2423).
    - Added WorkflowBundle providing an UI for workflow management (#2423).
    - Automatically initialise basic JavaScript polyfills for forms (#3348, #3486).
    - Added system var 'timezone' for setting the timezone for guest users (replaces 'timezone_offset').
    - Added HtmlFilterApi to filter html strings.
    - Added 'utcdatetime' doctrine column type for storage of utc datetimes (#3383).
    - Added 'Either' authentication type - allows users to enter either uname or email (#2951).
    - Added method to manually convert all users to new ZAuth authentication table (#3278).
    - Improved LocaleApi to localize displayed language names.
    - Add PageAssetApi to ease addition of page assets from controllers and non-templates.
    - Added OAuthModule
    - Added `onlineSince(minutes)` twig filter.
    - Add much easier method of adding form children to user registration/creation/edit forms.
    - Added a form type for user name live search using auto completion (#710, #3610).
    - Added Core upgrade event (#2785).
    - New FormAwareHook category added.
    - New Non-persisted hooks added (#2784, #2262, #236).
    - Added avatar display method to ProfileModuleInterface.
    - Added auto-inclusion of theme stylesheets (#3548).
    - Readded possibility to define and manage custom routes (#3625).

 - Vendor updates:
    - behat/transliterator updated from 1.1.0 to 1.2.0
    - composer/installers updated from 1.2.0 to 1.3.0
    - composer/semver installed at 1.4.2
    - doctrine/cache updated from 1.5.4 to 1.6.2
    - doctrine/common updated from 2.5.3 to 2.6.2
    - doctrine/dbal updated from v2.5.12 to v2.5.13
    - doctrine/doctrine-bundle updated from 1.5.2 to 1.6.8
    - ezyang/htmlpurifier updated (dev-master)
    - fduch/workflow-bundle installed at 2.0.2
    - gedmo/doctrine-extensions updated from 2.4.26 to 2.4.30
    - guzzlehttp/guzzle  updated from 6.2.3 to 6.3.0
    - jms/translation-bundle updated from 1.3.1 to 1.3.2
    - jquery.mmenu updated from 5.7.8 to 6.1.3
    - league/oauth2-facebook updated from 1.4.4 to 1.4.5
    - liip/imagine-bundle updated from 1.7.2 to 1.8.0
    - matthiasnoback/symfony-console-form updated from 1.2.0 to 2.3.0
    - matthiasnoback/symfony-service-definition-validator updated from 1.2.6 to 1.2.6.1 (zikula fork)
    - monolog/monolog updated from 1.22.0 to 1.23.0
    - paragonie/random_compat updated from 2.0.9 to 2.0.10
    - phpdocumentor/reflection-common installed at 1.0
    - phpdocumentor/type-resolver installed at 0.2.1 and updated to 0.4.0
    - phpdocumentor/reflection-docblock updated from 2.0.4 to 3.2.0
    - phpunit/phpunit updated from 4.8.35 to 4.8.36
    - sebastian/diff updated from 1.4.1 to 1.4.3
    - sensio/distribution-bundle updated from 5.0.18 to 5.0.20
    - sensio/framework-extra-bundle updated from 3.0.21 to 3.0.26
    - sensio/generator-bundle updated from 3.1.2 to 3.1.6
    - sensiolabs/security-checker updated from 4.0.0 to 4.1.1
    - swiftmailer/swiftmailer updated from v5.4.5 to v5.4.8
    - symfony/polyfill-* updated from 1.3.0 to 1.4.0
    - symfony/symfony updated from 2.8.17 to 2.8.25
    - symfony/security-acl updated from 2.8.0 to 3.0.0
    - symfony/swiftmailer-bundle updated from 2.4.2 to 2.4.3
    - symfony/workflow installed at 3.2.8 and updated to 3.3.5
    - twig/twig updated from 1.31.0 to 1.34.4
    - vakata/jstree updated from 3.3.3 to 3.3.4
    - vierbergenlars/php-semver removed
    - webmozart/assert installed at 1.2.0
    - willdurand/js-translation-bundle updated from 2.6.3 to 2.6.5
    - wikimedia/composer-merge-plugin installed at v1.3.1 and updated to 1.4.1
    - zikula/andreas08-theme installed at 2.0.1 and updated to 2.0.2
    - zikula/bootstrap-bundle updated to 3.0.1
    - zikula/filesystem updated to 1.0.0
    - zikula/jquery-bundle updated to 1.0.0
    - zikula/jquery-minicolors-bundle updated to 1.0.0
    - zikula/jquery-ui-bundle updated to 1.0.0
    - zikula/fontawesome updated to 4.1.0
    - zikula/legal-module updated to 3.1.0
    - zikula/pagelock-module installed at 1.2.0 and updated to 1.2.3
    - zikula/profile-module updated to 3.0.0 and updated to 3.0.2
    - zikula/oauth-module installed at 1.0.1 and updated to 1.0.3
    - zikula/seabreeze-theme installed at 4.0.1 and updated to 4.0.2<|MERGE_RESOLUTION|>--- conflicted
+++ resolved
@@ -6,11 +6,8 @@
  - Fixes:
     - Use display name in category selection form type (#3828).
     - Provide showRegistryLabels option in category selection form type to show a label for each single selector based on the base category assigned in the corresponding registry.
-<<<<<<< HEAD
+    - Correcting Category API to properly get the category by path (#3852). 
     - Disabling CSRF Protection for search results (#3831).
-=======
-    - Correcting Category API to properly get the category by path (#3852). 
->>>>>>> 60cb20e9
 
  - Vendor updates:
     - symfony/symfony updated from 2.8.28 to 2.8.29
