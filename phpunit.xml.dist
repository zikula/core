<?xml version="1.0" encoding="UTF-8"?>

<phpunit backupGlobals="false"
         backupStaticAttributes="false"
         colors="true"
         convertErrorsToExceptions="true"
         convertNoticesToExceptions="true"
         convertWarningsToExceptions="true"
         processIsolation="false"
         stopOnFailure="false"
         syntaxCheck="false"
         bootstrap="tests/bootstrap.php"
>
    <testsuites>
        <testsuite name="Zikula Test Suite">
<<<<<<< HEAD
            <directory>./tests/lib/Tests/</directory>
=======
            <directory>./src/lib/Zikula/Bundle/*/Tests/</directory>
>>>>>>> 16a26b8f
            <directory>./src/lib/Zikula/Component/*/Tests/</directory>
            <directory>./src/lib/Zikula/Core/Tests/</directory>
        </testsuite>
    </testsuites>
</phpunit><|MERGE_RESOLUTION|>--- conflicted
+++ resolved
@@ -13,11 +13,8 @@
 >
     <testsuites>
         <testsuite name="Zikula Test Suite">
-<<<<<<< HEAD
             <directory>./tests/lib/Tests/</directory>
-=======
             <directory>./src/lib/Zikula/Bundle/*/Tests/</directory>
->>>>>>> 16a26b8f
             <directory>./src/lib/Zikula/Component/*/Tests/</directory>
             <directory>./src/lib/Zikula/Core/Tests/</directory>
         </testsuite>
