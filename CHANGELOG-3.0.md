--- conflicted
+++ resolved
@@ -79,11 +79,7 @@
     - Support arrays and longer strings in the `extra` field of search results (#3619, #3900).
     - More user-friendly response messages during account information recovery (#3723).
     - Scalar type hints have been added to all method arguments and return values; corresponding docblocks have been dropped (#3960).
-<<<<<<< HEAD
-=======
-    - Added Twig extensions for easy access to localised names of countries, currencies, languages, locales and timezones.
     - Added CLI Commands to manage extension installation, upgrade & uninstall (#3517)
->>>>>>> 6cbf6165
 
  - Vendor updates:
     - antishov/doctrine-extensions-bundle updated from 1.2.2 to 1.4.2
